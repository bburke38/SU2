su2_dot_src = ['SU2_DOT.cpp']
if get_option('enable-normal')
<<<<<<< HEAD
  su2_cfd_obj = su2_cfd_lib.extract_objects(['solver_structure.cpp',
=======
  su2_cfd_obj = su2_cfd.extract_objects(['solvers/CSolver.cpp',
                                        'solvers/CBaselineSolver.cpp',
>>>>>>> 1a64163e
                                        'CMarkerProfileReaderFVM.cpp',
                                        'output/COutput.cpp',
                                        'output/output_structure_legacy.cpp',
					'output/tools/CWindowingTools.cpp',
                                        'output/CBaselineOutput.cpp',
                                        'output/filewriter/CParallelDataSorter.cpp',
                                        'output/filewriter/CParallelFileWriter.cpp',
                                        'output/filewriter/CFEMDataSorter.cpp',
                                        'output/filewriter/CSurfaceFEMDataSorter.cpp',
                                        'output/filewriter/CFVMDataSorter.cpp',
                                        'output/filewriter/CSurfaceFVMDataSorter.cpp',
                                        'output/filewriter/CCSVFileWriter.cpp',
                                        'output/filewriter/CSTLFileWriter.cpp',
                                        'output/filewriter/CTecplotFileWriter.cpp',
                                        'output/filewriter/CTecplotBinaryFileWriter.cpp',
                                        'output/filewriter/CParaviewFileWriter.cpp',
                                        'output/filewriter/CParaviewBinaryFileWriter.cpp',
                                        'output/filewriter/CSU2FileWriter.cpp',
                                        'output/filewriter/CSU2BinaryFileWriter.cpp',
                                        'output/filewriter/CSU2MeshFileWriter.cpp',
                                        'variables/CBaselineVariable.cpp',
                                        'variables/CVariable.cpp'])

  su2_dot = executable('SU2_DOT',
                      su2_dot_src, 
                      install: true,
                      dependencies: [su2_deps, common_dep], 
                      objects : su2_cfd_obj,
                      cpp_args :[default_warning_flags, su2_cpp_args])

endif

if get_option('enable-autodiff')
  su2_dot_src_ad = ['SU2_DOT.cpp']
  su2_cfd_obj_ad = su2_cfd_ad.extract_objects(['solvers/CSolver.cpp',
                                              'solvers/CBaselineSolver.cpp',
                                              'CMarkerProfileReaderFVM.cpp',
                                              'output/COutput.cpp',
                                              'output/tools/CWindowingTools.cpp',
                                              'output/output_structure_legacy.cpp',
                                              'output/CBaselineOutput.cpp',
                                              'output/filewriter/CParallelDataSorter.cpp',
                                              'output/filewriter/CParallelFileWriter.cpp',
                                              'output/filewriter/CFEMDataSorter.cpp',
                                              'output/filewriter/CSurfaceFEMDataSorter.cpp',
                                              'output/filewriter/CFVMDataSorter.cpp',
                                              'output/filewriter/CSurfaceFVMDataSorter.cpp',
                                              'output/filewriter/CCSVFileWriter.cpp',
                                              'output/filewriter/CSTLFileWriter.cpp',
                                              'output/filewriter/CTecplotFileWriter.cpp',
                                              'output/filewriter/CTecplotBinaryFileWriter.cpp',
                                              'output/filewriter/CParaviewFileWriter.cpp',
                                              'output/filewriter/CParaviewBinaryFileWriter.cpp',
                                              'output/filewriter/CSU2FileWriter.cpp',
                                              'output/filewriter/CSU2BinaryFileWriter.cpp',
                                              'output/filewriter/CSU2MeshFileWriter.cpp',
                                              'variables/CBaselineVariable.cpp',
                                              'variables/CVariable.cpp'])

  su2_dot_ad = executable('SU2_DOT_AD',
                          su2_dot_src_ad, 
                          install: true,
                          dependencies: [su2_deps, codi_dep, commonAD_dep], 
		                      objects : su2_cfd_obj_ad,
		                      cpp_args : [default_warning_flags, su2_cpp_args, codi_rev_args])

endif<|MERGE_RESOLUTION|>--- conflicted
+++ resolved
@@ -1,12 +1,7 @@
 su2_dot_src = ['SU2_DOT.cpp']
 if get_option('enable-normal')
-<<<<<<< HEAD
-  su2_cfd_obj = su2_cfd_lib.extract_objects(['solver_structure.cpp',
-=======
-  su2_cfd_obj = su2_cfd.extract_objects(['solvers/CSolver.cpp',
+  su2_cfd_obj = su2_cfd_lib.extract_objects(['solvers/CSolver.cpp',
                                         'solvers/CBaselineSolver.cpp',
->>>>>>> 1a64163e
-                                        'CMarkerProfileReaderFVM.cpp',
                                         'output/COutput.cpp',
                                         'output/output_structure_legacy.cpp',
 					'output/tools/CWindowingTools.cpp',
@@ -41,7 +36,7 @@
 if get_option('enable-autodiff')
   su2_dot_src_ad = ['SU2_DOT.cpp']
   su2_cfd_obj_ad = su2_cfd_ad.extract_objects(['solvers/CSolver.cpp',
-                                              'solvers/CBaselineSolver.cpp',
+                                               'solvers/CBaselineSolver.cpp',
                                               'CMarkerProfileReaderFVM.cpp',
                                               'output/COutput.cpp',
                                               'output/tools/CWindowingTools.cpp',
