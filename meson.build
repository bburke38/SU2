--- conflicted
+++ resolved
@@ -183,13 +183,13 @@
 
 endif
 
-<<<<<<< HEAD
 # add Eigen library
 if get_option('enable-eigen')
   eigen_dep = [declare_dependency(include_directories: '/usr/include/eigen3')]
   su2_deps += eigen_dep
   su2_cpp_args += '-DHAVE_EIGEN'
-=======
+endif
+
 if get_option('enable-librom')
    
    assert(get_option('librom_root')!='',
@@ -203,7 +203,6 @@
 
    su2_deps += librom_dep
 
->>>>>>> c531be4a
 endif
 
 extra_deps = get_option('extra-deps').split(',')
@@ -269,15 +268,10 @@
          Python Wrapper: @6@
          Intel-MKL:      @7@
          OpenBlas:       @8@
-<<<<<<< HEAD
          Eigen:          @9@
          PaStiX:         @10@
          Mixed Float:    @11@
-=======
-         PaStiX:         @9@
-         Mixed Float:    @10@
-         libROM:         @11@
->>>>>>> c531be4a
+         libROM:         @12@
 
          Please be sure to add the $SU2_HOME and $SU2_RUN environment variables,
          and update your $PATH (and $PYTHONPATH if applicable) with $SU2_RUN
@@ -292,11 +286,7 @@
          Use './ninja -C @12@ install' to compile and install SU2
 '''.format(get_option('prefix')+'/bin', meson.source_root(), get_option('enable-tecio'), get_option('enable-cgns'),
            get_option('enable-autodiff'), get_option('enable-directdiff'), get_option('enable-pywrapper'), get_option('enable-mkl'),
-<<<<<<< HEAD
-           get_option('enable-openblas'), get_option('enable-eigen'), get_option('enable-pastix'), get_option('enable-mixedprec'), meson.build_root().split('/')[-1]))
-=======
-           get_option('enable-openblas'), get_option('enable-pastix'), get_option('enable-mixedprec'), get_option('enable-librom'), meson.build_root().split('/')[-1]))
->>>>>>> c531be4a
+           get_option('enable-openblas'), get_option('enable-eigen'), get_option('enable-pastix'), get_option('enable-mixedprec'), get_option('enable-librom'), meson.build_root().split('/')[-1]))
 
 if get_option('enable-mpp')
   message(''' To run SU2 with Mutation++ library, add these lines to your .bashrc file:
