# Continous Integration setup for SU2.
# Tests on the develop branch in both serial and parallel.

dist: trusty
sudo: required

language: c++

cache: ccache

compiler:
    - gcc

notifications:
    email:
        recipients:
<<<<<<< HEAD
            - su2code-dev@lists.stanford.edu 
=======
            - tim.albring@scicomp.uni-kl.de
>>>>>>> 61c8505e
  
branches:
    only:
        - meson_build

python:
    - 3.6

env:
    global:
        CXXFLAGS="-O2 -Wall -Wextra -Wno-unused-parameter -Wno-empty-body -Wno-format-security" 
    matrix:
        # Serial build and test
        - CONFIGURE_COMMAND="meson.py build --prefix=$TRAVIS_BUILD_DIR -Denable-pywrapper=true -Denable-mpi=false"
          TEST_SCRIPT=serial_regression.py

        # Parallel build and test
        - CONFIGURE_COMMAND="meson.py build --prefix=$TRAVIS_BUILD_DIR -Denable-pywrapper=true"
          TEST_SCRIPT=parallel_regression.py

        # Serial build and test for AD
        - CONFIGURE_COMMAND="meson.py build --prefix=$TRAVIS_BUILD_DIR -Denable-pywrapper=true -Denable-mpi=false -Denable-autodiff=true -Denable-directdiff=true"
          TEST_SCRIPT=serial_regression_AD.py

        # Parallel build and test for AD:
        - CONFIGURE_COMMAND="meson.py build --prefix=$TRAVIS_BUILD_DIR -Denable-pywrapper=true -Denable-autodiff=true -Denable-directdiff=true"
          TEST_SCRIPT=parallel_regression_AD.py

before_install:
    # Temporarily fixes Travis CI issue with paths for Python packages
    - export PATH=/usr/bin:$PATH

    # Install the necessary packages using apt-get with sudo
    - sudo apt-get update -qq
    - sudo apt-get install -qq build-essential libopenmpi-dev
 
    # Install Python dependencies
    # http://conda.pydata.org/docs/travis.html#the-travis-yml-file
    - wget https://repo.continuum.io/miniconda/Miniconda3-latest-Linux-x86_64.sh -O miniconda.sh
    - bash miniconda.sh -b -p $HOME/miniconda
    - export PATH="$HOME/miniconda/bin:$PATH"
    - hash -r
    - conda config --set always_yes yes --set changeps1 no
    - conda update -q conda
    - conda install -q -c anaconda python=$TRAVIS_PYTHON_VERSION numpy scipy mpi4py swig

    # to avoid interference with MPI
    - test -n $CC  && unset CC
    - test -n $CXX && unset CXX

install:
    # build ninja
    - cd externals/ninja
    - python configure.py --bootstrap
    - cd $TRAVIS_BUILD_DIR
    - export PATH=$TRAVIS_BUILD_DIR/externals/ninja:$TRAVIS_BUILD_DIR/externals/meson:$PATH

    # Compile and install SU2
    - echo $TRAVIS_BUILD_DIR
    - echo $CONFIGURE_COMMAND
    - $CONFIGURE_COMMAND
    - ninja -v -C build install

    # Add environmental variables according to the configure step
    - export SU2_RUN=$TRAVIS_BUILD_DIR/bin
    - export SU2_HOME=$TRAVIS_BUILD_DIR
    - export PATH=$PATH:$SU2_RUN
    - export PYTHONPATH=$PYTHONPATH:$SU2_RUN

before_script:
    # Get the test cases
    - git clone -b develop https://github.com/su2code/TestCases.git ./TestData
    - cp -R ./TestData/* ./TestCases/

    # Get the tutorial cases
    - git clone -b feature_input_output https://github.com/su2code/su2code.github.io ./Tutorials
    
    # Enter the SU2/TestCases/ directory, which is now ready to run
    - cd TestCases/

script: 
    # Run the tests via the Python scripts
    #- python $TEST_SCRIPT
    - echo "Test"<|MERGE_RESOLUTION|>--- conflicted
+++ resolved
@@ -14,15 +14,11 @@
 notifications:
     email:
         recipients:
-<<<<<<< HEAD
             - su2code-dev@lists.stanford.edu 
-=======
-            - tim.albring@scicomp.uni-kl.de
->>>>>>> 61c8505e
   
 branches:
     only:
-        - meson_build
+        - develop
 
 python:
     - 3.6
@@ -101,5 +97,4 @@
 
 script: 
     # Run the tests via the Python scripts
-    #- python $TEST_SCRIPT
-    - echo "Test"+    - python $TEST_SCRIPT