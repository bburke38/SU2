--- conflicted
+++ resolved
@@ -14,13 +14,10 @@
 	     'discrete_adjoint.py',
 	     'direct_differentiation.py',
 	     'fsi_computation.py',
-<<<<<<< HEAD
 	     'pyBeamFSI.py',
 	     'pyBeamFSI_AD.py',
 	     'SU2_CFD.py'], 
-=======
 	     'SU2_CFD.py'],
->>>>>>> 6691b70b
 	     install_dir: join_paths(get_option('bindir')))
 
 install_data(['SU2/__init__.py'], install_dir: join_paths(get_option('bindir'), 'SU2/'))
@@ -77,20 +74,17 @@
               'SU2/util/__init__.py'],
 	      install_dir: join_paths(get_option('bindir'), 'SU2/util'))
 
-<<<<<<< HEAD
 install_data(['SU2_FSI/PrimalInterface.py',
               'SU2_FSI/AdjointInterface.py',
               'SU2_FSI/FSI_config.py',
               'SU2_FSI/switch.py'],
 	      install_dir: join_paths(get_option('bindir'), 'SU2_FSI'))
 
-=======
 install_data(['FSI_tools/__init__.py',
               'FSI_tools/FSIInterface.py',
               'FSI_tools/FSI_config.py',
               'FSI_tools/switch.py'],
 	      install_dir: join_paths(get_option('bindir'), 'FSI_tools'))
->>>>>>> 6691b70b
 
 install_data(['SU2_Nastran/__init__.py',
               'SU2_Nastran/pysu2_nastran.py',],
