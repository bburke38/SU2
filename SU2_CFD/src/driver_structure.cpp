--- conflicted
+++ resolved
@@ -34,28 +34,16 @@
 #include "../include/driver_structure.hpp"
 #include "../include/definition_structure.hpp"
 
-<<<<<<< HEAD
 CDriver::CDriver(char* confFile,
                  unsigned short val_nZone,
                  unsigned short val_nDim,
                  SU2_Comm MPICommunicator):config_file_name(confFile), StartTime(0.0), StopTime(0.0), UsedTime(0.0), ExtIter(0), nZone(val_nZone), nDim(val_nDim), StopCalc(false), fsi(false) {
-  
-=======
-CDriver::CDriver(char* confFile, unsigned short val_nZone,
-		unsigned short val_nDim) :
-		config_file_name(confFile), StartTime(0.0), StopTime(0.0), UsedTime(0.0), ExtIter(
-				0), nZone(val_nZone), nDim(val_nDim), StopCalc(false), fsi(false) {
->>>>>>> 9795cfb9
 
 	unsigned short jZone, iSol;
-
 	int rank = MASTER_NODE;
+
 #ifdef HAVE_MPI
-<<<<<<< HEAD
   MPI_Comm_rank(MPICommunicator, &rank);
-=======
-	MPI_Comm_rank(MPI_COMM_WORLD, &rank);
->>>>>>> 9795cfb9
 #endif
 
 	/*--- Create pointers to all of the classes that may be used throughout
@@ -109,17 +97,16 @@
 
 	for (iZone = 0; iZone < nZone; iZone++) {
 
-<<<<<<< HEAD
-    config_container[iZone] = new CConfig(config_file_name, SU2_CFD, iZone, nZone, nDim, VERB_HIGH);
-    config_container[iZone]->SetMPICommunicator(MPICommunicator);
-=======
 		/*--- Definition of the configuration option class for all zones. In this
 		 constructor, the input configuration file is parsed and all options are
 		 read and stored. ---*/
->>>>>>> 9795cfb9
 
 		config_container[iZone] = new CConfig(config_file_name, SU2_CFD, iZone,
 				nZone, nDim, VERB_HIGH);
+
+                /*--- Set the MPI communicator ---*/
+
+                config_container[iZone]->SetMPICommunicator(MPICommunicator);
 
 		/*--- Definition of the geometry class to store the primal grid in the
 		 partitioning process. ---*/
@@ -2440,13 +2427,8 @@
 #ifdef HAVE_MPI
 	int *Buffer_Recv_mark = NULL, iRank, nProcessor = 1;;
 
-<<<<<<< HEAD
-  MPI_Comm_rank(config_container[ZONE_0]->GetMPICommunicator(), &rank);
-  MPI_Comm_size(config_container[ZONE_0]->GetMPICommunicator(), &nProcessor);
-=======
-	MPI_Comm_rank(MPI_COMM_WORLD, &rank);
-	MPI_Comm_size(MPI_COMM_WORLD, &nProcessor);
->>>>>>> 9795cfb9
+        MPI_Comm_rank(config_container[ZONE_0]->GetMPICommunicator(), &rank);
+        MPI_Comm_size(config_container[ZONE_0]->GetMPICommunicator(), &nProcessor);
 
 	if (rank == MASTER_NODE)
 	Buffer_Recv_mark = new int[nProcessor];
@@ -2471,21 +2453,11 @@
 			nMarkerInt =
 					(int) (config_container[donorZone]->GetMarker_n_FSIinterface() / 2);
 
-<<<<<<< HEAD
-
-        markDonor  = -1;
-        markTarget = -1;
-
-
-        /*--- On the donor side ---*/
-        nMarkerDonor = config_container[donorZone]->GetnMarker_All();
-=======
 			/*--- Loops on Interface markers to find if the 2 zones are sharing the boundary and to determine donor and target marker tag ---*/
 			for (iMarkerInt = 1; iMarkerInt <= nMarkerInt; iMarkerInt++) {
 
 				markDonor = -1;
 				markTarget = -1;
->>>>>>> 9795cfb9
 
 				/*--- On the donor side ---*/
 				nMarkerDonor = config_container[donorZone]->GetnMarker_All();
@@ -3098,7 +3070,6 @@
 
 unsigned short CDriver::GetMovingMarker() {
 
-<<<<<<< HEAD
   unsigned short IDtoSend, iMarker, jMarker, Moving;
   string Marker_Tag, Moving_Tag;
 
@@ -3115,35 +3086,13 @@
       }
     }
   }
-=======
-	unsigned short IDtoSend(0), iMarker, jMarker, Moving;
-	string Marker_Tag, Moving_Tag;
-
-	for (iMarker = 0; iMarker < config_container[ZONE_0]->GetnMarker_All();
-			iMarker++) {
-		Moving = config_container[ZONE_0]->GetMarker_All_Moving(iMarker);
-		if (Moving == YES) {
-			for (jMarker = 0; jMarker < config_container[ZONE_0]->GetnMarker_Moving();
-					jMarker++) {
-				Moving_Tag = config_container[ZONE_0]->GetMarker_Moving_TagBound(
-						jMarker);
-				Marker_Tag = config_container[ZONE_0]->GetMarker_All_TagBound(iMarker);
-				if (Marker_Tag == Moving_Tag) {
-					IDtoSend = iMarker;
-					break;
-				}
-			}
-		}
-	}
->>>>>>> 9795cfb9
-
-	return IDtoSend;
+
+  return IDtoSend;
 
 }
 
 unsigned long CDriver::GetNumberVertices(unsigned short iMarker) {
 
-<<<<<<< HEAD
   unsigned long nVertices(0);
   unsigned short jMarker, Moving;
   string Marker_Tag, Moving_Tag;
@@ -3182,27 +3131,6 @@
       }
     }
   }
-=======
-	unsigned long nFluidVertex;
-	unsigned short jMarker, Moving;
-	string Marker_Tag, Moving_Tag;
-
-	nFluidVertex = 0;
-
-	Moving = config_container[ZONE_0]->GetMarker_All_Moving(iMarker);
-	if (Moving == YES) {
-		for (jMarker = 0; jMarker < config_container[ZONE_0]->GetnMarker_Moving();
-				jMarker++) {
-			Moving_Tag = config_container[ZONE_0]->GetMarker_Moving_TagBound(jMarker);
-			Marker_Tag = config_container[ZONE_0]->GetMarker_All_TagBound(iMarker);
-			if (Marker_Tag == Moving_Tag) {
-				nFluidVertex = geometry_container[ZONE_0][MESH_0]->nVertex[iMarker];
-			}
-		}
-	}
-
-	return nFluidVertex;
->>>>>>> 9795cfb9
 
   return nHalovertices;
 }
@@ -3221,7 +3149,6 @@
 
 }
 
-<<<<<<< HEAD
 bool CDriver::IsAHaloNode(unsigned short iMarker, unsigned short iVertex) {
  
   unsigned long iPoint; 
@@ -3238,10 +3165,6 @@
 }
 
 su2double CDriver::GetVertexCoordX(unsigned short iMarker, unsigned short iVertex) {
-=======
-su2double CDriver::GetVertexCoordX(unsigned short iMarker,
-		unsigned short iVertex) {
->>>>>>> 9795cfb9
 
 	su2double* Coord;
 	unsigned long iPoint;
@@ -3285,14 +3208,13 @@
 bool CDriver::ComputeVertexForces(unsigned short iMarker,
 		unsigned short iVertex) {
 
-	unsigned long iPoint;
-	unsigned short iDim, jDim;
-	su2double *Normal, AreaSquare, Area;
-	bool halo;
-
-	unsigned short FinestMesh = config_container[ZONE_0]->GetFinestMesh();
-
-<<<<<<< HEAD
+    unsigned long iPoint;
+    unsigned short iDim, jDim;
+    su2double *Normal, AreaSquare, Area;
+    bool halo;
+
+    unsigned short FinestMesh = config_container[ZONE_0]->GetFinestMesh();
+
     /*--- Check the kind of fluid problem ---*/
     bool compressible       = (config_container[ZONE_0]->GetKind_Regime() == COMPRESSIBLE);
     bool incompressible     = (config_container[ZONE_0]->GetKind_Regime() == INCOMPRESSIBLE);
@@ -3314,31 +3236,6 @@
                             {0.0, 0.0, 0.0} } ;
 
     su2double Pinf = solver_container[ZONE_0][FinestMesh][FLOW_SOL]->GetPressure_Inf();
-=======
-	/*--- Check the kind of fluid problem ---*/
-	bool compressible = (config_container[ZONE_0]->GetKind_Regime()
-			== COMPRESSIBLE);
-	bool incompressible = (config_container[ZONE_0]->GetKind_Regime()
-			== INCOMPRESSIBLE);
-	bool viscous_flow = ((config_container[ZONE_0]->GetKind_Solver()
-			== NAVIER_STOKES) || (config_container[ZONE_0]->GetKind_Solver() == RANS));
-
-	/*--- Parameters for the calculations ---*/
-	// Pn: Pressure
-	// Pinf: Pressure_infinite
-	// div_vel: Velocity divergence
-	// Dij: Dirac delta
-	su2double Pn = 0.0, div_vel = 0.0, Dij = 0.0;
-	su2double Viscosity = 0.0;
-	su2double Grad_Vel[3][3] = { {0.0, 0.0, 0.0} ,
-							{0.0, 0.0, 0.0} ,
-							{0.0, 0.0, 0.0} } ;
-	su2double Tau[3][3] = { {0.0, 0.0, 0.0} ,
-							{0.0, 0.0, 0.0} ,
-							{0.0, 0.0, 0.0} } ;
-
-	su2double Pinf = solver_container[ZONE_0][FinestMesh][FLOW_SOL]->GetPressure_Inf();
->>>>>>> 9795cfb9
 
     iPoint = geometry_container[ZONE_0][MESH_0]->vertex[iMarker][iVertex]->GetNode();
 
@@ -3363,13 +3260,12 @@
       Viscosity = solver_container[ZONE_0][MESH_0][FLOW_SOL]->node[iPoint]->GetLaminarViscosity();
     }
 
-<<<<<<< HEAD
    /*--- Calculate the inviscid (pressure) part of tn in the fluid nodes (force units) ---*/
    for (iDim = 0; iDim < nDim; iDim++) {
      APINodalForce[iDim] = -(Pn-Pinf)*Normal[iDim];     //NB : norm(Normal) = Area
    }
 
-   /*--- Calculate the viscous (shear stress) part of tn in the fluid nodes (force units ---*/
+   /*--- Calculate the viscous (shear stress) part of tn in the fluid nodes (force units) ---*/
    if ((incompressible || compressible) && viscous_flow) {
      div_vel = 0.0;
      for (iDim = 0; iDim < nDim; iDim++)
@@ -3398,50 +3294,6 @@
    }
 
    return halo;
-
-}
-=======
-		/*--- Calculate the inviscid (pressure) part of tn in the fluid nodes (force units) ---*/
-		for (iDim = 0; iDim < nDim; iDim++) {
-			//partFluidSurfaceLoads[iVertex][iDim+1] = -(Pn-Pinf)*Normal[iDim];   //NB : norm(Normal) = Area
-			APINodalForce[iDim] = -(Pn - Pinf) * Normal[iDim]; //NB : norm(Normal) = Area
-		}
->>>>>>> 9795cfb9
-
-		/*--- Calculate the viscous (shear stress) part of tn in the fluid nodes (force units ---*/
-		if ((incompressible || compressible) && viscous_flow) {
-			div_vel = 0.0;
-			for (iDim = 0; iDim < nDim; iDim++)
-				div_vel += Grad_Vel[iDim][iDim];
-			if (incompressible)
-				div_vel = 0.0;
-
-			for (iDim = 0; iDim < nDim; iDim++) {
-				for (jDim = 0; jDim < nDim; jDim++) {
-					Dij = 0.0;
-					if (iDim == jDim)
-						Dij = 1.0;
-					Tau[iDim][jDim] = Viscosity
-							* (Grad_Vel[jDim][iDim] + Grad_Vel[iDim][jDim])
-							- TWO3 * Viscosity * div_vel * Dij;
-					//partFluidSurfaceLoads[iVertex][iDim+1] += Tau[iDim][jDim]*Normal[jDim];
-					APINodalForce[iDim] += Tau[iDim][jDim] * Normal[jDim];
-				}
-			}
-		}
-
-		//Divide by local are in case of force density communication.
-		for (iDim = 0; iDim < nDim; iDim++) {
-			APINodalForceDensity[iDim] = APINodalForce[iDim] / Area;
-		}
-
-		halo = false;
-
-	} else {
-		halo = true;
-	}
-
-	return halo;
 
 }
 
@@ -3562,19 +3414,13 @@
 }
 
 CGeneralDriver::CGeneralDriver(char* confFile, unsigned short val_nZone,
-<<<<<<< HEAD
-                                     unsigned short val_nDim, SU2_Comm MPICommunicator) : CDriver(confFile,
-                                                                        val_nZone,
-                                                                        val_nDim,
-                                                                        MPICommunicator) { }
-=======
-		unsigned short val_nDim) :
-		CDriver(confFile, val_nZone, val_nDim) {
-}
->>>>>>> 9795cfb9
-
-CGeneralDriver::~CGeneralDriver(void) {
-}
+                               unsigned short val_nDim, 
+                               SU2_Comm MPICommunicator) : CDriver(confFile,
+                                                                   val_nZone,
+                                                                   val_nDim,
+                                                                   MPICommunicator) { }
+
+CGeneralDriver::~CGeneralDriver(void) { }
 
 void CGeneralDriver::Run() {
 
@@ -3714,18 +3560,9 @@
 
 }
 
-<<<<<<< HEAD
-
 CFluidDriver::CFluidDriver(char* confFile, unsigned short val_nZone, unsigned short val_nDim, SU2_Comm MPICommunicator) : CDriver(confFile, val_nZone, val_nDim, MPICommunicator) { }
-=======
-CFluidDriver::CFluidDriver(char* confFile, unsigned short val_nZone,
-		unsigned short val_nDim) :
-		CDriver(confFile, val_nZone, val_nDim) {
-}
->>>>>>> 9795cfb9
-
-CFluidDriver::~CFluidDriver(void) {
-}
+
+CFluidDriver::~CFluidDriver(void) { }
 
 void CFluidDriver::Run() {
 
@@ -3999,7 +3836,6 @@
 	//}
 }
 
-<<<<<<< HEAD
 CHBDriver::CHBDriver(char* confFile,
                                  unsigned short val_nZone,
                                  unsigned short val_nDim,
@@ -4007,11 +3843,6 @@
                                                                     val_nZone,
                                                                     val_nDim,
                                                                     MPICommunicator) {
-=======
-CHBDriver::CHBDriver(char* confFile, unsigned short val_nZone,
-		unsigned short val_nDim) :
-		CDriver(confFile, val_nZone, val_nDim) {
->>>>>>> 9795cfb9
 	unsigned short kZone;
 
 	D = NULL;
@@ -4437,7 +4268,6 @@
   
 }
 
-<<<<<<< HEAD
 CFSIDriver::CFSIDriver(char* confFile,
                        unsigned short val_nZone,
                        unsigned short val_nDim,
@@ -4445,12 +4275,6 @@
                                                           val_nZone,
                                                           val_nDim,
                                                           MPICommunicator) { }
-=======
-CFSIDriver::CFSIDriver(char* confFile, unsigned short val_nZone,
-		unsigned short val_nDim) :
-		CDriver(confFile, val_nZone, val_nDim) {
-}
->>>>>>> 9795cfb9
 
 CFSIDriver::~CFSIDriver(void) {
 }
