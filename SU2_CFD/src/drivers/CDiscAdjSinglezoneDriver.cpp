/*!
 * \file driver_adjoint_singlezone.cpp
 * \brief The main subroutines for driving adjoint single-zone problems.
 * \author R. Sanchez
 * \version 6.2.0 "Falcon"
 *
 * The current SU2 release has been coordinated by the
 * SU2 International Developers Society <www.su2devsociety.org>
 * with selected contributions from the open-source community.
 *
 * The main research teams contributing to the current release are:
 *  - Prof. Juan J. Alonso's group at Stanford University.
 *  - Prof. Piero Colonna's group at Delft University of Technology.
 *  - Prof. Nicolas R. Gauger's group at Kaiserslautern University of Technology.
 *  - Prof. Alberto Guardone's group at Polytechnic University of Milan.
 *  - Prof. Rafael Palacios' group at Imperial College London.
 *  - Prof. Vincent Terrapon's group at the University of Liege.
 *  - Prof. Edwin van der Weide's group at the University of Twente.
 *  - Lab. of New Concepts in Aeronautics at Tech. Institute of Aeronautics.
 *
 * Copyright 2012-2019, Francisco D. Palacios, Thomas D. Economon,
 *                      Tim Albring, and the SU2 contributors.
 *
 * SU2 is free software; you can redistribute it and/or
 * modify it under the terms of the GNU Lesser General Public
 * License as published by the Free Software Foundation; either
 * version 2.1 of the License, or (at your option) any later version.
 *
 * SU2 is distributed in the hope that it will be useful,
 * but WITHOUT ANY WARRANTY; without even the implied warranty of
 * MERCHANTABILITY or FITNESS FOR A PARTICULAR PURPOSE. See the GNU
 * Lesser General Public License for more details.
 *
 * You should have received a copy of the GNU Lesser General Public
 * License along with SU2. If not, see <http://www.gnu.org/licenses/>.
 */

#include "../../include/drivers/CDiscAdjSinglezoneDriver.hpp"

CDiscAdjSinglezoneDriver::CDiscAdjSinglezoneDriver(char* confFile,
                                                   unsigned short val_nZone,
                                                   SU2_Comm MPICommunicator) : CSinglezoneDriver(confFile,
                                                                                                 val_nZone,
                                                                                                 MPICommunicator) {


  /*--- Store the number of internal iterations that will be run by the adjoint solver ---*/
  nAdjoint_Iter = config_container[ZONE_0]->GetnInner_Iter();
  

  /*--- Store the pointers ---*/
  config      = config_container[ZONE_0];
  iteration   = iteration_container[ZONE_0][INST_0];
  solver      = solver_container[ZONE_0][INST_0][MESH_0];
  geometry    = geometry_container[ZONE_0][INST_0][MESH_0];
  integration = integration_container[ZONE_0][INST_0];

  /*--- Store the recording state ---*/
  RecordingState = NONE;

  /*--- Determine if the problem is a turbomachinery problem ---*/
  bool turbo = config->GetBoolTurbomachinery();
  
  bool compressible = config->GetKind_Regime() == COMPRESSIBLE;

  /*--- Initialize the direct iteration ---*/

  switch (config->GetKind_Solver()) {

  case DISC_ADJ_EULER: case DISC_ADJ_NAVIER_STOKES: case DISC_ADJ_RANS:
    case DISC_ADJ_INC_EULER: case DISC_ADJ_INC_NAVIER_STOKES: case DISC_ADJ_INC_RANS:
    if (rank == MASTER_NODE)
      cout << "Direct iteration: Euler/Navier-Stokes/RANS equation." << endl;
    if (turbo) {
      direct_iteration = new CTurboIteration(config);
      output_legacy = new COutputLegacy(config_container[ZONE_0]);
    }
    else       direct_iteration = new CFluidIteration(config);
    if (compressible) direct_output = new CFlowCompOutput(config, nDim);
    else direct_output = new CFlowIncOutput(config, nDim);
    MainVariables = FLOW_CONS_VARS;
    SecondaryVariables = MESH_COORDS;
    break;

  case DISC_ADJ_FEM_EULER : case DISC_ADJ_FEM_NS : case DISC_ADJ_FEM_RANS :
    if (rank == MASTER_NODE)
      cout << "Direct iteration: Euler/Navier-Stokes/RANS equation." << endl;
    direct_iteration = new CFEMFluidIteration(config);
    direct_output = new CFlowCompFEMOutput(config, nDim);
    MainVariables = FLOW_CONS_VARS;
    SecondaryVariables = MESH_COORDS;
    break;

  case DISC_ADJ_FEM:
    if (rank == MASTER_NODE)
      cout << "Direct iteration: elasticity equation." << endl;
    direct_iteration = new CFEAIteration(config);
    direct_output = new CElasticityOutput(config, nDim);
    MainVariables = FEA_DISP_VARS;
    SecondaryVariables = NONE;
    break;

  case DISC_ADJ_HEAT:
    if (rank == MASTER_NODE)
      cout << "Direct iteration: heat equation." << endl;
    direct_iteration = new CHeatIteration(config);
    direct_output = new CHeatOutput(config, nDim);    
    MainVariables = FLOW_CONS_VARS;
    SecondaryVariables = MESH_COORDS;
    break;

  }
  
 direct_output->PreprocessHistoryOutput(config, false);

}

CDiscAdjSinglezoneDriver::~CDiscAdjSinglezoneDriver(void) {

}

void CDiscAdjSinglezoneDriver::Preprocess(unsigned long TimeIter) {
  
  config_container[ZONE_0]->SetTimeIter(TimeIter);

  /*--- NOTE: Inv Design Routines moved to CDiscAdjFluidIteration::Preprocess ---*/

  /*--- Preprocess the adjoint iteration ---*/

  iteration->Preprocess(output_container[ZONE_0], integration_container, geometry_container,
                        solver_container, numerics_container, config_container,
                        surface_movement, grid_movement, FFDBox, ZONE_0, INST_0);

  /*--- For the adjoint iteration we need the derivatives of the iteration function with
   *--- respect to the conservative variables. Since these derivatives do not change in the steady state case
   *--- we only have to record if the current recording is different from the main variables. ---*/

  if (RecordingState != MainVariables){

    MainRecording();

  }

}

void CDiscAdjSinglezoneDriver::Run() {

  unsigned long Adjoint_Iter;

  for (Adjoint_Iter = 0; Adjoint_Iter < nAdjoint_Iter; Adjoint_Iter++) {

    /*--- Initialize the adjoint of the output variables of the iteration with the adjoint solution
     *--- of the previous iteration. The values are passed to the AD tool.
     *--- Issues with iteration number should be dealt with once the output structure is in place. ---*/

    config->SetInnerIter(Adjoint_Iter);

    /*--- Secondary sensitivities must be computed with a certain frequency. ---*/
    /*--- It is also done at the beginning so all memory gets allocated.     ---*/
    if ((Adjoint_Iter % config->GetWrt_Sol_Freq() == 0) && (SecondaryVariables != NONE)){

      /*--- Computes secondary sensitivities ---*/
      SecondaryRecording();

      /*--- Recompute main sensitivities ---*/
      MainRecording();

    }

    iteration->InitializeAdjoint(solver_container, geometry_container, config_container, ZONE_0, INST_0);

    /*--- Initialize the adjoint of the objective function with 1.0. ---*/

    SetAdj_ObjFunction();

    /*--- Interpret the stored information by calling the corresponding routine of the AD tool. ---*/

    AD::ComputeAdjoint();

    /*--- Extract the computed adjoint values of the input variables and store them for the next iteration. ---*/

    iteration->Iterate(output_container[ZONE_0], integration_container, geometry_container,
                         solver_container, numerics_container, config_container,
                         surface_movement, grid_movement, FFDBox, ZONE_0, INST_0);

    /*--- Monitor the pseudo-time ---*/
    StopCalc = iteration->Monitor(output_container[ZONE_0], integration_container, geometry_container,
                                  solver_container, numerics_container, config_container,
                                  surface_movement, grid_movement, FFDBox, ZONE_0, INST_0);

    /*--- Clear the stored adjoint information to be ready for a new evaluation. ---*/

    AD::ClearAdjoints();

    if (config->GetTime_Domain())
      output_container[ZONE_0]->SetHistory_Output(geometry_container[ZONE_0][INST_0][MESH_0], 
                                        solver_container[ZONE_0][INST_0][MESH_0], 
                                        config_container[ZONE_0], 
                                        config_container[ZONE_0]->GetTimeIter(),
                                        config_container[ZONE_0]->GetOuterIter(),
                                        config_container[ZONE_0]->GetInnerIter());

    if (StopCalc) break;

  }

}

void CDiscAdjSinglezoneDriver::Postprocess() {



  if (config->GetKind_Solver() == DISC_ADJ_EULER ||
      config->GetKind_Solver() == DISC_ADJ_NAVIER_STOKES ||
      config->GetKind_Solver() == DISC_ADJ_RANS ||
      config->GetKind_Solver() == DISC_ADJ_INC_EULER ||
      config->GetKind_Solver() == DISC_ADJ_INC_NAVIER_STOKES ||
      config->GetKind_Solver() == DISC_ADJ_INC_RANS){

    /*--- Compute the geometrical sensitivities ---*/
    SecondaryRecording();

  }

  if (config->GetKind_Solver() == DISC_ADJ_FEM){

    /*--- Apply the boundary condition to clamped nodes ---*/
    iteration->Postprocess(output_container[ZONE_0],integration_container,geometry_container,solver_container,numerics_container,config_container,surface_movement,grid_movement,FFDBox,ZONE_0,INST_0);

  }

}

void CDiscAdjSinglezoneDriver::SetRecording(unsigned short kind_recording){

  AD::Reset();

  /*--- Prepare for recording by resetting the solution to the initial converged solution---*/

  iteration->SetRecording(solver_container, geometry_container, config_container, ZONE_0, INST_0, kind_recording);

  /*---Enable recording and register input of the iteration --- */

  if (kind_recording != NONE){

    AD::StartRecording();

    if (rank == MASTER_NODE && kind_recording == MainVariables) {
      cout << endl << "-------------------------------------------------------------------------" << endl;
      cout << "Direct iteration to store the primal computational graph." << endl;
      cout << "Compute residuals to check the convergence of the direct problem." << endl;
    }
    iteration->RegisterInput(solver_container, geometry_container, config_container, ZONE_0, INST_0, kind_recording);

  }

  /*--- Set the dependencies of the iteration ---*/

  iteration->SetDependencies(solver_container, geometry_container, numerics_container, config_container, ZONE_0,
                             INST_0, kind_recording);

  /*--- Do one iteration of the direct solver ---*/

  DirectRun(kind_recording);

  // NOTE: The inverse design calls were moved to DirectRun() - postprocess

  /*--- Store the recording state ---*/

  RecordingState = kind_recording;

  /*--- Register Output of the iteration ---*/

  iteration->RegisterOutput(solver_container, geometry_container, config_container, output_container[ZONE_0], ZONE_0, INST_0);

  /*--- Extract the objective function and store it --- */

  SetObjFunction();

  AD::StopRecording();

}

void CDiscAdjSinglezoneDriver::SetAdj_ObjFunction(){

  bool time_stepping = config->GetUnsteady_Simulation() != STEADY;
  unsigned long IterAvg_Obj = config->GetIter_Avg_Objective();
  su2double seeding = 1.0;

  if (time_stepping){
    if (TimeIter < IterAvg_Obj){
      seeding = 1.0/((su2double)IterAvg_Obj);
    }
    else{
      seeding = 0.0;
    }
  }

  if (rank == MASTER_NODE){
    SU2_TYPE::SetDerivative(ObjFunc, SU2_TYPE::GetValue(seeding));
  } else {
    SU2_TYPE::SetDerivative(ObjFunc, 0.0);
  }

}

void CDiscAdjSinglezoneDriver::SetObjFunction(){

<<<<<<< HEAD
=======
  bool compressible = config->GetKind_Regime() == COMPRESSIBLE;
>>>>>>> 254db36c
  bool heat         = (config->GetWeakly_Coupled_Heat());
  bool turbo        = (config->GetBoolTurbomachinery());

  ObjFunc = 0.0;
  
  direct_output->SetHistory_Output(geometry, solver, config,
                                   config->GetTimeIter(),
                                   config->GetOuterIter(),
                                   config->GetInnerIter());

  /*--- Specific scalar objective functions ---*/

  switch (config->GetKind_Solver()) {
  case DISC_ADJ_INC_EULER:       case DISC_ADJ_INC_NAVIER_STOKES:      case DISC_ADJ_INC_RANS:    
  case DISC_ADJ_EULER:           case DISC_ADJ_NAVIER_STOKES:          case DISC_ADJ_RANS:
  case DISC_ADJ_FEM_EULER:       case DISC_ADJ_FEM_NS:                 case DISC_ADJ_FEM_RANS:

    solver[FLOW_SOL]->SetTotal_ComboObj(0.0);

//    if (config->GetnMarker_Analyze() != 0)
//      output->SpecialOutput_AnalyzeSurface(solver[FLOW_SOL], geometry, config, false);

//    if ((config->GetnMarker_Analyze() != 0) && compressible)
//      output->SpecialOutput_Distortion(solver[FLOW_SOL], geometry, config, false);

//    if (config->GetnMarker_NearFieldBound() != 0)
//      output->SpecialOutput_SonicBoom(solver[FLOW_SOL], geometry, config, false);

//    if (config->GetPlot_Section_Forces())
//      output->SpecialOutput_SpanLoad(solver[FLOW_SOL], geometry, config, false);

    /*--- Surface based obj. function ---*/

    solver[FLOW_SOL]->Evaluate_ObjFunc(config);
    ObjFunc += solver[FLOW_SOL]->GetTotal_ComboObj();
    if (heat){
      if (config->GetKind_ObjFunc() == TOTAL_HEATFLUX) {
        ObjFunc += solver[HEAT_SOL]->GetTotal_HeatFlux();
      }
      else if (config->GetKind_ObjFunc() == TOTAL_AVG_TEMPERATURE) {
        ObjFunc += solver[HEAT_SOL]->GetTotal_AvgTemperature();
      }
    }

    /*--- This calls to be moved to a generic framework at a next stage         ---*/
    /*--- Some things that are currently hacked into output must be reorganized ---*/
    if (turbo){

      solver[FLOW_SOL]->SetTotal_ComboObj(0.0);
      output_legacy->ComputeTurboPerformance(solver[FLOW_SOL], geometry, config);

      switch (config_container[ZONE_0]->GetKind_ObjFunc()){
      case ENTROPY_GENERATION:
        solver[FLOW_SOL]->AddTotal_ComboObj(output_legacy->GetEntropyGen(config->GetnMarker_TurboPerformance() - 1, config->GetnSpanWiseSections()));
        break;
      case FLOW_ANGLE_OUT:
        solver[FLOW_SOL]->AddTotal_ComboObj(output_legacy->GetFlowAngleOut(config->GetnMarker_TurboPerformance() - 1, config->GetnSpanWiseSections()));
        break;
      case MASS_FLOW_IN:
        solver[FLOW_SOL]->AddTotal_ComboObj(output_legacy->GetMassFlowIn(config->GetnMarker_TurboPerformance() - 1, config->GetnSpanWiseSections()));
        break;
      default:
        break;
      }

      ObjFunc = solver[FLOW_SOL]->GetTotal_ComboObj();

    }

    break;
  case DISC_ADJ_FEM:
    switch (config->GetKind_ObjFunc()){
    case REFERENCE_GEOMETRY:
        ObjFunc = solver[FEA_SOL]->GetTotal_OFRefGeom();
        break;
    case REFERENCE_NODE:
        ObjFunc = solver[FEA_SOL]->GetTotal_OFRefNode();
        break;
    case VOLUME_FRACTION:
        ObjFunc = solver[FEA_SOL]->GetTotal_OFVolFrac();
        break;
    default:
        ObjFunc = 0.0;  // If the objective function is computed in a different physical problem
        break;
    }
    break;
  }

  if (rank == MASTER_NODE){
    AD::RegisterOutput(ObjFunc);
  }

}

void CDiscAdjSinglezoneDriver::DirectRun(unsigned short kind_recording){

  /*--- Zone preprocessing ---*/

  direct_iteration->Preprocess(output_container[ZONE_0], integration_container, geometry_container, solver_container, numerics_container, config_container, surface_movement, grid_movement, FFDBox, ZONE_0, INST_0);

  /*--- Run one single iteration ---*/

  config->SetInnerIter(1);

  /*--- Iterate the direct solver ---*/

  direct_iteration->Iterate(output_container[ZONE_0], integration_container, geometry_container, solver_container, numerics_container, config_container, surface_movement, grid_movement, FFDBox, ZONE_0, INST_0);

  /*--- Postprocess the direct solver ---*/

  direct_iteration->Postprocess(output_container[ZONE_0], integration_container, geometry_container, solver_container, numerics_container, config_container, surface_movement, grid_movement, FFDBox, ZONE_0, INST_0);

  /*--- Print the direct residual to screen ---*/

  Print_DirectResidual(kind_recording);

}

void CDiscAdjSinglezoneDriver::Print_DirectResidual(unsigned short kind_recording){

  /*--- Print the residuals of the direct iteration that we just recorded ---*/
  /*--- This routine should be moved to the output, once the new structure is in place ---*/
  if ((rank == MASTER_NODE) && (kind_recording == MainVariables)){

    switch (config->GetKind_Solver()) {

    case DISC_ADJ_EULER: case DISC_ADJ_NAVIER_STOKES: case DISC_ADJ_RANS:
    case DISC_ADJ_INC_EULER: case DISC_ADJ_INC_NAVIER_STOKES: case DISC_ADJ_INC_RANS:
    case DISC_ADJ_FEM_EULER : case DISC_ADJ_FEM_NS : case DISC_ADJ_FEM_RANS :
      cout << "log10[U(0)]: "   << log10(solver[FLOW_SOL]->GetRes_RMS(0))
           << ", log10[U(1)]: " << log10(solver[FLOW_SOL]->GetRes_RMS(1))
           << ", log10[U(2)]: " << log10(solver[FLOW_SOL]->GetRes_RMS(2)) << "." << endl;
      cout << "log10[U(3)]: " << log10(solver[FLOW_SOL]->GetRes_RMS(3));
      if (geometry->GetnDim() == 3) cout << ", log10[U(4)]: " << log10(solver[FLOW_SOL]->GetRes_RMS(4));
      cout << "." << endl;
      if ( config->GetKind_Turb_Model() != NONE && !config->GetFrozen_Visc_Disc()) {
        cout << "log10[Turb(0)]: "   << log10(solver[TURB_SOL]->GetRes_RMS(0));
        if (solver[TURB_SOL]->GetnVar() > 1) cout << ", log10[Turb(1)]: " << log10(solver[TURB_SOL]->GetRes_RMS(1));
        cout << "." << endl;
      }
      if (config->GetWeakly_Coupled_Heat()){
        cout << "log10[Heat(0)]: "   << log10(solver[HEAT_SOL]->GetRes_RMS(0)) << "." << endl;
      }
      break;

    case DISC_ADJ_FEM:

      if (config->GetGeometricConditions() == LARGE_DEFORMATIONS){
        cout << "UTOL-A: "   << log10(solver[FEA_SOL]->GetRes_FEM(0))
             << ", RTOL-A: " << log10(solver[FEA_SOL]->GetRes_FEM(1))
             << ", ETOL-A: " << log10(solver[FEA_SOL]->GetRes_FEM(2)) << "." << endl;
      }
      else{
        if (geometry->GetnDim() == 2){
          cout << "log10[RMS Ux]: "   << log10(solver[FEA_SOL]->GetRes_RMS(0))
               << ", log10[RMS Uy]: " << log10(solver[FEA_SOL]->GetRes_RMS(1)) << "." << endl;
        }
        else{
          cout << "log10[RMS Ux]: "   << log10(solver[FEA_SOL]->GetRes_RMS(0))
               << ", log10[RMS Uy]: " << log10(solver[FEA_SOL]->GetRes_RMS(1))
               << ", log10[RMS Uz]: " << log10(solver[FEA_SOL]->GetRes_RMS(2))<< "." << endl;
        }
      }

      break;

    case DISC_ADJ_HEAT:
      cout << "log10[Cons(0)]: "   << log10(solver[HEAT_SOL]->GetRes_RMS(0)) << "." << endl;
      break;

    }

    cout << "-------------------------------------------------------------------------" << endl << endl;
  }
  else if ((rank == MASTER_NODE) && (kind_recording == SecondaryVariables) && (SecondaryVariables != NONE)){
    cout << endl << "Recording the computational graph with respect to the ";
    switch (SecondaryVariables){
      case MESH_COORDS: cout << "mesh coordinates." << endl;    break;
      default:          cout << "secondary variables." << endl; break;
     }
  }

}

void CDiscAdjSinglezoneDriver::MainRecording(){

  /*--- SetRecording stores the computational graph on one iteration of the direct problem. Calling it with NONE
   *    as argument ensures that all information from a previous recording is removed. ---*/

  SetRecording(NONE);

  /*--- Store the computational graph of one direct iteration with the conservative variables as input. ---*/

  SetRecording(MainVariables);

}

void CDiscAdjSinglezoneDriver::SecondaryRecording(){

  /*--- SetRecording stores the computational graph on one iteration of the direct problem. Calling it with NONE
   * as argument ensures that all information from a previous recording is removed. ---*/

  SetRecording(NONE);

  /*--- Store the computational graph of one direct iteration with the secondary variables as input. ---*/

  SetRecording(SecondaryVariables);

  /*--- Initialize the adjoint of the output variables of the iteration with the adjoint solution
   *    of the current iteration. The values are passed to the AD tool. ---*/

  iteration->InitializeAdjoint(solver_container, geometry_container, config_container, ZONE_0, INST_0);

  /*--- Initialize the adjoint of the objective function with 1.0. ---*/

  SetAdj_ObjFunction();

  /*--- Interpret the stored information by calling the corresponding routine of the AD tool. ---*/

  AD::ComputeAdjoint();

  /*--- Extract the computed sensitivity values. ---*/

  solver[ADJFLOW_SOL]->SetSensitivity(geometry,config);

  /*--- Clear the stored adjoint information to be ready for a new evaluation. ---*/

  AD::ClearAdjoints();

}<|MERGE_RESOLUTION|>--- conflicted
+++ resolved
@@ -306,10 +306,6 @@
 
 void CDiscAdjSinglezoneDriver::SetObjFunction(){
 
-<<<<<<< HEAD
-=======
-  bool compressible = config->GetKind_Regime() == COMPRESSIBLE;
->>>>>>> 254db36c
   bool heat         = (config->GetWeakly_Coupled_Heat());
   bool turbo        = (config->GetBoolTurbomachinery());
 
