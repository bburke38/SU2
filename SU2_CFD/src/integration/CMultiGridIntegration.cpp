--- conflicted
+++ resolved
@@ -674,7 +674,6 @@
       solver_container[FinestMesh][FLOW_SOL]->Momentum_Forces(geometry[FinestMesh], config);
       solver_container[FinestMesh][FLOW_SOL]->Friction_Forces(geometry[FinestMesh], config);
 
-<<<<<<< HEAD
       /*--- Calculate the turbo performance ---*/
       if (config->GetBoolTurbomachinery()){
 
@@ -695,13 +694,11 @@
       }
 
       /*--- Evaluate the buffet metric if requested ---*/
-
-      if(config->GetBuffet_Monitoring() || config->GetKind_ObjFunc() == BUFFET_SENSOR){
+      /*
+      if(config->GetnMarker_Monitoring() || config->GetKind_ObjFunc() == BUFFET_SENSOR){
           solver_container[FinestMesh][FLOW_SOL]->Buffet_Monitoring(geometry[FinestMesh], config);
       }
-
-=======
->>>>>>> a4894ede
+      */
       break;
 
     case RUNTIME_ADJFLOW_SYS:
