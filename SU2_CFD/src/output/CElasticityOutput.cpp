/*!
 * \file output_elasticity.cpp
 * \brief Main subroutines for FEA output
 * \author R. Sanchez
 * \version 6.2.0 "Falcon"
 *
 * The current SU2 release has been coordinated by the
 * SU2 International Developers Society <www.su2devsociety.org>
 * with selected contributions from the open-source community.
 *
 * The main research teams contributing to the current release are:
 *  - Prof. Juan J. Alonso's group at Stanford University.
 *  - Prof. Piero Colonna's group at Delft University of Technology.
 *  - Prof. Nicolas R. Gauger's group at Kaiserslautern University of Technology.
 *  - Prof. Alberto Guardone's group at Polytechnic University of Milan.
 *  - Prof. Rafael Palacios' group at Imperial College London.
 *  - Prof. Vincent Terrapon's group at the University of Liege.
 *  - Prof. Edwin van der Weide's group at the University of Twente.
 *  - Lab. of New Concepts in Aeronautics at Tech. Institute of Aeronautics.
 *
 * Copyright 2012-2018, Francisco D. Palacios, Thomas D. Economon,
 *                      Tim Albring, and the SU2 contributors.
 *
 * SU2 is free software; you can redistribute it and/or
 * modify it under the terms of the GNU Lesser General Public
 * License as published by the Free Software Foundation; either
 * version 2.1 of the License, or (at your option) any later version.
 *
 * SU2 is distributed in the hope that it will be useful,
 * but WITHOUT ANY WARRANTY; without even the implied warranty of
 * MERCHANTABILITY or FITNESS FOR A PARTICULAR PURPOSE. See the GNU
 * Lesser General Public License for more details.
 *
 * You should have received a copy of the GNU Lesser General Public
 * License along with SU2. If not, see <http://www.gnu.org/licenses/>.
 */

#include "../../include/output/CElasticityOutput.hpp"

#include "../../../Common/include/geometry_structure.hpp"
#include "../../include/solver_structure.hpp"

CElasticityOutput::CElasticityOutput(CConfig *config, unsigned short nDim) : COutput(config, nDim, false) {

  linear_analysis = (config->GetGeometricConditions() == SMALL_DEFORMATIONS);  // Linear analysis.
  nonlinear_analysis = (config->GetGeometricConditions() == LARGE_DEFORMATIONS);  // Nonlinear analysis.
  dynamic = (config->GetTime_Domain());  // Dynamic analysis.

  /*--- Initialize number of variables ---*/
  if (linear_analysis) nVar_FEM = nDim;
  if (nonlinear_analysis) nVar_FEM = 3;

  /*--- Default fields for screen output ---*/
  if (nRequestedHistoryFields == 0){
    requestedHistoryFields.emplace_back("ITER");
    requestedHistoryFields.emplace_back("RMS_RES");
    nRequestedHistoryFields = requestedHistoryFields.size();
  }

  /*--- Default fields for screen output ---*/
  if (nRequestedScreenFields == 0){
    if (dynamic) requestedScreenFields.emplace_back("TIME_ITER");
    if (multiZone) requestedScreenFields.emplace_back("OUTER_ITER");
    requestedScreenFields.emplace_back("INNER_ITER");
    if(linear_analysis){
      requestedScreenFields.emplace_back("RMS_DISP_X");
      requestedScreenFields.emplace_back("RMS_DISP_Y");
      requestedScreenFields.emplace_back("RMS_DISP_Z");
    }
    if(nonlinear_analysis){
      requestedScreenFields.emplace_back("RMS_UTOL");
      requestedScreenFields.emplace_back("RMS_RTOL");
      requestedScreenFields.emplace_back("RMS_ETOL");
    }
    requestedScreenFields.emplace_back("VMS");
    nRequestedScreenFields = requestedScreenFields.size();
  }

  /*--- Default fields for volume output ---*/
  if (nRequestedVolumeFields == 0){
    requestedVolumeFields.emplace_back("COORDINATES");
    requestedVolumeFields.emplace_back("SOLUTION");
    requestedVolumeFields.emplace_back("STRESS");
    nRequestedVolumeFields = requestedVolumeFields.size();
  }

  stringstream ss;
  ss << "Zone " << config->GetiZone() << " (Structure)";
  multiZoneHeaderString = ss.str();

  /*--- Set the volume filename --- */

  volumeFilename = config->GetVolume_FileName();

  /*--- Set the surface filename --- */

  surfaceFilename = config->GetSurfCoeff_FileName();

  /*--- Set the restart filename --- */

  restartFilename = config->GetRestart_FileName();

  /*--- Set the default convergence field --- */

  if (convFields.empty() ) convFields.emplace_back("RMS_DISP_X");

}

CElasticityOutput::~CElasticityOutput(void) {}

void CElasticityOutput::LoadHistoryData(CConfig *config, CGeometry *geometry, CSolver **solver)  {

  CSolver* fea_solver = solver[FEA_SOL];

  /*--- Residuals: ---*/
  /*--- Linear analysis: RMS of the displacements in the nDim coordinates ---*/
  /*--- Nonlinear analysis: UTOL, RTOL and DTOL (defined in the Postprocessing function) ---*/


  if (linear_analysis){
    SetHistoryOutputValue("RMS_DISP_X", log10(fea_solver->GetRes_RMS(0)));
    SetHistoryOutputValue("RMS_DISP_Y", log10(fea_solver->GetRes_RMS(1)));
    if (nDim == 3){
      SetHistoryOutputValue("RMS_DISP_Z", log10(fea_solver->GetRes_RMS(2)));
    }
  } else if (nonlinear_analysis){
    SetHistoryOutputValue("RMS_UTOL", log10(fea_solver->LinSysSol.norm()));
    SetHistoryOutputValue("RMS_RTOL", log10(fea_solver->LinSysRes.norm()));
    SetHistoryOutputValue("RMS_ETOL", log10(dotProd(fea_solver->LinSysSol, fea_solver->LinSysRes)));

  }

  if (multiZone){
    SetHistoryOutputValue("BGS_DISP_X", log10(fea_solver->GetRes_BGS(0)));
    SetHistoryOutputValue("BGS_DISP_Y", log10(fea_solver->GetRes_BGS(1)));
    if (nDim == 3) SetHistoryOutputValue("BGS_DISP_Z", log10(fea_solver->GetRes_BGS(2)));
  }

  SetHistoryOutputValue("VMS", fea_solver->GetTotal_CFEA());
  SetHistoryOutputValue("LOAD_INCREMENT", fea_solver->GetLoad_Increment());
  SetHistoryOutputValue("LOAD_RAMP", fea_solver->GetForceCoeff());

  SetHistoryOutputValue("LINSOL_ITER", fea_solver->GetIterLinSolver());
  SetHistoryOutputValue("LINSOL_RESIDUAL", log10(fea_solver->GetLinSol_Residual()));

}

void CElasticityOutput::SetHistoryOutputFields(CConfig *config){

  AddHistoryOutput("LINSOL_ITER", "LinSolIter", ScreenOutputFormat::INTEGER, "LINSOL",  "Number of iterations of the linear solver.");
  AddHistoryOutput("LINSOL_RESIDUAL", "LinSolRes", ScreenOutputFormat::FIXED, "LINSOL",  "Residual of the linear solver.");

  // Residuals

  AddHistoryOutput("RMS_UTOL",   "rms[U]", ScreenOutputFormat::FIXED,  "RMS_RES", "", HistoryFieldType::RESIDUAL);
  AddHistoryOutput("RMS_RTOL",   "rms[R]", ScreenOutputFormat::FIXED,  "RMS_RES", "", HistoryFieldType::RESIDUAL);
  AddHistoryOutput("RMS_ETOL",   "rms[E]", ScreenOutputFormat::FIXED,  "RMS_RES", "", HistoryFieldType::RESIDUAL);

  AddHistoryOutput("RMS_DISP_X", "rms[DispX]", ScreenOutputFormat::FIXED,  "RMS_RES", "", HistoryFieldType::RESIDUAL);
  AddHistoryOutput("RMS_DISP_Y", "rms[DispY]", ScreenOutputFormat::FIXED,  "RMS_RES", "", HistoryFieldType::RESIDUAL);
  AddHistoryOutput("RMS_DISP_Z", "rms[DispZ]", ScreenOutputFormat::FIXED,  "RMS_RES", "", HistoryFieldType::RESIDUAL);

  AddHistoryOutput("BGS_DISP_X", "bgs[DispX]", ScreenOutputFormat::FIXED,  "BGS_RES", "", HistoryFieldType::RESIDUAL);
  AddHistoryOutput("BGS_DISP_Y", "bgs[DispY]", ScreenOutputFormat::FIXED,  "BGS_RES", "", HistoryFieldType::RESIDUAL);
  AddHistoryOutput("BGS_DISP_Z", "bgs[DispZ]", ScreenOutputFormat::FIXED,  "BGS_RES", "", HistoryFieldType::RESIDUAL);

  AddHistoryOutput("VMS",            "VonMises", ScreenOutputFormat::SCIENTIFIC, "", "VMS");
  AddHistoryOutput("LOAD_INCREMENT", "Load_Increment",  ScreenOutputFormat::FIXED, "", "LOAD_INCREMENT");
  AddHistoryOutput("LOAD_RAMP",      "Load_Ramp",       ScreenOutputFormat::FIXED, "", "LOAD_RAMP");

}

void CElasticityOutput::LoadVolumeData(CConfig *config, CGeometry *geometry, CSolver **solver, unsigned long iPoint){

  CVariable* Node_Struc = solver[FEA_SOL]->GetNodes();
  CPoint*    Node_Geo  = geometry->node[iPoint];

  SetVolumeOutputValue("COORD-X", iPoint,  Node_Geo->GetCoord(0));
  SetVolumeOutputValue("COORD-Y", iPoint,  Node_Geo->GetCoord(1));
  if (nDim == 3)
    SetVolumeOutputValue("COORD-Z", iPoint, Node_Geo->GetCoord(2));

  SetVolumeOutputValue("DISPLACEMENT-X", iPoint, Node_Struc->GetSolution(iPoint, 0));
  SetVolumeOutputValue("DISPLACEMENT-Y", iPoint, Node_Struc->GetSolution(iPoint, 1));
  if (nDim == 3) SetVolumeOutputValue("DISPLACEMENT-Z", iPoint, Node_Struc->GetSolution(iPoint, 2));
<<<<<<< HEAD
  
  /*--- Load data for the discrete sensitivities. ---*/
  if (config->GetDiscrete_Adjoint()) {
    SetVolumeOutputValue("SENSITIVITY-X", iPoint, Node_Struc->GetSensitivity(iPoint, 0));
    SetVolumeOutputValue("SENSITIVITY-Y", iPoint, Node_Struc->GetSensitivity(iPoint, 1));
    if (nDim == 3) SetVolumeOutputValue("SENSITIVITY-Z", iPoint, Node_Struc->GetSensitivity(iPoint, 2));
  }
=======
>>>>>>> bba84450

  if(dynamic){
    SetVolumeOutputValue("VELOCITY-X", iPoint, Node_Struc->GetSolution_Vel(iPoint, 0));
    SetVolumeOutputValue("VELOCITY-Y", iPoint, Node_Struc->GetSolution_Vel(iPoint, 1));
    if (nDim == 3) SetVolumeOutputValue("VELOCITY-Z", iPoint, Node_Struc->GetSolution_Vel(iPoint, 2));

    SetVolumeOutputValue("ACCELERATION-X", iPoint, Node_Struc->GetSolution_Accel(iPoint, 0));
    SetVolumeOutputValue("ACCELERATION-Y", iPoint, Node_Struc->GetSolution_Accel(iPoint, 1));
    if (nDim == 3) SetVolumeOutputValue("ACCELERATION-Z", iPoint, Node_Struc->GetSolution_Accel(iPoint, 2));
  }

  SetVolumeOutputValue("STRESS-XX", iPoint, Node_Struc->GetStress_FEM(iPoint)[0]);
  SetVolumeOutputValue("STRESS-YY", iPoint, Node_Struc->GetStress_FEM(iPoint)[1]);
  SetVolumeOutputValue("STRESS-XY", iPoint, Node_Struc->GetStress_FEM(iPoint)[2]);
  if (nDim == 3){
    SetVolumeOutputValue("STRESS-ZZ", iPoint, Node_Struc->GetStress_FEM(iPoint)[3]);
    SetVolumeOutputValue("STRESS-XZ", iPoint, Node_Struc->GetStress_FEM(iPoint)[4]);
    SetVolumeOutputValue("STRESS-YZ", iPoint, Node_Struc->GetStress_FEM(iPoint)[5]);
  }
  SetVolumeOutputValue("VON_MISES_STRESS", iPoint, Node_Struc->GetVonMises_Stress(iPoint));

}

void CElasticityOutput::SetVolumeOutputFields(CConfig *config){

  // Grid coordinates
  AddVolumeOutput("COORD-X", "x", "COORDINATES", "x-component of the coordinate vector");
  AddVolumeOutput("COORD-Y", "y", "COORDINATES", "y-component of the coordinate vector");
  if (nDim == 3)
    AddVolumeOutput("COORD-Z", "z", "COORDINATES", "z-component of the coordinate vector");

  AddVolumeOutput("DISPLACEMENT-X",    "Displacement_x", "SOLUTION", "x-component of the displacement vector");
  AddVolumeOutput("DISPLACEMENT-Y",    "Displacement_y", "SOLUTION", "y-component of the displacement vector");
  if (nDim == 3) AddVolumeOutput("DISPLACEMENT-Z", "Displacement_z", "SOLUTION", "z-component of the displacement vector");
<<<<<<< HEAD
  
  /*--- For the discrete adjoint, we have the full field of sensitivity
   in each coordinate direction. ---*/
  if (config->GetDiscrete_Adjoint()) {
     AddVolumeOutput("SENSITIVITY-X",    "Sensitivity_x", "SENSITIVITY", "x-component of the coordinate sensitivity vector");
    AddVolumeOutput("SENSITIVITY-Y",    "Sensitivity_y", "SENSITIVITY", "y-component of the coordinate sensitivity vector");
    if (nDim == 3) AddVolumeOutput("SENSITIVITY-Z", "Sensitivity_Z", "SENSITIVITY", "z-component of the coordinate sensitivity vector");
  }
=======
>>>>>>> bba84450

  if(dynamic){
    AddVolumeOutput("VELOCITY-X",    "Velocity_x", "VELOCITY", "x-component of the velocity vector");
    AddVolumeOutput("VELOCITY-Y",    "Velocity_y", "VELOCITY", "y-component of the velocity vector");
    if (nDim == 3) AddVolumeOutput("VELOCITY-Z", "Velocity_z", "VELOCITY", "z-component of the velocity vector");

    AddVolumeOutput("ACCELERATION-X",    "Acceleration_x", "ACCELERATION", "x-component of the acceleration vector");
    AddVolumeOutput("ACCELERATION-Y",    "Acceleration_y", "ACCELERATION", "y-component of the acceleration vector");
    if (nDim == 3) AddVolumeOutput("ACCELERATION-Z", "Acceleration_z", "ACCELERATION", "z-component of the acceleration vector");
  }

  AddVolumeOutput("STRESS-XX",    "Sxx", "STRESS", "x-component of the normal stress vector");
  AddVolumeOutput("STRESS-YY",    "Syy", "STRESS", "y-component of the normal stress vector");
  AddVolumeOutput("STRESS-XY",    "Sxy", "STRESS", "xy shear stress component");

  if (nDim == 3) {
    AddVolumeOutput("STRESS-ZZ",    "Szz", "STRESS", "z-component of the normal stress vector");
    AddVolumeOutput("STRESS-XZ",    "Sxz", "STRESS", "xz shear stress component");
    AddVolumeOutput("STRESS-YZ",    "Syz", "STRESS", "yz shear stress component");
  }

  AddVolumeOutput("VON_MISES_STRESS", "Von_Mises_Stress", "STRESS", "von-Mises stress");

}
bool CElasticityOutput::SetInit_Residuals(CConfig *config){

  return (config->GetTime_Domain() == NO && (curInnerIter  == 0));

}

<|MERGE_RESOLUTION|>--- conflicted
+++ resolved
@@ -183,16 +183,6 @@
   SetVolumeOutputValue("DISPLACEMENT-X", iPoint, Node_Struc->GetSolution(iPoint, 0));
   SetVolumeOutputValue("DISPLACEMENT-Y", iPoint, Node_Struc->GetSolution(iPoint, 1));
   if (nDim == 3) SetVolumeOutputValue("DISPLACEMENT-Z", iPoint, Node_Struc->GetSolution(iPoint, 2));
-<<<<<<< HEAD
-  
-  /*--- Load data for the discrete sensitivities. ---*/
-  if (config->GetDiscrete_Adjoint()) {
-    SetVolumeOutputValue("SENSITIVITY-X", iPoint, Node_Struc->GetSensitivity(iPoint, 0));
-    SetVolumeOutputValue("SENSITIVITY-Y", iPoint, Node_Struc->GetSensitivity(iPoint, 1));
-    if (nDim == 3) SetVolumeOutputValue("SENSITIVITY-Z", iPoint, Node_Struc->GetSensitivity(iPoint, 2));
-  }
-=======
->>>>>>> bba84450
 
   if(dynamic){
     SetVolumeOutputValue("VELOCITY-X", iPoint, Node_Struc->GetSolution_Vel(iPoint, 0));
@@ -227,18 +217,7 @@
   AddVolumeOutput("DISPLACEMENT-X",    "Displacement_x", "SOLUTION", "x-component of the displacement vector");
   AddVolumeOutput("DISPLACEMENT-Y",    "Displacement_y", "SOLUTION", "y-component of the displacement vector");
   if (nDim == 3) AddVolumeOutput("DISPLACEMENT-Z", "Displacement_z", "SOLUTION", "z-component of the displacement vector");
-<<<<<<< HEAD
   
-  /*--- For the discrete adjoint, we have the full field of sensitivity
-   in each coordinate direction. ---*/
-  if (config->GetDiscrete_Adjoint()) {
-     AddVolumeOutput("SENSITIVITY-X",    "Sensitivity_x", "SENSITIVITY", "x-component of the coordinate sensitivity vector");
-    AddVolumeOutput("SENSITIVITY-Y",    "Sensitivity_y", "SENSITIVITY", "y-component of the coordinate sensitivity vector");
-    if (nDim == 3) AddVolumeOutput("SENSITIVITY-Z", "Sensitivity_Z", "SENSITIVITY", "z-component of the coordinate sensitivity vector");
-  }
-=======
->>>>>>> bba84450
-
   if(dynamic){
     AddVolumeOutput("VELOCITY-X",    "Velocity_x", "VELOCITY", "x-component of the velocity vector");
     AddVolumeOutput("VELOCITY-Y",    "Velocity_y", "VELOCITY", "y-component of the velocity vector");
