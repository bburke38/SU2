/*!
 * \file CAdjFlowIncOutput.cpp
 * \brief Main subroutines for flow discrete adjoint output
 * \author R. Sanchez
 * \version 7.3.0 "Blackbird"
 *
 * SU2 Project Website: https://su2code.github.io
 *
 * The SU2 Project is maintained by the SU2 Foundation
 * (http://su2foundation.org)
 *
 * Copyright 2012-2022, SU2 Contributors (cf. AUTHORS.md)
 *
 * SU2 is free software; you can redistribute it and/or
 * modify it under the terms of the GNU Lesser General Public
 * License as published by the Free Software Foundation; either
 * version 2.1 of the License, or (at your option) any later version.
 *
 * SU2 is distributed in the hope that it will be useful,
 * but WITHOUT ANY WARRANTY; without even the implied warranty of
 * MERCHANTABILITY or FITNESS FOR A PARTICULAR PURPOSE. See the GNU
 * Lesser General Public License for more details.
 *
 * You should have received a copy of the GNU Lesser General Public
 * License along with SU2. If not, see <http://www.gnu.org/licenses/>.
 */


#include "../../include/output/CAdjFlowIncOutput.hpp"

#include "../../../Common/include/geometry/CGeometry.hpp"
#include "../../include/solvers/CSolver.hpp"

<<<<<<< HEAD
CAdjFlowIncOutput::CAdjFlowIncOutput(CConfig *config, unsigned short nDim) : COutput(config, nDim, false) {

  turb_model = config->GetKind_Turb_Model();
  scalar_model = config->GetKind_Scalar_Model();
=======
CAdjFlowIncOutput::CAdjFlowIncOutput(CConfig *config, unsigned short nDim) : CAdjFlowOutput(config, nDim) {
>>>>>>> 4d2854a3

  heat = config->GetEnergy_Equation();

  weakly_coupled_heat = config->GetWeakly_Coupled_Heat();

  rad_model = config->GetKind_RadiationModel();

  /*--- Set the default history fields if nothing is set in the config file ---*/

  if (nRequestedHistoryFields == 0){
    requestedHistoryFields.emplace_back("ITER");
    requestedHistoryFields.emplace_back("RMS_RES");
    requestedHistoryFields.emplace_back("SENSITIVITY");
    nRequestedHistoryFields = requestedHistoryFields.size();
  }

  if (nRequestedScreenFields == 0){
    if (config->GetTime_Domain()) requestedScreenFields.emplace_back("TIME_ITER");
    if (multiZone) requestedScreenFields.emplace_back("OUTER_ITER");
    requestedScreenFields.emplace_back("INNER_ITER");
    requestedScreenFields.emplace_back("RMS_ADJ_PRESSURE");
    requestedScreenFields.emplace_back("RMS_ADJ_VELOCITY-X");
    requestedScreenFields.emplace_back("SENS_GEO");
    requestedScreenFields.emplace_back("SENS_AOA");
    nRequestedScreenFields = requestedScreenFields.size();
  }

  if (nRequestedVolumeFields == 0){
    requestedVolumeFields.emplace_back("COORDINATES");
    requestedVolumeFields.emplace_back("SOLUTION");
    requestedVolumeFields.emplace_back("SENSITIVITY");
    nRequestedVolumeFields = requestedVolumeFields.size();
  }

  if (find(requestedVolumeFields.begin(), requestedVolumeFields.end(), string("SENSITIVITY")) == requestedVolumeFields.end()) {
    requestedVolumeFields.emplace_back("SENSITIVITY");
    nRequestedVolumeFields ++;
  }

  stringstream ss;
  ss << "Zone " << config->GetiZone() << " (Adj. Incomp. Fluid)";
  multiZoneHeaderString = ss.str();

  /*--- Set the volume filename --- */

  volumeFilename = config->GetAdj_FileName();

  /*--- Set the surface filename --- */

  surfaceFilename = config->GetSurfAdjCoeff_FileName();

  /*--- Set the restart filename --- */

  restartFilename = config->GetRestart_AdjFileName();

  /*--- Add the obj. function extension --- */

  restartFilename = config->GetObjFunc_Extension(restartFilename);

  /*--- Set the default convergence field --- */

  if (convFields.empty() ) convFields.emplace_back("RMS_ADJ_PRESSURE");

}

CAdjFlowIncOutput::~CAdjFlowIncOutput(void) {}

void CAdjFlowIncOutput::SetHistoryOutputFields(CConfig *config){

  /// BEGIN_GROUP: RMS_RES, DESCRIPTION: The root-mean-square residuals of the SOLUTION variables.
  /// DESCRIPTION: Root-mean square residual of the adjoint Pressure.
  AddHistoryOutput("RMS_ADJ_PRESSURE",    "rms[A_P]",  ScreenOutputFormat::FIXED, "RMS_RES", "Root-mean square residual of the adjoint Pressure.", HistoryFieldType::RESIDUAL);
  /// DESCRIPTION: Root-mean square residual of the adjoint Velocity x-component.
  AddHistoryOutput("RMS_ADJ_VELOCITY-X", "rms[A_U]", ScreenOutputFormat::FIXED, "RMS_RES", "Root-mean square residual of the adjoint Velocity x-component.", HistoryFieldType::RESIDUAL);
  /// DESCRIPTION: Root-mean square residual of the adjoint Velocity y-component.
  AddHistoryOutput("RMS_ADJ_VELOCITY-Y", "rms[A_V]", ScreenOutputFormat::FIXED, "RMS_RES", "Root-mean square residual of the adjoint Velocity y-component.", HistoryFieldType::RESIDUAL);
  /// DESCRIPTION: Root-mean square residual of the adjoint Velocity z-component.
  AddHistoryOutput("RMS_ADJ_VELOCITY-Z", "rms[A_W]", ScreenOutputFormat::FIXED, "RMS_RES", "Root-mean square residual of the adjoint Velocity z-component.", HistoryFieldType::RESIDUAL);
  /// DESCRIPTION: Maximum residual of the temperature.
  AddHistoryOutput("RMS_ADJ_TEMPERATURE", "rms[A_T]", ScreenOutputFormat::FIXED, "RMS_RES", "Root-mean square residual of the adjoint temperature.", HistoryFieldType::RESIDUAL);

  if (config->GetKind_Streamwise_Periodic() == ENUM_STREAMWISE_PERIODIC::MASSFLOW) {
    AddHistoryOutput("ADJOINT_SOLEXTRA", "Adjoint_SolExtra", ScreenOutputFormat::FIXED, "ADJOINT_SOLEXTRA", "Adjoint value of the first extra Solution.", HistoryFieldType::COEFFICIENT);
  }

  AddHistoryOutputFields_AdjScalarRMS_RES(config);

  if (config->AddRadiation()){
    /// DESCRIPTION: Root-mean square residual of the adjoint radiative energy tilde.
    AddHistoryOutput("RMS_ADJ_RAD_ENERGY", "rms[A_P1]", ScreenOutputFormat::FIXED, "RMS_RES", "Root-mean square residual of the P1 radiative energy.",HistoryFieldType::RESIDUAL);
  }
  
  switch (scalar_model) {
    case PASSIVE_SCALAR:
      AddHistoryOutput("RMS_ADJ_PASSIVE_SCALAR", "rms[A_c]", ScreenOutputFormat::FIXED, "RMS_RES", "Root-mean squared residual of the adjoint passive scalar equation.", HistoryFieldType::RESIDUAL);
      break;
    case PROGRESS_VARIABLE:
      // DESCRIPTION: Root-mean square residual of the adjoint progress variable.
      AddHistoryOutput("RMS_ADJ_PROGRESS_VARIABLE", "rms[A_prog]", ScreenOutputFormat::FIXED, "RMS_RES", "Root-mean square residual of the adjoint progress variable.", HistoryFieldType::RESIDUAL);   
      // DESCRIPTION: Root-mean square residual of the adjoint enthalpy.
      AddHistoryOutput("RMS_ADJ_ENTHALPY",          "rms[A_enth]", ScreenOutputFormat::FIXED, "RMS_RES", "Root-mean square residual of the adjoint enthalpy.", HistoryFieldType::RESIDUAL);   
      // DESCRIPTION: Root-mean square residual of the adjoint CO mass fraction.
      AddHistoryOutput("RMS_ADJ_CO",                "rms[A_CO]",   ScreenOutputFormat::FIXED, "RMS_RES", "Root-mean square residual of the adjoint CO.", HistoryFieldType::RESIDUAL);
      // DESCRIPTION: Root-mean square residual of the adjoint NOx mass fraction.
      AddHistoryOutput("RMS_ADJ_NOX",               "rms[A_NOX]",  ScreenOutputFormat::FIXED, "RMS_RES", "Root-mean square residual of the adjoint NOx.", HistoryFieldType::RESIDUAL);
      break;
    case NO_SCALAR_MODEL:
      break;
  }
  /// END_GROUP

  /// BEGIN_GROUP: MAX_RES, DESCRIPTION: The maximum residuals of the SOLUTION variables.
  /// DESCRIPTION: Maximum residual of the adjoint Pressure.
  AddHistoryOutput("MAX_ADJ_PRESSURE",    "max[A_Rho]",  ScreenOutputFormat::FIXED, "MAX_RES", "Maximum residual of the adjoint Pressure.", HistoryFieldType::RESIDUAL);
  /// DESCRIPTION: Maximum residual of the adjoint Velocity x-component
  AddHistoryOutput("MAX_ADJ_VELOCITY-X", "max[A_RhoU]", ScreenOutputFormat::FIXED, "MAX_RES", "Maximum residual of the adjoint Velocity x-component", HistoryFieldType::RESIDUAL);
  /// DESCRIPTION: Maximum residual of the adjoint Velocity y-component
  AddHistoryOutput("MAX_ADJ_VELOCITY-Y", "max[A_RhoV]", ScreenOutputFormat::FIXED, "MAX_RES", "Maximum residual of the adjoint Velocity y-component", HistoryFieldType::RESIDUAL);
  /// DESCRIPTION: Maximum residual of the adjoint Velocity z-component
  AddHistoryOutput("MAX_ADJ_VELOCITY-Z", "max[A_RhoW]", ScreenOutputFormat::FIXED, "MAX_RES", "Maximum residual of the adjoint Velocity z-component", HistoryFieldType::RESIDUAL);
  /// DESCRIPTION: Maximum residual of the temperature.
  AddHistoryOutput("MAX_ADJ_TEMPERATURE", "max[A_T]", ScreenOutputFormat::FIXED, "MAX_RES", "Maximum residual of the temperature.", HistoryFieldType::RESIDUAL);

  AddHistoryOutputFields_AdjScalarMAX_RES(config);
  /// END_GROUP

  /// BEGIN_GROUP: BGS_RES, DESCRIPTION: The block Gauss Seidel residuals of the SOLUTION variables.
  /// DESCRIPTION: BGS residual of the adjoint Pressure.
  AddHistoryOutput("BGS_ADJ_PRESSURE",    "bgs[A_Rho]",  ScreenOutputFormat::FIXED, "BGS_RES", "BGS residual of the adjoint Pressure.", HistoryFieldType::RESIDUAL);
  /// DESCRIPTION: BGS residual of the adjoint Velocity x-component
  AddHistoryOutput("BGS_ADJ_VELOCITY-X", "bgs[A_RhoU]", ScreenOutputFormat::FIXED, "BGS_RES", "BGS residual of the adjoint Velocity x-component", HistoryFieldType::RESIDUAL);
  /// DESCRIPTION: BGS residual of the adjoint Velocity y-component
  AddHistoryOutput("BGS_ADJ_VELOCITY-Y", "bgs[A_RhoV]", ScreenOutputFormat::FIXED, "BGS_RES", "BGS residual of the adjoint Velocity y-component", HistoryFieldType::RESIDUAL);
  /// DESCRIPTION: BGS residual of the adjoint Velocity z-component
  AddHistoryOutput("BGS_ADJ_VELOCITY-Z", "bgs[A_RhoW]", ScreenOutputFormat::FIXED, "BGS_RES", "BGS residual of the adjoint Velocity z-component", HistoryFieldType::RESIDUAL);
  /// DESCRIPTION: BGS residual of the temperature.
  AddHistoryOutput("BGS_ADJ_TEMPERATURE", "bgs[A_T]", ScreenOutputFormat::FIXED, "BGS_RES", "BGS residual of the adjoint temperature.", HistoryFieldType::RESIDUAL);

  AddHistoryOutputFields_AdjScalarBGS_RES(config);

  if (config->AddRadiation()){
    /// DESCRIPTION: Root-mean square residual of the adjoint radiative energy tilde.
    AddHistoryOutput("BGS_ADJ_RAD_ENERGY", "bgs[A_P1]", ScreenOutputFormat::FIXED, "BGS_RES", "BGS residual  of the P1 radiative energy.",HistoryFieldType::RESIDUAL);
  }
  /// END_GROUP

  /// BEGIN_GROUP: SENSITIVITY, DESCRIPTION: Sensitivities of different geometrical or boundary values.
  /// DESCRIPTION: Sum of the geometrical sensitivities on all markers set in MARKER_MONITORING.
  AddHistoryOutput("SENS_GEO",   "Sens_Geo",   ScreenOutputFormat::SCIENTIFIC, "SENSITIVITY", "Sum of the geometrical sensitivities on all markers set in MARKER_MONITORING.", HistoryFieldType::COEFFICIENT);
  /// DESCRIPTION: Sensitivity of the objective function with respect to the far-field pressure.
  AddHistoryOutput("SENS_PRESS", "Sens_Press", ScreenOutputFormat::SCIENTIFIC, "SENSITIVITY", "Sensitivity of the objective function with respect to the far-field pressure.", HistoryFieldType::COEFFICIENT);
  /// DESCRIPTION: Sensitivity of the objective function with respect to the far-field temperature.
  AddHistoryOutput("SENS_TEMP",  "Sens_Temp",  ScreenOutputFormat::SCIENTIFIC, "SENSITIVITY", " Sensitivity of the objective function with respect to the far-field temperature.", HistoryFieldType::COEFFICIENT);
  /// DESCRIPTION: Sensitivity of the objective function with respect to the inlet velocity.
  AddHistoryOutput("SENS_VEL_IN", "Sens_Vin", ScreenOutputFormat::SCIENTIFIC, "SENSITIVITY", " Sensitivity of the objective function with respect to the inlet velocity.", HistoryFieldType::COEFFICIENT);
  /// DESCRIPTION: Sensitivity of the objective function with respect to the outlet pressure.
  AddHistoryOutput("SENS_PRESS_OUT",  "Sens_Pout",  ScreenOutputFormat::SCIENTIFIC, "SENSITIVITY", "Sensitivity of the objective function with respect to the outlet pressure.", HistoryFieldType::COEFFICIENT);
  /// END_GROUP

  AddHistoryOutput("LINSOL_ITER", "LinSolIter", ScreenOutputFormat::INTEGER, "LINSOL", "Number of iterations of the linear solver.");
  AddHistoryOutput("LINSOL_RESIDUAL", "LinSolRes", ScreenOutputFormat::FIXED, "LINSOL", "Residual of the linear solver.");

  AddHistoryOutputFields_AdjScalarLinsol(config);

  if (config->GetDeform_Mesh()){
    AddHistoryOutput("DEFORM_ITER", "DeformIter", ScreenOutputFormat::INTEGER, "DEFORM", "Linear solver iterations for the mesh deformation");
    AddHistoryOutput("DEFORM_RESIDUAL", "DeformRes", ScreenOutputFormat::FIXED, "DEFORM", "Residual of the linear solver for the mesh deformation");
  }

}

void CAdjFlowIncOutput::LoadHistoryData(CConfig *config, CGeometry *geometry, CSolver **solver) {

  CSolver* adjflow_solver = solver[ADJFLOW_SOL];
  CSolver* adjheat_solver = solver[ADJHEAT_SOL];
  CSolver* adjrad_solver = solver[ADJRAD_SOL];
  CSolver* mesh_solver = solver[MESH_SOL];
  CSolver* adjscalar_solver = solver[ADJSCALAR_SOL];

  SetHistoryOutputValue("RMS_ADJ_PRESSURE", log10(adjflow_solver->GetRes_RMS(0)));
  SetHistoryOutputValue("RMS_ADJ_VELOCITY-X", log10(adjflow_solver->GetRes_RMS(1)));
  SetHistoryOutputValue("RMS_ADJ_VELOCITY-Y", log10(adjflow_solver->GetRes_RMS(2)));
  if (nDim == 3) {
    SetHistoryOutputValue("RMS_ADJ_VELOCITY-Z", log10(adjflow_solver->GetRes_RMS(3)));
  }
  if (weakly_coupled_heat){
    SetHistoryOutputValue("RMS_ADJ_TEMPERATURE",         log10(adjheat_solver->GetRes_RMS(0)));
  }
  if (heat){
    if (nDim == 3) SetHistoryOutputValue("RMS_ADJ_TEMPERATURE",         log10(adjflow_solver->GetRes_RMS(4)));
    else           SetHistoryOutputValue("RMS_ADJ_TEMPERATURE",         log10(adjflow_solver->GetRes_RMS(3)));
  }

  if (config->AddRadiation()){
    SetHistoryOutputValue("RMS_ADJ_RAD_ENERGY", log10(adjrad_solver->GetRes_RMS(0)));
  }

<<<<<<< HEAD
  switch (scalar_model) {
    case PASSIVE_SCALAR:
      SetHistoryOutputValue("RMS_ADJ_PASSIVE_SCALAR", log10(adjscalar_solver->GetRes_RMS(0)));
      break;
    case PROGRESS_VARIABLE:
      // DESCRIPTION: Root-mean square residual of the adjoint progress variable.
      SetHistoryOutputValue("RMS_ADJ_PROGRESS_VARIABLE", log10(adjscalar_solver->GetRes_RMS(I_PROG_VAR)));
      // DESCRIPTION: Root-mean square residual of the adjoint enthalpy.
      SetHistoryOutputValue("RMS_ADJ_ENTHALPY", log10(adjscalar_solver->GetRes_RMS(I_ENTHALPY)));
      // DESCRIPTION: Root-mean square residual of the adjoint CO mass fraction.
      SetHistoryOutputValue("RMS_ADJ_CO", log10(adjscalar_solver->GetRes_RMS(I_CO)));
      // DESCRIPTION: Root-mean square residual of the adjoint NOx mass fraction.
      SetHistoryOutputValue("RMS_ADJ_NOX", log10(adjscalar_solver->GetRes_RMS(I_NOX)));
      break;
    case NO_SCALAR_MODEL:
      break;
=======
  if (config->GetKind_Streamwise_Periodic() == ENUM_STREAMWISE_PERIODIC::MASSFLOW) {
    SetHistoryOutputValue("ADJOINT_SOLEXTRA", adjflow_solver->GetNodes()->GetSolutionExtra()[0]);
>>>>>>> 4d2854a3
  }

  SetHistoryOutputValue("MAX_ADJ_PRESSURE", log10(adjflow_solver->GetRes_Max(0)));
  SetHistoryOutputValue("MAX_ADJ_VELOCITY-X", log10(adjflow_solver->GetRes_Max(1)));
  SetHistoryOutputValue("MAX_ADJ_VELOCITY-Y", log10(adjflow_solver->GetRes_Max(2)));
  if (nDim == 3) {
    SetHistoryOutputValue("MAX_ADJ_VELOCITY-Z", log10(adjflow_solver->GetRes_Max(3)));
  }
  if (weakly_coupled_heat){
    SetHistoryOutputValue("MAX_ADJ_TEMPERATURE",         log10(adjheat_solver->GetRes_Max(0)));
  }
  if (heat){
    if (nDim == 3) SetHistoryOutputValue("MAX_ADJ_TEMPERATURE",         log10(adjflow_solver->GetRes_Max(4)));
    else           SetHistoryOutputValue("MAX_ADJ_TEMPERATURE",         log10(adjflow_solver->GetRes_Max(3)));
  }

  if (multiZone){
    SetHistoryOutputValue("BGS_ADJ_PRESSURE", log10(adjflow_solver->GetRes_BGS(0)));
    SetHistoryOutputValue("BGS_ADJ_VELOCITY-X", log10(adjflow_solver->GetRes_BGS(1)));
    SetHistoryOutputValue("BGS_ADJ_VELOCITY-Y", log10(adjflow_solver->GetRes_BGS(2)));
    if (nDim == 3) {
      SetHistoryOutputValue("BGS_ADJ_VELOCITY-Z", log10(adjflow_solver->GetRes_BGS(3)));
    }
    if (weakly_coupled_heat){
      SetHistoryOutputValue("BGS_ADJ_TEMPERATURE",         log10(adjheat_solver->GetRes_BGS(0)));
    }
    if (heat){
      if (nDim == 3) SetHistoryOutputValue("BGS_ADJ_TEMPERATURE",         log10(adjflow_solver->GetRes_BGS(4)));
      else           SetHistoryOutputValue("BGS_ADJ_TEMPERATURE",         log10(adjflow_solver->GetRes_BGS(3)));
    }

    if (config->AddRadiation()){
      SetHistoryOutputValue("BGS_ADJ_RAD_ENERGY", log10(adjrad_solver->GetRes_BGS(0)));
    }
  }

  SetHistoryOutputValue("SENS_GEO", adjflow_solver->GetTotal_Sens_Geo());
  SetHistoryOutputValue("SENS_PRESS", adjflow_solver->GetTotal_Sens_Press());
  SetHistoryOutputValue("SENS_TEMP", adjflow_solver->GetTotal_Sens_Temp());
  SetHistoryOutputValue("SENS_VEL_IN", adjflow_solver->GetTotal_Sens_ModVel());
  SetHistoryOutputValue("SENS_PRESS_OUT", adjflow_solver->GetTotal_Sens_BPress());

  SetHistoryOutputValue("LINSOL_ITER", adjflow_solver->GetIterLinSolver());
  SetHistoryOutputValue("LINSOL_RESIDUAL", log10(adjflow_solver->GetResLinSolver()));

  if (config->GetDeform_Mesh()) {
    SetHistoryOutputValue("DEFORM_ITER", mesh_solver->System.GetIterations());
    SetHistoryOutputValue("DEFORM_RESIDUAL", log10(mesh_solver->System.GetResidual()));
  }

  LoadHistoryData_AdjScalar(config, solver);
}

void CAdjFlowIncOutput::SetVolumeOutputFields(CConfig *config){


  // Grid coordinates
  AddVolumeOutput("COORD-X", "x", "COORDINATES", "x-component of the coordinate vector");
  AddVolumeOutput("COORD-Y", "y", "COORDINATES", "y-component of the coordinate vector");
  if (nDim == 3)
    AddVolumeOutput("COORD-Z", "z", "COORDINATES", "z-component of the coordinate vector");

  /// BEGIN_GROUP: SOLUTION, DESCRIPTION: The SOLUTION variables of the adjoint solver.
  /// DESCRIPTION: Adjoint Pressure.
  AddVolumeOutput("ADJ_PRESSURE",    "Adjoint_Pressure",    "SOLUTION", "Adjoint pressure");
  /// DESCRIPTION: Adjoint Velocity x-component.
  AddVolumeOutput("ADJ_VELOCITY-X", "Adjoint_Velocity_x", "SOLUTION", "x-component of the adjoint velocity vector");
  /// DESCRIPTION: Adjoint Velocity y-component.
  AddVolumeOutput("ADJ_VELOCITY-Y", "Adjoint_Velocity_y", "SOLUTION", "y-component of the adjoint velocity vector");
  if (nDim == 3)
    /// DESCRIPTION: Adjoint Velocity z-component.
    AddVolumeOutput("ADJ_VELOCITY-Z", "Adjoint_Velocity_z", "SOLUTION", "z-component of the adjoint velocity vector");

  AddVolumeOutput("ADJ_TEMPERATURE", "Adjoint_Temperature", "SOLUTION",  "Adjoint temperature");

  SetVolumeOutputFields_AdjScalarSolution(config);

  if (config->AddRadiation()){
    AddVolumeOutput("ADJ_P1_ENERGY",  "Adjoint_Energy(P1)", "SOLUTION", "Adjoint radiative energy");
  }
  /// END_GROUP

  // Scalars
  switch (scalar_model) {
    case PASSIVE_SCALAR:
      AddVolumeOutput("ADJ_PASSIVE_SCALAR", "Adjoint_Scalar", "SOLUTION", "Adjoint scalar");
      break;
    case PROGRESS_VARIABLE:
      // DESCRIPTION: Adjoint progress variable.
      AddVolumeOutput("ADJ_PROGRESS_VARIABLE", "Adjoint_Progress_Variable", "SOLUTION", "Adjoint progress variable");
      // DESCRIPTION: Adjoint enthalpy.
      AddVolumeOutput("ADJ_ENTHALPY", "Adjoint_Enthalpy", "SOLUTION", "Adjoint enthalpy");
      // DESCRIPTION: Adjoint CO mass fraction.
      AddVolumeOutput("ADJ_CO", "Adjoint_CO", "SOLUTION", "Adjoint CO");
      // DESCRIPTION: Adjoint NOx mass fraction.
      AddVolumeOutput("ADJ_NOX", "Adjoint_NOx", "SOLUTION", "Adjoint NOx");
      break;
    case NO_SCALAR_MODEL:
      break;
  }

  // Grid velocity
  if (config->GetDynamic_Grid()){
    AddVolumeOutput("GRID_VELOCITY-X", "Grid_Velocity_x", "GRID_VELOCITY", "x-component of the grid velocity vector");
    AddVolumeOutput("GRID_VELOCITY-Y", "Grid_Velocity_y", "GRID_VELOCITY", "y-component of the grid velocity vector");
    if (nDim == 3 )
      AddVolumeOutput("GRID_VELOCITY-Z", "Grid_Velocity_z", "GRID_VELOCITY", "z-component of the grid velocity vector");
  }

  /// BEGIN_GROUP: RESIDUAL, DESCRIPTION: Residuals of the SOLUTION variables.
  /// DESCRIPTION: Residual of the adjoint Pressure.
  AddVolumeOutput("RES_ADJ_PRESSURE",    "Residual_Adjoint_Pressure",    "RESIDUAL", "Residual of the adjoint pressure");
  /// DESCRIPTION: Residual of the adjoint Velocity x-component.
  AddVolumeOutput("RES_ADJ_VELOCITY-X", "Residual_Adjoint_Velocity_x", "RESIDUAL", "Residual of the adjoint x-velocity");
  /// DESCRIPTION: Residual of the adjoint Velocity y-component.
  AddVolumeOutput("RES_ADJ_VELOCITY-Y", "Residual_Adjoint_Velocity_y", "RESIDUAL", "Residual of the adjoint y-velocity");
  if (nDim == 3)
    /// DESCRIPTION: Residual of the adjoint Velocity z-component.
    AddVolumeOutput("RES_ADJ_VELOCITY-Z", "Residual_Adjoint_Velocity_z", "RESIDUAL", "Residual of the adjoint z-velocity");
  /// DESCRIPTION: Residual of the adjoint energy.
  AddVolumeOutput("RES_ADJ_TEMPERATURE", "Residual_Adjoint_Heat", "RESIDUAL", "Residual of the adjoint temperature");

  SetVolumeOutputFields_AdjScalarResidual(config);

  if (config->AddRadiation()){
    AddVolumeOutput("RES_P1_ENERGY",  "Residual_Adjoint_Energy_P1", "RESIDUAL", "Residual of adjoint radiative energy");
  }
  /// END_GROUP

 // Scalars
  switch (scalar_model) {
    case PASSIVE_SCALAR:
      AddVolumeOutput("RES_ADJ_PASSIVE_SCALAR", "Residual_Adjoint_Scalar", "RESIDUAL", "Residual of adjoint scalar");
      break;
    case PROGRESS_VARIABLE:
      // DESCRIPTION: Adjoint progress variable.
      AddVolumeOutput("RES_ADJ_PROGRESS_VARIABLE", "Residual_Adjoint_Progress_Variable", "RESIDUAL", "Residual of adjoint progress variable");
      // DESCRIPTION: Adjoint enthalpy.
      AddVolumeOutput("RES_ADJ_ENTHALPY", "Residual_djoint_Enthalpy", "RESIDUAL", "Residual of adjoint enthalpy");
      // DESCRIPTION: Adjoint CO mass fraction.
      AddVolumeOutput("RES_ADJ_CO", "Residual_Adjoint_CO", "RESIDUAL", "Residual of adjoint CO");
      // DESCRIPTION: Adjoint NOx mass fraction.
      AddVolumeOutput("RES_ADJ_NOX", "Residual_Adjoint_NOx", "RESIDUAL", "Residual of adjoint NOx");
      break;
    case NO_SCALAR_MODEL:
      break;
  }

  /// BEGIN_GROUP: SENSITIVITY, DESCRIPTION: Geometrical sensitivities of the current objective function.
  /// DESCRIPTION: Sensitivity x-component.
  AddVolumeOutput("SENSITIVITY-X", "Sensitivity_x", "SENSITIVITY", "x-component of the sensitivity vector");
  /// DESCRIPTION: Sensitivity y-component.
  AddVolumeOutput("SENSITIVITY-Y", "Sensitivity_y", "SENSITIVITY", "y-component of the sensitivity vector");
  if (nDim == 3)
    /// DESCRIPTION: Sensitivity z-component.
    AddVolumeOutput("SENSITIVITY-Z", "Sensitivity_z", "SENSITIVITY", "z-component of the sensitivity vector");
  /// DESCRIPTION: Sensitivity in normal direction.
  AddVolumeOutput("SENSITIVITY", "Surface_Sensitivity", "SENSITIVITY", "sensitivity in normal direction");
  /// END_GROUP

}

void CAdjFlowIncOutput::LoadVolumeData(CConfig *config, CGeometry *geometry, CSolver **solver, unsigned long iPoint){

  CVariable* Node_AdjFlow = solver[ADJFLOW_SOL]->GetNodes();
  CVariable* Node_AdjHeat = nullptr;
  CVariable* Node_AdjRad  = nullptr;
  CVariable* Node_AdjScalar = nullptr;
  CPoint*    Node_Geo     = geometry->nodes;

  if (weakly_coupled_heat){
    Node_AdjHeat = solver[ADJHEAT_SOL]->GetNodes();
  }
  if (config->GetKind_RadiationModel() != RADIATION_MODEL::NONE){
    Node_AdjRad = solver[ADJRAD_SOL]->GetNodes();
  }

  // Scalars
  switch (scalar_model) {
    case PASSIVE_SCALAR:
      Node_AdjScalar = solver[ADJSCALAR_SOL]->GetNodes();
      break;
    case PROGRESS_VARIABLE:
      Node_AdjScalar = solver[ADJSCALAR_SOL]->GetNodes();
      break;
    case NO_SCALAR_MODEL:
      break;
  }

  SetVolumeOutputValue("COORD-X", iPoint,  Node_Geo->GetCoord(iPoint, 0));
  SetVolumeOutputValue("COORD-Y", iPoint,  Node_Geo->GetCoord(iPoint, 1));
  if (nDim == 3)
    SetVolumeOutputValue("COORD-Z", iPoint, Node_Geo->GetCoord(iPoint, 2));

  SetVolumeOutputValue("ADJ_PRESSURE",   iPoint, Node_AdjFlow->GetSolution(iPoint, 0));
  SetVolumeOutputValue("ADJ_VELOCITY-X", iPoint, Node_AdjFlow->GetSolution(iPoint, 1));
  SetVolumeOutputValue("ADJ_VELOCITY-Y", iPoint, Node_AdjFlow->GetSolution(iPoint, 2));
  if (nDim == 3){
    SetVolumeOutputValue("ADJ_VELOCITY-Z", iPoint, Node_AdjFlow->GetSolution(iPoint, 3));
  }

  if (weakly_coupled_heat){
    SetVolumeOutputValue("ADJ_TEMPERATURE", iPoint, Node_AdjHeat->GetSolution(iPoint, 0));
  }
  else {
    if (nDim == 3) SetVolumeOutputValue("ADJ_TEMPERATURE", iPoint, Node_AdjFlow->GetSolution(iPoint, 4));
    else           SetVolumeOutputValue("ADJ_TEMPERATURE", iPoint, Node_AdjFlow->GetSolution(iPoint, 3));
  }

  // Radiation
  if (config->AddRadiation()){
    SetVolumeOutputValue("ADJ_P1_ENERGY", iPoint, Node_AdjRad->GetSolution(iPoint, 0));
  }

  // Scalars
  switch (scalar_model) {
    case PASSIVE_SCALAR:
      /// DESCRIPTION: Adjoint transported scalar
      SetVolumeOutputValue("ADJ_PASSIVE_SCALAR", iPoint, Node_AdjScalar->GetSolution(iPoint, 0));
      break;
    case PROGRESS_VARIABLE:
      /// DESCRIPTION: Adjoint progress variable.
      SetVolumeOutputValue("ADJ_PROGRESS_VARIABLE", iPoint, Node_AdjScalar->GetSolution(iPoint, I_PROG_VAR));
      /// DESCRIPTION: Adjoint enthalpy.
      SetVolumeOutputValue("ADJ_ENTHALPY", iPoint, Node_AdjScalar->GetSolution(iPoint, I_ENTHALPY));      
      /// DESCRIPTION: Adjoint CO mass fraction.
      SetVolumeOutputValue("ADJ_CO", iPoint, Node_AdjScalar->GetSolution(iPoint, I_CO));
      /// DESCRIPTION: Adjoint NO mass fraction.
      SetVolumeOutputValue("ADJ_NOX", iPoint, Node_AdjScalar->GetSolution(iPoint, I_NOX));      
      break;
    case NO_SCALAR_MODEL:
      break;
  }

  // Residuals
  SetVolumeOutputValue("RES_ADJ_PRESSURE",   iPoint, Node_AdjFlow->GetSolution(iPoint, 0) - Node_AdjFlow->GetSolution_Old(iPoint, 0));
  SetVolumeOutputValue("RES_ADJ_VELOCITY-X", iPoint, Node_AdjFlow->GetSolution(iPoint, 1) - Node_AdjFlow->GetSolution_Old(iPoint, 1));
  SetVolumeOutputValue("RES_ADJ_VELOCITY-Y", iPoint, Node_AdjFlow->GetSolution(iPoint, 2) - Node_AdjFlow->GetSolution_Old(iPoint, 2));
  if (nDim == 3){
    SetVolumeOutputValue("RES_ADJ_VELOCITY-Z", iPoint, Node_AdjFlow->GetSolution(iPoint, 3) - Node_AdjFlow->GetSolution_Old(iPoint, 3));
    SetVolumeOutputValue("RES_ADJ_TEMPERATURE",     iPoint, Node_AdjFlow->GetSolution(iPoint, 4) - Node_AdjFlow->GetSolution_Old(iPoint, 4));
  } else {
    SetVolumeOutputValue("RES_ADJ_TEMPERATURE",     iPoint, Node_AdjFlow->GetSolution(iPoint, 3) - Node_AdjFlow->GetSolution_Old(iPoint, 3));
  }

  if (config->AddRadiation()){
    SetVolumeOutputValue("RES_P1_ENERGY", iPoint, Node_AdjRad->GetSolution(iPoint, 0) - Node_AdjRad->GetSolution_Old(iPoint, 0));
  }

 // Scalars
  switch (scalar_model) {
    case PASSIVE_SCALAR:
      /// DESCRIPTION: Adjoint transported scalar
      SetVolumeOutputValue("RES_ADJ_PASSIVE_SCALAR", iPoint, Node_AdjScalar->GetSolution(iPoint, 0)- Node_AdjScalar->GetSolution_Old(iPoint, 0));
      break;
    case PROGRESS_VARIABLE:
      /// DESCRIPTION: Adjoint progress variable.
      SetVolumeOutputValue("RES_ADJ_PROGRESS_VARIABLE", iPoint, Node_AdjScalar->GetSolution(iPoint, I_PROG_VAR) - Node_AdjScalar->GetSolution_Old(iPoint, I_PROG_VAR));
      /// DESCRIPTION: Adjoint enthalpy.
      SetVolumeOutputValue("RES_ADJ_ENTHALPY", iPoint, Node_AdjScalar->GetSolution(iPoint, I_ENTHALPY)- Node_AdjScalar->GetSolution_Old(iPoint, I_ENTHALPY));      
      /// DESCRIPTION: Adjoint CO mass fraction.
      SetVolumeOutputValue("RES_ADJ_CO", iPoint, Node_AdjScalar->GetSolution(iPoint, I_CO)- Node_AdjScalar->GetSolution_Old(iPoint, I_CO));
      /// DESCRIPTION: Adjoint NO mass fraction.
      SetVolumeOutputValue("RES_ADJ_NOX", iPoint, Node_AdjScalar->GetSolution(iPoint, I_NOX)- Node_AdjScalar->GetSolution_Old(iPoint, I_NOX));      
      break;
    case NO_SCALAR_MODEL:
      break;
  }
  
  SetVolumeOutputValue("SENSITIVITY-X", iPoint, Node_AdjFlow->GetSensitivity(iPoint, 0));
  SetVolumeOutputValue("SENSITIVITY-Y", iPoint, Node_AdjFlow->GetSensitivity(iPoint, 1));
  if (nDim == 3)
    SetVolumeOutputValue("SENSITIVITY-Z", iPoint, Node_AdjFlow->GetSensitivity(iPoint, 2));

  LoadVolumeData_AdjScalar(config, solver, iPoint);
}

void CAdjFlowIncOutput::LoadSurfaceData(CConfig *config, CGeometry *geometry, CSolver **solver, unsigned long iPoint, unsigned short iMarker, unsigned long iVertex){

  SetVolumeOutputValue("SENSITIVITY", iPoint, solver[ADJFLOW_SOL]->GetCSensitivity(iMarker, iVertex));

}


bool CAdjFlowIncOutput::SetInit_Residuals(const CConfig *config){

  return (config->GetTime_Marching() != TIME_MARCHING::STEADY && (curInnerIter == 0))||
         (config->GetTime_Marching() == TIME_MARCHING::STEADY && (curTimeIter < 2));

}<|MERGE_RESOLUTION|>--- conflicted
+++ resolved
@@ -31,14 +31,7 @@
 #include "../../../Common/include/geometry/CGeometry.hpp"
 #include "../../include/solvers/CSolver.hpp"
 
-<<<<<<< HEAD
-CAdjFlowIncOutput::CAdjFlowIncOutput(CConfig *config, unsigned short nDim) : COutput(config, nDim, false) {
-
-  turb_model = config->GetKind_Turb_Model();
-  scalar_model = config->GetKind_Scalar_Model();
-=======
 CAdjFlowIncOutput::CAdjFlowIncOutput(CConfig *config, unsigned short nDim) : CAdjFlowOutput(config, nDim) {
->>>>>>> 4d2854a3
 
   heat = config->GetEnergy_Equation();
 
@@ -130,24 +123,6 @@
     /// DESCRIPTION: Root-mean square residual of the adjoint radiative energy tilde.
     AddHistoryOutput("RMS_ADJ_RAD_ENERGY", "rms[A_P1]", ScreenOutputFormat::FIXED, "RMS_RES", "Root-mean square residual of the P1 radiative energy.",HistoryFieldType::RESIDUAL);
   }
-  
-  switch (scalar_model) {
-    case PASSIVE_SCALAR:
-      AddHistoryOutput("RMS_ADJ_PASSIVE_SCALAR", "rms[A_c]", ScreenOutputFormat::FIXED, "RMS_RES", "Root-mean squared residual of the adjoint passive scalar equation.", HistoryFieldType::RESIDUAL);
-      break;
-    case PROGRESS_VARIABLE:
-      // DESCRIPTION: Root-mean square residual of the adjoint progress variable.
-      AddHistoryOutput("RMS_ADJ_PROGRESS_VARIABLE", "rms[A_prog]", ScreenOutputFormat::FIXED, "RMS_RES", "Root-mean square residual of the adjoint progress variable.", HistoryFieldType::RESIDUAL);   
-      // DESCRIPTION: Root-mean square residual of the adjoint enthalpy.
-      AddHistoryOutput("RMS_ADJ_ENTHALPY",          "rms[A_enth]", ScreenOutputFormat::FIXED, "RMS_RES", "Root-mean square residual of the adjoint enthalpy.", HistoryFieldType::RESIDUAL);   
-      // DESCRIPTION: Root-mean square residual of the adjoint CO mass fraction.
-      AddHistoryOutput("RMS_ADJ_CO",                "rms[A_CO]",   ScreenOutputFormat::FIXED, "RMS_RES", "Root-mean square residual of the adjoint CO.", HistoryFieldType::RESIDUAL);
-      // DESCRIPTION: Root-mean square residual of the adjoint NOx mass fraction.
-      AddHistoryOutput("RMS_ADJ_NOX",               "rms[A_NOX]",  ScreenOutputFormat::FIXED, "RMS_RES", "Root-mean square residual of the adjoint NOx.", HistoryFieldType::RESIDUAL);
-      break;
-    case NO_SCALAR_MODEL:
-      break;
-  }
   /// END_GROUP
 
   /// BEGIN_GROUP: MAX_RES, DESCRIPTION: The maximum residuals of the SOLUTION variables.
@@ -216,7 +191,6 @@
   CSolver* adjheat_solver = solver[ADJHEAT_SOL];
   CSolver* adjrad_solver = solver[ADJRAD_SOL];
   CSolver* mesh_solver = solver[MESH_SOL];
-  CSolver* adjscalar_solver = solver[ADJSCALAR_SOL];
 
   SetHistoryOutputValue("RMS_ADJ_PRESSURE", log10(adjflow_solver->GetRes_RMS(0)));
   SetHistoryOutputValue("RMS_ADJ_VELOCITY-X", log10(adjflow_solver->GetRes_RMS(1)));
@@ -236,27 +210,8 @@
     SetHistoryOutputValue("RMS_ADJ_RAD_ENERGY", log10(adjrad_solver->GetRes_RMS(0)));
   }
 
-<<<<<<< HEAD
-  switch (scalar_model) {
-    case PASSIVE_SCALAR:
-      SetHistoryOutputValue("RMS_ADJ_PASSIVE_SCALAR", log10(adjscalar_solver->GetRes_RMS(0)));
-      break;
-    case PROGRESS_VARIABLE:
-      // DESCRIPTION: Root-mean square residual of the adjoint progress variable.
-      SetHistoryOutputValue("RMS_ADJ_PROGRESS_VARIABLE", log10(adjscalar_solver->GetRes_RMS(I_PROG_VAR)));
-      // DESCRIPTION: Root-mean square residual of the adjoint enthalpy.
-      SetHistoryOutputValue("RMS_ADJ_ENTHALPY", log10(adjscalar_solver->GetRes_RMS(I_ENTHALPY)));
-      // DESCRIPTION: Root-mean square residual of the adjoint CO mass fraction.
-      SetHistoryOutputValue("RMS_ADJ_CO", log10(adjscalar_solver->GetRes_RMS(I_CO)));
-      // DESCRIPTION: Root-mean square residual of the adjoint NOx mass fraction.
-      SetHistoryOutputValue("RMS_ADJ_NOX", log10(adjscalar_solver->GetRes_RMS(I_NOX)));
-      break;
-    case NO_SCALAR_MODEL:
-      break;
-=======
   if (config->GetKind_Streamwise_Periodic() == ENUM_STREAMWISE_PERIODIC::MASSFLOW) {
     SetHistoryOutputValue("ADJOINT_SOLEXTRA", adjflow_solver->GetNodes()->GetSolutionExtra()[0]);
->>>>>>> 4d2854a3
   }
 
   SetHistoryOutputValue("MAX_ADJ_PRESSURE", log10(adjflow_solver->GetRes_Max(0)));
@@ -339,25 +294,6 @@
   }
   /// END_GROUP
 
-  // Scalars
-  switch (scalar_model) {
-    case PASSIVE_SCALAR:
-      AddVolumeOutput("ADJ_PASSIVE_SCALAR", "Adjoint_Scalar", "SOLUTION", "Adjoint scalar");
-      break;
-    case PROGRESS_VARIABLE:
-      // DESCRIPTION: Adjoint progress variable.
-      AddVolumeOutput("ADJ_PROGRESS_VARIABLE", "Adjoint_Progress_Variable", "SOLUTION", "Adjoint progress variable");
-      // DESCRIPTION: Adjoint enthalpy.
-      AddVolumeOutput("ADJ_ENTHALPY", "Adjoint_Enthalpy", "SOLUTION", "Adjoint enthalpy");
-      // DESCRIPTION: Adjoint CO mass fraction.
-      AddVolumeOutput("ADJ_CO", "Adjoint_CO", "SOLUTION", "Adjoint CO");
-      // DESCRIPTION: Adjoint NOx mass fraction.
-      AddVolumeOutput("ADJ_NOX", "Adjoint_NOx", "SOLUTION", "Adjoint NOx");
-      break;
-    case NO_SCALAR_MODEL:
-      break;
-  }
-
   // Grid velocity
   if (config->GetDynamic_Grid()){
     AddVolumeOutput("GRID_VELOCITY-X", "Grid_Velocity_x", "GRID_VELOCITY", "x-component of the grid velocity vector");
@@ -386,25 +322,6 @@
   }
   /// END_GROUP
 
- // Scalars
-  switch (scalar_model) {
-    case PASSIVE_SCALAR:
-      AddVolumeOutput("RES_ADJ_PASSIVE_SCALAR", "Residual_Adjoint_Scalar", "RESIDUAL", "Residual of adjoint scalar");
-      break;
-    case PROGRESS_VARIABLE:
-      // DESCRIPTION: Adjoint progress variable.
-      AddVolumeOutput("RES_ADJ_PROGRESS_VARIABLE", "Residual_Adjoint_Progress_Variable", "RESIDUAL", "Residual of adjoint progress variable");
-      // DESCRIPTION: Adjoint enthalpy.
-      AddVolumeOutput("RES_ADJ_ENTHALPY", "Residual_djoint_Enthalpy", "RESIDUAL", "Residual of adjoint enthalpy");
-      // DESCRIPTION: Adjoint CO mass fraction.
-      AddVolumeOutput("RES_ADJ_CO", "Residual_Adjoint_CO", "RESIDUAL", "Residual of adjoint CO");
-      // DESCRIPTION: Adjoint NOx mass fraction.
-      AddVolumeOutput("RES_ADJ_NOX", "Residual_Adjoint_NOx", "RESIDUAL", "Residual of adjoint NOx");
-      break;
-    case NO_SCALAR_MODEL:
-      break;
-  }
-
   /// BEGIN_GROUP: SENSITIVITY, DESCRIPTION: Geometrical sensitivities of the current objective function.
   /// DESCRIPTION: Sensitivity x-component.
   AddVolumeOutput("SENSITIVITY-X", "Sensitivity_x", "SENSITIVITY", "x-component of the sensitivity vector");
@@ -424,7 +341,6 @@
   CVariable* Node_AdjFlow = solver[ADJFLOW_SOL]->GetNodes();
   CVariable* Node_AdjHeat = nullptr;
   CVariable* Node_AdjRad  = nullptr;
-  CVariable* Node_AdjScalar = nullptr;
   CPoint*    Node_Geo     = geometry->nodes;
 
   if (weakly_coupled_heat){
@@ -432,18 +348,6 @@
   }
   if (config->GetKind_RadiationModel() != RADIATION_MODEL::NONE){
     Node_AdjRad = solver[ADJRAD_SOL]->GetNodes();
-  }
-
-  // Scalars
-  switch (scalar_model) {
-    case PASSIVE_SCALAR:
-      Node_AdjScalar = solver[ADJSCALAR_SOL]->GetNodes();
-      break;
-    case PROGRESS_VARIABLE:
-      Node_AdjScalar = solver[ADJSCALAR_SOL]->GetNodes();
-      break;
-    case NO_SCALAR_MODEL:
-      break;
   }
 
   SetVolumeOutputValue("COORD-X", iPoint,  Node_Geo->GetCoord(iPoint, 0));
@@ -469,26 +373,6 @@
   // Radiation
   if (config->AddRadiation()){
     SetVolumeOutputValue("ADJ_P1_ENERGY", iPoint, Node_AdjRad->GetSolution(iPoint, 0));
-  }
-
-  // Scalars
-  switch (scalar_model) {
-    case PASSIVE_SCALAR:
-      /// DESCRIPTION: Adjoint transported scalar
-      SetVolumeOutputValue("ADJ_PASSIVE_SCALAR", iPoint, Node_AdjScalar->GetSolution(iPoint, 0));
-      break;
-    case PROGRESS_VARIABLE:
-      /// DESCRIPTION: Adjoint progress variable.
-      SetVolumeOutputValue("ADJ_PROGRESS_VARIABLE", iPoint, Node_AdjScalar->GetSolution(iPoint, I_PROG_VAR));
-      /// DESCRIPTION: Adjoint enthalpy.
-      SetVolumeOutputValue("ADJ_ENTHALPY", iPoint, Node_AdjScalar->GetSolution(iPoint, I_ENTHALPY));      
-      /// DESCRIPTION: Adjoint CO mass fraction.
-      SetVolumeOutputValue("ADJ_CO", iPoint, Node_AdjScalar->GetSolution(iPoint, I_CO));
-      /// DESCRIPTION: Adjoint NO mass fraction.
-      SetVolumeOutputValue("ADJ_NOX", iPoint, Node_AdjScalar->GetSolution(iPoint, I_NOX));      
-      break;
-    case NO_SCALAR_MODEL:
-      break;
   }
 
   // Residuals
@@ -506,26 +390,6 @@
     SetVolumeOutputValue("RES_P1_ENERGY", iPoint, Node_AdjRad->GetSolution(iPoint, 0) - Node_AdjRad->GetSolution_Old(iPoint, 0));
   }
 
- // Scalars
-  switch (scalar_model) {
-    case PASSIVE_SCALAR:
-      /// DESCRIPTION: Adjoint transported scalar
-      SetVolumeOutputValue("RES_ADJ_PASSIVE_SCALAR", iPoint, Node_AdjScalar->GetSolution(iPoint, 0)- Node_AdjScalar->GetSolution_Old(iPoint, 0));
-      break;
-    case PROGRESS_VARIABLE:
-      /// DESCRIPTION: Adjoint progress variable.
-      SetVolumeOutputValue("RES_ADJ_PROGRESS_VARIABLE", iPoint, Node_AdjScalar->GetSolution(iPoint, I_PROG_VAR) - Node_AdjScalar->GetSolution_Old(iPoint, I_PROG_VAR));
-      /// DESCRIPTION: Adjoint enthalpy.
-      SetVolumeOutputValue("RES_ADJ_ENTHALPY", iPoint, Node_AdjScalar->GetSolution(iPoint, I_ENTHALPY)- Node_AdjScalar->GetSolution_Old(iPoint, I_ENTHALPY));      
-      /// DESCRIPTION: Adjoint CO mass fraction.
-      SetVolumeOutputValue("RES_ADJ_CO", iPoint, Node_AdjScalar->GetSolution(iPoint, I_CO)- Node_AdjScalar->GetSolution_Old(iPoint, I_CO));
-      /// DESCRIPTION: Adjoint NO mass fraction.
-      SetVolumeOutputValue("RES_ADJ_NOX", iPoint, Node_AdjScalar->GetSolution(iPoint, I_NOX)- Node_AdjScalar->GetSolution_Old(iPoint, I_NOX));      
-      break;
-    case NO_SCALAR_MODEL:
-      break;
-  }
-  
   SetVolumeOutputValue("SENSITIVITY-X", iPoint, Node_AdjFlow->GetSensitivity(iPoint, 0));
   SetVolumeOutputValue("SENSITIVITY-Y", iPoint, Node_AdjFlow->GetSensitivity(iPoint, 1));
   if (nDim == 3)
