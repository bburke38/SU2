/*!
 * \file numerics_direct_elasticity_nonlinear.cpp
 * \brief This file contains the routines for setting the tangent matrix and residual of a FEM nonlinear elastic structural problem.
 * \author R. Sanchez
 * \version 4.3.0 "Cardinal"
 *
 * SU2 Lead Developers: Dr. Francisco Palacios (Francisco.D.Palacios@boeing.com).
 *                      Dr. Thomas D. Economon (economon@stanford.edu).
 *
 * SU2 Developers: Prof. Juan J. Alonso's group at Stanford University.
 *                 Prof. Piero Colonna's group at Delft University of Technology.
 *                 Prof. Nicolas R. Gauger's group at Kaiserslautern University of Technology.
 *                 Prof. Alberto Guardone's group at Polytechnic University of Milan.
 *                 Prof. Rafael Palacios' group at Imperial College London.
 *                 Prof. Edwin van der Weide's group at the University of Twente.
 *                 Prof. Vincent Terrapon's group at the University of Liege.
 *
 * Copyright (C) 2012-2016 SU2, the open-source CFD code.
 *
 * SU2 is free software; you can redistribute it and/or
 * modify it under the terms of the GNU Lesser General Public
 * License as published by the Free Software Foundation; either
 * version 2.1 of the License, or (at your option) any later version.
 *
 * SU2 is distributed in the hope that it will be useful,
 * but WITHOUT ANY WARRANTY; without even the implied warranty of
 * MERCHANTABILITY or FITNESS FOR A PARTICULAR PURPOSE. See the GNU
 * Lesser General Public License for more details.
 *
 * You should have received a copy of the GNU Lesser General Public
 * License along with SU2. If not, see <http://www.gnu.org/licenses/>.
 */

#include "../include/numerics_structure.hpp"
#include <limits>

CFEM_NonlinearElasticity::CFEM_NonlinearElasticity(unsigned short val_nDim, unsigned short val_nVar,
                                   CConfig *config) : CFEM_Elasticity(val_nDim, val_nVar, config) {

	incompressible = (config->GetMaterialCompressibility() == INCOMPRESSIBLE_MAT);
	nearly_incompressible = (config->GetMaterialCompressibility() == NEARLY_INCOMPRESSIBLE_MAT);

	unsigned short iVar;

	F_Mat = new su2double *[3];
	b_Mat = new su2double *[3];
	FmT_Mat = new su2double *[3];
	Stress_Tensor = new su2double *[3];
	for (iVar = 0; iVar < 3; iVar++) {
		F_Mat[iVar] = new su2double [3];
		b_Mat[iVar] = new su2double [3];
		FmT_Mat[iVar] = new su2double [3];
		Stress_Tensor[iVar] = new su2double [3];
	}

	KAux_t_a = new su2double [nDim];

	KAux_P_ab = new su2double* [nDim];
	for (iVar = 0; iVar < nDim; iVar++) {
		KAux_P_ab[iVar] = new su2double[nDim];
	}

	if (nDim == 2) {
		currentCoord = new su2double* [4];	/*--- As of now, 4 is the maximum number of nodes for 2D problems ---*/
		for (iVar = 0; iVar < 4; iVar++) currentCoord[iVar] = new su2double[nDim];
	}
	else if (nDim == 3) {
		currentCoord = new su2double* [8];	/*--- As of now, 8 is the maximum number of nodes for 3D problems ---*/
		for (iVar = 0; iVar < 8; iVar++) currentCoord[iVar] = new su2double[nDim];
	}

	J_F = 1.0; J_F_Iso = 1.0;
	f33 = 1.0;

	C10 = Mu/2.0;
	D1  = 2.0/Kappa;

	if (incompressible || nearly_incompressible){

		F_Mat_Iso = new su2double *[3];
		b_Mat_Iso = new su2double *[3];
		for (iVar = 0; iVar < 3; iVar++){
			F_Mat_Iso[iVar] = new su2double [3];
			b_Mat_Iso[iVar] = new su2double [3];
		}

		unsigned short jVar, kVar;
		cijkl = new su2double ***[3];
		for (iVar = 0; iVar < 3; iVar++){
			cijkl[iVar] = new su2double **[3];
			for (jVar = 0; jVar < 3; jVar++){
				cijkl[iVar][jVar] = new su2double *[3];
				for (kVar = 0; kVar < 3; kVar++){
					cijkl[iVar][jVar][kVar] = new su2double [3];
				}
			}
		}


	}
	else{
		F_Mat_Iso = NULL;
		b_Mat_Iso = NULL;
	}


	maxwell_stress = config->GetDE_Effects();

	if (maxwell_stress == true){

		su2double Electric_Field_Mod;
		su2double *Electric_Field_Dir = config->Get_Electric_Field_Dir();
		unsigned short iVar, iDim;
		unsigned short nDelimiters, nEField_Read;
		su2double ref_Efield_mod;

		ke_DE = config->GetDE_Modulus();

		nEField_Read = config->GetnElectric_Field();
		nDim_Electric_Field = config->GetnDim_Electric_Field();

		if (nDim != nDim_Electric_Field) cout << "DIMENSIONS DON'T AGREE (Fix this)" << endl;

	   /*--- DV_Val: Vector to store the value of the design variable. ---*/

	  /*--- The number of design variables is equal to the total number of regions ---*/
	  if (nDim == 2) nElectric_Field = config->GetnDV_X() * config->GetnDV_Y();
	  else nElectric_Field = config->GetnDV_X() * config->GetnDV_Y() * config->GetnDV_Z();

//		/*--- If the input of values for the electric field is only 1, every region gets the same value ---*/
//		if (nEField_Read == 1){
//			if (nDelimiters == 0){
//				nElectric_Field = 1;
//			}
//			else{
//				nElectric_Field = nDelimiters;
//			}
//		} else{
//			if (nDelimiters == nEField_Read){
//				nElectric_Field = nEField_Read;
//			}
//			else{
//				cout << "DIMENSIONS OF ELECTRIC FIELD AND DELIMITERS DON'T AGREE!!!" << endl;
//				exit(EXIT_FAILURE);
//			}
//		}


		/*--- We initialize the modulus ---*/
		ref_Efield_mod = 0.0;
		/*--- Normalize the electric field vector ---*/
		for (iDim = 0; iDim < nDim_Electric_Field; iDim++) {
			ref_Efield_mod += Electric_Field_Dir[iDim]*Electric_Field_Dir[iDim];
		}
		ref_Efield_mod = sqrt(ref_Efield_mod);

		if (ref_Efield_mod == 0){
			cout << "The electric field has not been defined!!!!!" << endl;
			exit(EXIT_FAILURE);
		}

		/*--- Initialize pointer for the electric field ---*/
		EField_Ref_Unit = new su2double[nDim_Electric_Field];
		/*--- Assign values to the auxiliary Electric_Field structure ---*/
		for (iDim = 0; iDim < nDim_Electric_Field; iDim++) {
			EField_Ref_Unit[iDim] = Electric_Field_Dir[iDim]/ref_Efield_mod;
		}

		/*--- Auxiliary vector for hosting the electric field modulus in the reference configuration ---*/
		EField_Ref_Mod = new su2double[nElectric_Field];

		/*--- If the input of values for the electric field is only 1, every region gets the same value for a start ---*/
		if (nEField_Read == 1){
			for (iVar = 0; iVar < nElectric_Field; iVar++) {
				EField_Ref_Mod[iVar] = config->Get_Electric_Field_Mod(0);
			}
		}
		else{
			for (iVar = 0; iVar < nElectric_Field; iVar++) {
				EField_Ref_Mod[iVar] = config->Get_Electric_Field_Mod(iVar);
			}
		}

		/*--- Auxiliary vector for computing the electric field in the current configuration ---*/
		EField_Curr_Unit = new su2double[nDim_Electric_Field];
		for (iDim = 0; iDim < nDim_Electric_Field; iDim++) {
			EField_Curr_Unit[iDim] = 0.0;
		}

	}
	else{

		ke_DE 				= 0.0;
		nElectric_Field 	= 0;
		nDim_Electric_Field = 0;

		EField_Ref_Unit		= NULL;
		EField_Ref_Mod		= NULL;
		EField_Curr_Unit	= NULL;

	}

}

CFEM_NonlinearElasticity::~CFEM_NonlinearElasticity(void) {

	unsigned short iVar, jVar, kVar;

	for (iVar = 0; iVar < 3; iVar++) {
		delete [] F_Mat[iVar];
		delete [] b_Mat[iVar];
		delete [] FmT_Mat[iVar];
		delete [] Stress_Tensor[iVar];
	}

	for (iVar = 0; iVar < nDim; iVar++) {
		delete [] KAux_P_ab[iVar];
	}

	if (nDim == 2) {
		for (iVar = 0; iVar < 4; iVar++) {
			delete [] currentCoord[iVar];
		}
	}
	else if (nDim == 3) {
		for (iVar = 0; iVar < 8; iVar++) {
			delete [] currentCoord[iVar];
		}
	}

	delete [] F_Mat;
	delete [] b_Mat;
	delete [] FmT_Mat;
	delete [] Stress_Tensor;
	delete [] KAux_t_a;
	delete [] KAux_P_ab;
	delete [] currentCoord;

	for (iVar = 0; iVar < 3; iVar++){
		if (F_Mat_Iso[iVar] != NULL) delete [] F_Mat_Iso[iVar];
		if (b_Mat_Iso[iVar] != NULL) delete [] b_Mat_Iso[iVar];
	}

	for (iVar = 0; iVar < 3; iVar++){
		for (jVar = 0; jVar < 3; jVar++){
			for (kVar = 0; kVar < 3;kVar++){
				if (cijkl[iVar][jVar][kVar] != NULL) delete [] cijkl[iVar][jVar][kVar];
			}
			if (cijkl[iVar][jVar] != NULL) delete [] cijkl[iVar][jVar];
		}
		if (cijkl[iVar] != NULL) delete [] cijkl[iVar];
	}
	if (cijkl != NULL)			delete [] cijkl;

	if (F_Mat_Iso != NULL)			delete [] F_Mat_Iso;
	if (b_Mat_Iso != NULL) 			delete [] b_Mat_Iso;

	if (EField_Ref_Unit != NULL) 	delete [] EField_Ref_Unit;
	if (EField_Ref_Mod != NULL) 	delete [] EField_Ref_Mod;
	if (EField_Curr_Unit != NULL) 	delete [] EField_Curr_Unit;

}


void CFEM_NonlinearElasticity::Compute_Tangent_Matrix(CElement *element, CConfig *config) {

	unsigned short iVar, jVar, kVar;
	unsigned short iGauss, nGauss;
	unsigned short iNode, jNode, nNode;
	unsigned short iDim, bDim;

	su2double Ks_Aux_ab;

	su2double Weight, Jac_x;

	su2double AuxMatrixKc[3][6];
	su2double AuxMatrixKs[3];

	/*--- Initialize auxiliary matrices ---*/

	if (nDim == 2) bDim = 3;
	else bDim = 6;

	for (iVar = 0; iVar < bDim; iVar++) {
		for (jVar = 0; jVar < nDim; jVar++) {
			Ba_Mat[iVar][jVar] = 0.0;
			Bb_Mat[iVar][jVar] = 0.0;
		}
	}

	for (iVar = 0; iVar < 3; iVar++) {
		for (jVar = 0; jVar < 6; jVar++) {
			AuxMatrixKc[iVar][jVar] = 0.0;
		}
	}

	for (iVar = 0; iVar < 3; iVar++) {
		AuxMatrixKs[iVar] = 0.0;
	}

	element->clearElement(); 			/*--- Restarts the element: avoids adding over previous results in other elements --*/
	element->ComputeGrad_NonLinear();

	nNode = element->GetnNodes();
	nGauss = element->GetnGaussPoints();

	/*--- Full integration of the constitutive and stress term ---*/

	for (iGauss = 0; iGauss < nGauss; iGauss++) {

		Weight = element->GetWeight(iGauss);
		Jac_x = element->GetJ_x(iGauss);

		/*--- Initialize the deformation gradient for each Gauss Point ---*/

		for (iVar = 0; iVar < 3; iVar++) {
			for (jVar = 0; jVar < 3; jVar++) {
				F_Mat[iVar][jVar] = 0.0;
				b_Mat[iVar][jVar] = 0.0;
			}
		}

		/*--- Retrieve the values of the gradients of the shape functions for each node ---*/
		/*--- This avoids repeated operations ---*/

		for (iNode = 0; iNode < nNode; iNode++) {

			for (iDim = 0; iDim < nDim; iDim++) {
				GradNi_Ref_Mat[iNode][iDim] = element->GetGradNi_X(iNode,iGauss,iDim);
				GradNi_Curr_Mat[iNode][iDim] = element->GetGradNi_x(iNode,iGauss,iDim);
				currentCoord[iNode][iDim] = element->GetCurr_Coord(iNode, iDim);
			}

			/*--- Compute the deformation gradient ---*/

			for (iVar = 0; iVar < nDim; iVar++) {
				for (jVar = 0; jVar < nDim; jVar++) {
					F_Mat[iVar][jVar] += currentCoord[iNode][iVar]*GradNi_Ref_Mat[iNode][jVar];
				}
			}

			/*--- This implies plane strain --> Consider the possible implementation for plane stress --*/
			if (nDim == 2) {
				F_Mat[2][2] = 1.0;
			}

		}

		if (nDim == 2) {
			if (plane_stress) {
				// Compute the value of the term 33 for the deformation gradient
				Compute_Plane_Stress_Term(element, config);
				F_Mat[2][2] = f33;
			}
			else {
				F_Mat[2][2] = 1.0;
			}
		}

		/*--- Determinant of F --> Jacobian of the transformation ---*/

		J_F = 	F_Mat[0][0]*F_Mat[1][1]*F_Mat[2][2]+
				F_Mat[0][1]*F_Mat[1][2]*F_Mat[2][0]+
				F_Mat[0][2]*F_Mat[1][0]*F_Mat[2][1]-
				F_Mat[0][2]*F_Mat[1][1]*F_Mat[2][0]-
				F_Mat[1][2]*F_Mat[2][1]*F_Mat[0][0]-
				F_Mat[2][2]*F_Mat[0][1]*F_Mat[1][0];

//		cout.precision(15);
//		cout << endl << "Matrix F" << endl;
//		cout << scientific << F_Mat[0][0] << " " << F_Mat[0][1] << " " << F_Mat[0][2] << endl;
//		cout << scientific << F_Mat[1][0] << " " << F_Mat[1][1] << " " << F_Mat[1][2] << endl;
//		cout << scientific << F_Mat[2][0] << " " << F_Mat[2][1] << " " << F_Mat[2][2] << endl;
//
//		cout << endl << "J = det(F): ";
//		cout << scientific << J_F;

		/*--- Compute the left Cauchy deformation tensor ---*/

		for (iVar = 0; iVar < 3; iVar++) {
			for (jVar = 0; jVar < 3; jVar++) {
				for (kVar = 0; kVar < 3; kVar++) {
					b_Mat[iVar][jVar] += F_Mat[iVar][kVar]*F_Mat[jVar][kVar];
				}
			}
		}

		/*--- Compute the constitutive matrix ---*/

		Compute_Stress_Tensor(element, config);
//		if (maxwell_stress) Add_MaxwellStress(element, config);
		Compute_Constitutive_Matrix(element, config);


		for (iNode = 0; iNode < nNode; iNode++) {

			/*--------------------------------------------------------------------------------*/
			/*---------------------------- NODAL STRESS TERM ---------------------------------*/
			/*--------------------------------------------------------------------------------*/
		    /*--- Compute the nodal stress term for each gaussian point and for each node, ---*/
		    /*--- and add it to the element structure to be retrieved from the solver      ---*/

			for (iVar = 0; iVar < nDim; iVar++) {
				KAux_t_a[iVar] = 0.0;
				for (jVar = 0; jVar < nDim; jVar++) {
					KAux_t_a[iVar] += Weight * Stress_Tensor[iVar][jVar] * GradNi_Curr_Mat[iNode][jVar] * Jac_x;
				}
			}

			element->Add_Kt_a(KAux_t_a, iNode);

			/*--------------------------------------------------------------------------------*/
			/*----------------------- CONSTITUTIVE AND STRESS TERM ---------------------------*/
			/*--------------------------------------------------------------------------------*/

			if (nDim == 2) {
				Ba_Mat[0][0] = GradNi_Curr_Mat[iNode][0];
				Ba_Mat[1][1] = GradNi_Curr_Mat[iNode][1];
				Ba_Mat[2][0] = GradNi_Curr_Mat[iNode][1];
				Ba_Mat[2][1] = GradNi_Curr_Mat[iNode][0];
			}
			else if (nDim ==3) {
				Ba_Mat[0][0] = GradNi_Curr_Mat[iNode][0];
				Ba_Mat[1][1] = GradNi_Curr_Mat[iNode][1];
				Ba_Mat[2][2] = GradNi_Curr_Mat[iNode][2];
				Ba_Mat[3][0] = GradNi_Curr_Mat[iNode][1];
				Ba_Mat[3][1] = GradNi_Curr_Mat[iNode][0];
				Ba_Mat[4][0] = GradNi_Curr_Mat[iNode][2];
				Ba_Mat[4][2] = GradNi_Curr_Mat[iNode][0];
				Ba_Mat[5][1] = GradNi_Curr_Mat[iNode][2];
				Ba_Mat[5][2] = GradNi_Curr_Mat[iNode][1];
			}

		    /*--- Compute the BT.D Matrix ---*/

			for (iVar = 0; iVar < nDim; iVar++) {
				for (jVar = 0; jVar < bDim; jVar++) {
					AuxMatrixKc[iVar][jVar] = 0.0;
					for (kVar = 0; kVar < bDim; kVar++) {
						AuxMatrixKc[iVar][jVar] += Ba_Mat[kVar][iVar]*D_Mat[kVar][jVar];
					}
				}
			}

		    /*--- Compute the BT.D Matrix ---*/

			for (iVar = 0; iVar < nDim; iVar++) {
				AuxMatrixKs[iVar] = 0.0;
				for (jVar = 0; jVar < nDim; jVar++) {
					AuxMatrixKs[iVar] += GradNi_Curr_Mat[iNode][jVar]*Stress_Tensor[jVar][iVar]; // DOUBLE CHECK
				}
			}

			/*--- Assumming symmetry ---*/
			for (jNode = iNode; jNode < nNode; jNode++) {
				if (nDim == 2) {
					Bb_Mat[0][0] = GradNi_Curr_Mat[jNode][0];
					Bb_Mat[1][1] = GradNi_Curr_Mat[jNode][1];
					Bb_Mat[2][0] = GradNi_Curr_Mat[jNode][1];
					Bb_Mat[2][1] = GradNi_Curr_Mat[jNode][0];
				}
				else if (nDim ==3) {
					Bb_Mat[0][0] = GradNi_Curr_Mat[jNode][0];
					Bb_Mat[1][1] = GradNi_Curr_Mat[jNode][1];
					Bb_Mat[2][2] = GradNi_Curr_Mat[jNode][2];
					Bb_Mat[3][0] = GradNi_Curr_Mat[jNode][1];
					Bb_Mat[3][1] = GradNi_Curr_Mat[jNode][0];
					Bb_Mat[4][0] = GradNi_Curr_Mat[jNode][2];
					Bb_Mat[4][2] = GradNi_Curr_Mat[jNode][0];
					Bb_Mat[5][1] = GradNi_Curr_Mat[jNode][2];
					Bb_Mat[5][2] = GradNi_Curr_Mat[jNode][1];
				}

				/*--- KAux_ab is the term for the constitutive part of the tangent matrix ---*/
				for (iVar = 0; iVar < nDim; iVar++) {
					for (jVar = 0; jVar < nDim; jVar++) {
						KAux_ab[iVar][jVar] = 0.0;
						for (kVar = 0; kVar < bDim; kVar++) {
							KAux_ab[iVar][jVar] += Weight * AuxMatrixKc[iVar][kVar] * Bb_Mat[kVar][jVar] * Jac_x;
						}
					}
				}

				/*--- Ks_Aux_ab is the term for the constitutive part of the tangent matrix ---*/
				Ks_Aux_ab = 0.0;
				for (iVar = 0; iVar < nDim; iVar++) {
					Ks_Aux_ab += Weight * AuxMatrixKs[iVar] * GradNi_Curr_Mat[jNode][iVar] * Jac_x;
				}

				element->Add_Kab(KAux_ab,iNode, jNode);
				element->Add_Ks_ab(Ks_Aux_ab,iNode, jNode);
				/*--- Symmetric terms --*/
				if (iNode != jNode) {
					element->Add_Kab_T(KAux_ab, jNode, iNode);
					element->Add_Ks_ab(Ks_Aux_ab,jNode, iNode);
				}

			}

		}

	}

}

void CFEM_NonlinearElasticity::Compute_MeanDilatation_Term(CElement *element, CConfig *config) {

	unsigned short iVar, jVar;
	unsigned short iGauss, nGauss;
	unsigned short iNode, jNode, nNode;
	su2double Weight, Jac_X, Jac_x;
	unsigned short iDim ;

	su2double GradNi_Mat_Term;
	su2double Vol_current, Vol_reference;
	su2double Avg_kappa;
	su2double el_Pressure;


	/*--- Under integration of the pressure term, if the calculations assume incompressibility or near incompressibility ---*/

	element->ComputeGrad_Pressure(); // Check if we can take this out!

	/*--- nGauss is here the number of Gaussian Points for the pressure term ---*/
	nGauss = element->GetnGaussPointsP();
	nNode = element->GetnNodes();

	/*--- Initialize the Gradient auxiliary Matrix ---*/
	for (iNode = 0; iNode < nNode; iNode++) {
		for (iDim = 0; iDim < nDim; iDim++) {
			GradNi_Curr_Mat[iNode][iDim] = 0.0;
		}
	}

	Vol_current = 0.0;
	Vol_reference = 0.0;

	/*--------------------------------------------------------------------------------*/
	/*-------------------------- INCOMPRESSIBLE TERM ---------------------------------*/
	/*--------------------------------------------------------------------------------*/

	for (iGauss = 0; iGauss < nGauss; iGauss++) {

		Weight = element->GetWeight_P(iGauss);
		Jac_X = element->GetJ_X_P(iGauss);
		Jac_x = element->GetJ_x_P(iGauss);

		/*--- Retrieve the values of the gradients of the shape functions for each node ---*/
		/*--- This avoids repeated operations ---*/

		/*--- We compute the average gradient ---*/
		for (iNode = 0; iNode < nNode; iNode++) {
			for (iDim = 0; iDim < nDim; iDim++) {
				GradNi_Mat_Term = element->GetGradNi_x_P(iNode,iGauss,iDim);
				GradNi_Curr_Mat[iNode][iDim] += Weight * GradNi_Mat_Term * Jac_x;
			}
		}

		Vol_reference += Weight * Jac_X;
		Vol_current += Weight * Jac_x;

	}

	if ((Vol_current > 0.0) && (Vol_reference > 0.0)) {

		/*--- It is necessary to divide over the current volume to obtain the averaged gradients ---*/
		for (iNode = 0; iNode < nNode; iNode++) {
			for (iDim = 0; iDim < nDim; iDim++) {
				GradNi_Curr_Mat[iNode][iDim] = GradNi_Curr_Mat[iNode][iDim] / Vol_current;
			}
		}

		Avg_kappa = Kappa * Vol_current / Vol_reference;

		el_Pressure = Kappa * ((Vol_current / Vol_reference) - 1);

		element->SetElement_Pressure(el_Pressure);

	}
	else {
		cout << "Warning: Negative volume computed during FE structural analysis. Exiting..." << endl;
		exit(EXIT_FAILURE);
	}

	for (iNode = 0; iNode < nNode; iNode++) {

		for (jNode = 0; jNode < nNode; jNode++) {

			/*--- KAux_P_ab is the term for the incompressibility part of the tangent matrix ---*/
			for (iVar = 0; iVar < nDim; iVar++) {
				for (jVar = 0; jVar < nDim; jVar++) {
					KAux_P_ab[iVar][jVar] = Avg_kappa * Vol_current * GradNi_Curr_Mat[iNode][iVar] * GradNi_Curr_Mat[jNode][jVar];
				}
			}

			element->Set_Kk_ab(KAux_P_ab,iNode, jNode);

		}

	}

}


void CFEM_NonlinearElasticity::Compute_NodalStress_Term(CElement *element, CConfig *config) {

	unsigned short iVar, jVar, kVar;
	unsigned short iGauss, nGauss;
	unsigned short iNode, nNode;
	unsigned short iDim;

	su2double Weight, Jac_x;

	element->clearElement(); 			/*--- Restarts the element: avoids adding over previous results in other elements --*/
	element->ComputeGrad_NonLinear();	/*--- Check if we can take this out... so we don't have to do it twice ---*/

	nNode = element->GetnNodes();
	nGauss = element->GetnGaussPoints();

	/*--- Full integration of the nodal stress ---*/

	for (iGauss = 0; iGauss < nGauss; iGauss++) {

		Weight = element->GetWeight(iGauss);
		Jac_x = element->GetJ_x(iGauss);

		/*--- Initialize the deformation gradient for each Gauss Point ---*/

		for (iVar = 0; iVar < 3; iVar++) {
			for (jVar = 0; jVar < 3; jVar++) {
				F_Mat[iVar][jVar] = 0.0;
				b_Mat[iVar][jVar] = 0.0;
			}
		}

		/*--- Retrieve the values of the gradients of the shape functions for each node ---*/
		/*--- This avoids repeated operations ---*/

		for (iNode = 0; iNode < nNode; iNode++) {

			for (iDim = 0; iDim < nDim; iDim++) {
				GradNi_Ref_Mat[iNode][iDim] = element->GetGradNi_X(iNode,iGauss,iDim);
				GradNi_Curr_Mat[iNode][iDim] = element->GetGradNi_x(iNode,iGauss,iDim);
				currentCoord[iNode][iDim] = element->GetCurr_Coord(iNode, iDim);
			}

			/*--- Compute the deformation gradient ---*/

			for (iVar = 0; iVar < nDim; iVar++) {
				for (jVar = 0; jVar < nDim; jVar++) {
					F_Mat[iVar][jVar] += currentCoord[iNode][iVar]*GradNi_Ref_Mat[iNode][jVar];
				}
			}

			/*--- This implies plane strain --> Consider the possible implementation for plane stress --*/
			if (nDim == 2) {
				F_Mat[2][2] = 1.0;
			}

		}

		if (nDim == 2) {
			if (plane_stress) {
				// Compute the value of the term 33 for the deformation gradient
				Compute_Plane_Stress_Term(element, config);
				F_Mat[2][2] = f33;
			}
			else {
				F_Mat[2][2] = 1.0;
			}
		}

		/*--- Determinant of F --> Jacobian of the transformation ---*/

		J_F = 	F_Mat[0][0]*F_Mat[1][1]*F_Mat[2][2]+
				F_Mat[0][1]*F_Mat[1][2]*F_Mat[2][0]+
				F_Mat[0][2]*F_Mat[1][0]*F_Mat[2][1]-
				F_Mat[0][2]*F_Mat[1][1]*F_Mat[2][0]-
				F_Mat[1][2]*F_Mat[2][1]*F_Mat[0][0]-
				F_Mat[2][2]*F_Mat[0][1]*F_Mat[1][0];

		/*--- Compute the left Cauchy deformation tensor ---*/

		for (iVar = 0; iVar < 3; iVar++) {
			for (jVar = 0; jVar < 3; jVar++) {
				for (kVar = 0; kVar < 3; kVar++) {
					b_Mat[iVar][jVar] += F_Mat[iVar][kVar]*F_Mat[jVar][kVar];
				}
			}
		}

		/*--- Compute the stress tensor ---*/

		Compute_Stress_Tensor(element, config);
//		if (maxwell_stress) Add_MaxwellStress(element, config);

		for (iNode = 0; iNode < nNode; iNode++) {

		    /*--- Compute the nodal stress term for each gaussian point and for each node, ---*/
		    /*--- and add it to the element structure to be retrieved from the solver      ---*/

			for (iVar = 0; iVar < nDim; iVar++) {
				KAux_t_a[iVar] = 0.0;
				for (jVar = 0; jVar < nDim; jVar++) {
					KAux_t_a[iVar] += Weight * Stress_Tensor[iVar][jVar] * GradNi_Curr_Mat[iNode][jVar] * Jac_x;
				}
			}

			element->Add_Kt_a(KAux_t_a, iNode);

		}

	}

}

<<<<<<< HEAD
void CFEM_NonlinearElasticity::Compute_Eigenproblem(CElement *element, CConfig *config){

	su2double l1, l2, J1, J2;
	su2double v12_1, v12_2;
	su2double v21_1, v21_2;

	unsigned short iVar, jVar, kVar;
	double C_Mat[3][3];

	// Define 2 unit vectors E1 and E2 in the reference configuration (1,0) and (0,1)
	// The vectors E1_def and E2_def are going to be the deformed of E1 and E2

	su2double E1[2] = {1.0,0.0}, E2[2] = {0.0,1.0};
	su2double E1_def[2] = {0.0,0.0}, E2_def[2] = {0.0,0.0};

	E1_def[0] = F_Mat[0][0]*E1[0]+F_Mat[0][1]*E1[1];
	E1_def[1] = F_Mat[1][0]*E1[0]+F_Mat[1][1]*E1[1];

	E2_def[0] = F_Mat[0][0]*E2[0]+F_Mat[0][1]*E2[1];
	E2_def[1] = F_Mat[1][0]*E2[0]+F_Mat[1][1]*E2[1];

	cout << "Vector (1,0) projects into (" << E1_def[0] << "," <<  E1_def[1] << ") and vector (0,1) projects into (" << E2_def[0] << "," <<  E2_def[1] << ")." <<endl;


	/*--- Compute the right Cauchy deformation tensor ---*/

//	for (iVar = 0; iVar < 3; iVar++){
//		for (jVar = 0; jVar < 3; jVar++){
//			C_Mat[iVar][jVar] = 0.0;
//			for (kVar = 0; kVar < 3; kVar++){
//				C_Mat[iVar][jVar] += F_Mat[kVar][iVar] * F_Mat[kVar][jVar];
//			}
//		}
//	}



//	cout << "----------------------INSIDE THE EIGENPROBLEM ROUTINE-------------------------" << endl;
//
//	cout << C_Mat[0][0] << " " << C_Mat[0][1] << " " << C_Mat[0][2] << endl;
//	cout << C_Mat[1][0] << " " << C_Mat[1][1] << " " << C_Mat[1][2] << endl;
//	cout << C_Mat[2][0] << " " << C_Mat[2][1] << " " << C_Mat[2][2] << endl;
////
//	cout << "------------------------------------------------------------------------------" << endl;

//	if (nDim == 2){
//
//		l1 = 0.5*(b_Mat[0][0]+b_Mat[1][1]) + 0.5*sqrt(pow((b_Mat[0][0] + b_Mat[1][1]),2) - ( 4* (b_Mat[0][0]*b_Mat[1][1] - b_Mat[0][1]*b_Mat[1][0])));
//		l2 = 0.5*(b_Mat[0][0]+b_Mat[1][1]) - 0.5*sqrt(pow((b_Mat[0][0] + b_Mat[1][1]),2) - ( 4* (b_Mat[0][0]*b_Mat[1][1] - b_Mat[0][1]*b_Mat[1][0])));
//
//		J1 = 0.5*(C_Mat[0][0]+C_Mat[1][1]) + 0.5*sqrt(pow((C_Mat[0][0] + C_Mat[1][1]),2) - ( 4* (C_Mat[0][0]*C_Mat[1][1] - C_Mat[0][1]*C_Mat[1][0])));
//		J2 = 0.5*(C_Mat[0][0]+C_Mat[1][1]) - 0.5*sqrt(pow((C_Mat[0][0] + C_Mat[1][1]),2) - ( 4* (C_Mat[0][0]*C_Mat[1][1] - C_Mat[0][1]*C_Mat[1][0])));
//
//		v12_1 = - 1 * b_Mat[1][0] / (b_Mat[1][1]-l1);
//		v12_2 = - 1 * (b_Mat[0][0]-l1) / b_Mat[1][0];
//
//		v21_1 = - 1 * b_Mat[1][0] / (b_Mat[0][0]-l2);
//		v21_2 = - 1 * (b_Mat[1][1]-l2) / b_Mat[1][0];
//
//		cout << "Eigenvector b 1: (1," << v12_1 << ") or (1," << v12_2 << ")" << endl;
//		cout << "Eigenvector b 2: (" << v21_1 << ",1) or (" << v21_2 << ",1)" << endl;
//
//		cout << "LAMBDA_1^2=" << l1 << " and LAMBDA_2^2=" << l2 << ". " << "LAMBDA_1=" << sqrt(l1) << " and LAMBDA_2=" << sqrt(l2) << endl;
//
//		v12_1 = - 1 * C_Mat[1][0] / (C_Mat[1][1]-J1);
//		v12_2 = - 1 * (C_Mat[0][0]-J1) / C_Mat[1][0];
//
//		v21_1 = - 1 * C_Mat[1][0] / (C_Mat[0][0]-J2);
//		v21_2 = - 1 * (C_Mat[1][1]-J2) / C_Mat[1][0];
//
//		cout << "Eigenvector C 1: (1," << v12_1 << ") or (1," << v12_2 << ")" << endl;
//		cout << "Eigenvector C 2: (" << v21_1 << ",1) or (" << v21_2 << ",1)" << endl;
//
//		cout << "LAMBDA_1^2_C=" << J1 << " and LAMBDA_2^2_C=" << J2 << ". " << "LAMBDA_1_C=" << sqrt(J1) << " and LAMBDA_2_C=" << sqrt(J2) << endl;
//
//
////		cout << b_Mat[1][0] << endl;
////		cout << "Check L1=" << (b_Mat[0][0]-l1)*(b_Mat[1][1]-l1)-(b_Mat[0][1])*(b_Mat[1][0]) << endl;
////		cout << "Check L2=" << (b_Mat[0][0]-l2)*(b_Mat[1][1]-l2)-(b_Mat[0][1])*(b_Mat[1][0]) << endl;
//	}



}

void CFEM_NonlinearElasticity::Add_MaxwellStress(CElement *element, CConfig *config){

//	cout << "HERE, I WILL ADD THE MAXWELL STRESS!!!!!!" << endl;

	unsigned short iVar, iDim, jDim;
	su2double mod_Curr, mod_Ref;

	su2double E0 = 0.0, E1 = 0.0, E2 = 0.0;
	su2double E0_2 = 0.0, E1_2 = 0.0, E2_2 = 0.0;
	su2double E_2 = 0.0;

	Compute_FmT_Mat();

	for (iDim = 0; iDim < nDim; iDim++){
		EField_Curr_Unit[iDim] = 0.0;
		for (jDim = 0; jDim < nDim; jDim++){
			EField_Curr_Unit[iDim] += FmT_Mat[iDim][jDim] * EField_Ref_Unit[jDim];
		}
	}

	mod_Curr = sqrt(pow(EField_Curr_Unit[0],2)+pow(EField_Curr_Unit[1],2));
	mod_Ref = sqrt(pow(EField_Ref_Unit[0],2)+pow(EField_Ref_Unit[1],2));

	E0 = EField_Ref_Mod[0]*EField_Curr_Unit[0];					E0_2 = pow(E0,2);
	E1 = EField_Ref_Mod[0]*EField_Curr_Unit[1];					E1_2 = pow(E1,2);
	if (nDim == 3) {E2 = EField_Ref_Mod[0]*EField_Curr_Unit[2];	E2_2 = pow(E2,2);}

	E_2 = E0_2+E1_2+E2_2;
//	cout.precision(15);
//	cout << endl << "Maxwell Stress tensor" << endl;
//	cout << scientific << ke_DE*(E0_2-0.5*E_2) << " " << ke_DE*E0*E1 << " " << ke_DE*E0*E2 << endl;
//	cout << scientific << ke_DE*E1*E0 << " " << ke_DE*(E1_2-0.5*E_2) << " " << ke_DE*E1*E2 << endl;
//	cout << scientific << ke_DE*E2*E0 << " " << ke_DE*E2*E1 << " " << ke_DE*(E2_2-0.5*E_2) << endl;

	Stress_Tensor[0][0] += ke_DE*(E0_2-0.5*E_2);	Stress_Tensor[0][1] += ke_DE*E0*E1;				Stress_Tensor[0][2] += ke_DE*E0*E2;
	Stress_Tensor[1][0] += ke_DE*E1*E0;				Stress_Tensor[1][1] += ke_DE*(E1_2-0.5*E_2);	Stress_Tensor[1][2] += ke_DE*E1*E2;
	Stress_Tensor[2][0] += ke_DE*E2*E0;				Stress_Tensor[2][1] += ke_DE*E2*E1;				Stress_Tensor[2][2] += ke_DE*(E2_2-0.5*E_2);

//	cout << endl << "Stress tensor final" << endl;
//	cout << scientific << Stress_Tensor[0][0] << " " << Stress_Tensor[0][1] << " " << Stress_Tensor[0][2] << endl;
//	cout << scientific << Stress_Tensor[1][0] << " " << Stress_Tensor[1][1] << " " << Stress_Tensor[1][2] << endl;
//	cout << scientific << Stress_Tensor[2][0] << " " << Stress_Tensor[2][1] << " " << Stress_Tensor[2][2] << endl;


}

void CFEM_NonlinearElasticity::Compute_FmT_Mat(void) {

	FmT_Mat[0][0] = (F_Mat[1][1]*F_Mat[2][2] - F_Mat[1][2]*F_Mat[2][1]) / J_F;
	FmT_Mat[0][1] = (F_Mat[1][2]*F_Mat[2][0] - F_Mat[2][2]*F_Mat[1][0]) / J_F;
	FmT_Mat[0][2] = (F_Mat[1][0]*F_Mat[2][1] - F_Mat[1][1]*F_Mat[2][0]) / J_F;

	FmT_Mat[1][0] = (F_Mat[0][2]*F_Mat[2][1] - F_Mat[0][1]*F_Mat[2][2]) / J_F;
	FmT_Mat[1][1] = (F_Mat[0][0]*F_Mat[2][2] - F_Mat[2][0]*F_Mat[0][2]) / J_F;
	FmT_Mat[1][2] = (F_Mat[0][1]*F_Mat[2][1] - F_Mat[0][0]*F_Mat[2][0]) / J_F;

	FmT_Mat[2][0] = (F_Mat[0][1]*F_Mat[1][2] - F_Mat[0][2]*F_Mat[1][1]) / J_F;
	FmT_Mat[2][1] = (F_Mat[0][2]*F_Mat[1][0] - F_Mat[0][0]*F_Mat[1][2]) / J_F;
	FmT_Mat[2][2] = (F_Mat[0][0]*F_Mat[1][1] - F_Mat[0][1]*F_Mat[1][0]) / J_F;
//	cout.precision(15);
//	cout << endl << "FmT" << endl;
//	cout << scientific << FmT_Mat[0][0] << " " << FmT_Mat[0][1] << " " << FmT_Mat[0][2] << endl;
//	cout << scientific << FmT_Mat[1][0] << " " << FmT_Mat[1][1] << " " << FmT_Mat[1][2] << endl;
//	cout << scientific << FmT_Mat[2][0] << " " << FmT_Mat[2][1] << " " << FmT_Mat[2][2] << endl;

}

void CFEM_NonlinearElasticity::Compute_Isochoric_F_b(void) {

	unsigned short iVar, jVar, kVar;

//	cout.precision(15);

	J_F_Iso = pow(J_F,-0.333333333333333);

//	cout << endl << "C10 and D1" << endl;
//	cout << scientific << C10 << " " << D1 << endl;
//
//	cout << endl << "Mu and Kappa" << endl;
//	cout << scientific << Mu << " " << Kappa << endl;
//
//	cout << endl << "Scale" << endl;
//	cout << J_F_Iso << endl;

	// Isochoric deformation tensor
	for (iVar = 0; iVar < 3; iVar++){
		for (jVar = 0; jVar < 3; jVar++){
			F_Mat_Iso[iVar][jVar] = F_Mat[iVar][jVar] * J_F_Iso;
		}
	}

//	cout << endl << "Matrix Fbar" << endl;
//	cout << scientific << F_Mat_Iso[0][0] << " " << F_Mat_Iso[0][1] << " " << F_Mat_Iso[0][2] << endl;
//	cout << scientific << F_Mat_Iso[1][0] << " " << F_Mat_Iso[1][1] << " " << F_Mat_Iso[1][2] << endl;
//	cout << scientific << F_Mat_Iso[2][0] << " " << F_Mat_Iso[2][1] << " " << F_Mat_Iso[2][2] << endl;

	// Isochoric left Cauchy-Green tensor

	for (iVar = 0; iVar < 3; iVar++){
		for (jVar = 0; jVar < 3; jVar++){
			b_Mat_Iso[iVar][jVar] = 0.0;
			for (kVar = 0; kVar < 3; kVar++){
				b_Mat_Iso[iVar][jVar] += F_Mat_Iso[iVar][kVar]*F_Mat_Iso[jVar][kVar];
			}
		}
	}

//	cout << endl << "Matrix Bbar" << endl;
//	cout << scientific << b_Mat_Iso[0][0] << " " << b_Mat_Iso[0][1] << " " << b_Mat_Iso[0][2] << endl;
//	cout << scientific << b_Mat_Iso[1][0] << " " << b_Mat_Iso[1][1] << " " << b_Mat_Iso[1][2] << endl;
//	cout << scientific << b_Mat_Iso[2][0] << " " << b_Mat_Iso[2][1] << " " << b_Mat_Iso[2][2] << endl;

}

void CFEM_NonlinearElasticity::Assign_cijkl_D_Mat(void) {

	unsigned short iVar, jVar;

	if (nDim == 2){
		D_Mat[0][0] = cijkl[0][0][0][0];
		D_Mat[1][1] = cijkl[1][1][1][1];

		D_Mat[0][1] = cijkl[0][0][1][1];
		D_Mat[1][0] = cijkl[1][1][0][0];

		D_Mat[0][2] = cijkl[0][0][0][1];
		D_Mat[2][0] = cijkl[1][0][0][0];

		D_Mat[1][2] = cijkl[1][1][0][1];
		D_Mat[2][1] = cijkl[1][0][1][1];

		D_Mat[2][2] = cijkl[0][1][0][1];
	}
	else{
		D_Mat[0][0] = cijkl[0][0][0][0];
		D_Mat[1][1] = cijkl[1][1][1][1];
		D_Mat[2][2] = cijkl[2][2][2][2];
		D_Mat[3][3] = cijkl[0][1][0][1];
		D_Mat[4][4] = cijkl[0][2][0][2];
		D_Mat[5][5] = cijkl[1][2][1][2];

		D_Mat[0][1] = cijkl[0][0][1][1];
		D_Mat[0][2] = cijkl[0][0][2][2];
		D_Mat[0][3] = cijkl[0][0][0][1];
		D_Mat[0][4] = cijkl[0][0][0][2];
		D_Mat[0][5] = cijkl[0][0][1][2];

		D_Mat[1][2] = cijkl[1][1][2][2];
		D_Mat[1][3] = cijkl[1][1][0][1];
		D_Mat[1][4] = cijkl[1][1][0][2];
		D_Mat[1][5] = cijkl[1][1][1][2];

		D_Mat[2][3] = cijkl[2][2][0][1];
		D_Mat[2][4] = cijkl[2][2][0][2];
		D_Mat[2][5] = cijkl[2][2][1][2];

		D_Mat[3][4] = cijkl[0][1][0][2];
		D_Mat[3][5] = cijkl[0][1][1][2];

		D_Mat[4][5] = cijkl[0][2][1][2];

		for (jVar = 0; jVar < 6; jVar++){
			for (iVar = 0; iVar < jVar; iVar++){
				D_Mat[jVar][iVar] = D_Mat[iVar][jVar];
			}
		}

	}

}


void CFEM_NonlinearElasticity::Compute_Averaged_NodalStress(CElement *element, CConfig *config){
=======
void CFEM_NonlinearElasticity::Compute_Averaged_NodalStress(CElement *element, CConfig *config) {
>>>>>>> 5fe9dac3

	unsigned short iVar, jVar, kVar;
	unsigned short iGauss, nGauss;
	unsigned short iDim, iNode, nNode;

	su2double Weight, Jac_x;

	element->clearStress();
	element->clearElement(); 			/*--- Restarts the element: avoids adding over previous results in other elements --*/
	element->ComputeGrad_NonLinear();

	nNode = element->GetnNodes();
	nGauss = element->GetnGaussPoints();

	/*--- Computation of the deformation gradient ---*/

	for (iGauss = 0; iGauss < nGauss; iGauss++) {

		Weight = element->GetWeight(iGauss);
		Jac_x = element->GetJ_x(iGauss);

		/*--- Initialize the deformation gradient for each Gauss Point ---*/

		for (iVar = 0; iVar < 3; iVar++) {
			for (jVar = 0; jVar < 3; jVar++) {
				F_Mat[iVar][jVar] = 0.0;
				b_Mat[iVar][jVar] = 0.0;
			}
		}

		/*--- Retrieve the values of the gradients of the shape functions for each node ---*/
		/*--- This avoids repeated operations ---*/

		for (iNode = 0; iNode < nNode; iNode++) {

			for (iDim = 0; iDim < nDim; iDim++) {
				GradNi_Ref_Mat[iNode][iDim] = element->GetGradNi_X(iNode,iGauss,iDim);
				GradNi_Curr_Mat[iNode][iDim] = element->GetGradNi_x(iNode,iGauss,iDim);
				currentCoord[iNode][iDim] = element->GetCurr_Coord(iNode, iDim);
			}

			/*--- Compute the deformation gradient ---*/

			for (iVar = 0; iVar < nDim; iVar++) {
				for (jVar = 0; jVar < nDim; jVar++) {
					F_Mat[iVar][jVar] += currentCoord[iNode][iVar]*GradNi_Ref_Mat[iNode][jVar];
				}
			}

			/*--- This implies plane strain --> Consider the possible implementation for plane stress --*/
			if (nDim == 2) {
				F_Mat[2][2] = 1.0;
			}

		}

		if (nDim == 2) {
			if (plane_stress) {
				// Compute the value of the term 33 for the deformation gradient
				Compute_Plane_Stress_Term(element, config);
				F_Mat[2][2] = f33;
			}
			else {
				F_Mat[2][2] = 1.0;
			}
		}

		/*--- Determinant of F --> Jacobian of the transformation ---*/

		J_F = 	F_Mat[0][0]*F_Mat[1][1]*F_Mat[2][2]+
				F_Mat[0][1]*F_Mat[1][2]*F_Mat[2][0]+
				F_Mat[0][2]*F_Mat[1][0]*F_Mat[2][1]-
				F_Mat[0][2]*F_Mat[1][1]*F_Mat[2][0]-
				F_Mat[1][2]*F_Mat[2][1]*F_Mat[0][0]-
				F_Mat[2][2]*F_Mat[0][1]*F_Mat[1][0];

		/*--- Compute the left Cauchy deformation tensor ---*/

		for (iVar = 0; iVar < 3; iVar++) {
			for (jVar = 0; jVar < 3; jVar++) {
				for (kVar = 0; kVar < 3; kVar++) {
					b_Mat[iVar][jVar] += F_Mat[iVar][kVar]*F_Mat[jVar][kVar];
				}
			}
		}

		/*--- Compute the stress tensor ---*/

		Compute_Stress_Tensor(element, config);
		if (maxwell_stress) Add_MaxwellStress(element, config);

		for (iNode = 0; iNode < nNode; iNode++) {


		    /*--- Compute the nodal stress term for each gaussian point and for each node, ---*/
		    /*--- and add it to the element structure to be retrieved from the solver      ---*/

			for (iVar = 0; iVar < nDim; iVar++) {
				KAux_t_a[iVar] = 0.0;
				for (jVar = 0; jVar < nDim; jVar++) {
					KAux_t_a[iVar] += Weight * Stress_Tensor[iVar][jVar] * GradNi_Curr_Mat[iNode][jVar] * Jac_x;
				}
			}

			element->Add_Kt_a(KAux_t_a, iNode);

		    /*--- Compute the average nodal stresses for each node ---*/

			element->Add_NodalStress(Stress_Tensor[0][0] * element->GetNi_Extrap(iNode, iGauss), iNode, 0);
			element->Add_NodalStress(Stress_Tensor[1][1] * element->GetNi_Extrap(iNode, iGauss), iNode, 1);
			element->Add_NodalStress(Stress_Tensor[0][1] * element->GetNi_Extrap(iNode, iGauss), iNode, 2);
			if (nDim == 3) {
				element->Add_NodalStress(Stress_Tensor[2][2] * element->GetNi_Extrap(iNode, iGauss), iNode, 3);
				element->Add_NodalStress(Stress_Tensor[0][2] * element->GetNi_Extrap(iNode, iGauss), iNode, 4);
				element->Add_NodalStress(Stress_Tensor[1][2] * element->GetNi_Extrap(iNode, iGauss), iNode, 5);
			}

		}

	}


}

//void CFEM_NonlinearElasticity::Set_ElectricField(su2double *EField_DV){
//
//  unsigned short i_DV;
//
//  cout << "New DV: ";
//  for (i_DV = 0; i_DV < nElectric_Field; i_DV++){
//    EField_Ref_Mod[i_DV] = EField_DV[i_DV];
//    cout << EField_Ref_Mod[i_DV] << " ";
//  }
//  cout << endl;
//
//}


CFEM_NeoHookean_Comp::CFEM_NeoHookean_Comp(unsigned short val_nDim, unsigned short val_nVar,
                                   CConfig *config) : CFEM_NonlinearElasticity(val_nDim, val_nVar, config) {


}

CFEM_NeoHookean_Comp::~CFEM_NeoHookean_Comp(void) {

}

void CFEM_NeoHookean_Comp::Compute_Plane_Stress_Term(CElement *element, CConfig *config) {

	su2double j_red = 1.0;
	su2double fx = 0.0, fpx = 1.0;
	su2double xkm1 = 1.0, xk = 1.0;
	su2double cte = 0.0;

	unsigned short iNR, nNR;
	su2double NRTOL;

	// Maximum number of iterations and tolerance (relative)
	nNR = 10;
	NRTOL = 1E-25;

	// j_red: reduced jacobian, for the 2x2 submatrix of F
	j_red = F_Mat[0][0] * F_Mat[1][1] - F_Mat[1][0] * F_Mat[0][1];
	// cte: constant term in the NR method
	cte = Lambda*log(j_red) - Mu;

	// f(f33)  = mu*f33^2 + lambda*ln(f33) + (lambda*ln(j_red)-mu) = 0
	// f'(f33) = 2*mu*f33 + lambda/f33

	for (iNR = 0; iNR < nNR; iNR++) {
		fx  = Mu*pow(xk,2.0) + Lambda*log(xk) + cte;
		fpx = 2*Mu*xk + (Lambda / xk);
		xkm1 = xk - fx / fpx;
		if (((xkm1 - xk) / xk) < NRTOL) break;
		xk = xkm1;
	}

	f33 = xkm1;

}

void CFEM_NeoHookean_Comp::Compute_Constitutive_Matrix(CElement *element, CConfig *config) {

	su2double Mu_p = 0.0, Lambda_p = 0.0;

	/*--- This can be done in a better way ---*/
	if (J_F != 0.0) {
		Mu_p = (Mu - Lambda*log(J_F))/J_F;
		Lambda_p = Lambda/J_F;
	}

	/*--- Assuming plane strain ---*/

	if (nDim == 2) {
	    D_Mat[0][0] = Lambda_p + 2.0 * Mu_p;	D_Mat[0][1] = Lambda_p;					D_Mat[0][2] = 0.0;
	    D_Mat[1][0] = Lambda_p;					D_Mat[1][1] = Lambda_p + 2.0 * Mu_p;	D_Mat[1][2] = 0.0;
	    D_Mat[2][0] = 0.0;						D_Mat[2][1] = 0.0;						D_Mat[2][2] = Mu_p;
	}
	else if (nDim == 3) {
	    D_Mat[0][0] = Lambda_p + 2.0 * Mu_p;	D_Mat[0][1] = Lambda_p;					D_Mat[0][2] = Lambda_p;				D_Mat[0][3] = 0.0;	D_Mat[0][4] = 0.0;	D_Mat[0][5] = 0.0;
	    D_Mat[1][0] = Lambda_p;					D_Mat[1][1] = Lambda_p + 2.0 * Mu_p;	D_Mat[1][2] = Lambda_p;				D_Mat[1][3] = 0.0;	D_Mat[1][4] = 0.0;	D_Mat[1][5] = 0.0;
	    D_Mat[2][0] = Lambda_p;					D_Mat[2][1] = Lambda_p;					D_Mat[2][2] = Lambda_p + 2.0 * Mu_p;	D_Mat[2][3] = 0.0;	D_Mat[2][4] = 0.0;	D_Mat[2][5] = 0.0;
	    D_Mat[3][0] = 0.0;						D_Mat[3][1] = 0.0;						D_Mat[3][2] = 0.0;					D_Mat[3][3] = Mu_p;	D_Mat[3][4] = 0.0;	D_Mat[3][5] = 0.0;
	    D_Mat[4][0] = 0.0;						D_Mat[4][1] = 0.0;						D_Mat[4][2] = 0.0;					D_Mat[4][3] = 0.0;	D_Mat[4][4] = Mu_p;	D_Mat[4][5] = 0.0;
	    D_Mat[5][0] = 0.0;						D_Mat[5][1] = 0.0;						D_Mat[5][2] = 0.0;					D_Mat[5][3] = 0.0;	D_Mat[5][4] = 0.0;	D_Mat[5][5] = Mu_p;
	}

}

void CFEM_NeoHookean_Comp::Compute_Stress_Tensor(CElement *element, CConfig *config) {

	unsigned short iVar,jVar;
	su2double Mu_J = 0.0, Lambda_J = 0.0;
	su2double dij = 0.0;

	/*--- This can be done in a better way ---*/
	if (J_F != 0.0) {
		Mu_J = Mu/J_F;
		Lambda_J = Lambda/J_F;
	}

	for (iVar = 0; iVar < 3; iVar++) {
		for (jVar = 0; jVar < 3; jVar++) {
			if (iVar == jVar) dij = 1.0;
			else if (iVar != jVar) dij = 0.0;
			Stress_Tensor[iVar][jVar] = Mu_J * (b_Mat[iVar][jVar] - dij) + Lambda_J * log(J_F) * dij;
		}
	}

}

CFEM_NeoHookean_Incomp::CFEM_NeoHookean_Incomp(unsigned short val_nDim, unsigned short val_nVar,
                                   CConfig *config) : CFEM_NonlinearElasticity(val_nDim, val_nVar, config) {


}

CFEM_NeoHookean_Incomp::~CFEM_NeoHookean_Incomp(void) {

}

void CFEM_NeoHookean_Incomp::Compute_Plane_Stress_Term(CElement *element, CConfig *config) {

}

void CFEM_NeoHookean_Incomp::Compute_Constitutive_Matrix(CElement *element, CConfig *config) {

	unsigned short iVar;
	su2double el_P;
	su2double Ib = 0.0, Jft;

	/*--- First invariant of b -> Ib = tr(b) ---*/
	for (iVar = 0; iVar < 3; iVar++) {
		Ib += b_Mat[iVar][iVar];
	}

	/*--- Retrieve element pressure ---*/

	el_P = element->GetElement_Pressure();

	/*--- J^(-5/3) ---*/
	Jft = pow(J_F, -1.666666666666667);

	if (nDim == 2) {

		/*--- Diagonal terms ---*/
		D_Mat[0][0] = 2.0 * Mu * Jft * ((4.0 / 9.0) * Ib - (2.0 / 3.0) * b_Mat[0][0]) - el_P;
		D_Mat[1][1] = 2.0 * Mu * Jft * ((4.0 / 9.0) * Ib - (2.0 / 3.0) * b_Mat[1][1]) - el_P;

		D_Mat[2][2] = (1.0 / 3.0) * Mu * Jft * Ib - el_P;

		/*--- Q2 off diagonal terms (and symmetric) ---*/

		D_Mat[0][1] = (-2.0 / 3.0) * Mu * Jft * b_Mat[0][1];
		D_Mat[1][0] = (-2.0 / 3.0) * Mu * Jft * b_Mat[0][1];

		D_Mat[0][2] = 0.0;
		D_Mat[2][0] = 0.0;

	}
	else if (nDim == 3) {

		/*--- Diagonal terms ---*/
		D_Mat[0][0] = 2.0 * Mu * Jft * ((4.0 / 9.0) * Ib - (2.0 / 3.0) * b_Mat[0][0]) - el_P;
		D_Mat[1][1] = 2.0 * Mu * Jft * ((4.0 / 9.0) * Ib - (2.0 / 3.0) * b_Mat[1][1]) - el_P;
		D_Mat[2][2] = 2.0 * Mu * Jft * ((4.0 / 9.0) * Ib - (2.0 / 3.0) * b_Mat[2][2]) - el_P;

		D_Mat[3][3] = (1.0 / 3.0) * Mu * Jft * Ib - el_P;
		D_Mat[4][4] = (1.0 / 3.0) * Mu * Jft * Ib - el_P;
		D_Mat[5][5] = (1.0 / 3.0) * Mu * Jft * Ib - el_P;

		/*--- Q1 off diagonal terms (and symmetric) ---*/

		D_Mat[0][1] = 2.0 * Mu * Jft * ((1.0 / 9.0) * Ib - (1.0 / 3.0) * b_Mat[0][0] - (1.0 / 3.0) * b_Mat[1][1]) + el_P;
		D_Mat[0][2] = 2.0 * Mu * Jft * ((1.0 / 9.0) * Ib - (1.0 / 3.0) * b_Mat[0][0] - (1.0 / 3.0) * b_Mat[2][2]) + el_P;
		D_Mat[1][2] = 2.0 * Mu * Jft * ((1.0 / 9.0) * Ib - (1.0 / 3.0) * b_Mat[1][1] - (1.0 / 3.0) * b_Mat[2][2]) + el_P;

		D_Mat[1][0] = 2.0 * Mu * Jft * ((1.0 / 9.0) * Ib - (1.0 / 3.0) * b_Mat[0][0] - (1.0 / 3.0) * b_Mat[1][1]) + el_P;
		D_Mat[2][0] = 2.0 * Mu * Jft * ((1.0 / 9.0) * Ib - (1.0 / 3.0) * b_Mat[0][0] - (1.0 / 3.0) * b_Mat[2][2]) + el_P;
		D_Mat[2][1] = 2.0 * Mu * Jft * ((1.0 / 9.0) * Ib - (1.0 / 3.0) * b_Mat[1][1] - (1.0 / 3.0) * b_Mat[2][2]) + el_P;

		/*--- Q2 off diagonal terms (and symmetric) ---*/

		D_Mat[0][3] = (-2.0 / 3.0) * Mu * Jft * b_Mat[0][1];
		D_Mat[1][3] = (-2.0 / 3.0) * Mu * Jft * b_Mat[0][1];
		D_Mat[2][3] = (-2.0 / 3.0) * Mu * Jft * b_Mat[0][1];

		D_Mat[0][4] = (-2.0 / 3.0) * Mu * Jft * b_Mat[0][2];
		D_Mat[1][4] = (-2.0 / 3.0) * Mu * Jft * b_Mat[0][2];
		D_Mat[2][4] = (-2.0 / 3.0) * Mu * Jft * b_Mat[0][2];

		D_Mat[0][5] = (-2.0 / 3.0) * Mu * Jft * b_Mat[1][2];
		D_Mat[1][5] = (-2.0 / 3.0) * Mu * Jft * b_Mat[1][2];
		D_Mat[2][5] = (-2.0 / 3.0) * Mu * Jft * b_Mat[1][2];


		D_Mat[3][0] = (-2.0 / 3.0) * Mu * Jft * b_Mat[0][1];
		D_Mat[3][1] = (-2.0 / 3.0) * Mu * Jft * b_Mat[0][1];
		D_Mat[3][2] = (-2.0 / 3.0) * Mu * Jft * b_Mat[0][1];

		D_Mat[4][0] = (-2.0 / 3.0) * Mu * Jft * b_Mat[0][2];
		D_Mat[4][1] = (-2.0 / 3.0) * Mu * Jft * b_Mat[0][2];
		D_Mat[4][2] = (-2.0 / 3.0) * Mu * Jft * b_Mat[0][2];

		D_Mat[5][0] = (-2.0 / 3.0) * Mu * Jft * b_Mat[1][2];
		D_Mat[5][1] = (-2.0 / 3.0) * Mu * Jft * b_Mat[1][2];
		D_Mat[5][2] = (-2.0 / 3.0) * Mu * Jft * b_Mat[1][2];

		/*--- Q3 off diagonal terms (and symmetric) are all zeros ---*/

		D_Mat[3][4] = 0.0;
		D_Mat[3][5] = 0.0;
		D_Mat[4][5] = 0.0;

		D_Mat[4][3] = 0.0;
		D_Mat[5][3] = 0.0;
		D_Mat[5][4] = 0.0;

	}

}

void CFEM_NeoHookean_Incomp::Compute_Stress_Tensor(CElement *element, CConfig *config) {

	unsigned short iDim,jDim;
	su2double dij = 0.0, el_P;
	su2double Ib = 0.0, Jft;

	/*--- First invariant of b -> Ib = tr(b) ---*/
	for (iDim = 0; iDim < 3; iDim++) {
		Ib += b_Mat[iDim][iDim];
	}

	/*--- Retrieve element pressure ---*/

	el_P = element->GetElement_Pressure();

	/*--- J^(-5/3) ---*/
	Jft = pow(J_F, -1.666666666666667);

	for (iDim = 0; iDim < 3; iDim++) {
		for (jDim = 0; jDim < 3; jDim++) {
			if (iDim == jDim) dij = 1.0;
			else if (iDim != jDim) dij = 0.0;
			Stress_Tensor[iDim][jDim] = Mu *  Jft * (b_Mat[iDim][jDim] - ((1.0 / 3.0) * Ib * dij )) + el_P * dij;
		}
	}


}


CFEM_Knowles_NearInc::CFEM_Knowles_NearInc(unsigned short val_nDim, unsigned short val_nVar,
                                   CConfig *config) : CFEM_NonlinearElasticity(val_nDim, val_nVar, config) {


	/* -- The formulation adopted for this material model has been described by:
	 * --
	 * -- Suchocki, C., A Finite Element Implementation of Knowles stored-energy function:
	 * -- theory, coding and applications, Archive of Mechanical Engineering, Vol. 58, pp. 319-346 (2011).
	 * --
	 * -- DOI: 10.2478/v10180-011-0021-7
	 */

	Bk = 1.0;
	Nk = 1.0;

	trbbar 	= 0.0;
	Ek		= 0.0;
	Pr		= 0.0;


}

CFEM_Knowles_NearInc::~CFEM_Knowles_NearInc(void) {

}

void CFEM_Knowles_NearInc::Compute_Plane_Stress_Term(CElement *element, CConfig *config) {

	cout << "This material model cannot (yet) be used for plane stress." << endl;

}

void CFEM_Knowles_NearInc::Compute_Constitutive_Matrix(CElement *element, CConfig *config) {

	/* -- Suchocki (2011) (full reference in class constructor). ---*/

	/*--- Computation of the tensor cijkl ---*/

	unsigned short iVar, jVar, kVar, lVar;

	for (iVar = 0; iVar < 3; iVar++){
		for (jVar = 0; jVar < 3; jVar++){
			for (kVar = 0; kVar < 3; kVar++){
				for (lVar = 0; lVar < 3; lVar++){
					cijkl[iVar][jVar][kVar][lVar] =
						term1 * ((1.0/2.0)*( deltaij(iVar,kVar)*b_Mat_Iso[jVar][lVar]
											+deltaij(jVar,lVar)*b_Mat_Iso[iVar][kVar]
											+deltaij(iVar,lVar)*b_Mat_Iso[jVar][kVar]
											+deltaij(jVar,kVar)*b_Mat_Iso[iVar][lVar])
								 +(2.0/3.0)*(trbbar*deltaij(iVar,jVar)*deltaij(kVar,lVar)
											-b_Mat_Iso[iVar][jVar]*deltaij(kVar,lVar)
											-deltaij(iVar,jVar)*b_Mat_Iso[kVar][lVar]))
					   +term2 * ( b_Mat_Iso[iVar][jVar]*b_Mat_Iso[kVar][lVar]
								- trbbar*(b_Mat_Iso[iVar][jVar]*deltaij(kVar,lVar)
										 +deltaij(iVar,jVar)*b_Mat_Iso[kVar][lVar])
								+ pow(trbbar,2.0) * deltaij(iVar,jVar) * deltaij(kVar,lVar))
					   +Kappa * (2.0 * J_F - 1.0) * deltaij(iVar,jVar) * deltaij(kVar,lVar);

				}
			}
		}
	}

	/*--- Reorganizing the tensor into the matrix D ---*/

	Assign_cijkl_D_Mat();

//	cout.precision(15);
//	cout << endl << "DDSDDE" << endl;
//	cout << scientific << D_Mat[0][0] << " " << D_Mat[0][1] << " " << D_Mat[0][2] << endl;
//	cout << scientific << D_Mat[1][0] << " " << D_Mat[1][1] << " " << D_Mat[1][2] << endl;
//	cout << scientific << D_Mat[2][0] << " " << D_Mat[2][1] << " " << D_Mat[2][2] << endl;

}

void CFEM_Knowles_NearInc::Compute_Stress_Tensor(CElement *element, CConfig *config) {

	/* -- Suchocki (2011) (full reference in class constructor). ---*/

	unsigned short iVar, jVar;

	/*--- Compute the isochoric deformation gradient Fbar and left Cauchy-Green tensor bbar ---*/
	Compute_Isochoric_F_b();

	trbbar = (b_Mat_Iso[0][0] + b_Mat_Iso[1][1] + b_Mat_Iso[2][2]) / 3.0;
	term1 = (Mu / J_F) * pow((1 + (Bk / Nk) * (3.0 * trbbar - 3.0)), (Nk-1.0));
	term2 = 2.0 * (Mu / J_F) * (Bk * (Nk - 1.0) / Nk) *
			pow((1.0 + (Bk / Nk) * (3.0 * trbbar - 3.0)), (Nk-2.0));

	Ek = Kappa * (2.0 * J_F - 1.0);
	Pr = Kappa * (J_F - 1.0);

//	cout << endl << " TRBBAR, TERM1, TERM2, EK, PR" << endl;
//	cout << scientific << trbbar << " " << term1 << " " << term2 << " " << Ek << " " << Pr << " " << endl;

	for (iVar = 0; iVar < 3; iVar++){
		for (jVar = 0; jVar < 3; jVar++){
			Stress_Tensor[iVar][jVar] = term1 * (b_Mat_Iso[iVar][jVar] -
												(deltaij(iVar,jVar) * trbbar))
										+ deltaij(iVar,jVar) * Pr;
		}
	}
//	cout.precision(15);
//	cout << endl << "Stress tensor" << endl;
//	cout << scientific << Stress_Tensor[0][0] << " " << Stress_Tensor[0][1] << " " << Stress_Tensor[0][2] << endl;
//	cout << scientific << Stress_Tensor[1][0] << " " << Stress_Tensor[1][1] << " " << Stress_Tensor[1][2] << endl;
//	cout << scientific << Stress_Tensor[2][0] << " " << Stress_Tensor[2][1] << " " << Stress_Tensor[2][2] << endl;


}


CFEM_IdealDE::CFEM_IdealDE(unsigned short val_nDim, unsigned short val_nVar,
                                   CConfig *config) : CFEM_NonlinearElasticity(val_nDim, val_nVar, config) {

	/* -- The formulation adopted for this material model has been described by:
	 * --
	 * -- Zhao, X. and Suo, Z., Method to analyze programmable deformation of
	 * -- dielectric elastomer layers, Applied Physics Letters 93, 251902 (2008).
	 * --
	 * -- http://imechanica.org/node/4234
	 */

	trbbar 	= 0.0;
	Eg		= 0.0;
	Eg23	= 0.0;
	Ek		= 0.0;
	Pr		= 0.0;

}

CFEM_IdealDE::~CFEM_IdealDE(void) {

}

void CFEM_IdealDE::Compute_Plane_Stress_Term(CElement *element, CConfig *config) {

	cout << "This material model cannot be used for plane stress." << endl;

}

void CFEM_IdealDE::Compute_Constitutive_Matrix(CElement *element, CConfig *config) {

	/* -- Zhao, X. and Suo, Z. (2008) (full reference in class constructor). ---*/

	if (nDim == 2){

		D_Mat[0][0] = Eg23*(b_Mat_Iso[0][0]+trbbar)+Ek;
		D_Mat[1][1] = Eg23*(b_Mat_Iso[1][1]+trbbar)+Ek;

		D_Mat[0][1] = -Eg23*(b_Mat_Iso[0][0]+b_Mat_Iso[1][1]-trbbar)+Ek;
		D_Mat[1][0] = -Eg23*(b_Mat_Iso[0][0]+b_Mat_Iso[1][1]-trbbar)+Ek;

		D_Mat[0][2] = Eg23*b_Mat_Iso[0][1]/2.0;
		D_Mat[2][0] = Eg23*b_Mat_Iso[0][1]/2.0;

		D_Mat[1][2] = Eg23*b_Mat_Iso[0][1]/2.0;
		D_Mat[2][1] = Eg23*b_Mat_Iso[0][1]/2.0;

		D_Mat[2][2] = Eg*(b_Mat_Iso[0][0]+b_Mat_Iso[1][1])/2.0;

	}
	else if (nDim == 3){

	}
//	cout.precision(15);
//	cout << endl << "DDSDDE" << endl;
//	cout << scientific << D_Mat[0][0] << " " << D_Mat[0][1] << " " << D_Mat[0][2] << endl;
//	cout << scientific << D_Mat[1][0] << " " << D_Mat[1][1] << " " << D_Mat[1][2] << endl;
//	cout << scientific << D_Mat[2][0] << " " << D_Mat[2][1] << " " << D_Mat[2][2] << endl;

}

void CFEM_IdealDE::Compute_Stress_Tensor(CElement *element, CConfig *config) {

	/* -- Zhao, X. and Suo, Z. (2008) (full reference in class constructor). ---*/

	unsigned short iVar, jVar, kVar;
	su2double dij;

	/*--- Compute the isochoric deformation gradient Fbar and left Cauchy-Green tensor bbar ---*/
	Compute_Isochoric_F_b();

	cout.precision(15);
	// Stress terms

	trbbar = (b_Mat_Iso[0][0] + b_Mat_Iso[1][1] + b_Mat_Iso[2][2]) / 3.0;
	Eg = Mu / J_F;
	Ek = Kappa * (2.0 * J_F - 1.0);
	Pr = Kappa * (J_F - 1.0);
	Eg23 = 2.0 * Eg / 3.0;

//	cout << endl << " TRBBAR, EG, EK, PR" << endl;
//	cout << scientific << trbbar << " " << Eg << " " << Ek << " " << Pr << " " << endl;

	// Stress tensor

	for (iVar = 0; iVar < 3; iVar++){
		for (jVar = 0; jVar < 3; jVar++){
			if (iVar == jVar) dij = 1.0;
			else if (iVar != jVar) dij = 0.0;
			Stress_Tensor[iVar][jVar] = Eg * ( b_Mat_Iso[iVar][jVar] - dij * trbbar) + dij * Pr ;
		}
	}

//	cout << endl << "Stress tensor" << endl;
//	cout << scientific << Stress_Tensor[0][0] << " " << Stress_Tensor[0][1] << " " << Stress_Tensor[0][2] << endl;
//	cout << scientific << Stress_Tensor[1][0] << " " << Stress_Tensor[1][1] << " " << Stress_Tensor[1][2] << endl;
//	cout << scientific << Stress_Tensor[2][0] << " " << Stress_Tensor[2][1] << " " << Stress_Tensor[2][2] << endl;

}

CFEM_DielectricElastomer::CFEM_DielectricElastomer(unsigned short val_nDim, unsigned short val_nVar,
                                   CConfig *config) : CFEM_NonlinearElasticity(val_nDim, val_nVar, config) {


}

CFEM_DielectricElastomer::~CFEM_DielectricElastomer(void) {

}

void CFEM_DielectricElastomer::Compute_Plane_Stress_Term(CElement *element, CConfig *config) {

}

void CFEM_DielectricElastomer::Compute_Constitutive_Matrix(CElement *element, CConfig *config) {

	/*--- This reduces performance by now, but it is temporal ---*/

	if (nDim == 2){
	    D_Mat[0][0] = 0.0;	D_Mat[0][1] = 0.0;	D_Mat[0][2] = 0.0;
	    D_Mat[1][0] = 0.0;	D_Mat[1][1] = 0.0;	D_Mat[1][2] = 0.0;
	    D_Mat[2][0] = 0.0;	D_Mat[2][1] = 0.0;	D_Mat[2][2] = 0.0;
	}
	else if (nDim == 3){
	    D_Mat[0][0] = 0.0;	D_Mat[0][1] = 0.0;	D_Mat[0][2] = 0.0;	D_Mat[0][3] = 0.0;	D_Mat[0][4] = 0.0;	D_Mat[0][5] = 0.0;
	    D_Mat[1][0] = 0.0;	D_Mat[1][1] = 0.0;	D_Mat[1][2] = 0.0;	D_Mat[1][3] = 0.0;	D_Mat[1][4] = 0.0;	D_Mat[1][5] = 0.0;
	    D_Mat[2][0] = 0.0;	D_Mat[2][1] = 0.0;	D_Mat[2][2] = 0.0;	D_Mat[2][3] = 0.0;	D_Mat[2][4] = 0.0;	D_Mat[2][5] = 0.0;
	    D_Mat[3][0] = 0.0;	D_Mat[3][1] = 0.0;	D_Mat[3][2] = 0.0;	D_Mat[3][3] = 0.0;	D_Mat[3][4] = 0.0;	D_Mat[3][5] = 0.0;
	    D_Mat[4][0] = 0.0;	D_Mat[4][1] = 0.0;	D_Mat[4][2] = 0.0;	D_Mat[4][3] = 0.0;	D_Mat[4][4] = 0.0;	D_Mat[4][5] = 0.0;
	    D_Mat[5][0] = 0.0;	D_Mat[5][1] = 0.0;	D_Mat[5][2] = 0.0;	D_Mat[5][3] = 0.0;	D_Mat[5][4] = 0.0;	D_Mat[5][5] = 0.0;
	}


}

void CFEM_DielectricElastomer::Compute_Stress_Tensor(CElement *element, CConfig *config) {

	unsigned short iVar, iDim, jDim;
	su2double mod_Curr, mod_Ref;

	su2double E0 = 0.0, E1 = 0.0, E2 = 0.0;
	su2double E0_2 = 0.0, E1_2 = 0.0, E2_2 = 0.0;
	su2double E_2 = 0.0;

	unsigned short iRegion;

//	cout << endl << "------ DIRECT -------" << endl;

	Compute_FmT_Mat();

	for (iDim = 0; iDim < nDim; iDim++){
		EField_Curr_Unit[iDim] = 0.0;
		for (jDim = 0; jDim < nDim; jDim++){
			EField_Curr_Unit[iDim] += FmT_Mat[iDim][jDim] * EField_Ref_Unit[jDim];
		}
	}

	mod_Curr = sqrt(pow(EField_Curr_Unit[0],2)+pow(EField_Curr_Unit[1],2));
	mod_Ref = sqrt(pow(EField_Ref_Unit[0],2)+pow(EField_Ref_Unit[1],2));
//
//	// Temporary
//	for (iDim = 0; iDim < nDim; iDim++){
//		EField_Curr_Unit[iDim] = EField_Curr_Unit[iDim] / mod_Curr;
//	}
//
//	mod_Curr = sqrt(pow(EField_Curr_Unit[0],2)+pow(EField_Curr_Unit[1],2));

//	cout << "E_Ref(" << iVar << ")  = (" << EField_Ref_Unit[0] << "," << EField_Ref_Unit[1] << ").  |E_Ref|  = " << mod_Ref << "." << endl;
//	cout << "E_Curr(" << iVar << ") = (" << EField_Curr_Unit[0] << "," << EField_Curr_Unit[1] << "). |E_Curr| = " << mod_Curr << "." << endl;
//
	iRegion = element->Get_iDe();

//	for (iVar = 0; iVar < nElectric_Field; iVar++){
//		cout << EField_Ref_Mod[iVar] << " ";
//	}
//	cout << endl;

//	E0 = EField_Ref_Mod[0]*EField_Curr_Unit[0];					E0_2 = pow(E0,2);
//	E1 = EField_Ref_Mod[0]*EField_Curr_Unit[1];					E1_2 = pow(E1,2);
//	if (nDim == 3) {E2 = EField_Ref_Mod[0]*EField_Curr_Unit[2];	E2_2 = pow(E2,2);}

	E0 = EField_Ref_Mod[iRegion]*EField_Curr_Unit[0];					E0_2 = pow(E0,2);
	E1 = EField_Ref_Mod[iRegion]*EField_Curr_Unit[1];					E1_2 = pow(E1,2);
	if (nDim == 3) {E2 = EField_Ref_Mod[iRegion]*EField_Curr_Unit[2];	E2_2 = pow(E2,2);}

	E_2 = E0_2+E1_2+E2_2;

	Stress_Tensor[0][0] = ke_DE*(E0_2-0.5*E_2);	Stress_Tensor[0][1] = ke_DE*E0*E1;			Stress_Tensor[0][2] = ke_DE*E0*E2;
	Stress_Tensor[1][0] = ke_DE*E1*E0;			Stress_Tensor[1][1] = ke_DE*(E1_2-0.5*E_2);	Stress_Tensor[1][2] = ke_DE*E1*E2;
	Stress_Tensor[2][0] = ke_DE*E2*E0;			Stress_Tensor[2][1] = ke_DE*E2*E1;			Stress_Tensor[2][2] = ke_DE*(E2_2-0.5*E_2);

//	cout << endl << "F:" << endl;
//	cout << F_Mat[0][0] << " " << F_Mat[0][1] << " " << F_Mat[0][2] << endl;
//	cout << F_Mat[1][0] << " " << F_Mat[1][1] << " " << F_Mat[1][2] << endl;
//	cout << F_Mat[2][0] << " " << F_Mat[2][1] << " " << F_Mat[2][2] << endl;
//
//	su2double matrix_check[3][3], matrix_check_2[3][3], Ft[3][3];
//
//	Ft[0][0] = F_Mat[0][0];		Ft[0][1] = F_Mat[1][0];		Ft[0][2] = F_Mat[2][0];
//	Ft[1][0] = F_Mat[0][1];		Ft[1][1] = F_Mat[1][1];		Ft[1][2] = F_Mat[2][1];
//	Ft[2][0] = F_Mat[0][2];		Ft[2][1] = F_Mat[1][2];		Ft[2][2] = F_Mat[2][2];
//
//	cout << endl << "Ft:" << endl;
//	cout << Ft[0][0] << " " << Ft[0][1] << " " << Ft[0][2] << endl;
//	cout << Ft[1][0] << " " << Ft[1][1] << " " << Ft[1][2] << endl;
//	cout << Ft[2][0] << " " << Ft[2][1] << " " << Ft[2][2] << endl;

//	cout << endl << "FmT:" << endl;
//	cout << FmT_Mat[0][0] << " " << FmT_Mat[0][1] << " " << FmT_Mat[0][2] << endl;
//	cout << FmT_Mat[1][0] << " " << FmT_Mat[1][1] << " " << FmT_Mat[1][2] << endl;
//	cout << FmT_Mat[2][0] << " " << FmT_Mat[2][1] << " " << FmT_Mat[2][2] << endl;
//
//
//	for (iDim = 0; iDim < 3; iDim++){
//		for (jDim = 0; jDim < 3; jDim++){
//			matrix_check[iDim][jDim] = 0.0;
//			matrix_check_2[iDim][jDim] = 0.0;
//			for (iVar = 0; iVar < 3; iVar++){
//				matrix_check[iDim][jDim] += FmT_Mat[iDim][iVar]*Ft[iVar][jDim];
//				matrix_check_2[iDim][jDim] += Ft[iDim][iVar]*FmT_Mat[iVar][jDim];
//			}
//		}
//	}
//
//	cout << endl << "Check_1:" << endl;
//	cout << matrix_check[0][0] << " " << matrix_check[0][1] << " " << matrix_check[0][2] << endl;
//	cout << matrix_check[1][0] << " " << matrix_check[1][1] << " " << matrix_check[1][2] << endl;
//	cout << matrix_check[2][0] << " " << matrix_check[2][1] << " " << matrix_check[2][2] << endl;
//
//	cout << endl << "Check_2:" << endl;
//	cout << matrix_check_2[0][0] << " " << matrix_check_2[0][1] << " " << matrix_check_2[0][2] << endl;
//	cout << matrix_check_2[1][0] << " " << matrix_check_2[1][1] << " " << matrix_check_2[1][2] << endl;
//	cout << matrix_check_2[2][0] << " " << matrix_check_2[2][1] << " " << matrix_check_2[2][2] << endl;


}
<|MERGE_RESOLUTION|>--- conflicted
+++ resolved
@@ -714,7 +714,6 @@
 
 }
 
-<<<<<<< HEAD
 void CFEM_NonlinearElasticity::Compute_Eigenproblem(CElement *element, CConfig *config){
 
 	su2double l1, l2, J1, J2;
@@ -973,9 +972,6 @@
 
 
 void CFEM_NonlinearElasticity::Compute_Averaged_NodalStress(CElement *element, CConfig *config){
-=======
-void CFEM_NonlinearElasticity::Compute_Averaged_NodalStress(CElement *element, CConfig *config) {
->>>>>>> 5fe9dac3
 
 	unsigned short iVar, jVar, kVar;
 	unsigned short iGauss, nGauss;
