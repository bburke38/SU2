--- conflicted
+++ resolved
@@ -459,14 +459,8 @@
 
   unsigned long iVertex, iPoint, iPointNormal;
   unsigned short Boundary, Monitoring, iMarker, iMarker_Monitoring, iDim, jDim;
-<<<<<<< HEAD
-  su2double Viscosity = 0.0, TurbViscosity = 0.0, div_vel, *Normal, MomentDist[3] = {0.0, 0.0, 0.0}, WallDist[3] = {0.0, 0.0, 0.0},
-  *Coord, *Coord_Normal, Area, WallShearStress, TauNormal, factor, RefTemp, RefVel2,
-  RefDensity, GradTemperature, Density = 0.0, WallDistMod, FrictionVel,
-=======
-  su2double Viscosity = 0.0, div_vel, WallDist[3] = {0.0, 0.0, 0.0},
+  su2double Viscosity = 0.0, TurbViscosity = 0.0, div_vel, WallDist[3] = {0.0, 0.0, 0.0},
   Area, WallShearStress, TauNormal, factor, RefTemp, RefVel2, RefDensity, GradTemperature, Density = 0.0, WallDistMod, FrictionVel,
->>>>>>> dc771ff3
   Mach2Vel, Mach_Motion, UnitNormal[3] = {0.0, 0.0, 0.0}, TauElem[3] = {0.0, 0.0, 0.0}, TauTangent[3] = {0.0, 0.0, 0.0},
   Tau[3][3] = {{0.0, 0.0, 0.0},{0.0, 0.0, 0.0},{0.0, 0.0, 0.0}}, Cp, thermal_conductivity, MaxNorm = 8.0,
   Grad_Vel[3][3] = {{0.0, 0.0, 0.0},{0.0, 0.0, 0.0},{0.0, 0.0, 0.0}}, Grad_Temp[3] = {0.0, 0.0, 0.0},
