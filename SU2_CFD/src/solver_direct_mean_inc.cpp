--- conflicted
+++ resolved
@@ -7289,7 +7289,7 @@
     }
     
     if (scalar_model) {
-      scalar = solver_container[SCALAR_SOL]->node[iPoint]->GetSolution();
+      scalar = solver_container[SCALAR_SOL]->GetNodes()->GetSolution(iPoint);
     }
     
     /*--- Initialize the non-physical points vector ---*/
@@ -7298,11 +7298,7 @@
     
     /*--- Incompressible flow, primitive variables --- */
 
-<<<<<<< HEAD
-    physical = node[iPoint]->SetPrimVar(eddy_visc, turb_ke, scalar, FluidModel);
-=======
-    physical = static_cast<CIncNSVariable*>(nodes)->SetPrimVar(iPoint,eddy_visc, turb_ke, FluidModel);
->>>>>>> 972606f5
+    physical = static_cast<CIncNSVariable*>(nodes)->SetPrimVar(iPoint,eddy_visc, turb_ke, scalar, FluidModel);
     
     /*--- Record any non-physical points. ---*/
 
