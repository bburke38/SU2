--- conflicted
+++ resolved
@@ -101,6 +101,7 @@
                       'numerics/template.cpp',
                       'numerics/transition.cpp',
                       'numerics/heat.cpp',
+                      'numerics/radiation.cpp',
                       'numerics/flow/convection/roe.cpp',
                       'numerics/flow/convection/fds.cpp',
                       'numerics/flow/convection/fvs.cpp',
@@ -119,19 +120,7 @@
                       'numerics/elasticity/CFEAElasticity.cpp',
                       'numerics/elasticity/CFEALinearElasticity.cpp',
                       'numerics/elasticity/CFEANonlinearElasticity.cpp',
-<<<<<<< HEAD
-                      'numerics/elasticity/CFEM_NeoHookean_Comp.cpp',
-                      'numerics/elasticity/CFEM_Knowles_NearInc.cpp',
-                      'numerics/elasticity/CFEM_IdealDE.cpp',
-                      'numerics/elasticity/CFEM_DielectricElastomer.cpp',
-                      'numerics/CNumericsRadiation.cpp',
-                      'numerics/viscous/CAvgGradCorrected_P1.cpp',
-                      'numerics/source/CSourceP1.cpp',
-                      'numerics/source/CSourceRadiation.cpp',
-                      'numerics/source/CSourceVolumeticHeat.cpp'])
-=======
                       'numerics/elasticity/nonlinear_models.cpp'])
->>>>>>> dc771ff3
 
 su2_cfd_src += files(['interfaces/CInterface.cpp',
                       'interfaces/cfd/CConservativeVarsInterface.cpp',
