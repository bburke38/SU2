--- conflicted
+++ resolved
@@ -474,23 +474,14 @@
 
 void CTurbSolver::ComputeUnderRelaxationFactor(CSolver **solver_container, CConfig *config) {
   
-<<<<<<< HEAD
-  /* Only apply the turbulent under-relaxation to the SA variants. */
-=======
   /* Only apply the turbulent under-relaxation to the SA variants. The
    SA_NEG model is more robust due to allowing for negative nu_tilde,
    so the under-relaxation is not applied to that variant. */
->>>>>>> 2b91aac5
   
   bool sa_model = ((config->GetKind_Turb_Model() == SA)        ||
                    (config->GetKind_Turb_Model() == SA_E)      ||
                    (config->GetKind_Turb_Model() == SA_COMP)   ||
-<<<<<<< HEAD
-                   (config->GetKind_Turb_Model() == SA_E_COMP) ||
-                   (config->GetKind_Turb_Model() == SA_NEG));
-=======
                    (config->GetKind_Turb_Model() == SA_E_COMP));
->>>>>>> 2b91aac5
   
   /* Loop over the solution update given by relaxing the linear
    system for this nonlinear iteration. */
