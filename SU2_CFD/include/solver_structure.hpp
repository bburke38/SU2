--- conflicted
+++ resolved
@@ -1565,14 +1565,7 @@
 	 * \param[in] config - Definition of the particular problem.
 	 */
 	virtual void Viscous_Sensitivity(CGeometry *geometry, CSolver **solver_container, CNumerics *numerics, CConfig *config);
-    
-	/*!
-	 * \brief A virtual member.
-	 * \param[in] val_marker - Surface marker where the coefficient is computed.
-	 * \return Value of the lift coefficient (inviscid contribution) on the surface <i>val_marker</i>.
-	 */
-	virtual su2double GetCL_Inv(unsigned short val_marker);
-    
+
 	/*!
 	 * \brief A virtual member.
 	 * \param[in] val_marker - Surface marker where the coefficient is computed.
@@ -2031,6 +2024,12 @@
     
 	/*!
 	 * \brief A virtual member.
+	 * \return Value of the Free Surface coefficient (inviscid + viscous contribution).
+	 */
+	virtual su2double GetTotal_CFreeSurface(void);
+    
+	/*!
+	 * \brief A virtual member.
 	 * \return Value of the FEA coefficient (inviscid + viscous contribution).
 	 */
 	virtual su2double GetTotal_CFEA(void);
@@ -2066,6 +2065,12 @@
 	 */
 	virtual void SetTotal_HeatFluxDiff(su2double val_heat);
 
+	/*!
+	 * \brief A virtual member.
+	 * \param[in] val_cfreesurface - Value of the Free Surface coefficient.
+	 */
+	virtual void SetTotal_CFreeSurface(su2double val_cfreesurface);
+    
 	/*!
 	 * \brief A virtual member.
 	 * \param[in] val_cfea - Value of the FEA coefficient.
@@ -2552,7 +2557,7 @@
 	 * \return Value of the sensitivity coefficient.
 	 */
 	virtual su2double GetCSensitivity(unsigned short val_marker, unsigned long val_vertex);
-    
+
 	/*!
 	 * \brief A virtual member.
 	 * \return A pointer to an array containing a set of constants
@@ -3161,15 +3166,10 @@
 
 /*!
  * \class CEulerSolver
- * \brief Main class for defining the compressible Euler flow solver.
+ * \brief Main class for defining the Euler's flow solver.
  * \ingroup Euler_Equations
-<<<<<<< HEAD
- * \author F. Palacios, T. Economon
- * \version 4.2.0 "Cardinal"
-=======
  * \author F. Palacios
  * \version 4.3.0 "Cardinal"
->>>>>>> 154fed46
  */
 class CEulerSolver : public CSolver {
 protected:
@@ -4944,7 +4944,7 @@
 	 * \return Value of the pressure coefficient.
 	 */
 	su2double *GetCharacPrimVar(unsigned short val_marker, unsigned long val_vertex);
-  
+
 	/*!
    * \brief Provide the averaged total pressure at a marker.
    */
@@ -5075,19 +5075,19 @@
 	 * \param[in] ExtIter - External iteration.
 	 */
 	void SetInitialCondition(CGeometry **geometry, CSolver ***solver_container, CConfig *config, unsigned long ExtIter);
-
+  
   /*!
    * \brief Set the freestream pressure.
    * \param[in] Value of freestream pressure.
    */
   void SetPressure_Inf(su2double p_inf);
-
+  
   /*!
    * \brief Set the freestream temperature.
    * \param[in] Value of freestream temperature.
    */
   void SetTemperature_Inf(su2double t_inf);
-
+  
   /*!
    * \brief Set the solution using the Freestream values.
    * \param[in] config - Definition of the particular problem.
@@ -5095,8 +5095,8 @@
   void SetFreeStream_Solution(CConfig *config);
 };
 
+
 /*!
-<<<<<<< HEAD
  * \class CIncEulerSolver
  * \brief Main class for defining the incompressible Euler flow solver.
  * \ingroup Euler_Equations
@@ -5115,18 +5115,18 @@
   *Velocity_Inf;		/*!< \brief Flow Velocity vector at the infinity. */
   
   su2double
-  *CDrag_Inv,	/*!< \brief Drag coefficient (inviscid contribution) for each boundary. */
-  *CLift_Inv,			/*!< \brief Lift coefficient (inviscid contribution) for each boundary. */
-  *CSideForce_Inv,		/*!< \brief Sideforce coefficient (inviscid contribution) for each boundary. */
+  *CD_Inv,	/*!< \brief Drag coefficient (inviscid contribution) for each boundary. */
+  *CL_Inv,			/*!< \brief Lift coefficient (inviscid contribution) for each boundary. */
+  *CSF_Inv,		/*!< \brief Sideforce coefficient (inviscid contribution) for each boundary. */
   *CMx_Inv,			/*!< \brief x Moment coefficient (inviscid contribution) for each boundary. */
   *CMy_Inv,			/*!< \brief y Moment coefficient (inviscid contribution) for each boundary. */
   *CMz_Inv,			/*!< \brief z Moment coefficient (inviscid contribution) for each boundary. */
   *CFx_Inv,			/*!< \brief x Force coefficient (inviscid contribution) for each boundary. */
   *CFy_Inv,			/*!< \brief y Force coefficient (inviscid contribution) for each boundary. */
   *CFz_Inv,			/*!< \brief z Force coefficient (inviscid contribution) for each boundary. */
-  *Surface_CLift_Inv, /*!< \brief Lift coefficient (inviscid contribution) for each monitoring surface. */
-  *Surface_CDrag_Inv, /*!< \brief Drag coefficient (inviscid contribution) for each monitoring surface. */
-  *Surface_CSideForce_Inv, /*!< \brief Side-force coefficient (inviscid contribution) for each monitoring surface. */
+  *Surface_CL_Inv, /*!< \brief Lift coefficient (inviscid contribution) for each monitoring surface. */
+  *Surface_CD_Inv, /*!< \brief Drag coefficient (inviscid contribution) for each monitoring surface. */
+  *Surface_CSF_Inv, /*!< \brief Side-force coefficient (inviscid contribution) for each monitoring surface. */
   *Surface_CEff_Inv, /*!< \brief Side-force coefficient (inviscid contribution) for each monitoring surface. */
   *Surface_CFx_Inv,   /*!< \brief x Force coefficient (inviscid contribution) for each monitoring surface. */
   *Surface_CFy_Inv,   /*!< \brief y Force coefficient (inviscid contribution) for each monitoring surface. */
@@ -5140,6 +5140,30 @@
   *CQ_Inv,			/*!< \brief Torque coefficient (moment in -x direction, inviscid contribution) for each boundary. */
   *CEquivArea_Inv,				/*!< \brief Equivalent area (inviscid contribution) for each boundary. */
   *CNearFieldOF_Inv,				/*!< \brief Near field pressure (inviscid contribution) for each boundary. */
+  *CD_Mnt,	/*!< \brief Drag coefficient (inviscid contribution) for each boundary. */
+  *CL_Mnt,			/*!< \brief Lift coefficient (inviscid contribution) for each boundary. */
+  *CSF_Mnt,		/*!< \brief Sideforce coefficient (inviscid contribution) for each boundary. */
+  *CMx_Mnt,			/*!< \brief x Moment coefficient (inviscid contribution) for each boundary. */
+  *CMy_Mnt,			/*!< \brief y Moment coefficient (inviscid contribution) for each boundary. */
+  *CMz_Mnt,			/*!< \brief z Moment coefficient (inviscid contribution) for each boundary. */
+  *CFx_Mnt,			/*!< \brief x Force coefficient (inviscid contribution) for each boundary. */
+  *CFy_Mnt,			/*!< \brief y Force coefficient (inviscid contribution) for each boundary. */
+  *CFz_Mnt,			/*!< \brief z Force coefficient (inviscid contribution) for each boundary. */
+  *Surface_CL_Mnt, /*!< \brief Lift coefficient (inviscid contribution) for each monitoring surface. */
+  *Surface_CD_Mnt, /*!< \brief Drag coefficient (inviscid contribution) for each monitoring surface. */
+  *Surface_CSF_Mnt, /*!< \brief Side-force coefficient (inviscid contribution) for each monitoring surface. */
+  *Surface_CEff_Mnt, /*!< \brief Side-force coefficient (inviscid contribution) for each monitoring surface. */
+  *Surface_CFx_Mnt,   /*!< \brief x Force coefficient (inviscid contribution) for each monitoring surface. */
+  *Surface_CFy_Mnt,   /*!< \brief y Force coefficient (inviscid contribution) for each monitoring surface. */
+  *Surface_CFz_Mnt,   /*!< \brief z Force coefficient (inviscid contribution) for each monitoring surface. */
+  *Surface_CMx_Mnt,   /*!< \brief x Moment coefficient (inviscid contribution) for each monitoring surface. */
+  *Surface_CMy_Mnt,   /*!< \brief y Moment coefficient (inviscid contribution) for each monitoring surface. */
+  *Surface_CMz_Mnt,   /*!< \brief z Moment coefficient (inviscid contribution) for each monitoring surface. */
+  *CEff_Mnt,				/*!< \brief Efficiency (Cl/Cd) (inviscid contribution) for each boundary. */
+  *CMerit_Mnt,				/*!< \brief Rotor Figure of Merit (inviscid contribution) for each boundary. */
+  *CT_Mnt,			/*!< \brief Thrust coefficient (force in -x direction, inviscid contribution) for each boundary. */
+  *CQ_Mnt,			/*!< \brief Torque coefficient (moment in -x direction, inviscid contribution) for each boundary. */
+  *CEquivArea_Mnt,				/*!< \brief Equivalent area (inviscid contribution) for each boundary. */
   **CPressure,		/*!< \brief Pressure coefficient for each boundary and vertex. */
   **CPressureTarget,		/*!< \brief Target Pressure coefficient for each boundary and vertex. */
   **HeatFlux,		/*!< \brief Heat transfer coefficient for each boundary and vertex. */
@@ -5148,12 +5172,14 @@
   ***CharacPrimVar,		/*!< \brief Value of the characteristic variables at each boundary. */
   *ForceInviscid,		/*!< \brief Inviscid force for each boundary. */
   *MomentInviscid,	/*!< \brief Inviscid moment for each boundary. */
+  *ForceMomentum,		/*!< \brief Inviscid force for each boundary. */
+  *MomentMomentum,	/*!< \brief Inviscid moment for each boundary. */
   InverseDesign;	/*!< \brief Inverse design functional for each boundary. */
   
   su2double
-  AllBound_CDrag_Inv,	/*!< \brief Total drag coefficient (inviscid contribution) for all the boundaries. */
-  AllBound_CLift_Inv,			/*!< \brief Total lift coefficient (inviscid contribution) for all the boundaries. */
-  AllBound_CSideForce_Inv,			/*!< \brief Total sideforce coefficient (inviscid contribution) for all the boundaries. */
+  AllBound_CD_Inv,	/*!< \brief Total drag coefficient (inviscid contribution) for all the boundaries. */
+  AllBound_CL_Inv,			/*!< \brief Total lift coefficient (inviscid contribution) for all the boundaries. */
+  AllBound_CSF_Inv,			/*!< \brief Total sideforce coefficient (inviscid contribution) for all the boundaries. */
   AllBound_CMx_Inv,			/*!< \brief Total x moment coefficient (inviscid contribution) for all the boundaries. */
   AllBound_CMy_Inv,			/*!< \brief Total y moment coefficient (inviscid contribution) for all the boundaries. */
   AllBound_CMz_Inv,			/*!< \brief Total z moment coefficient (inviscid contribution) for all the boundaries. */
@@ -5168,6 +5194,21 @@
   AllBound_CNearFieldOF_Inv;			/*!< \brief Near-Field press coefficient (inviscid contribution) for all the boundaries. */
   
   su2double
+  AllBound_CD_Mnt,	/*!< \brief Total drag coefficient (inviscid contribution) for all the boundaries. */
+  AllBound_CL_Mnt,			/*!< \brief Total lift coefficient (inviscid contribution) for all the boundaries. */
+  AllBound_CSF_Mnt,			/*!< \brief Total sideforce coefficient (inviscid contribution) for all the boundaries. */
+  AllBound_CMx_Mnt,			/*!< \brief Total x moment coefficient (inviscid contribution) for all the boundaries. */
+  AllBound_CMy_Mnt,			/*!< \brief Total y moment coefficient (inviscid contribution) for all the boundaries. */
+  AllBound_CMz_Mnt,			/*!< \brief Total z moment coefficient (inviscid contribution) for all the boundaries. */
+  AllBound_CFx_Mnt,			/*!< \brief Total x force coefficient (inviscid contribution) for all the boundaries. */
+  AllBound_CFy_Mnt,			/*!< \brief Total y force coefficient (inviscid contribution) for all the boundaries. */
+  AllBound_CFz_Mnt,			/*!< \brief Total z force coefficient (inviscid contribution) for all the boundaries. */
+  AllBound_CEff_Mnt,			/*!< \brief Efficient coefficient (inviscid contribution) for all the boundaries. */
+  AllBound_CMerit_Mnt,			/*!< \brief Rotor Figure of Merit (inviscid contribution) for all the boundaries. */
+  AllBound_CT_Mnt,			/*!< \brief Total thrust coefficient (inviscid contribution) for all the boundaries. */
+  AllBound_CQ_Mnt;			/*!< \brief Total torque coefficient (inviscid contribution) for all the boundaries. */
+
+  su2double
   OneD_TotalPress, /*!< \brief average total pressure evaluated at an exit */
   OneD_Mach, /*!< \brief area average Mach evaluated at an exit */
   OneD_Temp, /*!< \brief area average Temperature evaluated at an exit */
@@ -5176,9 +5217,10 @@
   OneD_DensityRef, /*!< \brief flux average density evaluated at an exit */
   OneD_EnthalpyRef, /*!< \brief flux average enthalpy evaluated at an exit */
   OneD_VelocityRef, /*!< \brief flux average velocity evaluated at an exit */
-  Total_CDrag, /*!< \brief Total drag coefficient for all the boundaries. */
-  Total_CLift,		/*!< \brief Total lift coefficient for all the boundaries. */
-  Total_CSideForce,		/*!< \brief Total sideforce coefficient for all the boundaries. */
+  Total_ComboObj, /*!< \brief Total 'combo' objective for all monitored boundaries */
+  Total_CD, /*!< \brief Total drag coefficient for all the boundaries. */
+  Total_CL,		/*!< \brief Total lift coefficient for all the boundaries. */
+  Total_CSF,		/*!< \brief Total sideforce coefficient for all the boundaries. */
   Total_CMx,			/*!< \brief Total x moment coefficient for all the boundaries. */
   Total_CMy,			/*!< \brief Total y moment coefficient for all the boundaries. */
   Total_CMz,			/*!< \brief Total z moment coefficient for all the boundaries. */
@@ -5196,9 +5238,9 @@
   Total_CpDiff,			/*!< \brief Total Equivalent Area coefficient for all the boundaries. */
   Total_HeatFluxDiff,			/*!< \brief Total Equivalent Area coefficient for all the boundaries. */
   Total_MassFlowRate;     /*!< \brief Total Mass Flow Rate on monitored boundaries. */
-  su2double *Surface_CLift,   /*!< \brief Lift coefficient for each monitoring surface. */
-  *Surface_CDrag,          /*!< \brief Drag coefficient for each monitoring surface. */
-  *Surface_CSideForce,     /*!< \brief Side-force coefficient for each monitoring surface. */
+  su2double *Surface_CL,   /*!< \brief Lift coefficient for each monitoring surface. */
+  *Surface_CD,          /*!< \brief Drag coefficient for each monitoring surface. */
+  *Surface_CSF,     /*!< \brief Side-force coefficient for each monitoring surface. */
   *Surface_CEff,     /*!< \brief Side-force coefficient for each monitoring surface. */
   *Surface_CFx,            /*!< \brief x Force coefficient for each monitoring surface. */
   *Surface_CFy,            /*!< \brief y Force coefficient for each monitoring surface. */
@@ -5247,7 +5289,1207 @@
    * \brief Constructor of the class.
    */
   CIncEulerSolver(void);
-=======
+  
+  /*!
+   * \overload
+   * \param[in] geometry - Geometrical definition of the problem.
+   * \param[in] config - Definition of the particular problem.
+   */
+  CIncEulerSolver(CGeometry *geometry, CConfig *config, unsigned short iMesh);
+  
+  /*!
+   * \brief Destructor of the class.
+   */
+  virtual ~CIncEulerSolver(void);
+  
+  /*!
+   * \brief Impose the send-receive boundary condition.
+   * \param[in] geometry - Geometrical definition of the problem.
+   * \param[in] config - Definition of the particular problem.
+   */
+  void Set_MPI_Solution(CGeometry *geometry, CConfig *config);
+  
+  /*!
+   * \brief Impose the send-receive boundary condition.
+   * \param[in] geometry - Geometrical definition of the problem.
+   * \param[in] config - Definition of the particular problem.
+   */
+  void Set_MPI_Solution_Gradient(CGeometry *geometry, CConfig *config);
+  
+  /*!
+   * \brief Impose the send-receive boundary condition.
+   * \param[in] geometry - Geometrical definition of the problem.
+   * \param[in] config - Definition of the particular problem.
+   */
+  void Set_MPI_Solution_Old(CGeometry *geometry, CConfig *config);
+  
+  /*!
+   * \brief Impose the send-receive boundary condition.
+   * \param[in] geometry - Geometrical definition of the problem.
+   * \param[in] config - Definition of the particular problem.
+   */
+  void Set_MPI_Solution_Limiter(CGeometry *geometry, CConfig *config);
+  
+  /*!
+   * \brief Impose the send-receive boundary condition.
+   * \param[in] geometry - Geometrical definition of the problem.
+   * \param[in] config - Definition of the particular problem.
+   */
+  void Set_MPI_Primitive_Limiter(CGeometry *geometry, CConfig *config);
+  
+  //  /*!
+  //	 * \brief Impose the send-receive boundary condition.
+  //	 * \param[in] geometry - Geometrical definition of the problem.
+  //	 * \param[in] config - Definition of the particular problem.
+  //	 */
+  //  void Set_MPI_Secondary_Limiter(CGeometry *geometry, CConfig *config);
+  
+  /*!
+   * \brief Set the fluid solver nondimensionalization.
+   * \param[in] geometry - Geometrical definition of the problem.
+   * \param[in] config - Definition of the particular problem.
+   */
+  void SetNondimensionalization(CGeometry *geometry, CConfig *config, unsigned short iMesh);
+  
+  /*!
+   * \brief Compute the pressure at the infinity.
+   * \return Value of the pressure at the infinity.
+   */
+  CFluidModel* GetFluidModel(void);
+  
+  
+  /*!
+   * \brief Compute the density at the infinity.
+   * \return Value of the density at the infinity.
+   */
+  su2double GetDensity_Inf(void);
+  
+  /*!
+   * \brief Compute 2-norm of the velocity at the infinity.
+   * \return Value of the 2-norm of the velocity at the infinity.
+   */
+  su2double GetModVelocity_Inf(void);
+  
+  /*!
+   * \brief Compute the density multiply by energy at the infinity.
+   * \return Value of the density multiply by  energy at the infinity.
+   */
+  su2double GetDensity_Energy_Inf(void);
+  
+  /*!
+   * \brief Compute the pressure at the infinity.
+   * \return Value of the pressure at the infinity.
+   */
+  su2double GetPressure_Inf(void);
+  
+  /*!
+   * \brief Compute the density multiply by velocity at the infinity.
+   * \param[in] val_dim - Index of the velocity vector.
+   * \return Value of the density multiply by the velocity at the infinity.
+   */
+  su2double GetDensity_Velocity_Inf(unsigned short val_dim);
+  
+  /*!
+   * \brief Get the velocity at the infinity.
+   * \param[in] val_dim - Index of the velocity vector.
+   * \return Value of the velocity at the infinity.
+   */
+  su2double GetVelocity_Inf(unsigned short val_dim);
+  
+  /*!
+   * \brief Get the velocity at the infinity.
+   * \return Value of the velocity at the infinity.
+   */
+  su2double *GetVelocity_Inf(void);
+  
+  /*!
+   * \brief Compute the time step for solving the Euler equations.
+   * \param[in] geometry - Geometrical definition of the problem.
+   * \param[in] solver_container - Container vector with all the solutions.
+   * \param[in] config - Definition of the particular problem.
+   * \param[in] iMesh - Index of the mesh in multigrid computations.
+   * \param[in] Iteration - Value of the current iteration.
+   */
+  void SetTime_Step(CGeometry *geometry, CSolver **solver_container, CConfig *config,
+                    unsigned short iMesh, unsigned long Iteration);
+  
+  /*!
+   * \brief Compute the spatial integration using a centered scheme.
+   * \param[in] geometry - Geometrical definition of the problem.
+   * \param[in] solver_container - Container vector with all the solutions.
+   * \param[in] numerics - Description of the numerical method.
+   * \param[in] config - Definition of the particular problem.
+   * \param[in] iMesh - Index of the mesh in multigrid computations.
+   * \param[in] iRKStep - Current step of the Runge-Kutta iteration.
+   */
+  void Centered_Residual(CGeometry *geometry, CSolver **solver_container, CNumerics *numerics,
+                         CConfig *config, unsigned short iMesh, unsigned short iRKStep);
+  
+  /*!
+   * \brief Compute the spatial integration using a upwind scheme.
+   * \param[in] geometry - Geometrical definition of the problem.
+   * \param[in] solver_container - Container vector with all the solutions.
+   * \param[in] numerics - Description of the numerical method.
+   * \param[in] config - Definition of the particular problem.
+   * \param[in] iMesh - Index of the mesh in multigrid computations.
+   */
+  void Upwind_Residual(CGeometry *geometry, CSolver **solver_container, CNumerics *numerics,
+                       CConfig *config, unsigned short iMesh);
+
+  /*!
+   * \brief Source term integration.
+   * \param[in] geometry - Geometrical definition of the problem.
+   * \param[in] solver_container - Container vector with all the solutions.
+   * \param[in] numerics - Description of the numerical method.
+   * \param[in] second_numerics - Description of the second numerical method.
+   * \param[in] config - Definition of the particular problem.
+   * \param[in] iMesh - Index of the mesh in multigrid computations.
+   */
+  void Source_Residual(CGeometry *geometry, CSolver **solver_container, CNumerics *numerics, CNumerics *second_numerics,
+                       CConfig *config, unsigned short iMesh);
+  
+  /*!
+   * \brief Source term integration.
+   * \param[in] geometry - Geometrical definition of the problem.
+   * \param[in] solver_container - Container vector with all the solutions.
+   * \param[in] numerics - Description of the numerical method.
+   * \param[in] config - Definition of the particular problem.
+   * \param[in] iMesh - Index of the mesh in multigrid computations.
+   */
+  void Source_Template(CGeometry *geometry, CSolver **solver_container, CNumerics *numerics,
+                       CConfig *config, unsigned short iMesh);
+  
+  /*!
+   * \brief Compute primitive variables and their gradients.
+   * \param[in] geometry - Geometrical definition of the problem.
+   * \param[in] solver_container - Container vector with all the solutions.
+   * \param[in] config - Definition of the particular problem.
+   * \param[in] iRKStep - Current step of the Runge-Kutta iteration.
+   * \param[in] RunTime_EqSystem - System of equations which is going to be solved.
+   * \param[in] Output - boolean to determine whether to print output.
+   */
+  void Preprocessing(CGeometry *geometry, CSolver **solver_container, CConfig *config, unsigned short iMesh, unsigned short iRKStep, unsigned short RunTime_EqSystem, bool Output);
+  
+  /*!
+   * \brief A virtual member.
+   * \param[in] geometry - Geometrical definition of the problem.
+   * \param[in] solver_container - Container vector with all the solutions.
+   * \param[in] config - Definition of the particular problem.
+   * \param[in] iMesh - Index of the mesh in multigrid computations.
+   */
+  void Postprocessing(CGeometry *geometry, CSolver **solver_container, CConfig *config, unsigned short iMesh);
+  
+  /*!
+   * \brief Compute the velocity^2, SoundSpeed, Pressure, Enthalpy, Viscosity.
+   * \param[in] solver_container - Container vector with all the solutions.
+   * \param[in] config - Definition of the particular problem.
+   * \param[in] Output - boolean to determine whether to print output.
+   * \return - The number of non-physical points.
+   */
+  unsigned long SetPrimitive_Variables(CSolver **solver_container, CConfig *config, bool Output);
+  
+  /*!
+   * \brief Compute a pressure sensor switch.
+   * \param[in] geometry - Geometrical definition of the problem.
+   * \param[in] solver_container - Container vector with all the solutions.
+   * \param[in] config - Definition of the particular problem.
+   */
+  void SetDissipation_Switch(CGeometry *geometry, CConfig *config);
+  
+  /*!
+   * \brief Parallelization of SetDissipation_Switch.
+   * \param[in] geometry - Geometrical definition of the problem.
+   * \param[in] solver_container - Container vector with all the solutions.
+   * \param[in] config - Definition of the particular problem.
+   */
+  void Set_MPI_Dissipation_Switch(CGeometry *geometry, CConfig *config);
+  
+  /*!
+   * \brief Compute the gradient of the primitive variables using Green-Gauss method,
+   *        and stores the result in the <i>Gradient_Primitive</i> variable.
+   * \param[in] geometry - Geometrical definition of the problem.
+   * \param[in] config - Definition of the particular problem.
+   */
+  void SetPrimitive_Gradient_GG(CGeometry *geometry, CConfig *config);
+  
+  /*!
+   * \brief Compute the gradient of the primitive variables using a Least-Squares method,
+   *        and stores the result in the <i>Gradient_Primitive</i> variable.
+   * \param[in] geometry - Geometrical definition of the problem.
+   * \param[in] config - Definition of the particular problem.
+   */
+  void SetPrimitive_Gradient_LS(CGeometry *geometry, CConfig *config);
+  
+  //  /*!
+  //	 * \brief Compute the gradient of the primitive variables using Green-Gauss method,
+  //	 *        and stores the result in the <i>Gradient_Primitive</i> variable.
+  //	 * \param[in] geometry - Geometrical definition of the problem.
+  //	 * \param[in] config - Definition of the particular problem.
+  //	 */
+  //	void SetSecondary_Gradient_GG(CGeometry *geometry, CConfig *config);
+  
+  //	/*!
+  //	 * \brief Compute the gradient of the primitive variables using a Least-Squares method,
+  //	 *        and stores the result in the <i>Gradient_Primitive</i> variable.
+  //	 * \param[in] geometry - Geometrical definition of the problem.
+  //	 * \param[in] config - Definition of the particular problem.
+  //	 */
+  //	void SetSecondary_Gradient_LS(CGeometry *geometry, CConfig *config);
+  
+  /*!
+   * \brief Compute the gradient of the primitive variables using a Least-Squares method,
+   *        and stores the result in the <i>Gradient_Primitive</i> variable.
+   * \param[in] geometry - Geometrical definition of the problem.
+   * \param[in] config - Definition of the particular problem.
+   */
+  void Set_MPI_Primitive_Gradient(CGeometry *geometry, CConfig *config);
+  
+  /*!
+   * \brief Compute the limiter of the primitive variables.
+   * \param[in] geometry - Geometrical definition of the problem.
+   * \param[in] config - Definition of the particular problem.
+   */
+  void SetPrimitive_Limiter(CGeometry *geometry, CConfig *config);
+  
+  //  /*!
+  //	 * \brief Compute the gradient of the primitive variables using a Least-Squares method,
+  //	 *        and stores the result in the <i>Gradient_Primitive</i> variable.
+  //	 * \param[in] geometry - Geometrical definition of the problem.
+  //	 * \param[in] config - Definition of the particular problem.
+  //	 */
+  //	void Set_MPI_Secondary_Gradient(CGeometry *geometry, CConfig *config);
+  
+  //	/*!
+  //	 * \brief Compute the limiter of the primitive variables.
+  //	 * \param[in] geometry - Geometrical definition of the problem.
+  //	 * \param[in] config - Definition of the particular problem.
+  //	 */
+  //	void SetSecondary_Limiter(CGeometry *geometry, CConfig *config);
+
+  /*!
+   * \brief Compute the undivided laplacian for the solution, except the energy equation.
+   * \param[in] geometry - Geometrical definition of the problem.
+   * \param[in] config - Definition of the particular problem.
+   */
+  void SetUndivided_Laplacian(CGeometry *geometry, CConfig *config);
+  
+  /*!
+   * \brief Parallelization of Undivided Laplacian.
+   * \param[in] geometry - Geometrical definition of the problem.
+   * \param[in] config - Definition of the particular problem.
+   */
+  void Set_MPI_Undivided_Laplacian(CGeometry *geometry, CConfig *config);
+  
+  /*!
+   * \brief Compute the max eigenvalue.
+   * \param[in] geometry - Geometrical definition of the problem.
+   * \param[in] config - Definition of the particular problem.
+   */
+  void SetMax_Eigenvalue(CGeometry *geometry, CConfig *config);
+  
+  /*!
+   * \brief Parallelization of the Max eigenvalue.
+   * \param[in] geometry - Geometrical definition of the problem.
+   * \param[in] config - Definition of the particular problem.
+   */
+  void Set_MPI_MaxEigenvalue(CGeometry *geometry, CConfig *config);
+  
+  /*!
+   * \author: G.Gori, S.Vitale, M.Pini, A.Guardone, P.Colonna
+   *
+   * \brief Impose via the residual the Euler wall boundary condition.
+   * \param[in] geometry - Geometrical definition of the problem.
+   * \param[in] solver_container - Container vector with all the solutions.
+   * \param[in] numerics - Description of the numerical method.
+   * \param[in] config - Definition of the particular problem.
+   * \param[in] val_marker - Surface marker where the boundary condition is applied.
+   */
+  void BC_Euler_Wall(CGeometry *geometry, CSolver **solver_container, CNumerics *numerics, CConfig *config,
+                     unsigned short val_marker);
+  
+  /*!
+   * \brief Impose the far-field boundary condition using characteristics.
+   * \param[in] geometry - Geometrical definition of the problem.
+   * \param[in] solver_container - Container vector with all the solutions.
+   * \param[in] conv_numerics - Description of the numerical method.
+   * \param[in] visc_numerics - Description of the numerical method.
+   * \param[in] config - Definition of the particular problem.
+   * \param[in] val_marker - Surface marker where the boundary condition is applied.
+   */
+  void BC_Far_Field(CGeometry *geometry, CSolver **solver_container, CNumerics *conv_numerics, CNumerics *visc_numerics,
+                    CConfig *config, unsigned short val_marker);
+  
+  /*!
+   * \brief Impose the symmetry boundary condition using the residual.
+   * \param[in] geometry - Geometrical definition of the problem.
+   * \param[in] solver_container - Container vector with all the solutions.
+   * \param[in] conv_numerics - Description of the numerical method.
+   * \param[in] visc_numerics - Description of the numerical method.
+   * \param[in] config - Definition of the particular problem.
+   * \param[in] val_marker - Surface marker where the boundary condition is applied.
+   */
+  void BC_Sym_Plane(CGeometry *geometry, CSolver **solver_container, CNumerics *conv_numerics, CNumerics *visc_numerics, CConfig *config, unsigned short val_marker);
+  
+  /*!
+   * \brief Impose the interface boundary condition using the residual.
+   * \param[in] geometry - Geometrical definition of the problem.
+   * \param[in] solver_container - Container vector with all the solutions.
+   * \param[in] numerics - Description of the numerical method.
+   * \param[in] config - Definition of the particular problem.
+   * \param[in] val_marker - Surface marker where the boundary condition is applied.
+   */
+  void BC_Interface_Boundary(CGeometry *geometry, CSolver **solver_container, CNumerics *numerics,
+                             CConfig *config);
+  
+  /*!
+   * \brief Impose the near-field boundary condition using the residual.
+   * \param[in] geometry - Geometrical definition of the problem.
+   * \param[in] solver_container - Container vector with all the solutions.
+   * \param[in] numerics - Description of the numerical method.
+   * \param[in] config - Definition of the particular problem.
+   * \param[in] val_marker - Surface marker where the boundary condition is applied.
+   */
+  void BC_NearField_Boundary(CGeometry *geometry, CSolver **solver_container, CNumerics *numerics,
+                             CConfig *config);
+
+  /*!
+   * \brief Impose the dirichlet boundary condition using the residual.
+   * \param[in] geometry - Geometrical definition of the problem.
+   * \param[in] solver_container - Container vector with all the solutions.
+   * \param[in] config - Definition of the particular problem.
+   * \param[in] val_marker - Surface marker where the boundary condition is applied.
+   */
+  void BC_Dirichlet(CGeometry *geometry, CSolver **solver_container, CConfig *config,
+                    unsigned short val_marker);
+  
+  /*!
+   * \brief Impose a subsonic inlet boundary condition.
+   * \param[in] geometry - Geometrical definition of the problem.
+   * \param[in] solver_container - Container vector with all the solutions.
+   * \param[in] conv_numerics - Description of the numerical method.
+   * \param[in] visc_numerics - Description of the numerical method.
+   * \param[in] config - Definition of the particular problem.
+   * \param[in] val_marker - Surface marker where the boundary condition is applied.
+   */
+  void BC_Inlet(CGeometry *geometry, CSolver **solver_container, CNumerics *conv_numerics, CNumerics *visc_numerics,
+                CConfig *config, unsigned short val_marker);
+  
+  /*!
+   * \brief Impose the dirichlet boundary condition.
+   * \param[in] geometry - Geometrical definition of the problem.
+   * \param[in] solver_container - Container vector with all the solutions.
+   * \param[in] numerics - Description of the numerical method.
+   * \param[in] config - Definition of the particular problem.
+   * \param[in] val_marker - Surface marker where the boundary condition is applied.
+   */
+  void BC_Custom(CGeometry *geometry, CSolver **solver_container, CNumerics *numerics,
+                 CConfig *config, unsigned short val_marker);
+  
+  /*!
+   * \brief Impose the outlet boundary condition.
+   * \param[in] geometry - Geometrical definition of the problem.
+   * \param[in] solver_container - Container vector with all the solutions.
+   * \param[in] conv_numerics - Description of the numerical method.
+   * \param[in] visc_numerics - Description of the numerical method.
+   * \param[in] config - Definition of the particular problem.
+   * \param[in] val_marker - Surface marker where the boundary condition is applied.
+   */
+  void BC_Outlet(CGeometry *geometry, CSolver **solver_container, CNumerics *conv_numerics, CNumerics *visc_numerics,
+                 CConfig *config, unsigned short val_marker);
+  
+	 /*!
+    * \brief compare to values.
+    * \param[in] a - value 1.
+    * \param[in] b - value 2.
+    */
+  static bool Compareval(std::vector<su2double> a,std::vector<su2double> b);
+  
+  /*!
+   * \brief Update the solution using a Runge-Kutta scheme.
+   * \param[in] geometry - Geometrical definition of the problem.
+   * \param[in] solver_container - Container vector with all the solutions.
+   * \param[in] config - Definition of the particular problem.
+   * \param[in] iRKStep - Current step of the Runge-Kutta iteration.
+   */
+  void ExplicitRK_Iteration(CGeometry *geometry, CSolver **solver_container, CConfig *config,
+                            unsigned short iRKStep);
+
+  /*!
+   * \brief Update the AoA and freestream velocity at the farfield.
+   * \param[in] geometry - Geometrical definition of the problem.
+   * \param[in] solver_container - Container vector with all the solutions.
+   * \param[in] config - Definition of the particular problem.
+   * \param[in] iMesh - current mesh level for the multigrid.
+   * \param[in] Output - boolean to determine whether to print output.
+   */
+  void SetFarfield_AoA(CGeometry *geometry, CSolver **solver_container,
+                       CConfig *config, unsigned short iMesh, bool Output);
+  
+  /*!
+   * \brief Update the solution using the explicit Euler scheme.
+   * \param[in] geometry - Geometrical definition of the problem.
+   * \param[in] solver_container - Container vector with all the solutions.
+   * \param[in] config - Definition of the particular problem.
+   */
+  void ExplicitEuler_Iteration(CGeometry *geometry, CSolver **solver_container, CConfig *config);
+  
+  /*!
+   * \brief Compute the pressure forces and all the adimensional coefficients.
+   * \param[in] geometry - Geometrical definition of the problem.
+   * \param[in] config - Definition of the particular problem.
+   */
+  void Pressure_Forces(CGeometry *geometry, CConfig *config);
+
+  /*!
+   * \brief Compute the pressure forces and all the adimensional coefficients.
+   * \param[in] geometry - Geometrical definition of the problem.
+   * \param[in] config - Definition of the particular problem.
+   */
+  void Momentum_Forces(CGeometry *geometry, CConfig *config);
+
+  /*!
+   * \brief Update the solution using an implicit Euler scheme.
+   * \param[in] geometry - Geometrical definition of the problem.
+   * \param[in] solver_container - Container vector with all the solutions.
+   * \param[in] config - Definition of the particular problem.
+   */
+  void ImplicitEuler_Iteration(CGeometry *geometry, CSolver **solver_container, CConfig *config);
+
+  /*!
+   * \brief Provide the non dimensional lift coefficient (inviscid contribution).
+   * \param val_marker Surface where the coefficient is going to be computed.
+   * \return Value of the lift coefficient (inviscid contribution) on the surface <i>val_marker</i>.
+   */
+  su2double GetCLift_Inv(unsigned short val_marker);
+  
+  /*!
+   * \brief Provide the non dimensional z moment coefficient (inviscid contribution).
+   * \param val_marker Surface where the coefficient is going to be computed.
+   * \return Value of the z moment coefficient (inviscid contribution) on the surface <i>val_marker</i>.
+   */
+  su2double GetCMz_Inv(unsigned short val_marker);
+  
+  /*!
+   * \brief Provide the non dimensional lift coefficient.
+   * \param[in] val_marker - Surface marker where the coefficient is computed.
+   * \return Value of the lift coefficient on the surface <i>val_marker</i>.
+   */
+  su2double GetSurface_CL(unsigned short val_marker);
+  
+  /*!
+   * \brief Provide the non dimensional drag coefficient.
+   * \param[in] val_marker - Surface marker where the coefficient is computed.
+   * \return Value of the drag coefficient on the surface <i>val_marker</i>.
+   */
+  su2double GetSurface_CD(unsigned short val_marker);
+  
+  /*!
+   * \brief Provide the non dimensional side-force coefficient.
+   * \param[in] val_marker - Surface marker where the coefficient is computed.
+   * \return Value of the side-force coefficient on the surface <i>val_marker</i>.
+   */
+  su2double GetSurface_CSF(unsigned short val_marker);
+  
+  /*!
+   * \brief Provide the non dimensional side-force coefficient.
+   * \param[in] val_marker - Surface marker where the coefficient is computed.
+   * \return Value of the side-force coefficient on the surface <i>val_marker</i>.
+   */
+  su2double GetSurface_CEff(unsigned short val_marker);
+  
+  /*!
+   * \brief Provide the non dimensional x force coefficient.
+   * \param[in] val_marker - Surface marker where the coefficient is computed.
+   * \return Value of the x force coefficient on the surface <i>val_marker</i>.
+   */
+  su2double GetSurface_CFx(unsigned short val_marker);
+  
+  /*!
+   * \brief Provide the non dimensional y force coefficient.
+   * \param[in] val_marker - Surface marker where the coefficient is computed.
+   * \return Value of the y force coefficient on the surface <i>val_marker</i>.
+   */
+  su2double GetSurface_CFy(unsigned short val_marker);
+  
+  /*!
+   * \brief Provide the non dimensional z force coefficient.
+   * \param[in] val_marker - Surface marker where the coefficient is computed.
+   * \return Value of the z force coefficient on the surface <i>val_marker</i>.
+   */
+  su2double GetSurface_CFz(unsigned short val_marker);
+  
+  /*!
+   * \brief Provide the non dimensional x moment coefficient.
+   * \param[in] val_marker - Surface marker where the coefficient is computed.
+   * \return Value of the x moment coefficient on the surface <i>val_marker</i>.
+   */
+  su2double GetSurface_CMx(unsigned short val_marker);
+  
+  /*!
+   * \brief Provide the non dimensional y moment coefficient.
+   * \param[in] val_marker - Surface marker where the coefficient is computed.
+   * \return Value of the y moment coefficient on the surface <i>val_marker</i>.
+   */
+  su2double GetSurface_CMy(unsigned short val_marker);
+  
+  /*!
+   * \brief Provide the non dimensional z moment coefficient.
+   * \param[in] val_marker - Surface marker where the coefficient is computed.
+   * \return Value of the z moment coefficient on the surface <i>val_marker</i>.
+   */
+  su2double GetSurface_CMz(unsigned short val_marker);
+  
+  /*!
+   * \brief Provide the non dimensional lift coefficient.
+   * \param[in] val_marker - Surface marker where the coefficient is computed.
+   * \return Value of the lift coefficient on the surface <i>val_marker</i>.
+   */
+  su2double GetSurface_CL_Inv(unsigned short val_marker);
+  
+  /*!
+   * \brief Provide the non dimensional drag coefficient.
+   * \param[in] val_marker - Surface marker where the coefficient is computed.
+   * \return Value of the drag coefficient on the surface <i>val_marker</i>.
+   */
+  su2double GetSurface_CD_Inv(unsigned short val_marker);
+  
+  /*!
+   * \brief Provide the non dimensional side-force coefficient.
+   * \param[in] val_marker - Surface marker where the coefficient is computed.
+   * \return Value of the side-force coefficient on the surface <i>val_marker</i>.
+   */
+  su2double GetSurface_CSF_Inv(unsigned short val_marker);
+  
+  /*!
+   * \brief Provide the non dimensional side-force coefficient.
+   * \param[in] val_marker - Surface marker where the coefficient is computed.
+   * \return Value of the side-force coefficient on the surface <i>val_marker</i>.
+   */
+  su2double GetSurface_CEff_Inv(unsigned short val_marker);
+  
+  /*!
+   * \brief Provide the non dimensional x force coefficient.
+   * \param[in] val_marker - Surface marker where the coefficient is computed.
+   * \return Value of the x force coefficient on the surface <i>val_marker</i>.
+   */
+  su2double GetSurface_CFx_Inv(unsigned short val_marker);
+  
+  /*!
+   * \brief Provide the non dimensional y force coefficient.
+   * \param[in] val_marker - Surface marker where the coefficient is computed.
+   * \return Value of the y force coefficient on the surface <i>val_marker</i>.
+   */
+  su2double GetSurface_CFy_Inv(unsigned short val_marker);
+  
+  /*!
+   * \brief Provide the non dimensional z force coefficient.
+   * \param[in] val_marker - Surface marker where the coefficient is computed.
+   * \return Value of the z force coefficient on the surface <i>val_marker</i>.
+   */
+  su2double GetSurface_CFz_Inv(unsigned short val_marker);
+  
+  /*!
+   * \brief Provide the non dimensional x moment coefficient.
+   * \param[in] val_marker - Surface marker where the coefficient is computed.
+   * \return Value of the x moment coefficient on the surface <i>val_marker</i>.
+   */
+  su2double GetSurface_CMx_Inv(unsigned short val_marker);
+  
+  /*!
+   * \brief Provide the non dimensional y moment coefficient.
+   * \param[in] val_marker - Surface marker where the coefficient is computed.
+   * \return Value of the y moment coefficient on the surface <i>val_marker</i>.
+   */
+  su2double GetSurface_CMy_Inv(unsigned short val_marker);
+  
+  /*!
+   * \brief Provide the non dimensional z moment coefficient.
+   * \param[in] val_marker - Surface marker where the coefficient is computed.
+   * \return Value of the z moment coefficient on the surface <i>val_marker</i>.
+   */
+  su2double GetSurface_CMz_Inv(unsigned short val_marker);
+
+  /*!
+   * \brief Provide the non dimensional lift coefficient.
+   * \param[in] val_marker - Surface marker where the coefficient is computed.
+   * \return Value of the lift coefficient on the surface <i>val_marker</i>.
+   */
+  su2double GetSurface_CL_Mnt(unsigned short val_marker);
+
+  /*!
+   * \brief Provide the non dimensional drag coefficient.
+   * \param[in] val_marker - Surface marker where the coefficient is computed.
+   * \return Value of the drag coefficient on the surface <i>val_marker</i>.
+   */
+  su2double GetSurface_CD_Mnt(unsigned short val_marker);
+
+  /*!
+   * \brief Provide the non dimensional side-force coefficient.
+   * \param[in] val_marker - Surface marker where the coefficient is computed.
+   * \return Value of the side-force coefficient on the surface <i>val_marker</i>.
+   */
+  su2double GetSurface_CSF_Mnt(unsigned short val_marker);
+
+  /*!
+   * \brief Provide the non dimensional side-force coefficient.
+   * \param[in] val_marker - Surface marker where the coefficient is computed.
+   * \return Value of the side-force coefficient on the surface <i>val_marker</i>.
+   */
+  su2double GetSurface_CEff_Mnt(unsigned short val_marker);
+
+  /*!
+   * \brief Provide the non dimensional x force coefficient.
+   * \param[in] val_marker - Surface marker where the coefficient is computed.
+   * \return Value of the x force coefficient on the surface <i>val_marker</i>.
+   */
+  su2double GetSurface_CFx_Mnt(unsigned short val_marker);
+
+  /*!
+   * \brief Provide the non dimensional y force coefficient.
+   * \param[in] val_marker - Surface marker where the coefficient is computed.
+   * \return Value of the y force coefficient on the surface <i>val_marker</i>.
+   */
+  su2double GetSurface_CFy_Mnt(unsigned short val_marker);
+
+  /*!
+   * \brief Provide the non dimensional z force coefficient.
+   * \param[in] val_marker - Surface marker where the coefficient is computed.
+   * \return Value of the z force coefficient on the surface <i>val_marker</i>.
+   */
+  su2double GetSurface_CFz_Mnt(unsigned short val_marker);
+
+  /*!
+   * \brief Provide the non dimensional x moment coefficient.
+   * \param[in] val_marker - Surface marker where the coefficient is computed.
+   * \return Value of the x moment coefficient on the surface <i>val_marker</i>.
+   */
+  su2double GetSurface_CMx_Mnt(unsigned short val_marker);
+
+  /*!
+   * \brief Provide the non dimensional y moment coefficient.
+   * \param[in] val_marker - Surface marker where the coefficient is computed.
+   * \return Value of the y moment coefficient on the surface <i>val_marker</i>.
+   */
+  su2double GetSurface_CMy_Mnt(unsigned short val_marker);
+
+  /*!
+   * \brief Provide the non dimensional z moment coefficient.
+   * \param[in] val_marker - Surface marker where the coefficient is computed.
+   * \return Value of the z moment coefficient on the surface <i>val_marker</i>.
+   */
+  su2double GetSurface_CMz_Mnt(unsigned short val_marker);
+  /*!
+   * \brief Provide the non dimensional drag coefficient (inviscid contribution).
+   * \param val_marker Surface where the coeficient is going to be computed.
+   * \return Value of the drag coefficient (inviscid contribution) on the surface <i>val_marker</i>.
+   */
+  su2double GetCD_Inv(unsigned short val_marker);
+  
+  /*!
+   * \brief Provide the non dimensional sideforce coefficient (inviscid contribution).
+   * \param val_marker Surface where the coeficient is going to be computed.
+   * \return Value of the sideforce coefficient (inviscid contribution) on the surface <i>val_marker</i>.
+   */
+  su2double GetCSF_Inv(unsigned short val_marker);
+  
+  /*!
+   * \brief Provide the non dimensional efficiency coefficient (inviscid contribution).
+   * \param val_marker Surface where the coeficient is going to be computed.
+   * \return Value of the efficiency coefficient (inviscid contribution) on the surface <i>val_marker</i>.
+   */
+  su2double GetCEff_Inv(unsigned short val_marker);
+  
+  /*!
+   * \brief Provide the total (inviscid + viscous) non dimensional sideforce coefficient.
+   * \return Value of the sideforce coefficient (inviscid + viscous contribution).
+   */
+  su2double GetTotal_CSF(void);
+  
+  /*!
+   * \brief Provide the total (inviscid + viscous) non dimensional efficiency coefficient.
+   * \return Value of the efficiency coefficient (inviscid + viscous contribution).
+   */
+  su2double GetTotal_CEff(void);
+  
+  /*!
+   * \brief Provide the total (inviscid + viscous) non dimensional Equivalent Area coefficient.
+   * \return Value of the Equivalent Area coefficient (inviscid + viscous contribution).
+   */
+  su2double GetTotal_CEquivArea(void);
+  
+  /*!
+   * \brief Provide the total (inviscid + viscous) non dimensional Equivalent Area coefficient.
+   * \return Value of the Equivalent Area coefficient (inviscid + viscous contribution).
+   */
+  su2double GetTotal_CpDiff(void);
+  
+  /*!
+   * \brief Provide the total (inviscid + viscous) non dimensional Equivalent Area coefficient.
+   * \return Value of the Equivalent Area coefficient (inviscid + viscous contribution).
+   */
+  su2double GetTotal_HeatFluxDiff(void);
+  
+  /*!
+   * \brief Provide the total (inviscid + viscous) non dimensional Near-Field pressure coefficient.
+   * \return Value of the NearField pressure coefficient (inviscid + viscous contribution).
+   */
+  su2double GetTotal_CNearFieldOF(void);
+  
+  /*!
+   * \brief Set the value of the Equivalent Area coefficient.
+   * \param[in] val_cequivarea - Value of the Equivalent Area coefficient.
+   */
+  void SetTotal_CEquivArea(su2double val_cequivarea);
+  
+  /*!
+   * \brief Set the value of the Equivalent Area coefficient.
+   * \param[in] val_cequivarea - Value of the Equivalent Area coefficient.
+   */
+  void SetTotal_CpDiff(su2double val_pressure);
+  
+  /*!
+   * \brief Set the value of the Equivalent Area coefficient.
+   * \param[in] val_cequivarea - Value of the Equivalent Area coefficient.
+   */
+  void SetTotal_HeatFluxDiff(su2double val_heat);
+  
+  /*!
+   * \brief Set the value of the Near-Field pressure oefficient.
+   * \param[in] val_cnearfieldpress - Value of the Near-Field pressure coefficient.
+   */
+  void SetTotal_CNearFieldOF(su2double val_cnearfieldpress);
+  
+  /*!
+   * \brief Store the total (inviscid + viscous) non dimensional lift coefficient.
+   * \param[in] val_Total_CLift - Value of the total lift coefficient.
+   */
+  void SetTotal_CLift(su2double val_Total_CLift);
+  
+  /*!
+   * \brief Provide the total (inviscid + viscous) non dimensional lift coefficient.
+   * \return Value of the lift coefficient (inviscid + viscous contribution).
+   */
+  su2double GetTotal_CL(void);
+
+  /*!
+   * \author H. Kline
+   * \brief Set the total "combo" objective (weighted sum of other values).
+   * \param[in] ComboObj - Value of the combined objective.
+   */
+  void SetTotal_ComboObj(su2double ComboObj);
+
+  /*!
+   * \author H. Kline
+   * \brief Provide the total "combo" objective (weighted sum of other values).
+   * \return Value of the "combo" objective values.
+   */
+  su2double GetTotal_ComboObj(void);
+
+  /*!
+   * \brief Provide the total (inviscid + viscous) non dimensional drag coefficient.
+   * \return Value of the drag coefficient (inviscid + viscous contribution).
+   */
+  su2double GetTotal_CD(void);
+  
+  /*!
+   * \brief Provide the total (inviscid + viscous) non dimensional x moment coefficient.
+   * \return Value of the moment x coefficient (inviscid + viscous contribution).
+   */
+  su2double GetTotal_CMx(void);
+  
+  /*!
+   * \brief Provide the total (inviscid + viscous) non dimensional y moment coefficient.
+   * \return Value of the moment y coefficient (inviscid + viscous contribution).
+   */
+  su2double GetTotal_CMy(void);
+  
+  /*!
+   * \brief Provide the total (inviscid + viscous) non dimensional z moment coefficient.
+   * \return Value of the moment z coefficient (inviscid + viscous contribution).
+   */
+  su2double GetTotal_CMz(void);
+  
+  /*!
+   * \brief Provide the total (inviscid + viscous) non dimensional x force coefficient.
+   * \return Value of the force x coefficient (inviscid + viscous contribution).
+   */
+  su2double GetTotal_CFx(void);
+  
+  /*!
+   * \brief Provide the total (inviscid + viscous) non dimensional y force coefficient.
+   * \return Value of the force y coefficient (inviscid + viscous contribution).
+   */
+  su2double GetTotal_CFy(void);
+  
+  /*!
+   * \brief Provide the total (inviscid + viscous) non dimensional z force coefficient.
+   * \return Value of the force z coefficient (inviscid + viscous contribution).
+   */
+  su2double GetTotal_CFz(void);
+  
+  /*!
+   * \brief Provide the total (inviscid + viscous) non dimensional thrust coefficient.
+   * \return Value of the rotor efficiency coefficient (inviscid + viscous contribution).
+   */
+  su2double GetTotal_CT(void);
+  
+  /*!
+   * \brief Store the total (inviscid + viscous) non dimensional thrust coefficient.
+   * \param[in] val_Total_CT - Value of the total thrust coefficient.
+   */
+  void SetTotal_CT(su2double val_Total_CT);
+  
+  /*!
+   * \brief Provide the total (inviscid + viscous) non dimensional torque coefficient.
+   * \return Value of the rotor efficiency coefficient (inviscid + viscous contribution).
+   */
+  su2double GetTotal_CQ(void);
+  
+  /*!
+   * \brief Provide the total heat load.
+   * \return Value of the heat load (viscous contribution).
+   */
+  su2double GetTotal_HeatFlux(void);
+  
+  /*!
+   * \brief Provide the total heat load.
+   * \return Value of the heat load (viscous contribution).
+   */
+  su2double GetTotal_MaxHeatFlux(void);
+  
+  /*!
+   * \brief Store the total (inviscid + viscous) non dimensional torque coefficient.
+   * \param[in] val_Total_CQ - Value of the total torque coefficient.
+   */
+  void SetTotal_CQ(su2double val_Total_CQ);
+  
+  /*!
+   * \brief Store the total heat load.
+   * \param[in] val_Total_Heat - Value of the heat load.
+   */
+  void SetTotal_HeatFlux(su2double val_Total_Heat);
+  
+  /*!
+   * \brief Store the total heat load.
+   * \param[in] val_Total_Heat - Value of the heat load.
+   */
+  void SetTotal_MaxHeatFlux(su2double val_Total_MaxHeat);
+  
+  /*!
+   * \brief Provide the total (inviscid + viscous) non dimensional rotor Figure of Merit.
+   * \return Value of the rotor efficiency coefficient (inviscid + viscous contribution).
+   */
+  su2double GetTotal_CMerit(void);
+  
+  /*!
+   * \brief Store the total (inviscid + viscous) non dimensional drag coefficient.
+   * \param[in] val_Total_CDrag - Value of the total drag coefficient.
+   */
+  void SetTotal_CD(su2double val_Total_CDrag);
+  
+  /*!
+   * \brief Get the inviscid contribution to the lift coefficient.
+   * \return Value of the lift coefficient (inviscid contribution).
+   */
+  su2double GetAllBound_CL_Inv(void);
+  
+  /*!
+   * \brief Get the inviscid contribution to the drag coefficient.
+   * \return Value of the drag coefficient (inviscid contribution).
+   */
+  su2double GetAllBound_CD_Inv(void);
+  
+  /*!
+   * \brief Get the inviscid contribution to the sideforce coefficient.
+   * \return Value of the sideforce coefficient (inviscid contribution).
+   */
+  su2double GetAllBound_CSF_Inv(void);
+  
+  /*!
+   * \brief Get the inviscid contribution to the efficiency coefficient.
+   * \return Value of the efficiency coefficient (inviscid contribution).
+   */
+  su2double GetAllBound_CEff_Inv(void);
+  
+  /*!
+   * \brief Get the inviscid contribution to the efficiency coefficient.
+   * \return Value of the efficiency coefficient (inviscid contribution).
+   */
+  su2double GetAllBound_CMx_Inv(void);
+  
+  /*!
+   * \brief Get the inviscid contribution to the efficiency coefficient.
+   * \return Value of the efficiency coefficient (inviscid contribution).
+   */
+  su2double GetAllBound_CMy_Inv(void);
+  
+  /*!
+   * \brief Get the inviscid contribution to the efficiency coefficient.
+   * \return Value of the efficiency coefficient (inviscid contribution).
+   */
+  su2double GetAllBound_CMz_Inv(void);
+  
+  /*!
+   * \brief Get the inviscid contribution to the efficiency coefficient.
+   * \return Value of the efficiency coefficient (inviscid contribution).
+   */
+  su2double GetAllBound_CFx_Inv(void);
+  
+  /*!
+   * \brief Get the inviscid contribution to the efficiency coefficient.
+   * \return Value of the efficiency coefficient (inviscid contribution).
+   */
+  su2double GetAllBound_CFy_Inv(void);
+  
+  /*!
+   * \brief Get the inviscid contribution to the efficiency coefficient.
+   * \return Value of the efficiency coefficient (inviscid contribution).
+   */
+  su2double GetAllBound_CFz_Inv(void);
+  
+  /*!
+   * \brief Get the inviscid contribution to the lift coefficient.
+   * \return Value of the lift coefficient (inviscid contribution).
+   */
+  su2double GetAllBound_CL_Mnt(void);
+
+  /*!
+   * \brief Get the inviscid contribution to the drag coefficient.
+   * \return Value of the drag coefficient (inviscid contribution).
+   */
+  su2double GetAllBound_CD_Mnt(void);
+
+  /*!
+   * \brief Get the inviscid contribution to the sideforce coefficient.
+   * \return Value of the sideforce coefficient (inviscid contribution).
+   */
+  su2double GetAllBound_CSF_Mnt(void);
+
+  /*!
+   * \brief Get the inviscid contribution to the efficiency coefficient.
+   * \return Value of the efficiency coefficient (inviscid contribution).
+   */
+  su2double GetAllBound_CEff_Mnt(void);
+
+  /*!
+   * \brief Get the inviscid contribution to the efficiency coefficient.
+   * \return Value of the efficiency coefficient (inviscid contribution).
+   */
+  su2double GetAllBound_CMx_Mnt(void);
+
+  /*!
+   * \brief Get the inviscid contribution to the efficiency coefficient.
+   * \return Value of the efficiency coefficient (inviscid contribution).
+   */
+  su2double GetAllBound_CMy_Mnt(void);
+
+  /*!
+   * \brief Get the inviscid contribution to the efficiency coefficient.
+   * \return Value of the efficiency coefficient (inviscid contribution).
+   */
+  su2double GetAllBound_CMz_Mnt(void);
+
+  /*!
+   * \brief Get the inviscid contribution to the efficiency coefficient.
+   * \return Value of the efficiency coefficient (inviscid contribution).
+   */
+  su2double GetAllBound_CFx_Mnt(void);
+
+  /*!
+   * \brief Get the inviscid contribution to the efficiency coefficient.
+   * \return Value of the efficiency coefficient (inviscid contribution).
+   */
+  su2double GetAllBound_CFy_Mnt(void);
+
+  /*!
+   * \brief Get the inviscid contribution to the efficiency coefficient.
+   * \return Value of the efficiency coefficient (inviscid contribution).
+   */
+  su2double GetAllBound_CFz_Mnt(void);
+
+  /*!
+   * \brief Provide the Pressure coefficient.
+   * \param[in] val_marker - Surface marker where the coefficient is computed.
+   * \param[in] val_vertex - Vertex of the marker <i>val_marker</i> where the coefficient is evaluated.
+   * \return Value of the pressure coefficient.
+   */
+  su2double GetCPressure(unsigned short val_marker, unsigned long val_vertex);
+  
+  /*!
+   * \brief Provide the Target Pressure coefficient.
+   * \param[in] val_marker - Surface marker where the coefficient is computed.
+   * \param[in] val_vertex - Vertex of the marker <i>val_marker</i> where the coefficient is evaluated.
+   * \return Value of the pressure coefficient.
+   */
+  su2double GetCPressureTarget(unsigned short val_marker, unsigned long val_vertex);
+  
+  /*!
+   * \brief Set the value of the target Pressure coefficient.
+   * \param[in] val_marker - Surface marker where the coefficient is computed.
+   * \param[in] val_vertex - Vertex of the marker <i>val_marker</i> where the coefficient is evaluated.
+   * \return Value of the pressure coefficient.
+   */
+  void SetCPressureTarget(unsigned short val_marker, unsigned long val_vertex, su2double val_pressure);
+  
+  /*!
+   * \brief Value of the characteristic variables at the boundaries.
+   * \param[in] val_marker - Surface marker where the coefficient is computed.
+   * \param[in] val_vertex - Vertex of the marker <i>val_marker</i> where the coefficient is evaluated.
+   * \return Value of the pressure coefficient.
+   */
+  su2double *GetCharacPrimVar(unsigned short val_marker, unsigned long val_vertex);
+  
+  /*!
+   * \brief Provide the averaged total pressure at a marker.
+   */
+  su2double GetOneD_TotalPress(void);
+  
+  /*!
+   * \brief Set the value of averaged total pressure
+   * \param[in] val_exit_pt - value of the averaged pressure
+   */
+  void SetOneD_TotalPress(su2double AveragePressure);
+  
+  /*!
+   * \brief Provide the averaged Mach number at a marker.
+   */
+  su2double GetOneD_Mach(void);
+  
+  /*!
+   * \brief Set the averaged Mach number at a marker.
+   */
+  void SetOneD_Mach(su2double AverageMach);
+  
+  /*!
+   * \brief Provide the averaged Mach number at a marker.
+   */
+  su2double GetOneD_Temp(void);
+  
+  /*!
+   * \brief Set the averaged Temperature at a marker.
+   */
+  void SetOneD_Temp(su2double AverageTemperature);
+  
+  /*!
+   * \brief Provide the averaged Mach number at a marker.
+   */
+  su2double GetOneD_MassFlowRate(void);
+  
+  /*!
+   * \brief Set the averaged Temperature at a marker.
+   */
+  void SetOneD_MassFlowRate(su2double MassFlowRate);
+  
+  /*!
+   * \brief Get the flux averaged pressure at a marker.(same as area averaged pressure)
+   */
+  su2double GetOneD_FluxAvgPress(void);
+  
+  /*!
+   * \brief Set the flux averaged pressure at a marker. (same as area averaged pressure)
+   */
+  void SetOneD_FluxAvgPress(su2double PressureRef);
+  
+  /*!
+   * \brief Get the flux averaged density at a marker. ( = (gamma/(gamma-1)) / ( Pref*(href-1/2 uref^2) )
+   */
+  su2double GetOneD_FluxAvgDensity(void);
+  
+  /*!
+   * \brief Set the flux averaged density at a marker.( = (gamma/(gamma-1)) / ( Pref*(href-1/2 uref^2) )
+   */
+  void SetOneD_FluxAvgDensity(su2double DensityRef);
+  
+  /*!
+   * \brief Get the flux averaged velocity at a marker. = \f$ \sqrt ( \int((rho*u)*u^2dA)/\int(rho*u*dA) )\f$
+   */
+  su2double GetOneD_FluxAvgVelocity(void);
+  
+  /*!
+   * \brief Set the flux averaged velocity at a marker. =\f$ sqrt ( \int((rho*u)*u^2dA)/\int(rho*u*dA) ) \f$
+   */
+  void SetOneD_FluxAvgVelocity(su2double VelocityRef);
+  
+  /*!
+   * \brief Get the flux averaged enthalpy at a marker. = \f$ \int(rho*u*h dA) / \int(rho *u *dA ) \f$
+   */
+  su2double GetOneD_FluxAvgEntalpy(void);
+  
+  /*!
+   * \brief Set the flux averaged enthalpy at a marker. =\f$ \int(rho*u*h dA) / \int(rho *u *dA ) \f$
+   */
+  void SetOneD_FluxAvgEntalpy(su2double EnthalpyRef);
+  
+  /*!
+   * \brief Set the total residual adding the term that comes from the Dual Time Strategy.
+   * \param[in] geometry - Geometrical definition of the problem.
+   * \param[in] solver_container - Container vector with all the solutions.
+   * \param[in] config - Definition of the particular problem.
+   * \param[in] iRKStep - Current step of the Runge-Kutta iteration.
+   * \param[in] iMesh - Index of the mesh in multigrid computations.
+   * \param[in] RunTime_EqSystem - System of equations which is going to be solved.
+   */
+  void SetResidual_DualTime(CGeometry *geometry, CSolver **solver_container, CConfig *config,
+                            unsigned short iRKStep, unsigned short iMesh, unsigned short RunTime_EqSystem);
+  
+  /*!
+   * \brief A virtual member.
+   * \param[in] flow_geometry - Geometrical definition of the problem.
+   * \param[in] flow_grid_movement - Geometrical definition of the problem.
+   * \param[in] flow_config - Geometrical definition of the problem.
+   * \param[in] fea_geometry - Definition of the particular problem.
+   */
+  void SetFlow_Displacement(CGeometry **flow_geometry, CVolumetricMovement *flow_grid_movement, CConfig *flow_config, CConfig *fea_config,
+                            CGeometry **fea_geometry, CSolver ***fea_solution);
+  
+  /*!
+   * \brief A virtual member.
+   * \param[in] flow_geometry - Geometrical definition of the problem.
+   * \param[in] flow_grid_movement - Geometrical definition of the problem.
+   * \param[in] flow_config - Geometrical definition of the problem.
+   * \param[in] fea_geometry - Definition of the particular problem.
+   */
+  void SetFlow_Displacement_Int(CGeometry **flow_geometry, CVolumetricMovement *flow_grid_movement, CConfig *flow_config, CConfig *fea_config,
+                                CGeometry **fea_geometry, CSolver ***fea_solution);
+  
+  /*!
+   * \brief Load a solution from a restart file.
+   * \param[in] geometry - Geometrical definition of the problem.
+   * \param[in] solver - Container vector with all of the solvers.
+   * \param[in] config - Definition of the particular problem.
+   * \param[in] val_iter - Current external iteration number.
+   */
+  void LoadRestart(CGeometry **geometry, CSolver ***solver, CConfig *config, int val_iter);
+  
+  /*!
+   * \brief Set the initial condition for the Euler Equations.
+   * \param[in] geometry - Geometrical definition of the problem.
+   * \param[in] solver_container - Container with all the solutions.
+   * \param[in] config - Definition of the particular problem.
+   * \param[in] ExtIter - External iteration.
+   */
+  void SetInitialCondition(CGeometry **geometry, CSolver ***solver_container, CConfig *config, unsigned long ExtIter);
+  
+  /*!
+   * \brief Set the freestream pressure.
+   * \param[in] Value of freestream pressure.
+   */
+  void SetPressure_Inf(su2double p_inf);
+  
+  /*!
+   * \brief Set the freestream temperature.
+   * \param[in] Value of freestream temperature.
+   */
+  void SetTemperature_Inf(su2double t_inf);
+  
+  /*!
+   * \brief Set the solution using the Freestream values.
+   * \param[in] config - Definition of the particular problem.
+   */
+  void SetFreeStream_Solution(CConfig *config);
+};
+
+/*!
  * \class CNSSolver
  * \brief Main class for defining the Navier-Stokes flow solver.
  * \ingroup Navier_Stokes_Equations
@@ -5260,9 +6502,9 @@
   su2double Tke_Inf;	/*!< \brief Turbulent kinetic energy at the infinity. */
 	su2double Prandtl_Lam,   /*!< \brief Laminar Prandtl number. */
 	Prandtl_Turb;         /*!< \brief Turbulent Prandtl number. */
-	su2double *CD_Visc,	/*!< \brief Drag coefficient (viscous contribution) for each boundary. */
-	*CL_Visc,		/*!< \brief Lift coefficient (viscous contribution) for each boundary. */
-	*CSF_Visc,		/*!< \brief Side force coefficient (viscous contribution) for each boundary. */
+  su2double *CD_Visc,	/*!< \brief Drag coefficient (viscous contribution) for each boundary. */
+  *CL_Visc,		/*!< \brief Lift coefficient (viscous contribution) for each boundary. */
+  *CSF_Visc,		/*!< \brief Side force coefficient (viscous contribution) for each boundary. */
 	*CMx_Visc,			/*!< \brief Moment x coefficient (viscous contribution) for each boundary. */
 	*CMy_Visc,			/*!< \brief Moment y coefficient (viscous contribution) for each boundary. */
 	*CMz_Visc,			/*!< \brief Moment z coefficient (viscous contribution) for each boundary. */
@@ -5288,9 +6530,9 @@
   ***CSkinFriction;	/*!< \brief Skin friction coefficient for each boundary and vertex. */
 	su2double *ForceViscous,	/*!< \brief Viscous force for each boundary. */
 	*MomentViscous;			/*!< \brief Inviscid moment for each boundary. */
-	su2double AllBound_CD_Visc, /*!< \brief Drag coefficient (viscous contribution) for all the boundaries. */
-	AllBound_CL_Visc,		/*!< \brief Lift coefficient (viscous contribution) for all the boundaries. */
-	AllBound_CSF_Visc,		/*!< \brief Sideforce coefficient (viscous contribution) for all the boundaries. */
+  su2double AllBound_CD_Visc, /*!< \brief Drag coefficient (viscous contribution) for all the boundaries. */
+  AllBound_CL_Visc,		/*!< \brief Lift coefficient (viscous contribution) for all the boundaries. */
+  AllBound_CSF_Visc,		/*!< \brief Sideforce coefficient (viscous contribution) for all the boundaries. */
 	AllBound_CMx_Visc,			/*!< \brief Moment x coefficient (inviscid contribution) for all the boundaries. */
 	AllBound_CMy_Visc,			/*!< \brief Moment y coefficient (inviscid contribution) for all the boundaries. */
 	AllBound_CMz_Visc,			/*!< \brief Moment z coefficient (inviscid contribution) for all the boundaries. */
@@ -5323,87 +6565,87 @@
 	 * \brief Destructor of the class.
 	 */
 	~CNSSolver(void);
-  
-  /*!
+    
+	/*!
    * \brief Provide the non dimensional lift coefficient.
    * \param[in] val_marker - Surface marker where the coefficient is computed.
    * \return Value of the lift coefficient on the surface <i>val_marker</i>.
-   */
+	 */
   su2double GetSurface_CL_Visc(unsigned short val_marker);
   
   /*!
    * \brief Provide the non dimensional drag coefficient.
    * \param[in] val_marker - Surface marker where the coefficient is computed.
    * \return Value of the drag coefficient on the surface <i>val_marker</i>.
-   */
+	 */
   su2double GetSurface_CD_Visc(unsigned short val_marker);
-  
-  /*!
+    
+	/*!
    * \brief Provide the non dimensional side-force coefficient.
    * \param[in] val_marker - Surface marker where the coefficient is computed.
    * \return Value of the side-force coefficient on the surface <i>val_marker</i>.
-   */
+	 */
   su2double GetSurface_CSF_Visc(unsigned short val_marker);
-  
-  /*!
+    
+	/*!
    * \brief Provide the non dimensional side-force coefficient.
-   * \param[in] val_marker - Surface marker where the coefficient is computed.
+	 * \param[in] val_marker - Surface marker where the coefficient is computed.
    * \return Value of the side-force coefficient on the surface <i>val_marker</i>.
-   */
+	 */
   su2double GetSurface_CEff_Visc(unsigned short val_marker);
-  
-  /*!
+    
+    /*!
    * \brief Provide the non dimensional x force coefficient.
-   * \param[in] val_marker - Surface marker where the coefficient is computed.
+	 * \param[in] val_marker - Surface marker where the coefficient is computed.
    * \return Value of the x force coefficient on the surface <i>val_marker</i>.
-   */
+	 */
   su2double GetSurface_CFx_Visc(unsigned short val_marker);
   
   /*!
    * \brief Provide the non dimensional y force coefficient.
-   * \param[in] val_marker - Surface marker where the coefficient is computed.
+	 * \param[in] val_marker - Surface marker where the coefficient is computed.
    * \return Value of the y force coefficient on the surface <i>val_marker</i>.
-   */
+	 */
   su2double GetSurface_CFy_Visc(unsigned short val_marker);
-  
-  /*!
+    
+	/*!
    * \brief Provide the non dimensional z force coefficient.
-   * \param[in] val_marker - Surface marker where the coefficient is computed.
+	 * \param[in] val_marker - Surface marker where the coefficient is computed.
    * \return Value of the z force coefficient on the surface <i>val_marker</i>.
-   */
+	 */
   su2double GetSurface_CFz_Visc(unsigned short val_marker);
-  
-  /*!
+    
+	/*!
    * \brief Provide the non dimensional x moment coefficient.
-   * \param[in] val_marker - Surface marker where the coefficient is computed.
+	 * \param[in] val_marker - Surface marker where the coefficient is computed.
    * \return Value of the x moment coefficient on the surface <i>val_marker</i>.
-   */
+	 */
   su2double GetSurface_CMx_Visc(unsigned short val_marker);
   
-  /*!
+	/*!
    * \brief Provide the non dimensional y moment coefficient.
-   * \param[in] val_marker - Surface marker where the coefficient is computed.
+	 * \param[in] val_marker - Surface marker where the coefficient is computed.
    * \return Value of the y moment coefficient on the surface <i>val_marker</i>.
-   */
+	 */
   su2double GetSurface_CMy_Visc(unsigned short val_marker);
-  
+	
   /*!
    * \brief Provide the non dimensional z moment coefficient.
-   * \param[in] val_marker - Surface marker where the coefficient is computed.
+	 * \param[in] val_marker - Surface marker where the coefficient is computed.
    * \return Value of the z moment coefficient on the surface <i>val_marker</i>.
-   */
+	 */
   su2double GetSurface_CMz_Visc(unsigned short val_marker);
-
+  
   /*!
    * \brief Get the inviscid contribution to the lift coefficient.
    * \return Value of the lift coefficient (inviscid contribution).
-   */
+	 */
   su2double GetAllBound_CL_Visc(void);
   
-  /*!
+	/*!
    * \brief Get the inviscid contribution to the drag coefficient.
    * \return Value of the drag coefficient (inviscid contribution).
-   */
+	 */
   su2double GetAllBound_CD_Visc(void);
   
   /*!
@@ -5429,11 +6671,11 @@
    * \return Value of the efficiency coefficient (inviscid contribution).
    */
   su2double GetAllBound_CMy_Visc(void);
-  
-  /*!
+
+/*!
    * \brief Get the inviscid contribution to the efficiency coefficient.
    * \return Value of the efficiency coefficient (inviscid contribution).
-   */
+ */
   su2double GetAllBound_CMz_Visc(void);
   
   /*!
@@ -5454,177 +6696,570 @@
    */
   su2double GetAllBound_CFz_Visc(void);
   
-	/*!
-	 * \brief Compute the viscosity at the infinity.
-	 * \return Value of the viscosity at the infinity.
-	 */
-	su2double GetViscosity_Inf(void);
->>>>>>> 154fed46
-  
-  /*!
-   * \overload
-   * \param[in] geometry - Geometrical definition of the problem.
-   * \param[in] config - Definition of the particular problem.
-   */
-  CIncEulerSolver(CGeometry *geometry, CConfig *config, unsigned short iMesh);
-  
-  /*!
-   * \brief Destructor of the class.
-   */
-  virtual ~CIncEulerSolver(void);
-  
-  /*!
-   * \brief Impose the send-receive boundary condition.
-   * \param[in] geometry - Geometrical definition of the problem.
-   * \param[in] config - Definition of the particular problem.
-   */
-<<<<<<< HEAD
-  void Set_MPI_Solution(CGeometry *geometry, CConfig *config);
-  
-  /*!
-   * \brief Impose the send-receive boundary condition.
-   * \param[in] geometry - Geometrical definition of the problem.
-   * \param[in] config - Definition of the particular problem.
-   */
-  void Set_MPI_Solution_Gradient(CGeometry *geometry, CConfig *config);
-  
-  /*!
-   * \brief Impose the send-receive boundary condition.
-   * \param[in] geometry - Geometrical definition of the problem.
-   * \param[in] config - Definition of the particular problem.
-   */
-  void Set_MPI_Solution_Old(CGeometry *geometry, CConfig *config);
-=======
+  /*!
+   * \brief Compute the viscosity at the infinity.
+   * \return Value of the viscosity at the infinity.
+   */
+  su2double GetViscosity_Inf(void);
+  
+  /*!
+   * \brief Get the turbulent kinetic energy at the infinity.
+   * \return Value of the turbulent kinetic energy at the infinity.
+   */
+  su2double GetTke_Inf(void);
+  
+  /*!
+   * \brief Compute the time step for solving the Navier-Stokes equations with turbulence model.
+   * \param[in] geometry - Geometrical definition of the problem.
+   * \param[in] solver_container - Container vector with all the solutions.
+   * \param[in] config - Definition of the particular problem.
+   * \param[in] iMesh - Index of the mesh in multigrid computations.
+   * \param[in] Iteration - Index of the current iteration.
+   */
+  void SetTime_Step(CGeometry *geometry, CSolver **solver_container, CConfig *config,
+                    unsigned short iMesh, unsigned long Iteration);
+  
+  /*!
+   * \brief Restart residual and compute gradients.
+   * \param[in] geometry - Geometrical definition of the problem.
+   * \param[in] solver_container - Container vector with all the solutions.
+   * \param[in] config - Definition of the particular problem.
+   * \param[in] iRKStep - Current step of the Runge-Kutta iteration.
+   * \param[in] RunTime_EqSystem - System of equations which is going to be solved.
+   * \param[in] Output - boolean to determine whether to print output.
+   */
+  void Preprocessing(CGeometry *geometry, CSolver **solver_container, CConfig *config, unsigned short iMesh, unsigned short iRKStep, unsigned short RunTime_EqSystem, bool Output);
+  
+  /*!
+   * \brief Compute the velocity^2, SoundSpeed, Pressure, Enthalpy, Viscosity.
+   * \param[in] solver_container - Container vector with all the solutions.
+   * \param[in] config - Definition of the particular problem.
+   * \param[in] Output - boolean to determine whether to print output.
+   * \return - The number of non-physical points.
+   */
   unsigned long SetPrimitive_Variables(CSolver **solver_container, CConfig *config, bool Output);
-
-    /*!
-	 * \brief Impose a constant heat-flux condition at the wall.
-	 * \param[in] geometry - Geometrical definition of the problem.
-	 * \param[in] solver_container - Container vector with all the solutions.
+  
+  /*!
+   * \brief Impose a constant heat-flux condition at the wall.
+   * \param[in] geometry - Geometrical definition of the problem.
+   * \param[in] solver_container - Container vector with all the solutions.
    * \param[in] conv_numerics - Description of the numerical method.
    * \param[in] visc_numerics - Description of the numerical method.
-	 * \param[in] config - Definition of the particular problem.
-	 * \param[in] val_marker - Surface marker where the boundary condition is applied.
-	 */
-	void BC_HeatFlux_Wall(CGeometry *geometry, CSolver **solver_container, CNumerics *conv_numerics, CNumerics *visc_numerics, CConfig *config, unsigned short val_marker);
-    
-    /*!
-	 * \brief Impose the Navier-Stokes boundary condition (strong).
-	 * \param[in] geometry - Geometrical definition of the problem.
-	 * \param[in] solver_container - Container vector with all the solutions.
+   * \param[in] config - Definition of the particular problem.
+   * \param[in] val_marker - Surface marker where the boundary condition is applied.
+   */
+  void BC_HeatFlux_Wall(CGeometry *geometry, CSolver **solver_container, CNumerics *conv_numerics, CNumerics *visc_numerics, CConfig *config, unsigned short val_marker);
+  
+  /*!
+   * \brief Impose the Navier-Stokes boundary condition (strong).
+   * \param[in] geometry - Geometrical definition of the problem.
+   * \param[in] solver_container - Container vector with all the solutions.
    * \param[in] conv_numerics - Description of the numerical method.
    * \param[in] visc_numerics - Description of the numerical method.
-	 * \param[in] config - Definition of the particular problem.
-	 * \param[in] val_marker - Surface marker where the boundary condition is applied.
-	 */
-	void BC_Isothermal_Wall(CGeometry *geometry, CSolver **solver_container, CNumerics *conv_numerics, CNumerics *visc_numerics, CConfig *config,
-                            unsigned short val_marker);
-    
-	/*!
-	 * \brief Compute the viscous forces and all the addimensional coefficients.
-	 * \param[in] geometry - Geometrical definition of the problem.
-	 * \param[in] config - Definition of the particular problem.
-	 */
+   * \param[in] config - Definition of the particular problem.
+   * \param[in] val_marker - Surface marker where the boundary condition is applied.
+   */
+  void BC_Isothermal_Wall(CGeometry *geometry, CSolver **solver_container, CNumerics *conv_numerics, CNumerics *visc_numerics, CConfig *config,
+                          unsigned short val_marker);
+  
+  /*!
+   * \brief Compute the viscous forces and all the addimensional coefficients.
+   * \param[in] geometry - Geometrical definition of the problem.
+   * \param[in] config - Definition of the particular problem.
+   */
 	void Friction_Forces(CGeometry *geometry, CConfig *config);
-    
-	/*!
-	 * \brief Get the non dimensional lift coefficient (viscous contribution).
+  
+  /*!
+   * \brief Get the non dimensional lift coefficient (viscous contribution).
+   * \param[in] val_marker - Surface marker where the coefficient is computed.
+   * \return Value of the lift coefficient (viscous contribution) on the surface <i>val_marker</i>.
+   */
+  su2double GetCL_Visc(unsigned short val_marker);
+  
+  /*!
+   * \brief Get the non dimensional z moment coefficient (viscous contribution).
+   * \param[in] val_marker - Surface marker where the coefficient is computed.
+   * \return Value of the z moment coefficient (viscous contribution) on the surface <i>val_marker</i>.
+   */
+  su2double GetCMz_Visc(unsigned short val_marker);
+  
+  /*!
+   * \brief Get the non dimensional sideforce coefficient (viscous contribution).
+   * \param[in] val_marker - Surface marker where the coefficient is computed.
+   * \return Value of the sideforce coefficient (viscous contribution) on the surface <i>val_marker</i>.
+   */
+  su2double GetCSF_Visc(unsigned short val_marker);
+  
+  /*!
+   * \brief Get the non dimensional drag coefficient (viscous contribution).
+   * \param[in] val_marker - Surface marker where the coefficient is computed.
+   * \return Value of the drag coefficient (viscous contribution) on the surface <i>val_marker</i>.
+   */
+  su2double GetCD_Visc(unsigned short val_marker);
+  
+  /*!
+   * \brief Compute the viscous residuals.
+   * \param[in] geometry - Geometrical definition of the problem.
+   * \param[in] solver_container - Container vector with all the solutions.
+   * \param[in] numerics - Description of the numerical method.
+   * \param[in] config - Definition of the particular problem.
+   * \param[in] iMesh - Index of the mesh in multigrid computations.
+   * \param[in] iRKStep - Current step of the Runge-Kutta iteration.
+   */
+  void Viscous_Residual(CGeometry *geometry, CSolver **solver_container, CNumerics *numerics,
+                        CConfig *config, unsigned short iMesh, unsigned short iRKStep);
+  
+  /*!
+   * \brief Get the skin friction coefficient.
+   * \param[in] val_marker - Surface marker where the coefficient is computed.
+   * \param[in] val_vertex - Vertex of the marker <i>val_marker</i> where the coefficient is evaluated.
+   * \return Value of the skin friction coefficient.
+   */
+  su2double GetCSkinFriction(unsigned short val_marker, unsigned long val_vertex, unsigned short val_dim);
+  
+  /*!
+   * \brief Get the skin friction coefficient.
+   * \param[in] val_marker - Surface marker where the coefficient is computed.
+   * \param[in] val_vertex - Vertex of the marker <i>val_marker</i> where the coefficient is evaluated.
+   * \return Value of the heat transfer coefficient.
+   */
+  su2double GetHeatFlux(unsigned short val_marker, unsigned long val_vertex);
+  
+  /*!
+   * \brief Get the skin friction coefficient.
+   * \param[in] val_marker - Surface marker where the coefficient is computed.
+   * \param[in] val_vertex - Vertex of the marker <i>val_marker</i> where the coefficient is evaluated.
+   * \return Value of the heat transfer coefficient.
+   */
+  su2double GetHeatFluxTarget(unsigned short val_marker, unsigned long val_vertex);
+  
+  /*!
+   * \brief Set the value of the target Pressure coefficient.
+   * \param[in] val_marker - Surface marker where the coefficient is computed.
+   * \param[in] val_vertex - Vertex of the marker <i>val_marker</i> where the coefficient is evaluated.
+   * \return Value of the pressure coefficient.
+   */
+  void SetHeatFluxTarget(unsigned short val_marker, unsigned long val_vertex, su2double val_heat);
+  
+  /*!
+   * \brief Get the y plus.
+   * \param[in] val_marker - Surface marker where the coefficient is computed.
+   * \param[in] val_vertex - Vertex of the marker <i>val_marker</i> where the coefficient is evaluated.
+   * \return Value of the y plus.
+   */
+  su2double GetYPlus(unsigned short val_marker, unsigned long val_vertex);
+  
+  /*!
+   * \brief Get the max Omega.
+   * \return Value of the max Omega.
+   */
+  su2double GetOmega_Max(void);
+  
+  /*!
+   * \brief Get the max Strain rate magnitude.
+   * \return Value of the max Strain rate magnitude.
+   */
+  su2double GetStrainMag_Max(void);
+  
+  /*!
+   * \brief A virtual member.
+   * \return Value of the StrainMag_Max
+   */
+  void SetStrainMag_Max(su2double val_strainmag_max);
+  
+  /*!
+   * \brief A virtual member.
+   * \return Value of the Omega_Max
+   */
+  void SetOmega_Max(su2double val_omega_max);
+  
+};
+
+
+/*!
+ * \class CIncNSSolver
+ * \brief Main class for defining the incompressible Navier-Stokes flow solver.
+ * \ingroup Navier_Stokes_Equations
+ * \author F. Palacios, T. Economon, T. Albring
+ * \version 4.3.0 "Cardinal"
+ */
+class CIncNSSolver : public CIncEulerSolver {
+private:
+	su2double Viscosity_Inf;	/*!< \brief Viscosity at the infinity. */
+  su2double Tke_Inf;	/*!< \brief Turbulent kinetic energy at the infinity. */
+	su2double Prandtl_Lam,   /*!< \brief Laminar Prandtl number. */
+	Prandtl_Turb;         /*!< \brief Turbulent Prandtl number. */
+  su2double *CD_Visc,	/*!< \brief Drag coefficient (viscous contribution) for each boundary. */
+  *CL_Visc,		/*!< \brief Lift coefficient (viscous contribution) for each boundary. */
+  *CSF_Visc,		/*!< \brief Side force coefficient (viscous contribution) for each boundary. */
+	*CMx_Visc,			/*!< \brief Moment x coefficient (viscous contribution) for each boundary. */
+	*CMy_Visc,			/*!< \brief Moment y coefficient (viscous contribution) for each boundary. */
+	*CMz_Visc,			/*!< \brief Moment z coefficient (viscous contribution) for each boundary. */
+	*CFx_Visc,			/*!< \brief Force x coefficient (viscous contribution) for each boundary. */
+	*CFy_Visc,			/*!< \brief Force y coefficient (viscous contribution) for each boundary. */
+	*CFz_Visc,			/*!< \brief Force z coefficient (viscous contribution) for each boundary. */
+  *Surface_CL_Visc,/*!< \brief Lift coefficient (viscous contribution) for each monitoring surface. */
+  *Surface_CD_Visc,/*!< \brief Drag coefficient (viscous contribution) for each monitoring surface. */
+  *Surface_CSF_Visc,/*!< \brief Side-force coefficient (viscous contribution) for each monitoring surface. */
+  *Surface_CEff_Visc,/*!< \brief Side-force coefficient (viscous contribution) for each monitoring surface. */
+  *Surface_CFx_Visc,  /*!< \brief Force x coefficient (viscous contribution) for each monitoring surface. */
+  *Surface_CFy_Visc,  /*!< \brief Force y coefficient (viscous contribution) for each monitoring surface. */
+  *Surface_CFz_Visc,  /*!< \brief Force z coefficient (viscous contribution) for each monitoring surface. */
+  *Surface_CMx_Visc,  /*!< \brief Moment x coefficient (viscous contribution) for each monitoring surface. */
+  *Surface_CMy_Visc,  /*!< \brief Moment y coefficient (viscous contribution) for each monitoring surface. */
+  *Surface_CMz_Visc,  /*!< \brief Moment z coefficient (viscous contribution) for each monitoring surface. */
+	*CEff_Visc,			/*!< \brief Efficiency (Cl/Cd) (Viscous contribution) for each boundary. */
+	*CMerit_Visc,			/*!< \brief Rotor Figure of Merit (Viscous contribution) for each boundary. */
+	*CT_Visc,		/*!< \brief Thrust coefficient (viscous contribution) for each boundary. */
+	*CQ_Visc,		/*!< \brief Torque coefficient (viscous contribution) for each boundary. */
+  *HF,		/*!< \brief Heat load (viscous contribution) for each boundary. */
+  *MaxHF_Visc, /*!< \brief Maximum heat flux (viscous contribution) for each boundary. */
+  ***CSkinFriction;	/*!< \brief Skin friction coefficient for each boundary and vertex. */
+	su2double *ForceViscous,	/*!< \brief Viscous force for each boundary. */
+	*MomentViscous;			/*!< \brief Inviscid moment for each boundary. */
+  su2double AllBound_CD_Visc, /*!< \brief Drag coefficient (viscous contribution) for all the boundaries. */
+  AllBound_CL_Visc,		/*!< \brief Lift coefficient (viscous contribution) for all the boundaries. */
+  AllBound_CSF_Visc,		/*!< \brief Sideforce coefficient (viscous contribution) for all the boundaries. */
+	AllBound_CMx_Visc,			/*!< \brief Moment x coefficient (inviscid contribution) for all the boundaries. */
+	AllBound_CMy_Visc,			/*!< \brief Moment y coefficient (inviscid contribution) for all the boundaries. */
+	AllBound_CMz_Visc,			/*!< \brief Moment z coefficient (inviscid contribution) for all the boundaries. */
+	AllBound_CEff_Visc,			/*!< \brief Efficient coefficient (Viscous contribution) for all the boundaries. */
+	AllBound_CFx_Visc,			/*!< \brief Force x coefficient (inviscid contribution) for all the boundaries. */
+	AllBound_CFy_Visc,			/*!< \brief Force y coefficient (inviscid contribution) for all the boundaries. */
+	AllBound_CFz_Visc,			/*!< \brief Force z coefficient (inviscid contribution) for all the boundaries. */
+	AllBound_CMerit_Visc,			/*!< \brief Rotor Figure of Merit coefficient (Viscous contribution) for all the boundaries. */
+	AllBound_CT_Visc,		/*!< \brief Thrust coefficient (viscous contribution) for all the boundaries. */
+	AllBound_CQ_Visc,		/*!< \brief Torque coefficient (viscous contribution) for all the boundaries. */
+  AllBound_HF_Visc,		/*!< \brief Heat load (viscous contribution) for all the boundaries. */
+  AllBound_MaxHF_Visc; /*!< \brief Maximum heat flux (viscous contribution) for all boundaries. */
+  su2double StrainMag_Max, Omega_Max; /*!< \brief Maximum Strain Rate magnitude and Omega. */
+  
+public:
+  
+	/*!
+	 * \brief Constructor of the class.
+	 */
+	CIncNSSolver(void);
+    
+	/*!
+	 * \overload
+	 * \param[in] geometry - Geometrical definition of the problem.
+	 * \param[in] config - Definition of the particular problem.
+	 */
+	CIncNSSolver(CGeometry *geometry, CConfig *config, unsigned short iMesh);
+    
+	/*!
+	 * \brief Destructor of the class.
+	 */
+	~CIncNSSolver(void);
+    
+	/*!
+   * \brief Provide the non dimensional lift coefficient.
+   * \param[in] val_marker - Surface marker where the coefficient is computed.
+   * \return Value of the lift coefficient on the surface <i>val_marker</i>.
+	 */
+  su2double GetSurface_CL_Visc(unsigned short val_marker);
+  
+  /*!
+   * \brief Provide the non dimensional drag coefficient.
+   * \param[in] val_marker - Surface marker where the coefficient is computed.
+   * \return Value of the drag coefficient on the surface <i>val_marker</i>.
+	 */
+  su2double GetSurface_CD_Visc(unsigned short val_marker);
+    
+	/*!
+   * \brief Provide the non dimensional side-force coefficient.
+   * \param[in] val_marker - Surface marker where the coefficient is computed.
+   * \return Value of the side-force coefficient on the surface <i>val_marker</i>.
+	 */
+  su2double GetSurface_CSF_Visc(unsigned short val_marker);
+    
+	/*!
+   * \brief Provide the non dimensional side-force coefficient.
 	 * \param[in] val_marker - Surface marker where the coefficient is computed.
-	 * \return Value of the lift coefficient (viscous contribution) on the surface <i>val_marker</i>.
-	 */
-	su2double GetCL_Visc(unsigned short val_marker);
+   * \return Value of the side-force coefficient on the surface <i>val_marker</i>.
+	 */
+  su2double GetSurface_CEff_Visc(unsigned short val_marker);
     
     /*!
-	 * \brief Get the non dimensional z moment coefficient (viscous contribution).
+   * \brief Provide the non dimensional x force coefficient.
 	 * \param[in] val_marker - Surface marker where the coefficient is computed.
-	 * \return Value of the z moment coefficient (viscous contribution) on the surface <i>val_marker</i>.
-	 */
-	su2double GetCMz_Visc(unsigned short val_marker);
-  
-  /*!
-	 * \brief Get the non dimensional sideforce coefficient (viscous contribution).
+   * \return Value of the x force coefficient on the surface <i>val_marker</i>.
+	 */
+  su2double GetSurface_CFx_Visc(unsigned short val_marker);
+  
+  /*!
+   * \brief Provide the non dimensional y force coefficient.
 	 * \param[in] val_marker - Surface marker where the coefficient is computed.
-	 * \return Value of the sideforce coefficient (viscous contribution) on the surface <i>val_marker</i>.
-	 */
-	su2double GetCSF_Visc(unsigned short val_marker);
-    
-	/*!
-	 * \brief Get the non dimensional drag coefficient (viscous contribution).
+   * \return Value of the y force coefficient on the surface <i>val_marker</i>.
+	 */
+  su2double GetSurface_CFy_Visc(unsigned short val_marker);
+    
+	/*!
+   * \brief Provide the non dimensional z force coefficient.
 	 * \param[in] val_marker - Surface marker where the coefficient is computed.
-	 * \return Value of the drag coefficient (viscous contribution) on the surface <i>val_marker</i>.
-	 */
-	su2double GetCD_Visc(unsigned short val_marker);
-    
-	/*!
-	 * \brief Compute the viscous residuals.
-	 * \param[in] geometry - Geometrical definition of the problem.
-	 * \param[in] solver_container - Container vector with all the solutions.
-	 * \param[in] numerics - Description of the numerical method.
-	 * \param[in] config - Definition of the particular problem.
-	 * \param[in] iMesh - Index of the mesh in multigrid computations.
-	 * \param[in] iRKStep - Current step of the Runge-Kutta iteration.
-	 */
-	void Viscous_Residual(CGeometry *geometry, CSolver **solver_container, CNumerics *numerics,
-                          CConfig *config, unsigned short iMesh, unsigned short iRKStep);
-    
-	/*!
-	 * \brief Get the skin friction coefficient.
+   * \return Value of the z force coefficient on the surface <i>val_marker</i>.
+	 */
+  su2double GetSurface_CFz_Visc(unsigned short val_marker);
+    
+	/*!
+   * \brief Provide the non dimensional x moment coefficient.
 	 * \param[in] val_marker - Surface marker where the coefficient is computed.
-	 * \param[in] val_vertex - Vertex of the marker <i>val_marker</i> where the coefficient is evaluated.
-	 * \return Value of the skin friction coefficient.
-	 */
+   * \return Value of the x moment coefficient on the surface <i>val_marker</i>.
+	 */
+  su2double GetSurface_CMx_Visc(unsigned short val_marker);
+  
+	/*!
+   * \brief Provide the non dimensional y moment coefficient.
+	 * \param[in] val_marker - Surface marker where the coefficient is computed.
+   * \return Value of the y moment coefficient on the surface <i>val_marker</i>.
+	 */
+  su2double GetSurface_CMy_Visc(unsigned short val_marker);
+	
+  /*!
+   * \brief Provide the non dimensional z moment coefficient.
+	 * \param[in] val_marker - Surface marker where the coefficient is computed.
+   * \return Value of the z moment coefficient on the surface <i>val_marker</i>.
+	 */
+  su2double GetSurface_CMz_Visc(unsigned short val_marker);
+  
+  /*!
+   * \brief Get the inviscid contribution to the lift coefficient.
+   * \return Value of the lift coefficient (inviscid contribution).
+	 */
+  su2double GetAllBound_CL_Visc(void);
+  
+	/*!
+   * \brief Get the inviscid contribution to the drag coefficient.
+   * \return Value of the drag coefficient (inviscid contribution).
+	 */
+  su2double GetAllBound_CD_Visc(void);
+  
+  /*!
+   * \brief Get the inviscid contribution to the sideforce coefficient.
+   * \return Value of the sideforce coefficient (inviscid contribution).
+   */
+  su2double GetAllBound_CSF_Visc(void);
+  
+  /*!
+   * \brief Get the inviscid contribution to the efficiency coefficient.
+   * \return Value of the efficiency coefficient (inviscid contribution).
+   */
+  su2double GetAllBound_CEff_Visc(void);
+  
+  /*!
+   * \brief Get the inviscid contribution to the efficiency coefficient.
+   * \return Value of the efficiency coefficient (inviscid contribution).
+   */
+  su2double GetAllBound_CMx_Visc(void);
+  
+  /*!
+   * \brief Get the inviscid contribution to the efficiency coefficient.
+   * \return Value of the efficiency coefficient (inviscid contribution).
+   */
+  su2double GetAllBound_CMy_Visc(void);
+
+/*!
+   * \brief Get the inviscid contribution to the efficiency coefficient.
+   * \return Value of the efficiency coefficient (inviscid contribution).
+ */
+  su2double GetAllBound_CMz_Visc(void);
+  
+  /*!
+   * \brief Get the inviscid contribution to the efficiency coefficient.
+   * \return Value of the efficiency coefficient (inviscid contribution).
+   */
+  su2double GetAllBound_CFx_Visc(void);
+  
+  /*!
+   * \brief Get the inviscid contribution to the efficiency coefficient.
+   * \return Value of the efficiency coefficient (inviscid contribution).
+   */
+  su2double GetAllBound_CFy_Visc(void);
+  
+  /*!
+   * \brief Get the inviscid contribution to the efficiency coefficient.
+   * \return Value of the efficiency coefficient (inviscid contribution).
+   */
+  su2double GetAllBound_CFz_Visc(void);
+  
+  /*!
+   * \brief Compute the viscosity at the infinity.
+   * \return Value of the viscosity at the infinity.
+   */
+  su2double GetViscosity_Inf(void);
+  
+  /*!
+   * \brief Get the turbulent kinetic energy at the infinity.
+   * \return Value of the turbulent kinetic energy at the infinity.
+   */
+  su2double GetTke_Inf(void);
+  
+  /*!
+   * \brief Compute the time step for solving the Navier-Stokes equations with turbulence model.
+   * \param[in] geometry - Geometrical definition of the problem.
+   * \param[in] solver_container - Container vector with all the solutions.
+   * \param[in] config - Definition of the particular problem.
+   * \param[in] iMesh - Index of the mesh in multigrid computations.
+   * \param[in] Iteration - Index of the current iteration.
+   */
+  void SetTime_Step(CGeometry *geometry, CSolver **solver_container, CConfig *config,
+                    unsigned short iMesh, unsigned long Iteration);
+  
+  /*!
+   * \brief Restart residual and compute gradients.
+   * \param[in] geometry - Geometrical definition of the problem.
+   * \param[in] solver_container - Container vector with all the solutions.
+   * \param[in] config - Definition of the particular problem.
+   * \param[in] iRKStep - Current step of the Runge-Kutta iteration.
+   * \param[in] RunTime_EqSystem - System of equations which is going to be solved.
+   * \param[in] Output - boolean to determine whether to print output.
+   */
+  void Preprocessing(CGeometry *geometry, CSolver **solver_container, CConfig *config, unsigned short iMesh, unsigned short iRKStep, unsigned short RunTime_EqSystem, bool Output);
+  
+  /*!
+   * \brief Compute the velocity^2, SoundSpeed, Pressure, Enthalpy, Viscosity.
+   * \param[in] solver_container - Container vector with all the solutions.
+   * \param[in] config - Definition of the particular problem.
+   * \param[in] Output - boolean to determine whether to print output.
+   * \return - The number of non-physical points.
+   */
+  unsigned long SetPrimitive_Variables(CSolver **solver_container, CConfig *config, bool Output);
+  
+  /*!
+   * \brief Impose a constant heat-flux condition at the wall.
+   * \param[in] geometry - Geometrical definition of the problem.
+   * \param[in] solver_container - Container vector with all the solutions.
+   * \param[in] conv_numerics - Description of the numerical method.
+   * \param[in] visc_numerics - Description of the numerical method.
+   * \param[in] config - Definition of the particular problem.
+   * \param[in] val_marker - Surface marker where the boundary condition is applied.
+   */
+  void BC_HeatFlux_Wall(CGeometry *geometry, CSolver **solver_container, CNumerics *conv_numerics, CNumerics *visc_numerics, CConfig *config, unsigned short val_marker);
+  
+  /*!
+   * \brief Impose the Navier-Stokes boundary condition (strong).
+   * \param[in] geometry - Geometrical definition of the problem.
+   * \param[in] solver_container - Container vector with all the solutions.
+   * \param[in] conv_numerics - Description of the numerical method.
+   * \param[in] visc_numerics - Description of the numerical method.
+   * \param[in] config - Definition of the particular problem.
+   * \param[in] val_marker - Surface marker where the boundary condition is applied.
+   */
+  void BC_Isothermal_Wall(CGeometry *geometry, CSolver **solver_container, CNumerics *conv_numerics, CNumerics *visc_numerics, CConfig *config,
+                          unsigned short val_marker);
+  
+  /*!
+   * \brief Compute the viscous forces and all the addimensional coefficients.
+   * \param[in] geometry - Geometrical definition of the problem.
+   * \param[in] config - Definition of the particular problem.
+   */
+	void Friction_Forces(CGeometry *geometry, CConfig *config);
+  
+  /*!
+   * \brief Get the non dimensional lift coefficient (viscous contribution).
+   * \param[in] val_marker - Surface marker where the coefficient is computed.
+   * \return Value of the lift coefficient (viscous contribution) on the surface <i>val_marker</i>.
+   */
+  su2double GetCL_Visc(unsigned short val_marker);
+  
+  /*!
+   * \brief Get the non dimensional z moment coefficient (viscous contribution).
+   * \param[in] val_marker - Surface marker where the coefficient is computed.
+   * \return Value of the z moment coefficient (viscous contribution) on the surface <i>val_marker</i>.
+   */
+  su2double GetCMz_Visc(unsigned short val_marker);
+  
+  /*!
+   * \brief Get the non dimensional sideforce coefficient (viscous contribution).
+   * \param[in] val_marker - Surface marker where the coefficient is computed.
+   * \return Value of the sideforce coefficient (viscous contribution) on the surface <i>val_marker</i>.
+   */
+  su2double GetCSF_Visc(unsigned short val_marker);
+  
+  /*!
+   * \brief Get the non dimensional drag coefficient (viscous contribution).
+   * \param[in] val_marker - Surface marker where the coefficient is computed.
+   * \return Value of the drag coefficient (viscous contribution) on the surface <i>val_marker</i>.
+   */
+  su2double GetCD_Visc(unsigned short val_marker);
+  
+  /*!
+   * \brief Compute the viscous residuals.
+   * \param[in] geometry - Geometrical definition of the problem.
+   * \param[in] solver_container - Container vector with all the solutions.
+   * \param[in] numerics - Description of the numerical method.
+   * \param[in] config - Definition of the particular problem.
+   * \param[in] iMesh - Index of the mesh in multigrid computations.
+   * \param[in] iRKStep - Current step of the Runge-Kutta iteration.
+   */
+  void Viscous_Residual(CGeometry *geometry, CSolver **solver_container, CNumerics *numerics,
+                        CConfig *config, unsigned short iMesh, unsigned short iRKStep);
+  
+  /*!
+   * \brief Get the skin friction coefficient.
+   * \param[in] val_marker - Surface marker where the coefficient is computed.
+   * \param[in] val_vertex - Vertex of the marker <i>val_marker</i> where the coefficient is evaluated.
+   * \return Value of the skin friction coefficient.
+   */
   su2double GetCSkinFriction(unsigned short val_marker, unsigned long val_vertex, unsigned short val_dim);
->>>>>>> 154fed46
-  
-  /*!
-   * \brief Impose the send-receive boundary condition.
-   * \param[in] geometry - Geometrical definition of the problem.
-   * \param[in] config - Definition of the particular problem.
-   */
-  void Set_MPI_Solution_Limiter(CGeometry *geometry, CConfig *config);
-  
-  /*!
-   * \brief Impose the send-receive boundary condition.
-   * \param[in] geometry - Geometrical definition of the problem.
-   * \param[in] config - Definition of the particular problem.
-   */
-  void Set_MPI_Primitive_Limiter(CGeometry *geometry, CConfig *config);
-  
-  //  /*!
-  //	 * \brief Impose the send-receive boundary condition.
-  //	 * \param[in] geometry - Geometrical definition of the problem.
-  //	 * \param[in] config - Definition of the particular problem.
-  //	 */
-  //  void Set_MPI_Secondary_Limiter(CGeometry *geometry, CConfig *config);
-  
-  /*!
-   * \brief Set the fluid solver nondimensionalization.
-   * \param[in] geometry - Geometrical definition of the problem.
-   * \param[in] config - Definition of the particular problem.
-   */
-  void SetNondimensionalization(CGeometry *geometry, CConfig *config, unsigned short iMesh);
-  
-  /*!
-   * \brief Compute the pressure at the infinity.
-   * \return Value of the pressure at the infinity.
-   */
-  CFluidModel* GetFluidModel(void);
-  
-  
-  /*!
-   * \brief Compute the density at the infinity.
-   * \return Value of the density at the infinity.
-   */
-  su2double GetDensity_Inf(void);
-  
-  /*!
-   * \brief Compute 2-norm of the velocity at the infinity.
-   * \return Value of the 2-norm of the velocity at the infinity.
-   */
-  su2double GetModVelocity_Inf(void);
-  
-<<<<<<< HEAD
-=======
+  
+  /*!
+   * \brief Get the skin friction coefficient.
+   * \param[in] val_marker - Surface marker where the coefficient is computed.
+   * \param[in] val_vertex - Vertex of the marker <i>val_marker</i> where the coefficient is evaluated.
+   * \return Value of the heat transfer coefficient.
+   */
+  su2double GetHeatFlux(unsigned short val_marker, unsigned long val_vertex);
+  
+  /*!
+   * \brief Get the skin friction coefficient.
+   * \param[in] val_marker - Surface marker where the coefficient is computed.
+   * \param[in] val_vertex - Vertex of the marker <i>val_marker</i> where the coefficient is evaluated.
+   * \return Value of the heat transfer coefficient.
+   */
+  su2double GetHeatFluxTarget(unsigned short val_marker, unsigned long val_vertex);
+  
+  /*!
+   * \brief Set the value of the target Pressure coefficient.
+   * \param[in] val_marker - Surface marker where the coefficient is computed.
+   * \param[in] val_vertex - Vertex of the marker <i>val_marker</i> where the coefficient is evaluated.
+   * \return Value of the pressure coefficient.
+   */
+  void SetHeatFluxTarget(unsigned short val_marker, unsigned long val_vertex, su2double val_heat);
+  
+  /*!
+   * \brief Get the y plus.
+   * \param[in] val_marker - Surface marker where the coefficient is computed.
+   * \param[in] val_vertex - Vertex of the marker <i>val_marker</i> where the coefficient is evaluated.
+   * \return Value of the y plus.
+   */
+  su2double GetYPlus(unsigned short val_marker, unsigned long val_vertex);
+  
+  /*!
+   * \brief Get the max Omega.
+   * \return Value of the max Omega.
+   */
+  su2double GetOmega_Max(void);
+  
+  /*!
+   * \brief Get the max Strain rate magnitude.
+   * \return Value of the max Strain rate magnitude.
+   */
+  su2double GetStrainMag_Max(void);
+  
+  /*!
+   * \brief A virtual member.
+   * \return Value of the StrainMag_Max
+   */
+  void SetStrainMag_Max(su2double val_strainmag_max);
+  
+  /*!
+   * \brief A virtual member.
+   * \return Value of the Omega_Max
+   */
+  void SetOmega_Max(su2double val_omega_max);
+  
 };
 
 /*!
@@ -5660,74 +7295,107 @@
 	 */
 	CTurbSolver(CConfig *config);
     
->>>>>>> 154fed46
-  /*!
-   * \brief Compute the density multiply by energy at the infinity.
-   * \return Value of the density multiply by  energy at the infinity.
-   */
-  su2double GetDensity_Energy_Inf(void);
-  
-  /*!
-   * \brief Compute the pressure at the infinity.
-   * \return Value of the pressure at the infinity.
-   */
-  su2double GetPressure_Inf(void);
-  
-  /*!
-   * \brief Compute the density multiply by velocity at the infinity.
-   * \param[in] val_dim - Index of the velocity vector.
-   * \return Value of the density multiply by the velocity at the infinity.
-   */
-  su2double GetDensity_Velocity_Inf(unsigned short val_dim);
-  
-  /*!
-   * \brief Get the velocity at the infinity.
-   * \param[in] val_dim - Index of the velocity vector.
-   * \return Value of the velocity at the infinity.
-   */
-  su2double GetVelocity_Inf(unsigned short val_dim);
-  
-  /*!
-   * \brief Get the velocity at the infinity.
-   * \return Value of the velocity at the infinity.
-   */
-  su2double *GetVelocity_Inf(void);
-  
-  /*!
-   * \brief Compute the time step for solving the Euler equations.
-   * \param[in] geometry - Geometrical definition of the problem.
-   * \param[in] solver_container - Container vector with all the solutions.
-   * \param[in] config - Definition of the particular problem.
-   * \param[in] iMesh - Index of the mesh in multigrid computations.
-   * \param[in] Iteration - Value of the current iteration.
-   */
-  void SetTime_Step(CGeometry *geometry, CSolver **solver_container, CConfig *config,
-                    unsigned short iMesh, unsigned long Iteration);
-  
-  /*!
-   * \brief Compute the spatial integration using a centered scheme.
-   * \param[in] geometry - Geometrical definition of the problem.
-   * \param[in] solver_container - Container vector with all the solutions.
-   * \param[in] numerics - Description of the numerical method.
-   * \param[in] config - Definition of the particular problem.
-   * \param[in] iMesh - Index of the mesh in multigrid computations.
-   * \param[in] iRKStep - Current step of the Runge-Kutta iteration.
-   */
-  void Centered_Residual(CGeometry *geometry, CSolver **solver_container, CNumerics *numerics,
-                         CConfig *config, unsigned short iMesh, unsigned short iRKStep);
-  
-  /*!
-   * \brief Compute the spatial integration using a upwind scheme.
-   * \param[in] geometry - Geometrical definition of the problem.
-   * \param[in] solver_container - Container vector with all the solutions.
-   * \param[in] numerics - Description of the numerical method.
-   * \param[in] config - Definition of the particular problem.
-   * \param[in] iMesh - Index of the mesh in multigrid computations.
-   */
-<<<<<<< HEAD
-  void Upwind_Residual(CGeometry *geometry, CSolver **solver_container, CNumerics *numerics,
-                       CConfig *config, unsigned short iMesh);
-=======
+  /*!
+	 * \brief Impose the send-receive boundary condition.
+	 * \param[in] geometry - Geometrical definition of the problem.
+	 * \param[in] config - Definition of the particular problem.
+	 */
+	void Set_MPI_Solution(CGeometry *geometry, CConfig *config);
+  
+  /*!
+	 * \brief Impose the send-receive boundary condition.
+	 * \param[in] geometry - Geometrical definition of the problem.
+	 * \param[in] config - Definition of the particular problem.
+	 */
+	void Set_MPI_Solution_Old(CGeometry *geometry, CConfig *config);
+  
+  /*!
+	 * \brief Impose the send-receive boundary condition.
+	 * \param[in] geometry - Geometrical definition of the problem.
+	 * \param[in] config - Definition of the particular problem.
+	 */
+	void Set_MPI_Solution_Gradient(CGeometry *geometry, CConfig *config);
+  
+  /*!
+	 * \brief Impose the send-receive boundary condition.
+	 * \param[in] geometry - Geometrical definition of the problem.
+	 * \param[in] config - Definition of the particular problem.
+	 */
+	void Set_MPI_Solution_Limiter(CGeometry *geometry, CConfig *config);
+
+	/*!
+	 * \brief Compute the spatial integration using a upwind scheme.
+	 * \param[in] geometry - Geometrical definition of the problem.
+	 * \param[in] solver_container - Container vector with all the solutions.
+	 * \param[in] numerics - Description of the numerical method.
+	 * \param[in] config - Definition of the particular problem.
+	 * \param[in] iMesh - Index of the mesh in multigrid computations.
+	 */
+  
+	void Upwind_Residual(CGeometry *geometry, CSolver **solver_container, CNumerics *numerics, CConfig *config,
+                       unsigned short iMesh);
+  
+	/*!
+	 * \brief Compute the viscous residuals for the turbulent equation.
+	 * \param[in] geometry - Geometrical definition of the problem.
+	 * \param[in] solver_container - Container vector with all the solutions.
+	 * \param[in] numerics - Description of the numerical method.
+	 * \param[in] config - Definition of the particular problem.
+	 * \param[in] iMesh - Index of the mesh in multigrid computations.
+	 * \param[in] iRKStep - Current step of the Runge-Kutta iteration.
+	 */
+	void Viscous_Residual(CGeometry *geometry, CSolver **solver_container, CNumerics *numerics,
+                        CConfig *config, unsigned short iMesh, unsigned short iRKStep);
+  
+	/*!
+	 * \brief Impose the Symmetry Plane boundary condition.
+	 * \param[in] geometry - Geometrical definition of the problem.
+	 * \param[in] solver_container - Container vector with all the solutions.
+   * \param[in] conv_numerics - Description of the numerical method.
+   * \param[in] visc_numerics - Description of the numerical method.
+	 * \param[in] config - Definition of the particular problem.
+	 * \param[in] val_marker - Surface marker where the boundary condition is applied.
+	 */
+	void BC_Sym_Plane(CGeometry *geometry, CSolver **solver_container, CNumerics *conv_numerics, CNumerics *visc_numerics, CConfig *config, unsigned short val_marker);
+    
+    /*!
+	 * \brief Impose via the residual the Euler wall boundary condition.
+	 * \param[in] geometry - Geometrical definition of the problem.
+	 * \param[in] solver_container - Container vector with all the solutions.
+	 * \param[in] numerics - Description of the numerical method.
+	 * \param[in] config - Definition of the particular problem.
+	 * \param[in] val_marker - Surface marker where the boundary condition is applied.
+	 */
+	void BC_Euler_Wall(CGeometry *geometry, CSolver **solver_container, CNumerics *numerics, CConfig *config,
+                       unsigned short val_marker);
+    
+	/*!
+	 * \brief Update the solution using an implicit solver.
+	 * \param[in] geometry - Geometrical definition of the problem.
+	 * \param[in] solver_container - Container vector with all the solutions.
+	 * \param[in] config - Definition of the particular problem.
+	 */
+	void ImplicitEuler_Iteration(CGeometry *geometry, CSolver **solver_container, CConfig *config);
+  
+  /*!
+	 * \brief Set the total residual adding the term that comes from the Dual Time-Stepping Strategy.
+	 * \param[in] geometry - Geometric definition of the problem.
+	 * \param[in] solver_container - Container vector with all the solutions.
+	 * \param[in] config - Definition of the particular problem.
+	 * \param[in] iRKStep - Current step of the Runge-Kutta iteration.
+	 * \param[in] iMesh - Index of the mesh in multigrid computations.
+	 * \param[in] RunTime_EqSystem - System of equations which is going to be solved.
+	 */
+	void SetResidual_DualTime(CGeometry *geometry, CSolver **solver_container, CConfig *config,
+                            unsigned short iRKStep, unsigned short iMesh, unsigned short RunTime_EqSystem);
+  
+  /*!
+   * \brief Load a solution from a restart file.
+   * \param[in] geometry - Geometrical definition of the problem.
+   * \param[in] solver - Container vector with all of the solvers.
+   * \param[in] config - Definition of the particular problem.
+   * \param[in] val_iter - Current external iteration number.
+   */
   void LoadRestart(CGeometry **geometry, CSolver ***solver, CConfig *config, int val_iter);
 
 };
@@ -5739,1604 +7407,6 @@
  * \author A. Bueno.
  * \version 4.3.0 "Cardinal"
  */
->>>>>>> 154fed46
-
-  /*!
-   * \brief Source term integration.
-   * \param[in] geometry - Geometrical definition of the problem.
-   * \param[in] solver_container - Container vector with all the solutions.
-   * \param[in] numerics - Description of the numerical method.
-   * \param[in] second_numerics - Description of the second numerical method.
-   * \param[in] config - Definition of the particular problem.
-   * \param[in] iMesh - Index of the mesh in multigrid computations.
-   */
-  void Source_Residual(CGeometry *geometry, CSolver **solver_container, CNumerics *numerics, CNumerics *second_numerics,
-                       CConfig *config, unsigned short iMesh);
-  
-  /*!
-   * \brief Source term integration.
-   * \param[in] geometry - Geometrical definition of the problem.
-   * \param[in] solver_container - Container vector with all the solutions.
-   * \param[in] numerics - Description of the numerical method.
-   * \param[in] config - Definition of the particular problem.
-   * \param[in] iMesh - Index of the mesh in multigrid computations.
-   */
-  void Source_Template(CGeometry *geometry, CSolver **solver_container, CNumerics *numerics,
-                       CConfig *config, unsigned short iMesh);
-  
-  /*!
-   * \brief Compute primitive variables and their gradients.
-   * \param[in] geometry - Geometrical definition of the problem.
-   * \param[in] solver_container - Container vector with all the solutions.
-   * \param[in] config - Definition of the particular problem.
-   * \param[in] iRKStep - Current step of the Runge-Kutta iteration.
-   * \param[in] RunTime_EqSystem - System of equations which is going to be solved.
-   * \param[in] Output - boolean to determine whether to print output.
-   */
-  void Preprocessing(CGeometry *geometry, CSolver **solver_container, CConfig *config, unsigned short iMesh, unsigned short iRKStep, unsigned short RunTime_EqSystem, bool Output);
-  
-  /*!
-   * \brief A virtual member.
-   * \param[in] geometry - Geometrical definition of the problem.
-   * \param[in] solver_container - Container vector with all the solutions.
-   * \param[in] config - Definition of the particular problem.
-   * \param[in] iMesh - Index of the mesh in multigrid computations.
-   */
-  void Postprocessing(CGeometry *geometry, CSolver **solver_container, CConfig *config, unsigned short iMesh);
-  
-  /*!
-   * \brief Compute the velocity^2, SoundSpeed, Pressure, Enthalpy, Viscosity.
-   * \param[in] solver_container - Container vector with all the solutions.
-   * \param[in] config - Definition of the particular problem.
-   * \param[in] Output - boolean to determine whether to print output.
-   * \return - The number of non-physical points.
-   */
-  unsigned long SetPrimitive_Variables(CSolver **solver_container, CConfig *config, bool Output);
-  
-  /*!
-   * \brief Compute a pressure sensor switch.
-   * \param[in] geometry - Geometrical definition of the problem.
-   * \param[in] solver_container - Container vector with all the solutions.
-   * \param[in] config - Definition of the particular problem.
-   */
-  void SetDissipation_Switch(CGeometry *geometry, CConfig *config);
-  
-  /*!
-   * \brief Parallelization of SetDissipation_Switch.
-   * \param[in] geometry - Geometrical definition of the problem.
-   * \param[in] solver_container - Container vector with all the solutions.
-   * \param[in] config - Definition of the particular problem.
-   */
-  void Set_MPI_Dissipation_Switch(CGeometry *geometry, CConfig *config);
-  
-  /*!
-   * \brief Compute the gradient of the primitive variables using Green-Gauss method,
-   *        and stores the result in the <i>Gradient_Primitive</i> variable.
-   * \param[in] geometry - Geometrical definition of the problem.
-   * \param[in] config - Definition of the particular problem.
-   */
-  void SetPrimitive_Gradient_GG(CGeometry *geometry, CConfig *config);
-  
-  /*!
-   * \brief Compute the gradient of the primitive variables using a Least-Squares method,
-   *        and stores the result in the <i>Gradient_Primitive</i> variable.
-   * \param[in] geometry - Geometrical definition of the problem.
-   * \param[in] config - Definition of the particular problem.
-   */
-  void SetPrimitive_Gradient_LS(CGeometry *geometry, CConfig *config);
-  
-  //  /*!
-  //	 * \brief Compute the gradient of the primitive variables using Green-Gauss method,
-  //	 *        and stores the result in the <i>Gradient_Primitive</i> variable.
-  //	 * \param[in] geometry - Geometrical definition of the problem.
-  //	 * \param[in] config - Definition of the particular problem.
-  //	 */
-  //	void SetSecondary_Gradient_GG(CGeometry *geometry, CConfig *config);
-  
-  //	/*!
-  //	 * \brief Compute the gradient of the primitive variables using a Least-Squares method,
-  //	 *        and stores the result in the <i>Gradient_Primitive</i> variable.
-  //	 * \param[in] geometry - Geometrical definition of the problem.
-  //	 * \param[in] config - Definition of the particular problem.
-  //	 */
-  //	void SetSecondary_Gradient_LS(CGeometry *geometry, CConfig *config);
-  
-  /*!
-   * \brief Compute the gradient of the primitive variables using a Least-Squares method,
-   *        and stores the result in the <i>Gradient_Primitive</i> variable.
-   * \param[in] geometry - Geometrical definition of the problem.
-   * \param[in] config - Definition of the particular problem.
-   */
-  void Set_MPI_Primitive_Gradient(CGeometry *geometry, CConfig *config);
-  
-  /*!
-   * \brief Compute the limiter of the primitive variables.
-   * \param[in] geometry - Geometrical definition of the problem.
-   * \param[in] config - Definition of the particular problem.
-   */
-  void SetPrimitive_Limiter(CGeometry *geometry, CConfig *config);
-  
-  //  /*!
-  //	 * \brief Compute the gradient of the primitive variables using a Least-Squares method,
-  //	 *        and stores the result in the <i>Gradient_Primitive</i> variable.
-  //	 * \param[in] geometry - Geometrical definition of the problem.
-  //	 * \param[in] config - Definition of the particular problem.
-  //	 */
-  //	void Set_MPI_Secondary_Gradient(CGeometry *geometry, CConfig *config);
-  
-  //	/*!
-  //	 * \brief Compute the limiter of the primitive variables.
-  //	 * \param[in] geometry - Geometrical definition of the problem.
-  //	 * \param[in] config - Definition of the particular problem.
-  //	 */
-  //	void SetSecondary_Limiter(CGeometry *geometry, CConfig *config);
-
-  /*!
-   * \brief Compute the undivided laplacian for the solution, except the energy equation.
-   * \param[in] geometry - Geometrical definition of the problem.
-   * \param[in] config - Definition of the particular problem.
-   */
-  void SetUndivided_Laplacian(CGeometry *geometry, CConfig *config);
-  
-  /*!
-   * \brief Parallelization of Undivided Laplacian.
-   * \param[in] geometry - Geometrical definition of the problem.
-   * \param[in] config - Definition of the particular problem.
-   */
-  void Set_MPI_Undivided_Laplacian(CGeometry *geometry, CConfig *config);
-  
-  /*!
-   * \brief Compute the max eigenvalue.
-   * \param[in] geometry - Geometrical definition of the problem.
-   * \param[in] config - Definition of the particular problem.
-   */
-  void SetMax_Eigenvalue(CGeometry *geometry, CConfig *config);
-  
-  /*!
-   * \brief Parallelization of the Max eigenvalue.
-   * \param[in] geometry - Geometrical definition of the problem.
-   * \param[in] config - Definition of the particular problem.
-   */
-  void Set_MPI_MaxEigenvalue(CGeometry *geometry, CConfig *config);
-  
-  /*!
-   * \author: G.Gori, S.Vitale, M.Pini, A.Guardone, P.Colonna
-   *
-   * \brief Impose via the residual the Euler wall boundary condition.
-   * \param[in] geometry - Geometrical definition of the problem.
-   * \param[in] solver_container - Container vector with all the solutions.
-   * \param[in] numerics - Description of the numerical method.
-   * \param[in] config - Definition of the particular problem.
-   * \param[in] val_marker - Surface marker where the boundary condition is applied.
-   */
-  void BC_Euler_Wall(CGeometry *geometry, CSolver **solver_container, CNumerics *numerics, CConfig *config,
-                     unsigned short val_marker);
-  
-  /*!
-   * \brief Impose the far-field boundary condition using characteristics.
-   * \param[in] geometry - Geometrical definition of the problem.
-   * \param[in] solver_container - Container vector with all the solutions.
-   * \param[in] conv_numerics - Description of the numerical method.
-   * \param[in] visc_numerics - Description of the numerical method.
-   * \param[in] config - Definition of the particular problem.
-   * \param[in] val_marker - Surface marker where the boundary condition is applied.
-   */
-  void BC_Far_Field(CGeometry *geometry, CSolver **solver_container, CNumerics *conv_numerics, CNumerics *visc_numerics,
-                    CConfig *config, unsigned short val_marker);
-  
-  /*!
-   * \brief Impose the symmetry boundary condition using the residual.
-   * \param[in] geometry - Geometrical definition of the problem.
-   * \param[in] solver_container - Container vector with all the solutions.
-   * \param[in] conv_numerics - Description of the numerical method.
-   * \param[in] visc_numerics - Description of the numerical method.
-   * \param[in] config - Definition of the particular problem.
-   * \param[in] val_marker - Surface marker where the boundary condition is applied.
-   */
-  void BC_Sym_Plane(CGeometry *geometry, CSolver **solver_container, CNumerics *conv_numerics, CNumerics *visc_numerics, CConfig *config, unsigned short val_marker);
-  
-  /*!
-   * \brief Impose the interface boundary condition using the residual.
-   * \param[in] geometry - Geometrical definition of the problem.
-   * \param[in] solver_container - Container vector with all the solutions.
-   * \param[in] numerics - Description of the numerical method.
-   * \param[in] config - Definition of the particular problem.
-   * \param[in] val_marker - Surface marker where the boundary condition is applied.
-   */
-  void BC_Interface_Boundary(CGeometry *geometry, CSolver **solver_container, CNumerics *numerics,
-                             CConfig *config);
-  
-  /*!
-   * \brief Impose the near-field boundary condition using the residual.
-   * \param[in] geometry - Geometrical definition of the problem.
-   * \param[in] solver_container - Container vector with all the solutions.
-   * \param[in] numerics - Description of the numerical method.
-   * \param[in] config - Definition of the particular problem.
-   * \param[in] val_marker - Surface marker where the boundary condition is applied.
-   */
-  void BC_NearField_Boundary(CGeometry *geometry, CSolver **solver_container, CNumerics *numerics,
-                             CConfig *config);
-
-  /*!
-   * \brief Impose the dirichlet boundary condition using the residual.
-   * \param[in] geometry - Geometrical definition of the problem.
-   * \param[in] solver_container - Container vector with all the solutions.
-   * \param[in] config - Definition of the particular problem.
-   * \param[in] val_marker - Surface marker where the boundary condition is applied.
-   */
-  void BC_Dirichlet(CGeometry *geometry, CSolver **solver_container, CConfig *config,
-                    unsigned short val_marker);
-  
-  /*!
-   * \brief Impose a subsonic inlet boundary condition.
-   * \param[in] geometry - Geometrical definition of the problem.
-   * \param[in] solver_container - Container vector with all the solutions.
-   * \param[in] conv_numerics - Description of the numerical method.
-   * \param[in] visc_numerics - Description of the numerical method.
-   * \param[in] config - Definition of the particular problem.
-   * \param[in] val_marker - Surface marker where the boundary condition is applied.
-   */
-  void BC_Inlet(CGeometry *geometry, CSolver **solver_container, CNumerics *conv_numerics, CNumerics *visc_numerics,
-                CConfig *config, unsigned short val_marker);
-  
-  /*!
-   * \brief Impose the dirichlet boundary condition.
-   * \param[in] geometry - Geometrical definition of the problem.
-   * \param[in] solver_container - Container vector with all the solutions.
-   * \param[in] numerics - Description of the numerical method.
-   * \param[in] config - Definition of the particular problem.
-   * \param[in] val_marker - Surface marker where the boundary condition is applied.
-   */
-  void BC_Custom(CGeometry *geometry, CSolver **solver_container, CNumerics *numerics,
-                 CConfig *config, unsigned short val_marker);
-  
-  /*!
-   * \brief Impose the outlet boundary condition.
-   * \param[in] geometry - Geometrical definition of the problem.
-   * \param[in] solver_container - Container vector with all the solutions.
-   * \param[in] conv_numerics - Description of the numerical method.
-   * \param[in] visc_numerics - Description of the numerical method.
-   * \param[in] config - Definition of the particular problem.
-   * \param[in] val_marker - Surface marker where the boundary condition is applied.
-   */
-  void BC_Outlet(CGeometry *geometry, CSolver **solver_container, CNumerics *conv_numerics, CNumerics *visc_numerics,
-                 CConfig *config, unsigned short val_marker);
-  
-	 /*!
-    * \brief compare to values.
-    * \param[in] a - value 1.
-    * \param[in] b - value 2.
-    */
-  static bool Compareval(std::vector<su2double> a,std::vector<su2double> b);
-  
-  /*!
-   * \brief Update the solution using a Runge-Kutta scheme.
-   * \param[in] geometry - Geometrical definition of the problem.
-   * \param[in] solver_container - Container vector with all the solutions.
-   * \param[in] config - Definition of the particular problem.
-   * \param[in] iRKStep - Current step of the Runge-Kutta iteration.
-   */
-  void ExplicitRK_Iteration(CGeometry *geometry, CSolver **solver_container, CConfig *config,
-                            unsigned short iRKStep);
-
-  /*!
-   * \brief Update the AoA and freestream velocity at the farfield.
-   * \param[in] geometry - Geometrical definition of the problem.
-   * \param[in] solver_container - Container vector with all the solutions.
-   * \param[in] config - Definition of the particular problem.
-   * \param[in] iMesh - current mesh level for the multigrid.
-   * \param[in] Output - boolean to determine whether to print output.
-   */
-  void SetFarfield_AoA(CGeometry *geometry, CSolver **solver_container,
-                       CConfig *config, unsigned short iMesh, bool Output);
-  
-  /*!
-   * \brief Update the solution using the explicit Euler scheme.
-   * \param[in] geometry - Geometrical definition of the problem.
-   * \param[in] solver_container - Container vector with all the solutions.
-   * \param[in] config - Definition of the particular problem.
-   */
-  void ExplicitEuler_Iteration(CGeometry *geometry, CSolver **solver_container, CConfig *config);
-  
-  /*!
-   * \brief Update the solution using an implicit Euler scheme.
-   * \param[in] geometry - Geometrical definition of the problem.
-   * \param[in] solver_container - Container vector with all the solutions.
-   * \param[in] config - Definition of the particular problem.
-   */
-  void ImplicitEuler_Iteration(CGeometry *geometry, CSolver **solver_container, CConfig *config);
-  
-  /*!
-   * \brief Compute the pressure forces and all the adimensional coefficients.
-   * \param[in] geometry - Geometrical definition of the problem.
-   * \param[in] config - Definition of the particular problem.
-   */
-  void Inviscid_Forces(CGeometry *geometry, CConfig *config);
-  
-  /*!
-   * \brief Provide the non dimensional lift coefficient (inviscid contribution).
-   * \param val_marker Surface where the coefficient is going to be computed.
-   * \return Value of the lift coefficient (inviscid contribution) on the surface <i>val_marker</i>.
-   */
-  su2double GetCLift_Inv(unsigned short val_marker);
-  
-  /*!
-   * \brief Provide the non dimensional z moment coefficient (inviscid contribution).
-   * \param val_marker Surface where the coefficient is going to be computed.
-   * \return Value of the z moment coefficient (inviscid contribution) on the surface <i>val_marker</i>.
-   */
-  su2double GetCMz_Inv(unsigned short val_marker);
-  
-  /*!
-   * \brief Provide the non dimensional lift coefficient.
-   * \param[in] val_marker - Surface marker where the coefficient is computed.
-   * \return Value of the lift coefficient on the surface <i>val_marker</i>.
-   */
-  su2double GetSurface_CLift(unsigned short val_marker);
-  
-  /*!
-   * \brief Provide the non dimensional drag coefficient.
-   * \param[in] val_marker - Surface marker where the coefficient is computed.
-   * \return Value of the drag coefficient on the surface <i>val_marker</i>.
-   */
-  su2double GetSurface_CDrag(unsigned short val_marker);
-  
-  /*!
-   * \brief Provide the non dimensional side-force coefficient.
-   * \param[in] val_marker - Surface marker where the coefficient is computed.
-   * \return Value of the side-force coefficient on the surface <i>val_marker</i>.
-   */
-  su2double GetSurface_CSideForce(unsigned short val_marker);
-  
-  /*!
-   * \brief Provide the non dimensional side-force coefficient.
-   * \param[in] val_marker - Surface marker where the coefficient is computed.
-   * \return Value of the side-force coefficient on the surface <i>val_marker</i>.
-   */
-  su2double GetSurface_CEff(unsigned short val_marker);
-  
-  /*!
-   * \brief Provide the non dimensional x force coefficient.
-   * \param[in] val_marker - Surface marker where the coefficient is computed.
-   * \return Value of the x force coefficient on the surface <i>val_marker</i>.
-   */
-  su2double GetSurface_CFx(unsigned short val_marker);
-  
-  /*!
-   * \brief Provide the non dimensional y force coefficient.
-   * \param[in] val_marker - Surface marker where the coefficient is computed.
-   * \return Value of the y force coefficient on the surface <i>val_marker</i>.
-   */
-  su2double GetSurface_CFy(unsigned short val_marker);
-  
-  /*!
-   * \brief Provide the non dimensional z force coefficient.
-   * \param[in] val_marker - Surface marker where the coefficient is computed.
-   * \return Value of the z force coefficient on the surface <i>val_marker</i>.
-   */
-  su2double GetSurface_CFz(unsigned short val_marker);
-  
-  /*!
-   * \brief Provide the non dimensional x moment coefficient.
-   * \param[in] val_marker - Surface marker where the coefficient is computed.
-   * \return Value of the x moment coefficient on the surface <i>val_marker</i>.
-   */
-  su2double GetSurface_CMx(unsigned short val_marker);
-  
-  /*!
-   * \brief Provide the non dimensional y moment coefficient.
-   * \param[in] val_marker - Surface marker where the coefficient is computed.
-   * \return Value of the y moment coefficient on the surface <i>val_marker</i>.
-   */
-  su2double GetSurface_CMy(unsigned short val_marker);
-  
-  /*!
-   * \brief Provide the non dimensional z moment coefficient.
-   * \param[in] val_marker - Surface marker where the coefficient is computed.
-   * \return Value of the z moment coefficient on the surface <i>val_marker</i>.
-   */
-  su2double GetSurface_CMz(unsigned short val_marker);
-  
-  /*!
-   * \brief Provide the non dimensional lift coefficient.
-   * \param[in] val_marker - Surface marker where the coefficient is computed.
-   * \return Value of the lift coefficient on the surface <i>val_marker</i>.
-   */
-  su2double GetSurface_CLift_Inv(unsigned short val_marker);
-  
-  /*!
-   * \brief Provide the non dimensional drag coefficient.
-   * \param[in] val_marker - Surface marker where the coefficient is computed.
-   * \return Value of the drag coefficient on the surface <i>val_marker</i>.
-   */
-  su2double GetSurface_CDrag_Inv(unsigned short val_marker);
-  
-  /*!
-   * \brief Provide the non dimensional side-force coefficient.
-   * \param[in] val_marker - Surface marker where the coefficient is computed.
-   * \return Value of the side-force coefficient on the surface <i>val_marker</i>.
-   */
-  su2double GetSurface_CSideForce_Inv(unsigned short val_marker);
-  
-  /*!
-   * \brief Provide the non dimensional side-force coefficient.
-   * \param[in] val_marker - Surface marker where the coefficient is computed.
-   * \return Value of the side-force coefficient on the surface <i>val_marker</i>.
-   */
-  su2double GetSurface_CEff_Inv(unsigned short val_marker);
-  
-  /*!
-   * \brief Provide the non dimensional x force coefficient.
-   * \param[in] val_marker - Surface marker where the coefficient is computed.
-   * \return Value of the x force coefficient on the surface <i>val_marker</i>.
-   */
-  su2double GetSurface_CFx_Inv(unsigned short val_marker);
-  
-  /*!
-   * \brief Provide the non dimensional y force coefficient.
-   * \param[in] val_marker - Surface marker where the coefficient is computed.
-   * \return Value of the y force coefficient on the surface <i>val_marker</i>.
-   */
-  su2double GetSurface_CFy_Inv(unsigned short val_marker);
-  
-  /*!
-   * \brief Provide the non dimensional z force coefficient.
-   * \param[in] val_marker - Surface marker where the coefficient is computed.
-   * \return Value of the z force coefficient on the surface <i>val_marker</i>.
-   */
-  su2double GetSurface_CFz_Inv(unsigned short val_marker);
-  
-  /*!
-   * \brief Provide the non dimensional x moment coefficient.
-   * \param[in] val_marker - Surface marker where the coefficient is computed.
-   * \return Value of the x moment coefficient on the surface <i>val_marker</i>.
-   */
-  su2double GetSurface_CMx_Inv(unsigned short val_marker);
-  
-  /*!
-   * \brief Provide the non dimensional y moment coefficient.
-   * \param[in] val_marker - Surface marker where the coefficient is computed.
-   * \return Value of the y moment coefficient on the surface <i>val_marker</i>.
-   */
-  su2double GetSurface_CMy_Inv(unsigned short val_marker);
-  
-  /*!
-   * \brief Provide the non dimensional z moment coefficient.
-   * \param[in] val_marker - Surface marker where the coefficient is computed.
-   * \return Value of the z moment coefficient on the surface <i>val_marker</i>.
-   */
-  su2double GetSurface_CMz_Inv(unsigned short val_marker);
-  
-  /*!
-   * \brief Provide the non dimensional drag coefficient (inviscid contribution).
-   * \param val_marker Surface where the coeficient is going to be computed.
-   * \return Value of the drag coefficient (inviscid contribution) on the surface <i>val_marker</i>.
-   */
-  su2double GetCDrag_Inv(unsigned short val_marker);
-  
-  /*!
-   * \brief Provide the non dimensional sideforce coefficient (inviscid contribution).
-   * \param val_marker Surface where the coeficient is going to be computed.
-   * \return Value of the sideforce coefficient (inviscid contribution) on the surface <i>val_marker</i>.
-   */
-  su2double GetCSideForce_Inv(unsigned short val_marker);
-  
-  /*!
-   * \brief Provide the non dimensional efficiency coefficient (inviscid contribution).
-   * \param val_marker Surface where the coeficient is going to be computed.
-   * \return Value of the efficiency coefficient (inviscid contribution) on the surface <i>val_marker</i>.
-   */
-  su2double GetCEff_Inv(unsigned short val_marker);
-  
-  /*!
-   * \brief Provide the total (inviscid + viscous) non dimensional sideforce coefficient.
-   * \return Value of the sideforce coefficient (inviscid + viscous contribution).
-   */
-  su2double GetTotal_CSideForce(void);
-  
-  /*!
-   * \brief Provide the total (inviscid + viscous) non dimensional efficiency coefficient.
-   * \return Value of the efficiency coefficient (inviscid + viscous contribution).
-   */
-  su2double GetTotal_CEff(void);
-  
-  /*!
-   * \brief Provide the total (inviscid + viscous) non dimensional Equivalent Area coefficient.
-   * \return Value of the Equivalent Area coefficient (inviscid + viscous contribution).
-   */
-  su2double GetTotal_CEquivArea(void);
-  
-  /*!
-   * \brief Provide the total (inviscid + viscous) non dimensional Equivalent Area coefficient.
-   * \return Value of the Equivalent Area coefficient (inviscid + viscous contribution).
-   */
-  su2double GetTotal_CpDiff(void);
-  
-  /*!
-   * \brief Provide the total (inviscid + viscous) non dimensional Equivalent Area coefficient.
-   * \return Value of the Equivalent Area coefficient (inviscid + viscous contribution).
-   */
-  su2double GetTotal_HeatFluxDiff(void);
-  
-  /*!
-   * \brief Provide the total (inviscid + viscous) non dimensional Near-Field pressure coefficient.
-   * \return Value of the NearField pressure coefficient (inviscid + viscous contribution).
-   */
-  su2double GetTotal_CNearFieldOF(void);
-  
-  /*!
-   * \brief Set the value of the Equivalent Area coefficient.
-   * \param[in] val_cequivarea - Value of the Equivalent Area coefficient.
-   */
-  void SetTotal_CEquivArea(su2double val_cequivarea);
-  
-  /*!
-   * \brief Set the value of the Equivalent Area coefficient.
-   * \param[in] val_cequivarea - Value of the Equivalent Area coefficient.
-   */
-  void SetTotal_CpDiff(su2double val_pressure);
-  
-  /*!
-   * \brief Set the value of the Equivalent Area coefficient.
-   * \param[in] val_cequivarea - Value of the Equivalent Area coefficient.
-   */
-  void SetTotal_HeatFluxDiff(su2double val_heat);
-  
-  /*!
-   * \brief Set the value of the Near-Field pressure oefficient.
-   * \param[in] val_cnearfieldpress - Value of the Near-Field pressure coefficient.
-   */
-  void SetTotal_CNearFieldOF(su2double val_cnearfieldpress);
-  
-  /*!
-   * \brief Store the total (inviscid + viscous) non dimensional lift coefficient.
-   * \param[in] val_Total_CLift - Value of the total lift coefficient.
-   */
-  void SetTotal_CLift(su2double val_Total_CLift);
-  
-  /*!
-   * \brief Provide the total (inviscid + viscous) non dimensional lift coefficient.
-   * \return Value of the lift coefficient (inviscid + viscous contribution).
-   */
-  su2double GetTotal_CLift(void);
-  
-  /*!
-   * \brief Provide the total (inviscid + viscous) non dimensional drag coefficient.
-   * \return Value of the drag coefficient (inviscid + viscous contribution).
-   */
-  su2double GetTotal_CDrag(void);
-  
-  /*!
-   * \brief Provide the total (inviscid + viscous) non dimensional x moment coefficient.
-   * \return Value of the moment x coefficient (inviscid + viscous contribution).
-   */
-  su2double GetTotal_CMx(void);
-  
-  /*!
-   * \brief Provide the total (inviscid + viscous) non dimensional y moment coefficient.
-   * \return Value of the moment y coefficient (inviscid + viscous contribution).
-   */
-  su2double GetTotal_CMy(void);
-  
-  /*!
-   * \brief Provide the total (inviscid + viscous) non dimensional z moment coefficient.
-   * \return Value of the moment z coefficient (inviscid + viscous contribution).
-   */
-  su2double GetTotal_CMz(void);
-  
-  /*!
-   * \brief Provide the total (inviscid + viscous) non dimensional x force coefficient.
-   * \return Value of the force x coefficient (inviscid + viscous contribution).
-   */
-  su2double GetTotal_CFx(void);
-  
-  /*!
-   * \brief Provide the total (inviscid + viscous) non dimensional y force coefficient.
-   * \return Value of the force y coefficient (inviscid + viscous contribution).
-   */
-  su2double GetTotal_CFy(void);
-  
-  /*!
-   * \brief Provide the total (inviscid + viscous) non dimensional z force coefficient.
-   * \return Value of the force z coefficient (inviscid + viscous contribution).
-   */
-  su2double GetTotal_CFz(void);
-  
-  /*!
-   * \brief Provide the total (inviscid + viscous) non dimensional thrust coefficient.
-   * \return Value of the rotor efficiency coefficient (inviscid + viscous contribution).
-   */
-  su2double GetTotal_CT(void);
-  
-  /*!
-   * \brief Store the total (inviscid + viscous) non dimensional thrust coefficient.
-   * \param[in] val_Total_CT - Value of the total thrust coefficient.
-   */
-  void SetTotal_CT(su2double val_Total_CT);
-  
-  /*!
-   * \brief Provide the total (inviscid + viscous) non dimensional torque coefficient.
-   * \return Value of the rotor efficiency coefficient (inviscid + viscous contribution).
-   */
-  su2double GetTotal_CQ(void);
-  
-  /*!
-   * \brief Provide the total heat load.
-   * \return Value of the heat load (viscous contribution).
-   */
-  su2double GetTotal_HeatFlux(void);
-  
-  /*!
-   * \brief Provide the total heat load.
-   * \return Value of the heat load (viscous contribution).
-   */
-  su2double GetTotal_MaxHeatFlux(void);
-  
-  /*!
-   * \brief Store the total (inviscid + viscous) non dimensional torque coefficient.
-   * \param[in] val_Total_CQ - Value of the total torque coefficient.
-   */
-  void SetTotal_CQ(su2double val_Total_CQ);
-  
-  /*!
-   * \brief Store the total heat load.
-   * \param[in] val_Total_Heat - Value of the heat load.
-   */
-  void SetTotal_HeatFlux(su2double val_Total_Heat);
-  
-  /*!
-   * \brief Store the total heat load.
-   * \param[in] val_Total_Heat - Value of the heat load.
-   */
-  void SetTotal_MaxHeatFlux(su2double val_Total_MaxHeat);
-  
-  /*!
-   * \brief Provide the total (inviscid + viscous) non dimensional rotor Figure of Merit.
-   * \return Value of the rotor efficiency coefficient (inviscid + viscous contribution).
-   */
-  su2double GetTotal_CMerit(void);
-  
-  /*!
-   * \brief Store the total (inviscid + viscous) non dimensional drag coefficient.
-   * \param[in] val_Total_CDrag - Value of the total drag coefficient.
-   */
-  void SetTotal_CDrag(su2double val_Total_CDrag);
-  
-  /*!
-   * \brief Get the inviscid contribution to the lift coefficient.
-   * \return Value of the lift coefficient (inviscid contribution).
-   */
-  su2double GetAllBound_CLift_Inv(void);
-  
-  /*!
-   * \brief Get the inviscid contribution to the drag coefficient.
-   * \return Value of the drag coefficient (inviscid contribution).
-   */
-  su2double GetAllBound_CDrag_Inv(void);
-  
-  /*!
-   * \brief Get the inviscid contribution to the sideforce coefficient.
-   * \return Value of the sideforce coefficient (inviscid contribution).
-   */
-  su2double GetAllBound_CSideForce_Inv(void);
-  
-  /*!
-   * \brief Get the inviscid contribution to the efficiency coefficient.
-   * \return Value of the efficiency coefficient (inviscid contribution).
-   */
-  su2double GetAllBound_CEff_Inv(void);
-  
-  /*!
-   * \brief Get the inviscid contribution to the efficiency coefficient.
-   * \return Value of the efficiency coefficient (inviscid contribution).
-   */
-  su2double GetAllBound_CMx_Inv(void);
-  
-  /*!
-   * \brief Get the inviscid contribution to the efficiency coefficient.
-   * \return Value of the efficiency coefficient (inviscid contribution).
-   */
-  su2double GetAllBound_CMy_Inv(void);
-  
-  /*!
-   * \brief Get the inviscid contribution to the efficiency coefficient.
-   * \return Value of the efficiency coefficient (inviscid contribution).
-   */
-  su2double GetAllBound_CMz_Inv(void);
-  
-  /*!
-   * \brief Get the inviscid contribution to the efficiency coefficient.
-   * \return Value of the efficiency coefficient (inviscid contribution).
-   */
-  su2double GetAllBound_CFx_Inv(void);
-  
-  /*!
-   * \brief Get the inviscid contribution to the efficiency coefficient.
-   * \return Value of the efficiency coefficient (inviscid contribution).
-   */
-  su2double GetAllBound_CFy_Inv(void);
-  
-  /*!
-   * \brief Get the inviscid contribution to the efficiency coefficient.
-   * \return Value of the efficiency coefficient (inviscid contribution).
-   */
-  su2double GetAllBound_CFz_Inv(void);
-  
-  /*!
-   * \brief Provide the Pressure coefficient.
-   * \param[in] val_marker - Surface marker where the coefficient is computed.
-   * \param[in] val_vertex - Vertex of the marker <i>val_marker</i> where the coefficient is evaluated.
-   * \return Value of the pressure coefficient.
-   */
-  su2double GetCPressure(unsigned short val_marker, unsigned long val_vertex);
-  
-  /*!
-   * \brief Provide the Target Pressure coefficient.
-   * \param[in] val_marker - Surface marker where the coefficient is computed.
-   * \param[in] val_vertex - Vertex of the marker <i>val_marker</i> where the coefficient is evaluated.
-   * \return Value of the pressure coefficient.
-   */
-  su2double GetCPressureTarget(unsigned short val_marker, unsigned long val_vertex);
-  
-  /*!
-   * \brief Set the value of the target Pressure coefficient.
-   * \param[in] val_marker - Surface marker where the coefficient is computed.
-   * \param[in] val_vertex - Vertex of the marker <i>val_marker</i> where the coefficient is evaluated.
-   * \return Value of the pressure coefficient.
-   */
-  void SetCPressureTarget(unsigned short val_marker, unsigned long val_vertex, su2double val_pressure);
-  
-  /*!
-   * \brief Value of the characteristic variables at the boundaries.
-   * \param[in] val_marker - Surface marker where the coefficient is computed.
-   * \param[in] val_vertex - Vertex of the marker <i>val_marker</i> where the coefficient is evaluated.
-   * \return Value of the pressure coefficient.
-   */
-  su2double *GetCharacPrimVar(unsigned short val_marker, unsigned long val_vertex);
-  
-  /*!
-   * \brief Provide the averaged total pressure at a marker.
-   */
-  su2double GetOneD_TotalPress(void);
-  
-  /*!
-   * \brief Set the value of averaged total pressure
-   * \param[in] val_exit_pt - value of the averaged pressure
-   */
-  void SetOneD_TotalPress(su2double AveragePressure);
-  
-  /*!
-   * \brief Provide the averaged Mach number at a marker.
-   */
-  su2double GetOneD_Mach(void);
-  
-  /*!
-   * \brief Set the averaged Mach number at a marker.
-   */
-  void SetOneD_Mach(su2double AverageMach);
-  
-  /*!
-   * \brief Provide the averaged Mach number at a marker.
-   */
-  su2double GetOneD_Temp(void);
-  
-  /*!
-   * \brief Set the averaged Temperature at a marker.
-   */
-  void SetOneD_Temp(su2double AverageTemperature);
-  
-  /*!
-   * \brief Provide the averaged Mach number at a marker.
-   */
-  su2double GetOneD_MassFlowRate(void);
-  
-  /*!
-   * \brief Set the averaged Temperature at a marker.
-   */
-  void SetOneD_MassFlowRate(su2double MassFlowRate);
-  
-  /*!
-   * \brief Get the flux averaged pressure at a marker.(same as area averaged pressure)
-   */
-  su2double GetOneD_FluxAvgPress(void);
-  
-  /*!
-   * \brief Set the flux averaged pressure at a marker. (same as area averaged pressure)
-   */
-  void SetOneD_FluxAvgPress(su2double PressureRef);
-  
-  /*!
-   * \brief Get the flux averaged density at a marker. ( = (gamma/(gamma-1)) / ( Pref*(href-1/2 uref^2) )
-   */
-  su2double GetOneD_FluxAvgDensity(void);
-  
-  /*!
-   * \brief Set the flux averaged density at a marker.( = (gamma/(gamma-1)) / ( Pref*(href-1/2 uref^2) )
-   */
-  void SetOneD_FluxAvgDensity(su2double DensityRef);
-  
-  /*!
-   * \brief Get the flux averaged velocity at a marker. = \f$ \sqrt ( \int((rho*u)*u^2dA)/\int(rho*u*dA) )\f$
-   */
-  su2double GetOneD_FluxAvgVelocity(void);
-  
-  /*!
-   * \brief Set the flux averaged velocity at a marker. =\f$ sqrt ( \int((rho*u)*u^2dA)/\int(rho*u*dA) ) \f$
-   */
-  void SetOneD_FluxAvgVelocity(su2double VelocityRef);
-  
-  /*!
-   * \brief Get the flux averaged enthalpy at a marker. = \f$ \int(rho*u*h dA) / \int(rho *u *dA ) \f$
-   */
-  su2double GetOneD_FluxAvgEntalpy(void);
-  
-  /*!
-   * \brief Set the flux averaged enthalpy at a marker. =\f$ \int(rho*u*h dA) / \int(rho *u *dA ) \f$
-   */
-  void SetOneD_FluxAvgEntalpy(su2double EnthalpyRef);
-  
-  /*!
-   * \brief Set the total residual adding the term that comes from the Dual Time Strategy.
-   * \param[in] geometry - Geometrical definition of the problem.
-   * \param[in] solver_container - Container vector with all the solutions.
-   * \param[in] config - Definition of the particular problem.
-   * \param[in] iRKStep - Current step of the Runge-Kutta iteration.
-   * \param[in] iMesh - Index of the mesh in multigrid computations.
-   * \param[in] RunTime_EqSystem - System of equations which is going to be solved.
-   */
-  void SetResidual_DualTime(CGeometry *geometry, CSolver **solver_container, CConfig *config,
-                            unsigned short iRKStep, unsigned short iMesh, unsigned short RunTime_EqSystem);
-  
-  /*!
-   * \brief A virtual member.
-   * \param[in] flow_geometry - Geometrical definition of the problem.
-   * \param[in] flow_grid_movement - Geometrical definition of the problem.
-   * \param[in] flow_config - Geometrical definition of the problem.
-   * \param[in] fea_geometry - Definition of the particular problem.
-   */
-  void SetFlow_Displacement(CGeometry **flow_geometry, CVolumetricMovement *flow_grid_movement, CConfig *flow_config, CConfig *fea_config,
-                            CGeometry **fea_geometry, CSolver ***fea_solution);
-  
-  /*!
-   * \brief A virtual member.
-   * \param[in] flow_geometry - Geometrical definition of the problem.
-   * \param[in] flow_grid_movement - Geometrical definition of the problem.
-   * \param[in] flow_config - Geometrical definition of the problem.
-   * \param[in] fea_geometry - Definition of the particular problem.
-   */
-  void SetFlow_Displacement_Int(CGeometry **flow_geometry, CVolumetricMovement *flow_grid_movement, CConfig *flow_config, CConfig *fea_config,
-                                CGeometry **fea_geometry, CSolver ***fea_solution);
-  
-  /*!
-   * \brief Load a solution from a restart file.
-   * \param[in] geometry - Geometrical definition of the problem.
-   * \param[in] solver - Container vector with all of the solvers.
-   * \param[in] config - Definition of the particular problem.
-   * \param[in] val_iter - Current external iteration number.
-   */
-  void LoadRestart(CGeometry **geometry, CSolver ***solver, CConfig *config, int val_iter);
-  
-  /*!
-   * \brief Set the initial condition for the Euler Equations.
-   * \param[in] geometry - Geometrical definition of the problem.
-   * \param[in] solver_container - Container with all the solutions.
-   * \param[in] config - Definition of the particular problem.
-   * \param[in] ExtIter - External iteration.
-   */
-  void SetInitialCondition(CGeometry **geometry, CSolver ***solver_container, CConfig *config, unsigned long ExtIter);
-  
-  /*!
-   * \brief Set the freestream pressure.
-   * \param[in] Value of freestream pressure.
-   */
-  void SetPressure_Inf(su2double p_inf);
-  
-  /*!
-   * \brief Set the freestream temperature.
-   * \param[in] Value of freestream temperature.
-   */
-  void SetTemperature_Inf(su2double t_inf);
-  
-  /*!
-   * \brief Set the solution using the Freestream values.
-   * \param[in] config - Definition of the particular problem.
-   */
-  void SetFreeStream_Solution(CConfig *config);
-};
-
-/*!
- * \class CNSSolver
- * \brief Main class for defining the compressible Navier-Stokes flow solver.
- * \ingroup Navier_Stokes_Equations
- * \author F. Palacios, T. Economon
- * \version 4.2.0 "Cardinal"
- */
-class CNSSolver : public CEulerSolver {
-private:
-	su2double Viscosity_Inf;	/*!< \brief Viscosity at the infinity. */
-  su2double Tke_Inf;	/*!< \brief Turbulent kinetic energy at the infinity. */
-	su2double Prandtl_Lam,   /*!< \brief Laminar Prandtl number. */
-	Prandtl_Turb;         /*!< \brief Turbulent Prandtl number. */
-	su2double *CDrag_Visc,	/*!< \brief Drag coefficient (viscous contribution) for each boundary. */
-	*CLift_Visc,		/*!< \brief Lift coefficient (viscous contribution) for each boundary. */
-	*CSideForce_Visc,		/*!< \brief Side force coefficient (viscous contribution) for each boundary. */
-	*CMx_Visc,			/*!< \brief Moment x coefficient (viscous contribution) for each boundary. */
-	*CMy_Visc,			/*!< \brief Moment y coefficient (viscous contribution) for each boundary. */
-	*CMz_Visc,			/*!< \brief Moment z coefficient (viscous contribution) for each boundary. */
-	*CFx_Visc,			/*!< \brief Force x coefficient (viscous contribution) for each boundary. */
-	*CFy_Visc,			/*!< \brief Force y coefficient (viscous contribution) for each boundary. */
-	*CFz_Visc,			/*!< \brief Force z coefficient (viscous contribution) for each boundary. */
-  *Surface_CLift_Visc,/*!< \brief Lift coefficient (viscous contribution) for each monitoring surface. */
-  *Surface_CDrag_Visc,/*!< \brief Drag coefficient (viscous contribution) for each monitoring surface. */
-  *Surface_CSideForce_Visc,/*!< \brief Side-force coefficient (viscous contribution) for each monitoring surface. */
-  *Surface_CEff_Visc,/*!< \brief Side-force coefficient (viscous contribution) for each monitoring surface. */
-  *Surface_CFx_Visc,  /*!< \brief Force x coefficient (viscous contribution) for each monitoring surface. */
-  *Surface_CFy_Visc,  /*!< \brief Force y coefficient (viscous contribution) for each monitoring surface. */
-  *Surface_CFz_Visc,  /*!< \brief Force z coefficient (viscous contribution) for each monitoring surface. */
-  *Surface_CMx_Visc,  /*!< \brief Moment x coefficient (viscous contribution) for each monitoring surface. */
-  *Surface_CMy_Visc,  /*!< \brief Moment y coefficient (viscous contribution) for each monitoring surface. */
-  *Surface_CMz_Visc,  /*!< \brief Moment z coefficient (viscous contribution) for each monitoring surface. */
-	*CEff_Visc,			/*!< \brief Efficiency (Cl/Cd) (Viscous contribution) for each boundary. */
-	*CMerit_Visc,			/*!< \brief Rotor Figure of Merit (Viscous contribution) for each boundary. */
-	*CT_Visc,		/*!< \brief Thrust coefficient (viscous contribution) for each boundary. */
-	*CQ_Visc,		/*!< \brief Torque coefficient (viscous contribution) for each boundary. */
-  *Heat_Visc,		/*!< \brief Heat load (viscous contribution) for each boundary. */
-  *MaxHeatFlux_Visc, /*!< \brief Maximum heat flux (viscous contribution) for each boundary. */
-  ***CSkinFriction;	/*!< \brief Skin friction coefficient for each boundary and vertex. */
-	su2double *ForceViscous,	/*!< \brief Viscous force for each boundary. */
-	*MomentViscous;			/*!< \brief Inviscid moment for each boundary. */
-	su2double AllBound_CDrag_Visc, /*!< \brief Drag coefficient (viscous contribution) for all the boundaries. */
-	AllBound_CLift_Visc,		/*!< \brief Lift coefficient (viscous contribution) for all the boundaries. */
-	AllBound_CSideForce_Visc,		/*!< \brief Sideforce coefficient (viscous contribution) for all the boundaries. */
-	AllBound_CMx_Visc,			/*!< \brief Moment x coefficient (inviscid contribution) for all the boundaries. */
-	AllBound_CMy_Visc,			/*!< \brief Moment y coefficient (inviscid contribution) for all the boundaries. */
-	AllBound_CMz_Visc,			/*!< \brief Moment z coefficient (inviscid contribution) for all the boundaries. */
-	AllBound_CEff_Visc,			/*!< \brief Efficient coefficient (Viscous contribution) for all the boundaries. */
-	AllBound_CFx_Visc,			/*!< \brief Force x coefficient (inviscid contribution) for all the boundaries. */
-	AllBound_CFy_Visc,			/*!< \brief Force y coefficient (inviscid contribution) for all the boundaries. */
-	AllBound_CFz_Visc,			/*!< \brief Force z coefficient (inviscid contribution) for all the boundaries. */
-	AllBound_CMerit_Visc,			/*!< \brief Rotor Figure of Merit coefficient (Viscous contribution) for all the boundaries. */
-	AllBound_CT_Visc,		/*!< \brief Thrust coefficient (viscous contribution) for all the boundaries. */
-	AllBound_CQ_Visc,		/*!< \brief Torque coefficient (viscous contribution) for all the boundaries. */
-  AllBound_HeatFlux_Visc,		/*!< \brief Heat load (viscous contribution) for all the boundaries. */
-  AllBound_MaxHeatFlux_Visc; /*!< \brief Maximum heat flux (viscous contribution) for all boundaries. */
-  su2double StrainMag_Max, Omega_Max; /*!< \brief Maximum Strain Rate magnitude and Omega. */
-  
-public:
-  
-	/*!
-	 * \brief Constructor of the class.
-	 */
-	CNSSolver(void);
-    
-	/*!
-	 * \overload
-	 * \param[in] geometry - Geometrical definition of the problem.
-	 * \param[in] config - Definition of the particular problem.
-	 */
-	CNSSolver(CGeometry *geometry, CConfig *config, unsigned short iMesh);
-    
-	/*!
-	 * \brief Destructor of the class.
-	 */
-	~CNSSolver(void);
-    
-	/*!
-	 * \brief Compute the viscosity at the infinity.
-	 * \return Value of the viscosity at the infinity.
-	 */
-	su2double GetViscosity_Inf(void);
-  
-  /*!
-	 * \brief Get the turbulent kinetic energy at the infinity.
-	 * \return Value of the turbulent kinetic energy at the infinity.
-	 */
-	su2double GetTke_Inf(void);
-    
-	/*!
-	 * \brief Compute the time step for solving the Navier-Stokes equations with turbulence model.
-	 * \param[in] geometry - Geometrical definition of the problem.
-	 * \param[in] solver_container - Container vector with all the solutions.
-	 * \param[in] config - Definition of the particular problem.
-	 * \param[in] iMesh - Index of the mesh in multigrid computations.
-	 * \param[in] Iteration - Index of the current iteration.
-	 */
-	void SetTime_Step(CGeometry *geometry, CSolver **solver_container, CConfig *config,
-                      unsigned short iMesh, unsigned long Iteration);
-    
-	/*!
-	 * \brief Restart residual and compute gradients.
-	 * \param[in] geometry - Geometrical definition of the problem.
-	 * \param[in] solver_container - Container vector with all the solutions.
-	 * \param[in] config - Definition of the particular problem.
-	 * \param[in] iRKStep - Current step of the Runge-Kutta iteration.
-   * \param[in] RunTime_EqSystem - System of equations which is going to be solved.
-   * \param[in] Output - boolean to determine whether to print output.
-	 */
-	void Preprocessing(CGeometry *geometry, CSolver **solver_container, CConfig *config, unsigned short iMesh, unsigned short iRKStep, unsigned short RunTime_EqSystem, bool Output);
-      
-  /*!
-   * \brief Compute the velocity^2, SoundSpeed, Pressure, Enthalpy, Viscosity.
-   * \param[in] solver_container - Container vector with all the solutions.
-   * \param[in] config - Definition of the particular problem.
-   * \param[in] Output - boolean to determine whether to print output.
-   * \return - The number of non-physical points.
-   */
-  unsigned long SetPrimitive_Variables(CSolver **solver_container, CConfig *config, bool Output);
-
-    /*!
-	 * \brief Impose a constant heat-flux condition at the wall.
-	 * \param[in] geometry - Geometrical definition of the problem.
-	 * \param[in] solver_container - Container vector with all the solutions.
-   * \param[in] conv_numerics - Description of the numerical method.
-   * \param[in] visc_numerics - Description of the numerical method.
-	 * \param[in] config - Definition of the particular problem.
-	 * \param[in] val_marker - Surface marker where the boundary condition is applied.
-	 */
-	void BC_HeatFlux_Wall(CGeometry *geometry, CSolver **solver_container, CNumerics *conv_numerics, CNumerics *visc_numerics, CConfig *config, unsigned short val_marker);
-    
-    /*!
-	 * \brief Impose the Navier-Stokes boundary condition (strong).
-	 * \param[in] geometry - Geometrical definition of the problem.
-	 * \param[in] solver_container - Container vector with all the solutions.
-   * \param[in] conv_numerics - Description of the numerical method.
-   * \param[in] visc_numerics - Description of the numerical method.
-	 * \param[in] config - Definition of the particular problem.
-	 * \param[in] val_marker - Surface marker where the boundary condition is applied.
-	 */
-	void BC_Isothermal_Wall(CGeometry *geometry, CSolver **solver_container, CNumerics *conv_numerics, CNumerics *visc_numerics, CConfig *config,
-                            unsigned short val_marker);
-    
-	/*!
-	 * \brief Compute the viscous forces and all the addimensional coefficients.
-	 * \param[in] geometry - Geometrical definition of the problem.
-	 * \param[in] config - Definition of the particular problem.
-	 */
-	void Viscous_Forces(CGeometry *geometry, CConfig *config);
-    
-	/*!
-	 * \brief Get the non dimensional lift coefficient (viscous contribution).
-	 * \param[in] val_marker - Surface marker where the coefficient is computed.
-	 * \return Value of the lift coefficient (viscous contribution) on the surface <i>val_marker</i>.
-	 */
-	su2double GetCLift_Visc(unsigned short val_marker);
-    
-    /*!
-	 * \brief Get the non dimensional z moment coefficient (viscous contribution).
-	 * \param[in] val_marker - Surface marker where the coefficient is computed.
-	 * \return Value of the z moment coefficient (viscous contribution) on the surface <i>val_marker</i>.
-	 */
-	su2double GetCMz_Visc(unsigned short val_marker);
-  
-  /*!
-	 * \brief Get the non dimensional sideforce coefficient (viscous contribution).
-	 * \param[in] val_marker - Surface marker where the coefficient is computed.
-	 * \return Value of the sideforce coefficient (viscous contribution) on the surface <i>val_marker</i>.
-	 */
-	su2double GetCSideForce_Visc(unsigned short val_marker);
-    
-	/*!
-	 * \brief Get the non dimensional drag coefficient (viscous contribution).
-	 * \param[in] val_marker - Surface marker where the coefficient is computed.
-	 * \return Value of the drag coefficient (viscous contribution) on the surface <i>val_marker</i>.
-	 */
-	su2double GetCDrag_Visc(unsigned short val_marker);
-    
-	/*!
-	 * \brief Get the total non dimensional lift coefficient (viscous contribution).
-	 * \return Value of the lift coefficient (viscous contribution).
-	 */
-	su2double GetAllBound_CLift_Visc(void);
-  
-  /*!
-	 * \brief Get the total non dimensional sideforce coefficient (viscous contribution).
-	 * \return Value of the lift coefficient (viscous contribution).
-	 */
-	su2double GetAllBound_CSideForce_Visc(void);
-    
-	/*!
-	 * \brief Get the total non dimensional drag coefficient (viscous contribution).
-	 * \return Value of the drag coefficient (viscous contribution).
-	 */
-	su2double GetAllBound_CDrag_Visc(void);
-    
-	/*!
-	 * \brief Compute the viscous residuals.
-	 * \param[in] geometry - Geometrical definition of the problem.
-	 * \param[in] solver_container - Container vector with all the solutions.
-	 * \param[in] numerics - Description of the numerical method.
-	 * \param[in] config - Definition of the particular problem.
-	 * \param[in] iMesh - Index of the mesh in multigrid computations.
-	 * \param[in] iRKStep - Current step of the Runge-Kutta iteration.
-	 */
-	void Viscous_Residual(CGeometry *geometry, CSolver **solver_container, CNumerics *numerics,
-                          CConfig *config, unsigned short iMesh, unsigned short iRKStep);
-    
-	/*!
-	 * \brief Get the skin friction coefficient.
-	 * \param[in] val_marker - Surface marker where the coefficient is computed.
-	 * \param[in] val_vertex - Vertex of the marker <i>val_marker</i> where the coefficient is evaluated.
-	 * \return Value of the skin friction coefficient.
-	 */
-  su2double GetCSkinFriction(unsigned short val_marker, unsigned long val_vertex, unsigned short val_dim);
-  
-	/*!
-	 * \brief Get the skin friction coefficient.
-	 * \param[in] val_marker - Surface marker where the coefficient is computed.
-	 * \param[in] val_vertex - Vertex of the marker <i>val_marker</i> where the coefficient is evaluated.
-	 * \return Value of the heat transfer coefficient.
-	 */
-	su2double GetHeatFlux(unsigned short val_marker, unsigned long val_vertex);
-	
-  /*!
-	 * \brief Get the skin friction coefficient.
-	 * \param[in] val_marker - Surface marker where the coefficient is computed.
-	 * \param[in] val_vertex - Vertex of the marker <i>val_marker</i> where the coefficient is evaluated.
-	 * \return Value of the heat transfer coefficient.
-	 */
-	su2double GetHeatFluxTarget(unsigned short val_marker, unsigned long val_vertex);
-  
-  /*!
-	 * \brief Set the value of the target Pressure coefficient.
-	 * \param[in] val_marker - Surface marker where the coefficient is computed.
-	 * \param[in] val_vertex - Vertex of the marker <i>val_marker</i> where the coefficient is evaluated.
-	 * \return Value of the pressure coefficient.
-	 */
-  void SetHeatFluxTarget(unsigned short val_marker, unsigned long val_vertex, su2double val_heat);
-  
-	/*!
-	 * \brief Get the y plus.
-	 * \param[in] val_marker - Surface marker where the coefficient is computed.
-	 * \param[in] val_vertex - Vertex of the marker <i>val_marker</i> where the coefficient is evaluated.
-	 * \return Value of the y plus.
-	 */
-	su2double GetYPlus(unsigned short val_marker, unsigned long val_vertex);
-  
-  /*!
-   * \brief Get the max Omega.
-   * \return Value of the max Omega.
-   */
-  su2double GetOmega_Max(void);
-  
-  /*!
-   * \brief Get the max Strain rate magnitude.
-   * \return Value of the max Strain rate magnitude.
-   */
-  su2double GetStrainMag_Max(void);
-  
-  /*!
-   * \brief A virtual member.
-   * \return Value of the StrainMag_Max
-   */
-  void SetStrainMag_Max(su2double val_strainmag_max);
-  
-  /*!
-   * \brief A virtual member.
-   * \return Value of the Omega_Max
-   */
-  void SetOmega_Max(su2double val_omega_max);
-  
-};
-
-/*!
- * \class CIncNSSolver
- * \brief Main class for defining the incompressible Navier-Stokes flow solver.
- * \ingroup Navier_Stokes_Equations
- * \author F. Palacios, T. Economon, T. Albring
- * \version 4.2.0 "Cardinal"
- */
-class CIncNSSolver : public CIncEulerSolver {
-private:
-  su2double Viscosity_Inf;	/*!< \brief Viscosity at the infinity. */
-  su2double Tke_Inf;	/*!< \brief Turbulent kinetic energy at the infinity. */
-  su2double Prandtl_Lam,   /*!< \brief Laminar Prandtl number. */
-  Prandtl_Turb;         /*!< \brief Turbulent Prandtl number. */
-  su2double *CDrag_Visc,	/*!< \brief Drag coefficient (viscous contribution) for each boundary. */
-  *CLift_Visc,		/*!< \brief Lift coefficient (viscous contribution) for each boundary. */
-  *CSideForce_Visc,		/*!< \brief Side force coefficient (viscous contribution) for each boundary. */
-  *CMx_Visc,			/*!< \brief Moment x coefficient (viscous contribution) for each boundary. */
-  *CMy_Visc,			/*!< \brief Moment y coefficient (viscous contribution) for each boundary. */
-  *CMz_Visc,			/*!< \brief Moment z coefficient (viscous contribution) for each boundary. */
-  *CFx_Visc,			/*!< \brief Force x coefficient (viscous contribution) for each boundary. */
-  *CFy_Visc,			/*!< \brief Force y coefficient (viscous contribution) for each boundary. */
-  *CFz_Visc,			/*!< \brief Force z coefficient (viscous contribution) for each boundary. */
-  *Surface_CLift_Visc,/*!< \brief Lift coefficient (viscous contribution) for each monitoring surface. */
-  *Surface_CDrag_Visc,/*!< \brief Drag coefficient (viscous contribution) for each monitoring surface. */
-  *Surface_CSideForce_Visc,/*!< \brief Side-force coefficient (viscous contribution) for each monitoring surface. */
-  *Surface_CEff_Visc,/*!< \brief Side-force coefficient (viscous contribution) for each monitoring surface. */
-  *Surface_CFx_Visc,  /*!< \brief Force x coefficient (viscous contribution) for each monitoring surface. */
-  *Surface_CFy_Visc,  /*!< \brief Force y coefficient (viscous contribution) for each monitoring surface. */
-  *Surface_CFz_Visc,  /*!< \brief Force z coefficient (viscous contribution) for each monitoring surface. */
-  *Surface_CMx_Visc,  /*!< \brief Moment x coefficient (viscous contribution) for each monitoring surface. */
-  *Surface_CMy_Visc,  /*!< \brief Moment y coefficient (viscous contribution) for each monitoring surface. */
-  *Surface_CMz_Visc,  /*!< \brief Moment z coefficient (viscous contribution) for each monitoring surface. */
-  *CEff_Visc,			/*!< \brief Efficiency (Cl/Cd) (Viscous contribution) for each boundary. */
-  *CMerit_Visc,			/*!< \brief Rotor Figure of Merit (Viscous contribution) for each boundary. */
-  *CT_Visc,		/*!< \brief Thrust coefficient (viscous contribution) for each boundary. */
-  *CQ_Visc,		/*!< \brief Torque coefficient (viscous contribution) for each boundary. */
-  *Heat_Visc,		/*!< \brief Heat load (viscous contribution) for each boundary. */
-  *MaxHeatFlux_Visc, /*!< \brief Maximum heat flux (viscous contribution) for each boundary. */
-  ***CSkinFriction;	/*!< \brief Skin friction coefficient for each boundary and vertex. */
-  su2double *ForceViscous,	/*!< \brief Viscous force for each boundary. */
-  *MomentViscous;			/*!< \brief Inviscid moment for each boundary. */
-  su2double AllBound_CDrag_Visc, /*!< \brief Drag coefficient (viscous contribution) for all the boundaries. */
-  AllBound_CLift_Visc,		/*!< \brief Lift coefficient (viscous contribution) for all the boundaries. */
-  AllBound_CSideForce_Visc,		/*!< \brief Sideforce coefficient (viscous contribution) for all the boundaries. */
-  AllBound_CMx_Visc,			/*!< \brief Moment x coefficient (inviscid contribution) for all the boundaries. */
-  AllBound_CMy_Visc,			/*!< \brief Moment y coefficient (inviscid contribution) for all the boundaries. */
-  AllBound_CMz_Visc,			/*!< \brief Moment z coefficient (inviscid contribution) for all the boundaries. */
-  AllBound_CEff_Visc,			/*!< \brief Efficient coefficient (Viscous contribution) for all the boundaries. */
-  AllBound_CFx_Visc,			/*!< \brief Force x coefficient (inviscid contribution) for all the boundaries. */
-  AllBound_CFy_Visc,			/*!< \brief Force y coefficient (inviscid contribution) for all the boundaries. */
-  AllBound_CFz_Visc,			/*!< \brief Force z coefficient (inviscid contribution) for all the boundaries. */
-  AllBound_CMerit_Visc,			/*!< \brief Rotor Figure of Merit coefficient (Viscous contribution) for all the boundaries. */
-  AllBound_CT_Visc,		/*!< \brief Thrust coefficient (viscous contribution) for all the boundaries. */
-  AllBound_CQ_Visc,		/*!< \brief Torque coefficient (viscous contribution) for all the boundaries. */
-  AllBound_HeatFlux_Visc,		/*!< \brief Heat load (viscous contribution) for all the boundaries. */
-  AllBound_MaxHeatFlux_Visc; /*!< \brief Maximum heat flux (viscous contribution) for all boundaries. */
-  su2double StrainMag_Max, Omega_Max; /*!< \brief Maximum Strain Rate magnitude and Omega. */
-  
-public:
-  
-  /*!
-   * \brief Constructor of the class.
-   */
-  CIncNSSolver(void);
-  
-  /*!
-   * \overload
-   * \param[in] geometry - Geometrical definition of the problem.
-   * \param[in] config - Definition of the particular problem.
-   */
-  CIncNSSolver(CGeometry *geometry, CConfig *config, unsigned short iMesh);
-  
-  /*!
-   * \brief Destructor of the class.
-   */
-  ~CIncNSSolver(void);
-  
-  /*!
-   * \brief Compute the viscosity at the infinity.
-   * \return Value of the viscosity at the infinity.
-   */
-  su2double GetViscosity_Inf(void);
-  
-  /*!
-   * \brief Get the turbulent kinetic energy at the infinity.
-   * \return Value of the turbulent kinetic energy at the infinity.
-   */
-  su2double GetTke_Inf(void);
-  
-  /*!
-   * \brief Compute the time step for solving the Navier-Stokes equations with turbulence model.
-   * \param[in] geometry - Geometrical definition of the problem.
-   * \param[in] solver_container - Container vector with all the solutions.
-   * \param[in] config - Definition of the particular problem.
-   * \param[in] iMesh - Index of the mesh in multigrid computations.
-   * \param[in] Iteration - Index of the current iteration.
-   */
-  void SetTime_Step(CGeometry *geometry, CSolver **solver_container, CConfig *config,
-                    unsigned short iMesh, unsigned long Iteration);
-  
-  /*!
-   * \brief Restart residual and compute gradients.
-   * \param[in] geometry - Geometrical definition of the problem.
-   * \param[in] solver_container - Container vector with all the solutions.
-   * \param[in] config - Definition of the particular problem.
-   * \param[in] iRKStep - Current step of the Runge-Kutta iteration.
-   * \param[in] RunTime_EqSystem - System of equations which is going to be solved.
-   * \param[in] Output - boolean to determine whether to print output.
-   */
-  void Preprocessing(CGeometry *geometry, CSolver **solver_container, CConfig *config, unsigned short iMesh, unsigned short iRKStep, unsigned short RunTime_EqSystem, bool Output);
-  
-  /*!
-   * \brief Compute the velocity^2, SoundSpeed, Pressure, Enthalpy, Viscosity.
-   * \param[in] solver_container - Container vector with all the solutions.
-   * \param[in] config - Definition of the particular problem.
-   * \param[in] Output - boolean to determine whether to print output.
-   * \return - The number of non-physical points.
-   */
-  unsigned long SetPrimitive_Variables(CSolver **solver_container, CConfig *config, bool Output);
-  
-  /*!
-   * \brief Impose a constant heat-flux condition at the wall.
-   * \param[in] geometry - Geometrical definition of the problem.
-   * \param[in] solver_container - Container vector with all the solutions.
-   * \param[in] conv_numerics - Description of the numerical method.
-   * \param[in] visc_numerics - Description of the numerical method.
-   * \param[in] config - Definition of the particular problem.
-   * \param[in] val_marker - Surface marker where the boundary condition is applied.
-   */
-  void BC_HeatFlux_Wall(CGeometry *geometry, CSolver **solver_container, CNumerics *conv_numerics, CNumerics *visc_numerics, CConfig *config, unsigned short val_marker);
-  
-  /*!
-   * \brief Impose the Navier-Stokes boundary condition (strong).
-   * \param[in] geometry - Geometrical definition of the problem.
-   * \param[in] solver_container - Container vector with all the solutions.
-   * \param[in] conv_numerics - Description of the numerical method.
-   * \param[in] visc_numerics - Description of the numerical method.
-   * \param[in] config - Definition of the particular problem.
-   * \param[in] val_marker - Surface marker where the boundary condition is applied.
-   */
-  void BC_Isothermal_Wall(CGeometry *geometry, CSolver **solver_container, CNumerics *conv_numerics, CNumerics *visc_numerics, CConfig *config,
-                          unsigned short val_marker);
-  
-  /*!
-   * \brief Compute the viscous forces and all the addimensional coefficients.
-   * \param[in] geometry - Geometrical definition of the problem.
-   * \param[in] config - Definition of the particular problem.
-   */
-  void Viscous_Forces(CGeometry *geometry, CConfig *config);
-  
-  /*!
-   * \brief Get the non dimensional lift coefficient (viscous contribution).
-   * \param[in] val_marker - Surface marker where the coefficient is computed.
-   * \return Value of the lift coefficient (viscous contribution) on the surface <i>val_marker</i>.
-   */
-  su2double GetCLift_Visc(unsigned short val_marker);
-  
-  /*!
-   * \brief Get the non dimensional z moment coefficient (viscous contribution).
-   * \param[in] val_marker - Surface marker where the coefficient is computed.
-   * \return Value of the z moment coefficient (viscous contribution) on the surface <i>val_marker</i>.
-   */
-  su2double GetCMz_Visc(unsigned short val_marker);
-  
-  /*!
-   * \brief Get the non dimensional sideforce coefficient (viscous contribution).
-   * \param[in] val_marker - Surface marker where the coefficient is computed.
-   * \return Value of the sideforce coefficient (viscous contribution) on the surface <i>val_marker</i>.
-   */
-  su2double GetCSideForce_Visc(unsigned short val_marker);
-  
-  /*!
-   * \brief Get the non dimensional drag coefficient (viscous contribution).
-   * \param[in] val_marker - Surface marker where the coefficient is computed.
-   * \return Value of the drag coefficient (viscous contribution) on the surface <i>val_marker</i>.
-   */
-  su2double GetCDrag_Visc(unsigned short val_marker);
-  
-  /*!
-   * \brief Get the total non dimensional lift coefficient (viscous contribution).
-   * \return Value of the lift coefficient (viscous contribution).
-   */
-  su2double GetAllBound_CLift_Visc(void);
-  
-  /*!
-   * \brief Get the total non dimensional sideforce coefficient (viscous contribution).
-   * \return Value of the lift coefficient (viscous contribution).
-   */
-  su2double GetAllBound_CSideForce_Visc(void);
-  
-  /*!
-   * \brief Get the total non dimensional drag coefficient (viscous contribution).
-   * \return Value of the drag coefficient (viscous contribution).
-   */
-  su2double GetAllBound_CDrag_Visc(void);
-  
-  /*!
-   * \brief Compute the viscous residuals.
-   * \param[in] geometry - Geometrical definition of the problem.
-   * \param[in] solver_container - Container vector with all the solutions.
-   * \param[in] numerics - Description of the numerical method.
-   * \param[in] config - Definition of the particular problem.
-   * \param[in] iMesh - Index of the mesh in multigrid computations.
-   * \param[in] iRKStep - Current step of the Runge-Kutta iteration.
-   */
-  void Viscous_Residual(CGeometry *geometry, CSolver **solver_container, CNumerics *numerics,
-                        CConfig *config, unsigned short iMesh, unsigned short iRKStep);
-  
-  /*!
-   * \brief Get the skin friction coefficient.
-   * \param[in] val_marker - Surface marker where the coefficient is computed.
-   * \param[in] val_vertex - Vertex of the marker <i>val_marker</i> where the coefficient is evaluated.
-   * \return Value of the skin friction coefficient.
-   */
-  su2double GetCSkinFriction(unsigned short val_marker, unsigned long val_vertex, unsigned short val_dim);
-  
-  /*!
-   * \brief Get the skin friction coefficient.
-   * \param[in] val_marker - Surface marker where the coefficient is computed.
-   * \param[in] val_vertex - Vertex of the marker <i>val_marker</i> where the coefficient is evaluated.
-   * \return Value of the heat transfer coefficient.
-   */
-  su2double GetHeatFlux(unsigned short val_marker, unsigned long val_vertex);
-  
-  /*!
-   * \brief Get the skin friction coefficient.
-   * \param[in] val_marker - Surface marker where the coefficient is computed.
-   * \param[in] val_vertex - Vertex of the marker <i>val_marker</i> where the coefficient is evaluated.
-   * \return Value of the heat transfer coefficient.
-   */
-  su2double GetHeatFluxTarget(unsigned short val_marker, unsigned long val_vertex);
-  
-  /*!
-   * \brief Set the value of the target Pressure coefficient.
-   * \param[in] val_marker - Surface marker where the coefficient is computed.
-   * \param[in] val_vertex - Vertex of the marker <i>val_marker</i> where the coefficient is evaluated.
-   * \return Value of the pressure coefficient.
-   */
-  void SetHeatFluxTarget(unsigned short val_marker, unsigned long val_vertex, su2double val_heat);
-  
-  /*!
-   * \brief Get the y plus.
-   * \param[in] val_marker - Surface marker where the coefficient is computed.
-   * \param[in] val_vertex - Vertex of the marker <i>val_marker</i> where the coefficient is evaluated.
-   * \return Value of the y plus.
-   */
-  su2double GetYPlus(unsigned short val_marker, unsigned long val_vertex);
-  
-  /*!
-   * \brief Get the max Omega.
-   * \return Value of the max Omega.
-   */
-  su2double GetOmega_Max(void);
-  
-  /*!
-   * \brief Get the max Strain rate magnitude.
-   * \return Value of the max Strain rate magnitude.
-   */
-  su2double GetStrainMag_Max(void);
-  
-  /*!
-   * \brief A virtual member.
-   * \return Value of the StrainMag_Max
-   */
-  void SetStrainMag_Max(su2double val_strainmag_max);
-  
-  /*!
-   * \brief A virtual member.
-   * \return Value of the Omega_Max
-   */
-  void SetOmega_Max(su2double val_omega_max);
-  
-};
-
-/*!
- * \class CTurbSolver
- * \brief Main class for defining the turbulence model solver.
- * \ingroup Turbulence_Model
- * \author A. Bueno.
- * \version 4.2.0 "Cardinal"
- */
-class CTurbSolver : public CSolver {
-protected:
-	su2double *FlowPrimVar_i,  /*!< \brief Store the flow solution at point i. */
-	*FlowPrimVar_j,         /*!< \brief Store the flow solution at point j. */
-	*lowerlimit,            /*!< \brief contains lower limits for turbulence variables. */
-	*upperlimit;            /*!< \brief contains upper limits for turbulence variables. */
-	su2double Gamma;           /*!< \brief Fluid's Gamma constant (ratio of specific heats). */
-	su2double Gamma_Minus_One; /*!< \brief Fluids's Gamma - 1.0  . */
-    
-public:
-    
-	/*!
-	 * \brief Constructor of the class.
-	 */
-	CTurbSolver(void);
-    
-	/*!
-	 * \brief Destructor of the class.
-	 */
-	virtual ~CTurbSolver(void);
-    
-	/*!
-	 * \brief Constructor of the class.
-	 */
-	CTurbSolver(CConfig *config);
-    
-  /*!
-	 * \brief Impose the send-receive boundary condition.
-	 * \param[in] geometry - Geometrical definition of the problem.
-	 * \param[in] config - Definition of the particular problem.
-	 */
-	void Set_MPI_Solution(CGeometry *geometry, CConfig *config);
-  
-  /*!
-	 * \brief Impose the send-receive boundary condition.
-	 * \param[in] geometry - Geometrical definition of the problem.
-	 * \param[in] config - Definition of the particular problem.
-	 */
-	void Set_MPI_Solution_Old(CGeometry *geometry, CConfig *config);
-  
-  /*!
-	 * \brief Impose the send-receive boundary condition.
-	 * \param[in] geometry - Geometrical definition of the problem.
-	 * \param[in] config - Definition of the particular problem.
-	 */
-	void Set_MPI_Solution_Gradient(CGeometry *geometry, CConfig *config);
-  
-  /*!
-	 * \brief Impose the send-receive boundary condition.
-	 * \param[in] geometry - Geometrical definition of the problem.
-	 * \param[in] config - Definition of the particular problem.
-	 */
-	void Set_MPI_Solution_Limiter(CGeometry *geometry, CConfig *config);
-
-	/*!
-	 * \brief Compute the spatial integration using a upwind scheme.
-	 * \param[in] geometry - Geometrical definition of the problem.
-	 * \param[in] solver_container - Container vector with all the solutions.
-	 * \param[in] numerics - Description of the numerical method.
-	 * \param[in] config - Definition of the particular problem.
-	 * \param[in] iMesh - Index of the mesh in multigrid computations.
-	 */
-  
-	void Upwind_Residual(CGeometry *geometry, CSolver **solver_container, CNumerics *numerics, CConfig *config,
-                       unsigned short iMesh);
-  
-	/*!
-	 * \brief Compute the viscous residuals for the turbulent equation.
-	 * \param[in] geometry - Geometrical definition of the problem.
-	 * \param[in] solver_container - Container vector with all the solutions.
-	 * \param[in] numerics - Description of the numerical method.
-	 * \param[in] config - Definition of the particular problem.
-	 * \param[in] iMesh - Index of the mesh in multigrid computations.
-	 * \param[in] iRKStep - Current step of the Runge-Kutta iteration.
-	 */
-	void Viscous_Residual(CGeometry *geometry, CSolver **solver_container, CNumerics *numerics,
-                        CConfig *config, unsigned short iMesh, unsigned short iRKStep);
-  
-	/*!
-	 * \brief Impose the Symmetry Plane boundary condition.
-	 * \param[in] geometry - Geometrical definition of the problem.
-	 * \param[in] solver_container - Container vector with all the solutions.
-   * \param[in] conv_numerics - Description of the numerical method.
-   * \param[in] visc_numerics - Description of the numerical method.
-	 * \param[in] config - Definition of the particular problem.
-	 * \param[in] val_marker - Surface marker where the boundary condition is applied.
-	 */
-	void BC_Sym_Plane(CGeometry *geometry, CSolver **solver_container, CNumerics *conv_numerics, CNumerics *visc_numerics, CConfig *config, unsigned short val_marker);
-    
-    /*!
-	 * \brief Impose via the residual the Euler wall boundary condition.
-	 * \param[in] geometry - Geometrical definition of the problem.
-	 * \param[in] solver_container - Container vector with all the solutions.
-	 * \param[in] numerics - Description of the numerical method.
-	 * \param[in] config - Definition of the particular problem.
-	 * \param[in] val_marker - Surface marker where the boundary condition is applied.
-	 */
-	void BC_Euler_Wall(CGeometry *geometry, CSolver **solver_container, CNumerics *numerics, CConfig *config,
-                       unsigned short val_marker);
-    
-	/*!
-	 * \brief Update the solution using an implicit solver.
-	 * \param[in] geometry - Geometrical definition of the problem.
-	 * \param[in] solver_container - Container vector with all the solutions.
-	 * \param[in] config - Definition of the particular problem.
-	 */
-	void ImplicitEuler_Iteration(CGeometry *geometry, CSolver **solver_container, CConfig *config);
-  
-  /*!
-	 * \brief Set the total residual adding the term that comes from the Dual Time-Stepping Strategy.
-	 * \param[in] geometry - Geometric definition of the problem.
-	 * \param[in] solver_container - Container vector with all the solutions.
-	 * \param[in] config - Definition of the particular problem.
-	 * \param[in] iRKStep - Current step of the Runge-Kutta iteration.
-	 * \param[in] iMesh - Index of the mesh in multigrid computations.
-	 * \param[in] RunTime_EqSystem - System of equations which is going to be solved.
-	 */
-	void SetResidual_DualTime(CGeometry *geometry, CSolver **solver_container, CConfig *config,
-                            unsigned short iRKStep, unsigned short iMesh, unsigned short RunTime_EqSystem);
-  
-  /*!
-   * \brief Load a solution from a restart file.
-   * \param[in] geometry - Geometrical definition of the problem.
-   * \param[in] solver - Container vector with all of the solvers.
-   * \param[in] config - Definition of the particular problem.
-   * \param[in] val_iter - Current external iteration number.
-   */
-  void LoadRestart(CGeometry **geometry, CSolver ***solver, CConfig *config, int val_iter);
-
-};
-
-/*!
- * \class CTurbSASolver
- * \brief Main class for defining the turbulence model solver.
- * \ingroup Turbulence_Model
- * \author A. Bueno.
- * \version 4.2.0 "Cardinal"
- */
 
 class CTurbSASolver: public CTurbSolver {
 private:
@@ -7536,7 +7606,7 @@
  * \brief Main class for defining the turbulence model solver.
  * \ingroup Turbulence_Model
  * \author A. Aranake.
- * \version 4.2.0 "Cardinal"
+ * \version 4.3.0 "Cardinal"
  */
 
 class CTransLMSolver: public CTurbSolver {
@@ -7712,7 +7782,7 @@
  * \brief Main class for defining the turbulence model solver.
  * \ingroup Turbulence_Model
  * \author A. Campos, F. Palacios, T. Economon
- * \version 4.2.0 "Cardinal"
+ * \version 4.3.0 "Cardinal"
  */
 
 class CTurbSSTSolver: public CTurbSolver {
@@ -7861,10 +7931,10 @@
 
 /*!
  * \class CAdjEulerSolver
- * \brief Main class for defining the compressible Euler adjoint flow solver.
+ * \brief Main class for defining the Euler's adjoint flow solver.
  * \ingroup Euler_Equations
- * \author F. Palacios, T. Economon
- * \version 4.2.0 "Cardinal"
+ * \author F. Palacios
+ * \version 4.3.0 "Cardinal"
  */
 class CAdjEulerSolver : public CSolver {
 protected:
@@ -8019,35 +8089,9 @@
 	 * \param[in] config - Definition of the particular problem.
 	 * \param[in] iMesh - Index of the mesh in multigrid computations.
 	 */
-<<<<<<< HEAD
 	void Upwind_Residual(CGeometry *geometry, CSolver **solver_container, CNumerics *numerics, CConfig *config,
                          unsigned short iMesh);
     
-=======
-	void BC_NearField_Boundary(CGeometry *geometry, CSolver **solver_container, CNumerics *numerics,
-                               CConfig *config);
-
-  /*!
-   * \brief Set the solution using the Freestream values.
-   * \param[in] config - Definition of the particular problem.
-   */
-  void SetFreeStream_Solution(CConfig *config);
-
-};
-
-/*!
- * \class CTransLMSolver
- * \brief Main class for defining the turbulence model solver.
- * \ingroup Turbulence_Model
- * \author A. Aranake.
- * \version 4.3.0 "Cardinal"
- */
-
-class CTransLMSolver: public CTurbSolver {
-private:
-	su2double Intermittency_Inf, REth_Inf;
-public:
->>>>>>> 154fed46
 	/*!
 	 * \brief Source term integration.
 	 * \param[in] geometry - Geometrical definition of the problem.
@@ -8294,7 +8338,6 @@
 	 */
 	void Smooth_Sensitivity(CGeometry *geometry, CSolver **solver_container, CNumerics *numerics, CConfig *config);
     
-<<<<<<< HEAD
 	/*!
 	 * \brief Get the shape sensitivity coefficient.
 	 * \param[in] val_marker - Surface marker where the coefficient is computed.
@@ -8302,32 +8345,6 @@
 	 * \return Value of the sensitivity coefficient.
 	 */
 	su2double GetCSensitivity(unsigned short val_marker, unsigned long val_vertex);
-=======
-	// Another set of matrix structures for the Lm equations
-	CSysMatrix JacobianItmc; /*!< \brief Complete sparse Jacobian structure for implicit computations. */
-	su2double *LinSysSolItmc;		/*!< \brief vector to store iterative solution of implicit linear system. */
-	su2double *LinSysResItmc;		/*!< \brief vector to store iterative residual of implicit linear system. */
-	su2double *rhsItmc;		/*!< \brief right hand side of implicit linear system. */
-	CSysMatrix JacobianReth; /*!< \brief Complete sparse Jacobian structure for implicit computations. */
-	su2double *LinSysSolReth;		/*!< \brief vector to store iterative solution of implicit linear system. */
-	su2double *LinSysResReth;		/*!< \brief vector to store iterative residual of implicit linear system. */
-	su2double *rhsReth;		/*!< \brief right hand side of implicit linear system. */
-};
-
-/*!
- * \class CTurbSSTSolver
- * \brief Main class for defining the turbulence model solver.
- * \ingroup Turbulence_Model
- * \author A. Campos, F. Palacios, T. Economon
- * \version 4.3.0 "Cardinal"
- */
-
-class CTurbSSTSolver: public CTurbSolver {
-private:
-	su2double *constants,  /*!< \brief Constants for the model. */
-	kine_Inf,           /*!< \brief Free-stream turbulent kinetic energy. */
-	omega_Inf;          /*!< \brief Free-stream specific dissipation. */
->>>>>>> 154fed46
     
 	/*!
 	 * \brief Set the shape sensitivity coefficient.
@@ -8664,7 +8681,6 @@
    * \param[in] config - Definition of the particular problem.
    * \param[in] val_marker - Surface marker where the boundary condition is applied.
    */
-<<<<<<< HEAD
   void BC_Far_Field(CGeometry *geometry, CSolver **solver_container, CNumerics *conv_numerics, CNumerics *visc_numerics, CConfig *config,
                     unsigned short val_marker);
   
@@ -8691,46 +8707,6 @@
    */
   void BC_Outlet(CGeometry *geometry, CSolver **solver_container, CNumerics *conv_numerics, CNumerics *visc_numerics, CConfig *config,
                  unsigned short val_marker);
-=======
-  void SetFreeStream_Solution(CConfig *config);
-    
-};
-
-/*!
- * \class CAdjEulerSolver
- * \brief Main class for defining the Euler's adjoint flow solver.
- * \ingroup Euler_Equations
- * \author F. Palacios
- * \version 4.3.0 "Cardinal"
- */
-class CAdjEulerSolver : public CSolver {
-protected:
-	su2double PsiRho_Inf,	/*!< \brief PsiRho variable at the infinity. */
-	PsiE_Inf,			/*!< \brief PsiE variable at the infinity. */
-	*Phi_Inf;			/*!< \brief Phi vector at the infinity. */
-	su2double *Sens_Mach, /*!< \brief Mach sensitivity coefficient for each boundary. */
-	*Sens_AoA,			/*!< \brief Angle of attack sensitivity coefficient for each boundary. */
-	*Sens_Geo,			/*!< \brief Shape sensitivity coefficient for each boundary. */
-	*Sens_Press,			/*!< \brief Pressure sensitivity coefficient for each boundary. */
-	*Sens_Temp,			/*!< \brief Temperature sensitivity coefficient for each boundary. */
-	*Sens_BPress,     /*!< \brief Back pressure sensitivity coefficient for each boundary. */
-	**CSensitivity;		/*!< \brief Shape sensitivity coefficient for each boundary and vertex. */
-	su2double Total_Sens_Mach;	/*!< \brief Total mach sensitivity coefficient for all the boundaries. */
-	su2double Total_Sens_AoA;		/*!< \brief Total angle of attack sensitivity coefficient for all the boundaries. */
-	su2double Total_Sens_Geo;		/*!< \brief Total shape sensitivity coefficient for all the boundaries. */
-	su2double Total_Sens_Press;    /*!< \brief Total farfield sensitivity to pressure. */
-	su2double Total_Sens_Temp;    /*!< \brief Total farfield sensitivity to temperature. */
-	su2double Total_Sens_BPress;    /*!< \brief Total sensitivity to back pressure. */
-	su2double *iPoint_UndLapl,	/*!< \brief Auxiliary variable for the undivided Laplacians. */
-	*jPoint_UndLapl;			/*!< \brief Auxiliary variable for the undivided Laplacians. */
-	bool space_centered;  /*!< \brief True if space centered scheeme used. */
-    su2double **Jacobian_Axisymmetric; /*!< \brief Storage for axisymmetric Jacobian. */
-	unsigned long nMarker;				/*!< \brief Total number of markers using the grid information. */
-	su2double Gamma;									/*!< \brief Fluid's Gamma constant (ratio of specific heats). */
-	su2double Gamma_Minus_One;				/*!< \brief Fluids's Gamma - 1.0  . */
-  su2double *FlowPrimVar_i,	/*!< \brief Store the flow solution at point i. */
-	*FlowPrimVar_j;        /*!< \brief Store the flow solution at point j. */
->>>>>>> 154fed46
 
   /*!
    * \brief Update the solution using a Runge-Kutta strategy.
@@ -8872,10 +8848,10 @@
 
 /*!
  * \class CAdjNSSolver
- * \brief Main class for defining the compressible Navier-Stokes adjoint flow solver.
+ * \brief Main class for defining the Navier-Stokes' adjoint flow solver.
  * \ingroup Navier_Stokes_Equations
- * \author F. Palacios, T. Economon
- * \version 4.2.0 "Cardinal"
+ * \author F. Palacios
+ * \version 4.3.0 "Cardinal"
  */
 class CAdjNSSolver : public CAdjEulerSolver {
 public:
@@ -8983,13 +8959,8 @@
  * \class CAdjIncNSSolver
  * \brief Main class for defining the incompressible Navier-Stokes adjoint flow solver.
  * \ingroup Navier_Stokes_Equations
-<<<<<<< HEAD
  * \author F. Palacios, T. Economon, T. Albring
- * \version 4.2.0 "Cardinal"
-=======
- * \author F. Palacios
  * \version 4.3.0 "Cardinal"
->>>>>>> 154fed46
  */
 class CAdjIncNSSolver : public CAdjIncEulerSolver {
 public:
@@ -10170,195 +10141,6 @@
 };
 
 /*!
-<<<<<<< HEAD
-=======
- * \class CAdjLevelSetSolver
- * \brief Main class for defining the level set solver.
- * \ingroup LevelSet_Model
- * \author F. Palacios
- * \version 4.3.0 "Cardinal"
- */
-class CAdjLevelSetSolver : public CSolver {
-protected:
-	su2double *FlowSolution_i,	/*!< \brief Store the flow solution at point i. */
-	*FlowSolution_j,		/*!< \brief Store the flow solution at point j. */
-	Total_CFreeSurface;			/*!< \brief Total Free Surface coefficient for all the boundaries. */
-    
-public:
-    
-	/*!
-	 * \brief Constructor of the class.
-	 * \param[in] geometry - Geometrical definition of the problem.
-	 * \param[in] config - Definition of the particular problem.
-	 */
-	CAdjLevelSetSolver(CGeometry *geometry, CConfig *config, unsigned short iMesh);
-    
-	/*!
-	 * \brief Destructor of the class.
-	 */
-	virtual ~CAdjLevelSetSolver(void);
-    
-    /*!
-	 * \brief Impose the send-receive boundary condition.
-	 * \param[in] geometry - Geometrical definition of the problem.
-	 * \param[in] config - Definition of the particular problem.
-	 */
-	void Set_MPI_Solution(CGeometry *geometry, CConfig *config);
-    
-    /*!
-	 * \brief Impose the send-receive boundary condition.
-	 * \param[in] geometry - Geometrical definition of the problem.
-	 * \param[in] config - Definition of the particular problem.
-	 */
-	void Set_MPI_Solution_Gradient(CGeometry *geometry, CConfig *config);
-    
-  /*!
-	 * \brief Impose the send-receive boundary condition.
-	 * \param[in] geometry - Geometrical definition of the problem.
-	 * \param[in] config - Definition of the particular problem.
-	 */
-  void Set_MPI_Solution_Limiter(CGeometry *geometry, CConfig *config);
-  
-	/*!
-	 * \brief Impose the Symmetry Plane boundary condition.
-	 * \param[in] geometry - Geometrical definition of the problem.
-	 * \param[in] solver_container - Container vector with all the solutions.
-	 * \param[in] conv_numerics - Description of the numerical method.
-	 * \param[in] visc_numerics - Description of the numerical method.
-	 * \param[in] config - Definition of the particular problem.
-	 * \param[in] val_marker - Surface marker where the boundary condition is applied.
-	 */
-	void BC_Sym_Plane(CGeometry *geometry, CSolver **solver_container, CNumerics *conv_numerics, CNumerics *visc_numerics, CConfig *config,
-                      unsigned short val_marker);
-    
-	/*!
-	 * \brief Update the solution using an implicit solver.
-	 * \param[in] geometry - Geometrical definition of the problem.
-	 * \param[in] solver_container - Container vector with all the solutions.
-	 * \param[in] config - Definition of the particular problem.
-	 */
-	void ImplicitEuler_Iteration(CGeometry *geometry, CSolver **solver_container, CConfig *config);
-    
-	/*!
-	 * \brief Restart residual and compute gradients.
-	 * \param[in] geometry - Geometrical definition of the problem.
-	 * \param[in] solver_container - Container vector with all the solutions.
-	 * \param[in] config - Definition of the particular problem.
-	 * \param[in] iRKStep - Current step of the Runge-Kutta iteration.
-   * \param[in] RunTime_EqSystem - System of equations which is going to be solved.
-   * \param[in] Output - boolean to determine whether to print output.
-	 */
-	void Preprocessing(CGeometry *geometry, CSolver **solver_container, CConfig *config, unsigned short iMesh, unsigned short iRKStep, unsigned short RunTime_EqSystem, bool Output);
-    
-	/*!
-	 * \brief Compute the spatial integration using a upwind scheme.
-	 * \param[in] geometry - Geometrical definition of the problem.
-	 * \param[in] solver_container - Container vector with all the solutions.
-	 * \param[in] numerics - Description of the numerical method.
-	 * \param[in] config - Definition of the particular problem.
-	 * \param[in] iMesh - Index of the mesh in multigrid computations.
-	 */
-	void Upwind_Residual(CGeometry *geometry, CSolver **solver_container, CNumerics *numerics, CConfig *config,
-                         unsigned short iMesh);
-    
-	/*!
-	 * \brief Source term computation.
-	 * \param[in] geometry - Geometrical definition of the problem.
-	 * \param[in] solver_container - Container vector with all the solutions.
-	 * \param[in] numerics - Description of the numerical method.
-	 * \param[in] second_numerics - Description of the second numerical method.
-	 * \param[in] config - Definition of the particular problem.
-	 * \param[in] iMesh - Index of the mesh in multigrid computations.
-	 */
-	void Source_Residual(CGeometry *geometry, CSolver **solver_container, CNumerics *numerics, CNumerics *second_numerics,
-                         CConfig *config, unsigned short iMesh);
-    
-	/*!
-	 * \brief Source term computation.
-	 * \param[in] geometry - Geometrical definition of the problem.
-	 * \param[in] solver_container - Container vector with all the solutions.
-	 * \param[in] numerics - Description of the numerical method.
-	 * \param[in] config - Definition of the particular problem.
-	 * \param[in] iMesh - Index of the mesh in multigrid computations.
-	 */
-	void Source_Template(CGeometry *geometry, CSolver **solver_container, CNumerics *numerics,
-                         CConfig *config, unsigned short iMesh);
-    
-	/*!
-	 * \brief Impose via the residual the Euler wall boundary condition.
-	 * \param[in] geometry - Geometrical definition of the problem.
-	 * \param[in] solver_container - Container vector with all the solutions.
-	 * \param[in] numerics - Description of the numerical method.
-	 * \param[in] config - Definition of the particular problem.
-	 * \param[in] val_marker - Surface marker where the boundary condition is applied.
-	 */
-	void BC_Euler_Wall(CGeometry *geometry, CSolver **solver_container, CNumerics *numerics, CConfig *config,
-                       unsigned short val_marker);
-    
-	/*!
-	 * \brief Impose the Navier-Stokes wall boundary condition.
-	 * \param[in] geometry - Geometrical definition of the problem.
-	 * \param[in] solver_container - Container vector with all the solutions.
-	 * \param[in] conv_numerics - Description of the numerical method.
-	 * \param[in] visc_numerics - Description of the numerical method.
-	 * \param[in] config - Definition of the particular problem.
-	 * \param[in] val_marker - Surface marker where the boundary condition is applied.
-	 */
-	void BC_HeatFlux_Wall(CGeometry *geometry, CSolver **solver_container, CNumerics *conv_numerics, CNumerics *visc_numerics, CConfig *config,
-                          unsigned short val_marker);
-    
-	/*!
-	 * \brief Impose the Far Field boundary condition.
-	 * \param[in] geometry - Geometrical definition of the problem.
-	 * \param[in] solver_container - Container vector with all the solutions.
-	 * \param[in] conv_numerics - Description of the numerical method.
-	 * \param[in] visc_numerics - Description of the numerical method.
-	 * \param[in] config - Definition of the particular problem.
-	 * \param[in] val_marker - Surface marker where the boundary condition is applied.
-	 */
-	void BC_Far_Field(CGeometry *geometry, CSolver **solver_container, CNumerics *conv_numerics, CNumerics *visc_numerics, CConfig *config,
-                      unsigned short val_marker);
-    
-	/*!
-	 * \brief Impose the Far Field boundary condition.
-	 * \param[in] geometry - Geometrical definition of the problem.
-	 * \param[in] solver_container - Container vector with all the solutions.
-	 * \param[in] conv_numerics - Description of the numerical method.
-	 * \param[in] visc_numerics - Description of the numerical method.
-	 * \param[in] config - Definition of the particular problem.
-	 * \param[in] val_marker - Surface marker where the boundary condition is applied.
-	 */
-	void BC_Inlet(CGeometry *geometry, CSolver **solver_container, CNumerics *conv_numerics, CNumerics *visc_numerics, CConfig *config,
-                  unsigned short val_marker);
-    
-	/*!
-	 * \brief Impose the Far Field boundary condition.
-	 * \param[in] geometry - Geometrical definition of the problem.
-	 * \param[in] solver_container - Container vector with all the solutions.
-	 * \param[in] conv_numerics - Description of the numerical method.
-	 * \param[in] visc_numerics - Description of the numerical method.
-	 * \param[in] config - Definition of the particular problem.
-	 * \param[in] val_marker - Surface marker where the boundary condition is applied.
-	 */
-	void BC_Outlet(CGeometry *geometry, CSolver **solver_container, CNumerics *conv_numerics, CNumerics *visc_numerics, CConfig *config,
-                   unsigned short val_marker);
-    
-	/*!
-	 * \brief Set the total residual adding the term that comes from the Dual Time Strategy.
-	 * \param[in] geometry - Geometrical definition of the problem.
-	 * \param[in] solver_container - Container vector with all the solutions.
-	 * \param[in] config - Definition of the particular problem.
-	 * \param[in] iRKStep - Current step of the Runge-Kutta iteration.
-	 * \param[in] iMesh - Index of the mesh in multigrid computations.
-	 * \param[in] RunTime_EqSystem - System of equations which is going to be solved.
-	 */
-	void SetResidual_DualTime(CGeometry *geometry, CSolver **solver_container, CConfig *config,
-                              unsigned short iRKStep, unsigned short iMesh, unsigned short RunTime_EqSystem);
-    
-};
-
-/*!
->>>>>>> 154fed46
  * \class CTemplateSolver
  * \brief Main class for defining the template model solver.
  * \ingroup Template_Flow_Equation
