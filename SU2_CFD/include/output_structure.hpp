/*!
 * \file output_structure.hpp
 * \brief Headers of the main subroutines for generating the file outputs.
 *        The subroutines and functions are in the <i>output_structure.cpp</i> file.
 * \author F. Palacios, T. Economon, M. Colonno
 * \version 6.1.0 "Falcon"
 *
 * The current SU2 release has been coordinated by the
 * SU2 International Developers Society <www.su2devsociety.org>
 * with selected contributions from the open-source community.
 *
 * The main research teams contributing to the current release are:
 *  - Prof. Juan J. Alonso's group at Stanford University.
 *  - Prof. Piero Colonna's group at Delft University of Technology.
 *  - Prof. Nicolas R. Gauger's group at Kaiserslautern University of Technology.
 *  - Prof. Alberto Guardone's group at Polytechnic University of Milan.
 *  - Prof. Rafael Palacios' group at Imperial College London.
 *  - Prof. Vincent Terrapon's group at the University of Liege.
 *  - Prof. Edwin van der Weide's group at the University of Twente.
 *  - Lab. of New Concepts in Aeronautics at Tech. Institute of Aeronautics.
 *
 * Copyright 2012-2018, Francisco D. Palacios, Thomas D. Economon,
 *                      Tim Albring, and the SU2 contributors.
 *
 * SU2 is free software; you can redistribute it and/or
 * modify it under the terms of the GNU Lesser General Public
 * License as published by the Free Software Foundation; either
 * version 2.1 of the License, or (at your option) any later version.
 *
 * SU2 is distributed in the hope that it will be useful,
 * but WITHOUT ANY WARRANTY; without even the implied warranty of
 * MERCHANTABILITY or FITNESS FOR A PARTICULAR PURPOSE. See the GNU
 * Lesser General Public License for more details.
 *
 * You should have received a copy of the GNU Lesser General Public
 * License along with SU2. If not, see <http://www.gnu.org/licenses/>.
 */

#pragma once

#include "../../Common/include/mpi_structure.hpp"

#ifdef HAVE_CGNS
  #include "cgnslib.h"
#endif
#ifdef HAVE_TECIO
  #include "TECIO.h"
#endif
#include <fstream>
#include <cmath>
#include <time.h>
#include <fstream>

#include "solver_structure.hpp"
#include "integration_structure.hpp"
#include "../../Common/include/geometry_structure.hpp"
#include "../../Common/include/config_structure.hpp"

using namespace std;

/*! 
 * \class COutput
 * \brief Class for writing the flow, adjoint and linearized solver 
 *        solution (including the history solution, and parallel stuff).
 * \author F. Palacios, T. Economon, M. Colonno.
 */
class COutput {

protected:

  unsigned long nGlobal_Poin;   // Global number of nodes with halos
  unsigned long nSurf_Poin;   // Global number of nodes of the surface
  unsigned long nGlobal_Doma;   // Global number of nodes without halos
  unsigned long nGlobal_Elem;  // Global number of elems without halos
  unsigned long nSurf_Elem,  // Global number of surface elems without halos
  nGlobal_Line,
  nGlobal_BoundTria,
  nGlobal_BoundQuad,
  nGlobal_Tria,
  nGlobal_Quad,
  nGlobal_Tetr,
  nGlobal_Hexa,
  nGlobal_Pris,
  nGlobal_Pyra;
  su2double **Coords;              // node i (x, y, z) = (Coords[0][i], Coords[1][i], Coords[2][i])
  int *Conn_Line;
  int *Conn_BoundTria;
  int *Conn_BoundQuad;
  int *Conn_Tria;  // triangle 1 = Conn_Tria[0], Conn_Tria[1], Conn_Tria[3]
  int *Conn_Quad;
  int *Conn_Tetr;
  int *Conn_Hexa;
  int *Conn_Pris;
  int *Conn_Pyra;
  
  
  unsigned long nGlobal_Poin_Par;   // Global number of nodes with halos
  unsigned long nGlobal_Elem_Par;  // Global number of elems without halos
  unsigned long nGlobal_Surf_Poin;
  unsigned long nSurf_Elem_Par;
  unsigned long nSurf_Poin_Par;
  unsigned long nParallel_Poin;
  unsigned long nParallel_Line,
  nParallel_BoundTria,
  nParallel_BoundQuad,
  nParallel_Tria,
  nParallel_Quad,
  nParallel_Tetr,
  nParallel_Hexa,
  nParallel_Pris,
  nParallel_Pyra;
  int *Conn_BoundLine_Par;
  int *Conn_BoundTria_Par;
  int *Conn_BoundQuad_Par;
  int *Conn_Tria_Par;  // triangle 1 = Conn_Tria[0], Conn_Tria[1], Conn_Tria[3]
  int *Conn_Quad_Par;
  int *Conn_Tetr_Par;
  int *Conn_Hexa_Par;
  int *Conn_Pris_Par;
  int *Conn_Pyra_Par;
  
  unsigned short nVar_Par;
  su2double **Local_Data;
  su2double **Local_Data_Copy;      // Local data copy for cte. lift mode
  su2double **Parallel_Data;        // node i (x, y, z) = (Coords[0][i], Coords[1][i], Coords[2][i])
  su2double **Parallel_Surf_Data;   // node i (x, y, z) = (Coords[0][i], Coords[1][i], Coords[2][i])
  vector<string> Variable_Names;

  su2double **Data;
  unsigned short nVar_Consv, nVar_Total, nVar_Extra, nZones;
  bool wrote_surf_file, wrote_CGNS_base, wrote_Tecplot_base, wrote_Paraview_base;
  unsigned short wrote_base_file;
  su2double RhoRes_New, *RhoRes_Old;
  int cgns_base, cgns_zone, cgns_base_results, cgns_zone_results;
  
  su2double Sum_Total_RadialDistortion, Sum_Total_CircumferentialDistortion; // Add all the distortion to compute a run average.
  bool turbo;
  unsigned short   nSpanWiseSections,
		   nMarkerTurboPerf;

  su2double **TotalStaticEfficiency,
        **TotalTotalEfficiency,
        **KineticEnergyLoss,
        **TRadius,
        **TotalPressureLoss,
        **MassFlowIn,
        **MassFlowOut,
        **FlowAngleIn,
        **FlowAngleIn_BC,
        **FlowAngleOut,
        **EulerianWork,
        **TotalEnthalpyIn,
        **TotalEnthalpyIn_BC,
        **EntropyIn,
        **EntropyOut,
        **EntropyIn_BC,
        **PressureRatio,
        **TotalTemperatureIn,
        **EnthalpyOut,
        ***MachIn,
        ***MachOut,
        **VelocityOutIs,
        **DensityIn,
        **PressureIn,
        ***TurboVelocityIn,
        **DensityOut,
        **PressureOut,
        ***TurboVelocityOut,
        **EnthalpyOutIs,
        **EntropyGen,
        **AbsFlowAngleIn,
        **TotalEnthalpyOut,
        **RothalpyIn,
        **RothalpyOut,
        **TotalEnthalpyOutIs,
        **AbsFlowAngleOut,
        **PressureOut_BC,
        **TemperatureIn,
        **TemperatureOut,
        **TotalPressureIn,
        **TotalPressureOut,
        **TotalTemperatureOut,
        **EnthalpyIn,
        **TurbIntensityIn,
        **Turb2LamViscRatioIn,
        **TurbIntensityOut,
        **Turb2LamViscRatioOut,
        **NuFactorIn,
        **NuFactorOut;

<<<<<<< HEAD
=======
  unsigned long nMarker_InletFile;       /*!< \brief Counter for total number of inlet boundaries written to inlet profile file. */
  vector<string> Marker_Tags_InletFile;   /*!< \brief Marker tags for the strings of the markers in the inlet profile file. */
  unsigned long *nRow_InletFile;         /*!< \brief Counters for the number of points per marker in the inlet profile file. */
  unsigned long *nRowCum_InletFile;      /*!< \brief Counters for the number of points per marker in cumulative storage format in the inlet profile file. */
  su2double **InletCoords;  /*!< \brief Data structure for holding the merged inlet boundary coordinates from all ranks. */

protected:

>>>>>>> 5d5571f7
  int rank, 	/*!< \brief MPI Rank. */
  size;       	/*!< \brief MPI Size. */

  unsigned short nDim;
  
  // TODO: COMMENT NEW STUFF
  unsigned short field_width;
  string HistorySep;
  
  vector<string> HistoryHeader;
  vector<su2double> HistoryValues;
  
  std::map<string, su2double> ValueMap;
  
  std::map<string, unsigned short> ScreenMapInt, ScreenMapFixed, ScreenMapScientific;
  
  std::map<string, unsigned short> HistoryMap;
 
  enum ScreenOutputFormat {
    FORMAT_INTEGER,
    FORMAT_FIXED,
    FORMAT_SCIENTIFIC
  };
  
  struct OutputField {
    string              FieldName;
    su2double           Value;
    unsigned short  ScreenFormat;
    string HistoryOutputGroup;
    OutputField() {}
    OutputField(string fieldname, unsigned short screenformat, string historyoutputgroup):
      FieldName(fieldname), Value(0.0), ScreenFormat(screenformat), HistoryOutputGroup(historyoutputgroup){}
  };
  
  std::map<string, OutputField > Output_Fields;
  std::map<string, vector<OutputField> > OutputPerSurface_Fields;

  
  char char_histfile[200];

  ofstream HistFile;
public:

  /*! 
   * \brief Constructor of the class. 
   */
  COutput(CConfig *config);

  /*! 
   * \brief Destructor of the class. 
   */
  ~COutput(void);

  /*! 
   * \brief Writes and organizes the all the output files, except the history one, for serial computations.
   * \param[in] solver_container - Container vector with all the solutions.
   * \param[in] geometry - Geometrical definition of the problem.
   * \param[in] config - Definition of the particular problem.
   * \param[in] iExtIter - Current external (time) iteration.
   * \param[in] val_iZone - Total number of domains in the grid file.
   * \param[in] val_nZone - Total number of domains in the grid file.
   */
  void SetResult_Files(CSolver *****solver_container, CGeometry ****geometry, CConfig **config,
                       unsigned long iExtIter, unsigned short val_nZone);
  
  /*!
   * \brief Writes and organizes the all the output files, except the history one, for serial computations.
   * \param[in] solver_container - Container vector with all the solutions.
   * \param[in] geometry - Geometrical definition of the problem.
   * \param[in] config - Definition of the particular problem.
   * \param[in] iExtIter - Current external (time) iteration.
   * \param[in] val_iZone - Total number of domains in the grid file.
   * \param[in] val_nZone - Total number of domains in the grid file.
   */
  void SetBaselineResult_Files(CSolver ***solver, CGeometry ***geometry, CConfig **config,
                               unsigned long iExtIter, unsigned short val_nZone);
  
  /*!
   * \brief Writes and organizes the all the output files, except the history one, for serial computations.
   * \param[in] geometry - Geometrical definition of the problem.
   * \param[in] config - Definition of the particular problem.
   * \param[in] val_nZone - Total number of domains in the grid file.
   */
  void SetMesh_Files(CGeometry **geometry, CConfig **config, unsigned short val_nZone, bool new_file, bool su2_file);

  /*!
   * \brief Writes equivalent area.
   * \param[in] solver - Container vector with all the solutions.
   * \param[in] geometry - Geometrical definition of the problem.
   * \param[in] config - Definition of the particular problem.
   * \param[in] output - Create output files.
   */
  void SpecialOutput_SonicBoom(CSolver *solver, CGeometry *geometry, CConfig *config, bool output);
  
  /*!
   * \brief Writes inverse design.
   * \param[in] solver_container - Container vector with all the solutions.
   * \param[in] geometry - Geometrical definition of the problem.
   * \param[in] config - Definition of the particular problem.
   * \param[in] iExtIter - Current external (time) iteration.
   */
  void SetCp_InverseDesign(CSolver *solver_container, CGeometry *geometry, CConfig *config,
                         unsigned long iExtIter);
  
  /*!
   * \brief Writes inverse design.
   * \param[in] solver_container - Container vector with all the solutions.
   * \param[in] geometry - Geometrical definition of the problem.
   * \param[in] config - Definition of the particular problem.
   * \param[in] iExtIter - Current external (time) iteration.
   */
  void SetHeatFlux_InverseDesign(CSolver *solver_container, CGeometry *geometry, CConfig *config,
                        unsigned long iExtIter);
  
  /*!
   * \brief Writes forces at different sections.
   * \param[in] solver_container - Container vector with all the solutions.
   * \param[in] geometry - Geometrical definition of the problem.
   * \param[in] config - Definition of the particular problem.
   * \param[in] output - Create output files.
   */
  void SpecialOutput_SpanLoad(CSolver *solver, CGeometry *geometry, CConfig *config, bool output);
  
  /*!
   * \brief Writes one dimensional output.
   * \author H. Kline
   * \param[in] solver_container - Container vector with all the solutions.
   * \param[in] geometry - Geometrical definition of the problem.
   * \param[in] config - Definition of the particular problem.
   * \param[in] output - Create output files.
   */
  void SpecialOutput_AnalyzeSurface(CSolver *solver, CGeometry *geometry, CConfig *config, bool output);
  
  /*!
   * \brief Create and write the file with the flow coefficient on the surface.
   * \param[in] config - Definition of the particular problem.
   * \param[in] geometry - Geometrical definition of the problem.
   * \param[in] FlowSolution - Flow solution.
   * \param[in] iExtIter - Current external (time) iteration.
   * \param[in] val_iZone - Current zone number in the grid file.
   * \param[in] output - Create output files.
   */
  void SpecialOutput_Distortion(CSolver *solver, CGeometry *geometry, CConfig *config, bool output);

  /*!
   * \brief Create and write the file with the FSI convergence history.
   * \param[in] config - Definition of the particular problem.
   * \param[in] geometry - Geometrical definition of the problem.
   * \param[in] solver_container - Solver for all physical problems.
   * \param[in] iExtIter - Current external (time) iteration.
   * \param[in] val_iZone - Current zone number in the grid file.
   */
  void SpecialOutput_FSI(ofstream *FSIHist_file, CGeometry ****geometry, CSolver *****solver_container, CConfig **config, CIntegration ****integration,
                         unsigned long iExtIter, unsigned short ZONE_FLOW, unsigned short ZONE_STRUCT, bool header);

  /*!
   * \brief Create and write the file with the FSI convergence history.
   * \param[in] iIter - Current iteration.
   * \param[in] iFreq - Frequency of output printing.
   */
  bool PrintOutput(unsigned long iIter, unsigned long iFreq);

  /*! 
   * \brief Create and write the file with the flow coefficient on the surface.
   * \param[in] config - Definition of the particular problem.
   * \param[in] geometry - Geometrical definition of the problem.
   * \param[in] FlowSolution - Flow solution.
   * \param[in] iExtIter - Current external (time) iteration.
   * \param[in] val_iZone - Current zone number in the grid file.
   */
  void SetSurfaceCSV_Flow(CConfig *config, CGeometry *geometry, CSolver *FlowSolver, unsigned long iExtIter, unsigned short val_iZone, unsigned short val_iInst);

  /*! 
   * \brief Create and write the file with the adjoint coefficients on the surface for serial computations.
   * \param[in] config - Definition of the particular problem.
   * \param[in] geometry - Geometrical definition of the problem.
   * \param[in] AdjSolution - Adjoint solution.
   * \param[in] FlowSolution - Flow solution.
   * \param[in] iExtIter - Current external (time) iteration.
   * \param[in] val_iZone - Current zone number in the grid file.
   */
  void SetSurfaceCSV_Adjoint(CConfig *config, CGeometry *geometry, CSolver *AdjSolver, CSolver *FlowSolution, unsigned long iExtIter, unsigned short val_iZone, unsigned short val_iInst);

  /*!
   * \brief Merge the geometry into a data structure used for output file writing.
   * \param[in] config - Definition of the particular problem.
   * \param[in] geometry - Geometrical definition of the problem.
   * \param[in] val_nZone - iZone index.
   */
  void MergeConnectivity(CConfig *config, CGeometry *geometry, unsigned short val_iZone);
  
  /*!
   * \brief Merge the node coordinates from all processors.
   * \param[in] config - Definition of the particular problem.
   * \param[in] geometry - Geometrical definition of the problem.
   */
  void MergeCoordinates(CConfig *config, CGeometry *geometry);

  /*!
   * \brief Merge the connectivity for a single element type from all processors.
   * \param[in] config - Definition of the particular problem.
   * \param[in] geometry - Geometrical definition of the problem.
   * \param[in] Elem_Type - VTK index of the element type being merged.
   */
  void MergeVolumetricConnectivity(CConfig *config, CGeometry *geometry, unsigned short Elem_Type);
  
  /*!
   * \brief Merge the connectivity for a single element type from all processors.
   * \param[in] config - Definition of the particular problem.
   * \param[in] geometry - Geometrical definition of the problem.
   * \param[in] Elem_Type - VTK index of the element type being merged.
   */
  void MergeSurfaceConnectivity(CConfig *config, CGeometry *geometry, unsigned short Elem_Type);
  
  /*!
   * \brief Merge the solution into a data structure used for output file writing.
   * \param[in] config - Definition of the particular problem.
   * \param[in] geometry - Geometrical definition of the problem.
   * \param[in] solution - Flow, adjoint or linearized solution.
   * \param[in] val_nZone - iZone index.
   */
  void MergeSolution(CConfig *config, CGeometry *geometry, CSolver **solver, unsigned short val_iZone);

  /*!
   * \brief Merge the solution into a data structure used for output file writing.
   * \param[in] config - Definition of the particular problem.
   * \param[in] geometry - Geometrical definition of the problem.
   * \param[in] solution - Flow, adjoint or linearized solution.
   * \param[in] val_nZone - iZone index.
   */
  void MergeBaselineSolution(CConfig *config, CGeometry *geometry, CSolver *solver, unsigned short val_iZone);
  
  /*!
   * \brief Write a native SU2 restart file.
   * \param[in] config - Definition of the particular problem.
   * \param[in] geometry - Geometrical definition of the problem.
   * \param[in] solver - Flow, adjoint or linearized solution.
   * \param[in] val_iZone - iZone index.
   */
  void SetRestart(CConfig *config, CGeometry *geometry, CSolver **solver, unsigned short val_iZone);

  /*!
   * \brief Write a native SU2 restart file (ASCII) in parallel.
   * \param[in] config - Definition of the particular problem.
   * \param[in] geometry - Geometrical definition of the problem.
   * \param[in] solver - Flow, adjoint or linearized solution.
   * \param[in] val_iZone - iZone index.
   */
  void WriteRestart_Parallel_ASCII(CConfig *config, CGeometry *geometry, CSolver **solver, unsigned short val_iZone, unsigned short val_iInst);

  /*!
   * \brief Write a native SU2 restart file (binary) in parallel.
   * \param[in] config - Definition of the particular problem.
   * \param[in] geometry - Geometrical definition of the problem.
   * \param[in] solver - Flow, adjoint or linearized solution.
   * \param[in] val_iZone - iZone index.
   */
  void WriteRestart_Parallel_Binary(CConfig *config, CGeometry *geometry, CSolver **solver, unsigned short val_iZone, unsigned short val_iInst);

  /*!
   * \brief Write the x, y, & z coordinates to a CGNS output file.
   * \param[in] config - Definition of the particular problem.
   * \param[in] geometry - Geometrical definition of the problem.
   * \param[in] val_iZone - iZone index.
   */
  void SetCGNS_Coordinates(CConfig *config, CGeometry *geometry, unsigned short val_iZone);
  
  /*!
   * \brief Write the element connectivity to a CGNS output file.
   * \param[in] config - Definition of the particular problem.
   * \param[in] geometry - Geometrical definition of the problem.
   * \param[in] val_iZone - iZone index.
   */
  void SetCGNS_Connectivity(CConfig *config, CGeometry *geometry, unsigned short val_iZone);
  
  /*!
   * \brief Write solution data to a CGNS output file.
   * \param[in] config - Definition of the particular problem.
   * \param[in] geometry - Geometrical definition of the problem.
   * \param[in] val_iZone - iZone index.
   */
  void SetCGNS_Solution(CConfig *config, CGeometry *geometry, unsigned short val_iZone);
  
  /*!
   * \brief Write a Paraview ASCII solution file.
   * \param[in] config - Definition of the particular problem.
   * \param[in] geometry - Geometrical definition of the problem.
   * \param[in] val_iZone - Current zone.
   * \param[in] val_nZone - Total number of zones.
   */
  void SetParaview_ASCII(CConfig *config, CGeometry *geometry, unsigned short val_iZone, unsigned short val_nZone, bool surf_sol);

  /*!
   * \brief Write a Paraview ASCII solution file.
   * \param[in] config - Definition of the particular problem.
   * \param[in] geometry - Geometrical definition of the problem.
   * \param[in] val_iZone - Current zone.
   * \param[in] val_nZone - Total number of zones.
   */
  void SetParaview_MeshASCII(CConfig *config, CGeometry *geometry, unsigned short val_iZone, unsigned short val_nZone, bool surf_sol, bool new_file);

  /*!
   * \brief Write a Paraview ASCII solution file with parallel output.
   * \param[in] config - Definition of the particular problem.
   * \param[in] geometry - Geometrical definition of the problem.
   * \param[in] val_iZone - Current zone.
   * \param[in] val_nZone - Total number of zones.
   * \param[in] surf_sol - Flag controlling whether this is a volume or surface file.
   */
  void WriteParaViewASCII_Parallel(CConfig *config, CGeometry *geometry, CSolver **solver, unsigned short val_iZone, unsigned short val_nZone, unsigned short val_iInst, unsigned short val_nInst, bool surf_sol);

  /*!
   * \brief Write a Tecplot ASCII solution file.
   * \param[in] config - Definition of the particular problem.
   * \param[in] geometry - Geometrical definition of the problem.
   * \param[in] val_iZone - Current zone.
   * \param[in] val_nZone - Total number of zones.
   */
  void SetTecplotASCII(CConfig *config, CGeometry *geometry, CSolver **solver, unsigned short val_iZone, unsigned short val_nZone, bool surf_sol);
  
  /*!
   * \brief Write the nodal coordinates and connectivity to a Tecplot ASCII mesh file.
   * \param[in] config - Definition of the particular problem.
   * \param[in] geometry - Geometrical definition of the problem.
   * \param[in] val_iZone - iZone index.
   */
  void SetTecplot_MeshASCII(CConfig *config, CGeometry *geometry, bool surf_sol, bool new_file);

  /*!
   * \brief Write the nodal coordinates and connectivity to a stl ASCII mesh file.
   * \param[in] config - Definition of the particular problem.
   * \param[in] geometry - Geometrical definition of the problem.
   * \param[in] val_iZone - iZone index.
   */
  void SetSTL_MeshASCII(CConfig *config, CGeometry *geometry);

  /*!
   * \brief Write the nodal coordinates and connectivity to a n3d ASCII mesh file.
   * \param[in] config - Definition of the particular problem.
   * \param[in] geometry - Geometrical definition of the problem.
   */
  void SetCSV_MeshASCII(CConfig *config, CGeometry *geometry);
  
  /*!
   * \brief Write the nodal coordinates and connectivity to a n3d ASCII mesh file.
   * \param[in] config - Definition of the particular problem.
   * \param[in] geometry - Geometrical definition of the problem.
   * \param[in] val_iZone - iZone index.
   */
  void SetTecplotASCII_Mesh(CConfig *config, CGeometry *geometry, unsigned short val_iZone, bool surf_sol, bool new_file);

  /*!
   * \brief Write the solution data and connectivity to a Tecplot ASCII mesh file in parallel.
   * \param[in] config - Definition of the particular problem.
   * \param[in] geometry - Geometrical definition of the problem.
   * \param[in] val_iZone - Current zone.
   * \param[in] val_nZone - Total number of zones.
   * \param[in] surf_sol - Flag controlling whether this is a volume or surface file.
   */
  void WriteTecplotASCII_Parallel(CConfig *config, CGeometry *geometry, CSolver **solver, unsigned short val_iZone, unsigned short val_nZone, unsigned short val_iInst, unsigned short val_nInst, bool surf_sol);
  
  /*!
   * \brief Write the nodal coordinates and connectivity to a Tecplot binary mesh file.
   * \param[in] config - Definition of the particular problem.
   * \param[in] geometry - Geometrical definition of the problem.
   * \param[in] val_iZone - iZone index.
   */
  string AssembleVariableNames(CGeometry *geometry, CConfig *config, unsigned short nVar_Consv, unsigned short *NVar);

  /*!
   * \brief Write the nodal coordinates and connectivity to a Tecplot binary mesh file.
   * \param[in] config - Definition of the particular problem.
   * \param[in] geometry - Geometrical definition of the problem.
   * \param[in] val_iZone - iZone index.
   */
  void SetSU2_MeshASCII(CConfig *config, CGeometry *geometry, unsigned short val_iZone, ofstream &output_file);
  
  /*!
   * \brief Write the nodal coordinates and connectivity to a Tecplot binary mesh file.
   * \param[in] config - Definition of the particular problem.
   * \param[in] geometry - Geometrical definition of the problem.
   * \param[in] val_iZone - iZone index.
   */
  void SetSU2_MeshBinary(CConfig *config, CGeometry *geometry);
  
  /*!
   * \brief Write the nodal coordinates to a binary file.
   * \param[in] config - Definition of the particular problem.
   * \param[in] geometry - Geometrical definition of the problem.
   * \param[in] val_iZone - iZone index.
   */
  void WriteCoordinates_Binary(CConfig *config, CGeometry *geometry, unsigned short val_iZone);

  /*!
   * \brief Write the nodal coordinates and connectivity to a Tecplot binary mesh file.
   * \param[in] config - Definition of the particular problem.
   * \param[in] geometry - Geometrical definition of the problem.
   * \param[in] val_iZone - iZone index.
   */
  void SetTecplotBinary_DomainMesh(CConfig *config, CGeometry *geometry, unsigned short val_iZone);
  
  /*!
   * \brief Write the coordinates and connectivity to a Tecplot binary surface mesh file.
   * \param[in] config - Definition of the particular problem.
   * \param[in] geometry - Geometrical definition of the problem.
   * \param[in] val_iZone - iZone index.
   */
  void SetTecplotBinary_SurfaceMesh(CConfig *config, CGeometry *geometry, unsigned short val_iZone);
  
  /*!
   * \brief Write solution data to a Tecplot binary volume solution file.
   * \param[in] config - Definition of the particular problem.
   * \param[in] geometry - Geometrical definition of the problem.
   * \param[in] val_iZone - iZone index.
   */
  void SetTecplotBinary_DomainSolution(CConfig *config, CGeometry *geometry, unsigned short val_iZone);

  /*!
   * \brief Write solution data to a Tecplot binary surface solution file.
   * \param[in] config - Definition of the particular problem.
   * \param[in] geometry - Geometrical definition of the problem.
   * \param[in] val_iZone - iZone index.
   */
  void SetTecplotBinary_SurfaceSolution(CConfig *config, CGeometry *geometry, unsigned short val_iZone);
  
  /*!
   * \brief Write a Tecplot ASCII solution file.
   * \param[in] config - Definition of the particular problem.
   * \param[in] geometry - Geometrical definition of the problem.
   * \param[in] val_iZone - Current zone.
   * \param[in] val_nZone - Total number of zones.
   */
  void SetFieldViewASCII(CConfig *config, CGeometry *geometry, unsigned short val_iZone, unsigned short val_nZone);
  
  /*!
   * \brief Write the nodal coordinates and connectivity to a Tecplot binary mesh file.
   * \param[in] config - Definition of the particular problem.
   * \param[in] geometry - Geometrical definition of the problem.
   * \param[in] val_iZone - iZone index.
   */
  void SetFieldViewASCII_Mesh(CConfig *config, CGeometry *geometry);
  
  /*!
   * \brief Write the nodal coordinates and connectivity to a Tecplot binary mesh file.
   * \param[in] config - Definition of the particular problem.
   * \param[in] geometry - Geometrical definition of the problem.
   * \param[in] val_iZone - iZone index.
   */
  void SetFieldViewBinary_Mesh(CConfig *config, CGeometry *geometry);
  
  /*!
   * \brief Write solution data to a Tecplot binary volume solution file.
   * \param[in] config - Definition of the particular problem.
   * \param[in] geometry - Geometrical definition of the problem.
   * \param[in] val_iZone - iZone index.
   */
  void SetFieldViewBinary(CConfig *config, CGeometry *geometry, unsigned short val_iZone, unsigned short val_nZone);
  
  /*!
   * \brief Deallocate temporary memory needed for merging and writing coordinates.
   * \param[in] config - Definition of the particular problem.
   * \param[in] geometry - Geometrical definition of the problem.
   */
  void DeallocateCoordinates(CConfig *config, CGeometry *geometry);
  
  /*!
   * \brief Deallocate temporary memory needed for merging and writing connectivity.
   * \param[in] config - Definition of the particular problem.
   * \param[in] geometry - Geometrical definition of the problem.
   */
  void DeallocateConnectivity(CConfig *config, CGeometry *geometry, bool surf_sol);
  
  /*!
   * \brief Deallocate temporary memory needed for merging and writing solution variables.
   * \param[in] config - Definition of the particular problem.
   * \param[in] geometry - Geometrical definition of the problem.
   */
  void DeallocateSolution(CConfig *config, CGeometry *geometry);
  
  /*! 
   * \brief Write the header of the history file.
   * \param[in] config - Definition of the particular problem.
   */

  virtual void SetConvHistory_Header(CConfig *config, unsigned short val_iZone, unsigned short val_iInst);

  /*! 
   * \brief Write the history file and the convergence on the screen for serial computations.
   * \param[in] geometry - Geometrical definition of the problem.
   * \param[in] solver_container - Container vector with all the solutions.
   * \param[in] config - Definition of the particular problem.
   * \param[in] integration - Generic subroutines for space integration, time integration, and monitoring.
   * \param[in] iExtIter - Current external (time) iteration.
   * \param[in] timeused - Current number of clock tick in the computation (related with total time).
   * \param[in] val_nZone - iZone index.
   */
  virtual void SetConvHistory_Body(CGeometry ****geometry, CSolver *****solver_container, CConfig **config,
                              CIntegration ****integration, bool DualTime, su2double timeused, unsigned short val_iZone, unsigned short val_iInst);
  
  /*!
   * \brief Write the history file and the convergence on the screen for serial computations.
   * \param[in] solver - Container vector with all the solutions.
   * \param[in] geometry - Geometrical definition of the problem.
   * \param[in] config - Definition of the particular problem.
   * \param[in] output - Create output files.
   */
  void SpecialOutput_ForcesBreakdown(CSolver *****solver, CGeometry ****geometry, CConfig **config, unsigned short val_iZone, bool output);
  
  /*!
   * \brief Write the history file and the convergence on the screen for serial computations.
   * \param[in] ConvHist_file - Pointer to the convergence history file (which is defined in the main subroutine).
   * \param[in] geometry - Geometrical definition of the problem.
   * \param[in] solver_container - Container vector with all the solutions.
   * \param[in] config - Definition of the particular problem.
   * \param[in] integration - Generic subroutines for space integration, time integration, and monitoring.
   * \param[in] iExtIter - Current external (time) iteration.
   * \param[in] timeused - Current number of clock tick in the computation (related with total time).
   * \param[in] val_nZone - iZone index.
   */
  void SetCFL_Number(CSolver *****solver_container, CConfig **config, unsigned short val_iZone);
  
  /*!
   * \brief Write the sensitivity (including mesh sensitivity) computed with the discrete adjoint method
   *  on the surface and in the volume to a file.
   * \param[in] geometry - Geometrical definition of the problem.
   * \param[in] config - Definition of the particular problem.
   * \param[in] val_nZone - Number of Zones.
   */
  void SetSensitivity_Files(CGeometry **geometry, CConfig **config, unsigned short val_nZone);

  /*!
   * \brief Compute .
   * \param[in] solver_container - Container vector with all the solutions.
   * \param[in] geometry - Geometrical definition of the problem.
   * \param[in] config - Definition of the particular problem.
   * \param[in] iExtIter - Current external (time) iteration.
   */
  void ComputeTurboPerformance(CSolver *solver_container, CGeometry *geometry, CConfig *config);

  /*!
   * \brief Compute .
   * \param[in] config - Definition of the particular problem.
   */
  void WriteTurboPerfConvHistory(CConfig *config);

  /*!
   * \brief Write the output file for spanwise turboperformance.
   * \param[in] geometry - Geometrical definition of the problem.
   * \param[in] solver_container - Container vector with all the solutions.
   * \param[in] config - Definition of the particular problem.
   * \param[in] val_nZone - iZone index.
   * \param[in] output - Create output files.
   */
  void SpecialOutput_Turbo(CSolver *****solver_container, CGeometry ****geometry, CConfig **config, unsigned short val_iZone, bool output);

  /*!
   * \brief Give the Entropy Generation performance parameters for turbomachinery.
   * \param[in] iMarkerTP - Marker turbo-performance.
   * \param[in] iSpan - span section.
   */
  su2double GetEntropyGen(unsigned short iMarkerTP, unsigned short iSpan);

  /*!
   * \brief Give the Entropy Generation performance parameters for turbomachinery.
   * \param[in] iMarkerTP - Marker turbo-performance.
   * \param[in] iSpan - span section.
   */
  su2double GetFlowAngleOut(unsigned short iMarkerTP, unsigned short iSpan);

  /*!
   * \brief Give the Entropy Generation performance parameters for turbomachinery.
   * \param[in] iMarkerTP - Marker turbo-performance.
   * \param[in] iSpan - span section.
   */
  su2double GetMassFlowIn(unsigned short iMarkerTP, unsigned short iSpan);

  /*!
   * \brief Write the output file for harmonic balance for each time-instance.
   * \param[in] solver_container - Container vector with all the solutions.
   * \param[in] config - Definition of the particular problem.
   * \param[in] val_nZone - Number of Zones.
   * \param[in] val_iZone - Zone index.
   * \param[in] output - Create output files.
   */
  void SpecialOutput_HarmonicBalance(CSolver *****solver, CGeometry ****geometry, CConfig **config, unsigned short iZone, unsigned short val_nZone, bool output);

  /*!
   * \brief Writes and organizes the all the output files, except the history one, for parallel computations.
   * \param[in] solver_container - Container vector with all the solutions.
   * \param[in] geometry - Geometrical definition of the problem.
   * \param[in] config - Definition of the particular problem.
   * \param[in] iExtIter - Current external (time) iteration.
   * \param[in] val_iZone - Total number of domains in the grid file.
   * \param[in] val_nZone - Total number of domains in the grid file.
   */
  void SetResult_Files_Parallel(CSolver *****solver_container, CGeometry ****geometry, CConfig **config,
                                unsigned long iExtIter, unsigned short iZone, unsigned short val_nZone, unsigned short *nInst);
  
  /*!
   * \brief Load the desired solution data into a structure used for parallel reordering and output file writing for flow problems.
   * \param[in] config - Definition of the particular problem.
   * \param[in] geometry - Geometrical definition of the problem.
   * \param[in] solution - Flow, adjoint or linearized solution.
   * \param[in] val_nZone - iZone index.
   */
  void LoadLocalData_Flow(CConfig *config, CGeometry *geometry, CSolver **solver, unsigned short val_iZone);
  
  /*!
   * \brief Load the desired solution data into a structure used for parallel reordering and output file writing for incmopressible flow problems.
   * \param[in] config - Definition of the particular problem.
   * \param[in] geometry - Geometrical definition of the problem.
   * \param[in] solution - Flow, adjoint or linearized solution.
   * \param[in] val_iZone - iZone index.
   */
  void LoadLocalData_IncFlow(CConfig *config, CGeometry *geometry, CSolver **solver, unsigned short val_iZone);

  /*!
   * \brief Load the desired solution data into a structure used for parallel reordering and output file writing for adjoint flow problems.
   * \param[in] config - Definition of the particular problem.
   * \param[in] geometry - Geometrical definition of the problem.
   * \param[in] solution - Flow, adjoint or linearized solution.
   * \param[in] val_nZone - iZone index.
   */
  void LoadLocalData_AdjFlow(CConfig *config, CGeometry *geometry, CSolver **solver, unsigned short val_iZone);
  
  /*!
   * \brief Load the desired solution data into a structure used for parallel reordering and output file writing for elasticity problems.
   * \param[in] config - Definition of the particular problem.
   * \param[in] geometry - Geometrical definition of the problem.
   * \param[in] solution - Flow, adjoint or linearized solution.
   * \param[in] val_nZone - iZone index.
   */
  void LoadLocalData_Elasticity(CConfig *config, CGeometry *geometry, CSolver **solver, unsigned short val_iZone);
  
  /*!
   * \brief Load the desired solution data into a structure used for parallel reordering and output file writing for generic problems.
   * \param[in] config - Definition of the particular problem.
   * \param[in] geometry - Geometrical definition of the problem.
   * \param[in] solution - Flow, adjoint or linearized solution.
   * \param[in] val_nZone - iZone index.
   */
  void LoadLocalData_Base(CConfig *config, CGeometry *geometry, CSolver **solver, unsigned short val_iZone);

  /*!
   * \brief Sort the connectivities (volume and surface) into data structures used for output file writing.
   * \param[in] config - Definition of the particular problem.
   * \param[in] geometry - Geometrical definition of the problem.
   * \param[in] val_nZone - iZone index.
   */
  void SortConnectivity(CConfig *config, CGeometry *geometry, unsigned short val_iZone);
  
  /*!
   * \brief Sort the connectivity for a single volume element type into a linear partitioning across all processors.
   * \param[in] config - Definition of the particular problem.
   * \param[in] geometry - Geometrical definition of the problem.
   * \param[in] Elem_Type - VTK index of the element type being merged.
   */
  void SortVolumetricConnectivity(CConfig *config, CGeometry *geometry, unsigned short Elem_Type);
  
  /*!
   * \brief Sort the connectivity for a single surface element type into a linear partitioning across all processors.
   * \param[in] config - Definition of the particular problem.
   * \param[in] geometry - Geometrical definition of the problem.
   * \param[in] Elem_Type - VTK index of the element type being merged.
   */
  void SortSurfaceConnectivity(CConfig *config, CGeometry *geometry, unsigned short Elem_Type);
  
  /*!
   * \brief Sort the output data for each grid node into a linear partitioning across all processors.
   * \param[in] config - Definition of the particular problem.
   * \param[in] geometry - Geometrical definition of the problem.
   */
  void SortOutputData(CConfig *config, CGeometry *geometry);
  
  /*!
   * \brief Sort the surface output data for each grid node into a linear partitioning across all processors.
   * \param[in] config - Definition of the particular problem.
   * \param[in] geometry - Geometrical definition of the problem.
   */
  void SortOutputData_Surface(CConfig *config, CGeometry *geometry);
  
  /*!
   * \brief Deallocate temporary memory needed for merging and writing connectivity in parallel.
   * \param[in] config - Definition of the particular problem.
   * \param[in] geometry - Geometrical definition of the problem.
   */
  void DeallocateConnectivity_Parallel(CConfig *config, CGeometry *geometry, bool surf_sol);
  
  /*!
   * \brief Deallocate temporary memory needed for merging and writing output data in parallel.
   * \param[in] config - Definition of the particular problem.
   * \param[in] geometry - Geometrical definition of the problem.
   */
  void DeallocateData_Parallel(CConfig *config, CGeometry *geometry);
  
  /*!
   * \brief Deallocate temporary memory needed for merging and writing output data in parallel.
   * \param[in] config - Definition of the particular problem.
   * \param[in] geometry - Geometrical definition of the problem.
   */
  void DeallocateSurfaceData_Parallel(CConfig *config, CGeometry *geometry);

  /*!
   * \brief Merge the node coordinates of all inlet boundaries from all processors.
   * \param[in] config - Definition of the particular problem.
   * \param[in] geometry - Geometrical definition of the problem.
   */
  void MergeInletCoordinates(CConfig *config, CGeometry *geometry);

  /*!
   * \brief Write a template inlet profile file for all inlets for flow problems.
   * \param[in] config - Definition of the particular problem.
   * \param[in] geometry - Geometrical definition of the problem.
   * \param[in] solver - Solver container.
   */
  void Write_InletFile_Flow(CConfig *config, CGeometry *geometry, CSolver **solver);

  /*!
   * \brief Deallocate temporary memory needed for merging and writing inlet boundary coordinates.
   * \param[in] config - Definition of the particular problem.
   * \param[in] geometry - Geometrical definition of the problem.
   */
  void DeallocateInletCoordinates(CConfig *config, CGeometry *geometry);
  
  /*! 
   * \brief Create and write a CSV file with a slice of data.
   * \param[in] config - Definition of the particular problem.
   * \param[in] geometry - Geometrical definition of the problem.
   * \param[in] FlowSolution - Flow solution.
   * \param[in] iExtIter - Current external (time) iteration.
   * \param[in] val_iZone - Current zone number in the grid file.
   * \param[in] val_direction - Controls the slice direction (0 for constant x/vertical, 1 for constant y/horizontal.
   */
  void WriteCSV_Slice(CConfig *config, CGeometry *geometry, CSolver *FlowSolver, unsigned long iExtIter, unsigned short val_iZone, unsigned short val_direction);

  /*!
   * \brief Load the output data to the containers in each subclass
   * \param[in] config - Definition of the particular problem.
   */
  virtual void LoadOutput_Data(CGeometry ****geometry, CSolver *****solver_container, CConfig **config,
      CIntegration ****integration, bool DualTime, su2double timeused, unsigned short val_iZone, unsigned short val_iInst);

  virtual void SetOutputFields(CConfig *config);
  
  
  /*!
   * \brief Set the history file header
   * \param[in] config - Definition of the particular problem.
   */
  void SetHistoryFile_Header(CConfig *config);

  /*!
   * \brief Write the history file output
   * \param[in] config - Definition of the particular problem.
   */
  void SetHistoryFile_Output(CConfig *config);

  /*!
   * \brief Determines if the history file output.
   * \param[in] config - Definition of the particular problem.
   */
  virtual bool WriteHistoryFile_Output(CConfig *config, bool write_dualtime);
  
  /*!
   * \brief Determines if the screen header should be written.
   * \param[in] config - Definition of the particular problem.
   */
  virtual bool WriteScreen_Header(CConfig *config);
  
  /*!
   * \brief Determines if the screen header should be written.
   * \param[in] config - Definition of the particular problem.
   */
  virtual bool WriteScreen_Output(CConfig *config, bool write_dualtime);

  /*!
   * \brief Write the screen header.
   * \param[in] config - Definition of the particular problem.
   */
  void SetScreen_Header(CConfig *config);


  /*!
   * \brief Write the screen output.
   * \param[in] config - Definition of the particular problem.
   */
  void SetScreen_Output(CConfig *config);

  void PrintScreenFixed(stringstream &stream, su2double val);

  void PrintScreenScientific(stringstream &stream, su2double val);
  
  void PrintScreenInteger(stringstream &stream, unsigned long val);
  
  void PrintScreenHeaderString(stringstream &stream, string header);
  
  void AddHistoryValue(su2double val);

  void AddHistoryHeaderString(string header);
  
  void PrintHistorySep(stringstream& stream);
  
  void AddOutputField(string name, string field_name, unsigned short format, string groupname );
  
  void SetOutputFieldValue(string name, su2double value);
  
  void AddOutputPerSurfaceField(string name, string field_name, unsigned short format, string groupname, vector<string> marker_names);
  
  void SetOutputPerSurfaceFieldValue(string name, su2double value, unsigned short iMarker);
  
  void Preprocess_Historyfile(CConfig *config);  
};

/*! \class CFlowOutput
 *  \brief Output class for compressible Flow problems.
 *  \author R. Sanchez.
 *  \date May 30, 2018.
 */
class CFlowOutput : public COutput {
private:


  
  unsigned short nVar, nDim;
  
  su2double *ResRMS,
            *ResMax,
            CD_Total,
            CL_Total,
            CMx_Total,
            CMy_Total,
            CMz_Total,
            AoA,
            CFx_Total,
            CFy_Total,
            CFz_Total,
            CEff_Total,
            Time_Used;
  
  unsigned long LinSolvIter, iExtIter, iIntIter;

  unsigned short turb_model;

public:

  /*!
   * \brief Constructor of the class
   * \param[in] config - Definition of the particular problem.
   */
  CFlowOutput(CConfig *config, CGeometry *geometry, unsigned short iZone);

  /*!
   * \brief Destructor of the class.
   */
  virtual ~CFlowOutput(void);

  /*!
   * \brief Set the history file header
   * \param[in] config - Definition of the particular problem.
   */
  void LoadOutput_Data(CGeometry ****geometry, CSolver *****solver_container, CConfig **config,
      CIntegration ****integration, bool DualTime, su2double timeused, unsigned short val_iZone, unsigned short val_iInst);
  
  void SetOutputFields(CConfig *config);
  
  /*!
   * \brief Determines if the history file output.
   * \param[in] config - Definition of the particular problem.
   */
  bool WriteHistoryFile_Output(CConfig *config, bool write_dualtime);
  
  /*!
   * \brief Determines if the screen header should be written.
   * \param[in] config - Definition of the particular problem.
   */
  bool WriteScreen_Header(CConfig *config);
  
  /*!
   * \brief Determines if the screen header should be written.
   * \param[in] config - Definition of the particular problem.
   */
  bool WriteScreen_Output(CConfig *config, bool write_dualtime);
  
};

/*! \class CFlowOutput
 *  \brief Output class for compressible Flow problems.
 *  \author R. Sanchez.
 *  \date May 30, 2018.
 */
class CIncFlowOutput : public COutput {
private:

  char char_histfile[200];

  unsigned short nDim;
  unsigned short turb_model;
 
public:

  /*!
   * \brief Constructor of the class
   * \param[in] config - Definition of the particular problem.
   */
  CIncFlowOutput(CConfig *config, CGeometry *geometry, unsigned short iZone);

  /*!
   * \brief Destructor of the class.
   */
  virtual ~CIncFlowOutput(void);
  
  /*!
   * \brief Set the history file header
   * \param[in] config - Definition of the particular problem.
   */
  void LoadOutput_Data(CGeometry ****geometry, CSolver *****solver_container, CConfig **config,
      CIntegration ****integration, bool DualTime, su2double timeused, unsigned short val_iZone, unsigned short val_iInst);

  void SetOutputFields(CConfig *config);
  
  /*!
   * \brief Determines if the history file output.
   * \param[in] config - Definition of the particular problem.
   */
  bool WriteHistoryFile_Output(CConfig *config, bool write_dualtime);

  /*!
   * \brief Determines if the screen header should be written.
   * \param[in] config - Definition of the particular problem.
   */
  bool WriteScreen_Header(CConfig *config);


  /*!
   * \brief Determines if the screen header should be written.
   * \param[in] config - Definition of the particular problem.
   */
  bool WriteScreen_Output(CConfig *config, bool write_dualtime);

};

/*! \class CFEAOutput
 *  \brief Output class for FEA problems.
 *  \author R. Sanchez.
 *  \date May 24, 2018.
 */
class CFEAOutput : public COutput {
private:

protected:

  su2double *residual_fem;
  unsigned short nVar_FEM;

  su2double Total_VMStress;
  su2double Total_ForceCoeff;
  su2double Total_IncLoad;
  su2double Time_Used;
  unsigned long LinSolvIter;
  unsigned long iExtIter, iIntIter;

public:

  /*!
   * \brief Constructor of the class
   * \param[in] config - Definition of the particular problem.
   */
  CFEAOutput(CConfig *config, CGeometry *geometry, unsigned short iZone);

  /*!
   * \brief Destructor of the class.
   */
  virtual ~CFEAOutput(void);

  /*!
   * \brief Set the history file header
   * \param[in] config - Definition of the particular problem.
   */
  void LoadOutput_Data(CGeometry ****geometry, CSolver *****solver_container, CConfig **config,
      CIntegration ****integration, bool DualTime, su2double timeused, unsigned short val_iZone, unsigned short val_iInst);

  void SetOutputFields(CConfig *config);

  /*!
   * \brief Determines if the history file output.
   * \param[in] config - Definition of the particular problem.
   */
  bool WriteHistoryFile_Output(CConfig *config, bool write_dualtime);
  
  /*!
   * \brief Determines if the screen header should be written.
   * \param[in] config - Definition of the particular problem.
   */
  bool WriteScreen_Header(CConfig *config);
  
  /*!
   * \brief Determines if the screen header should be written.
   * \param[in] config - Definition of the particular problem.
   */
  bool WriteScreen_Output(CConfig *config, bool write_dualtime);
  

};

/*! \class CHeatOutput
 *  \brief Output class for heat problems.
 *  \author R. Sanchez.
 *  \date June 5, 2018.
 */
class CHeatOutput : public COutput {
private:

  char char_histfile[200];

public:


  /*!
   * \brief Constructor of the class
   * \param[in] config - Definition of the particular problem.
   */
  CHeatOutput(CConfig *config, CGeometry *geometry, unsigned short iZone);

  /*!
   * \brief Destructor of the class.
   */
  virtual ~CHeatOutput(void);

  /*!
   * \brief Set the history file header
   * \param[in] config - Definition of the particular problem.
   */
  void LoadOutput_Data(CGeometry ****geometry, CSolver *****solver_container, CConfig **config,
      CIntegration ****integration, bool DualTime, su2double timeused, unsigned short val_iZone, unsigned short val_iInst);


  /*!
   * \brief Determines if the history file output.
   * \param[in] config - Definition of the particular problem.
   */
  bool WriteHistoryFile_Output(CConfig *config, bool write_dualtime);

  /*!
   * \brief Determines if the screen header should be written.
   * \param[in] config - Definition of the particular problem.
   */
  bool WriteScreen_Header(CConfig *config);


  /*!
   * \brief Determines if the screen header should be written.
   * \param[in] config - Definition of the particular problem.
   */
  bool WriteScreen_Output(CConfig *config, bool write_dualtime);
  
  void SetOutputFields(CConfig *config);
   

};

/*! \class CAdjFlowOutput
 *  \brief Output class for flow continuous adjoint problems.
 *  \author R. Sanchez.
 *  \date June 5, 2018.
 */
class CAdjFlowOutput : public COutput {
private:

  char char_histfile[200];

public:

  ofstream HistFile;

  /*!
   * \brief Constructor of the class
   * \param[in] config - Definition of the particular problem.
   */
  CAdjFlowOutput(CConfig *config, CGeometry *geometry, unsigned short iZone);

  /*!
   * \brief Destructor of the class.
   */
  virtual ~CAdjFlowOutput(void);

  /*!
   * \brief Write the header of the history file.
   * \param[in] ConvHist_file - Pointer to the convergence history file (which is defined in the main subroutine).
   * \param[in] config - Definition of the particular problem.
   */
  void SetConvHistory_Header(CConfig *config, unsigned short val_iZone, unsigned short val_iInst);

  /*!
   * \brief Write the history file and the convergence on the screen for serial computations.
   * \param[in] ConvHist_file - Pointer to the convergence history file (which is defined in the main subroutine).
   * \param[in] geometry - Geometrical definition of the problem.
   * \param[in] solver_container - Container vector with all the solutions.
   * \param[in] config - Definition of the particular problem.
   * \param[in] integration - Generic subroutines for space integration, time integration, and monitoring.
   * \param[in] iExtIter - Current external (time) iteration.
   * \param[in] timeused - Current number of clock tick in the computation (related with total time).
   * \param[in] val_nZone - iZone index.
   */
  void SetConvHistory_Body(CGeometry ****geometry, CSolver *****solver_container, CConfig **config,
      CIntegration ****integration, bool DualTime, su2double timeused, unsigned short val_iZone, unsigned short val_iInst);

  /*!
   * \brief Set the history file header
   * \param[in] config - Definition of the particular problem.
   */
  void LoadOutput_Data(CGeometry ****geometry, CSolver *****solver_container, CConfig **config,
      CIntegration ****integration, bool DualTime, su2double timeused, unsigned short val_iZone, unsigned short val_iInst);

  /*!
   * \brief Determines if the history file output.
   * \param[in] config - Definition of the particular problem.
   */
  bool WriteHistoryFile_Output(CConfig *config, bool write_dualtime);

  /*!
   * \brief Determines if the screen header should be written.
   * \param[in] config - Definition of the particular problem.
   */
  bool WriteScreen_Header(CConfig *config);

  /*!
   * \brief Determines if the screen header should be written.
   * \param[in] config - Definition of the particular problem.
   */
  bool WriteScreen_Output(CConfig *config, bool write_dualtime);

  
};

/*! \class CDiscAdjFlowOutput
 *  \brief Output class for flow discrete adjoint problems.
 *  \author R. Sanchez.
 *  \date June 5, 2018.
 */
class CDiscAdjFlowOutput : public COutput {
private:


public:


  /*!
   * \brief Constructor of the class
   * \param[in] config - Definition of the particular problem.
   */
  CDiscAdjFlowOutput(CConfig *config, CGeometry *geometry, unsigned short iZone);

  /*!
   * \brief Destructor of the class.
   */
  virtual ~CDiscAdjFlowOutput(void);

  /*!
   * \brief Set the history file header
   * \param[in] config - Definition of the particular problem.
   */
  void LoadOutput_Data(CGeometry ****geometry, CSolver *****solver_container, CConfig **config,
      CIntegration ****integration, bool DualTime, su2double timeused, unsigned short val_iZone, unsigned short val_iInst);


  void SetOutputFields(CConfig *config);
  
  /*!
   * \brief Determines if the history file output.
   * \param[in] config - Definition of the particular problem.
   */
  bool WriteHistoryFile_Output(CConfig *config, bool write_dualtime);

  /*!
   * \brief Determines if the screen header should be written.
   * \param[in] config - Definition of the particular problem.
   */
  bool WriteScreen_Header(CConfig *config);

  /*!
   * \brief Determines if the screen header should be written.
   * \param[in] config - Definition of the particular problem.
   */
  bool WriteScreen_Output(CConfig *config, bool write_dualtime);


};

/*! \class CDiscAdjFEAOutput
 *  \brief Output class for elasticity discrete adjoint problems.
 *  \author R. Sanchez.
 *  \date June 5, 2018.
 */
class CDiscAdjFEAOutput : public COutput {
private:

  char char_histfile[200];

public:

  ofstream HistFile;

  /*!
   * \brief Constructor of the class
   * \param[in] config - Definition of the particular problem.
   */
  CDiscAdjFEAOutput(CConfig *config, CGeometry *geometry, unsigned short iZone);

  /*!
   * \brief Destructor of the class.
   */
  virtual ~CDiscAdjFEAOutput(void);

  /*!
   * \brief Write the header of the history file.
   * \param[in] ConvHist_file - Pointer to the convergence history file (which is defined in the main subroutine).
   * \param[in] config - Definition of the particular problem.
   */
  void SetConvHistory_Header(CConfig *config, unsigned short val_iZone, unsigned short val_iInst);

  /*!
   * \brief Write the history file and the convergence on the screen for serial computations.
   * \param[in] ConvHist_file - Pointer to the convergence history file (which is defined in the main subroutine).
   * \param[in] geometry - Geometrical definition of the problem.
   * \param[in] solver_container - Container vector with all the solutions.
   * \param[in] config - Definition of the particular problem.
   * \param[in] integration - Generic subroutines for space integration, time integration, and monitoring.
   * \param[in] iExtIter - Current external (time) iteration.
   * \param[in] timeused - Current number of clock tick in the computation (related with total time).
   * \param[in] val_nZone - iZone index.
   */
  void SetConvHistory_Body(CGeometry ****geometry, CSolver *****solver_container, CConfig **config,
      CIntegration ****integration, bool DualTime, su2double timeused, unsigned short val_iZone, unsigned short val_iInst);

  /*!
   * \brief Set the history file header
   * \param[in] config - Definition of the particular problem.
   */
  void LoadOutput_Data(CGeometry ****geometry, CSolver *****solver_container, CConfig **config,
      CIntegration ****integration, bool DualTime, su2double timeused, unsigned short val_iZone, unsigned short val_iInst);

  /*!
   * \brief Determines if the history file output.
   * \param[in] config - Definition of the particular problem.
   */
  bool WriteHistoryFile_Output(CConfig *config, bool write_dualtime);

  /*!
   * \brief Determines if the screen header should be written.
   * \param[in] config - Definition of the particular problem.
   */
  bool WriteScreen_Header(CConfig *config);

  /*!
   * \brief Determines if the screen header should be written.
   * \param[in] config - Definition of the particular problem.
   */
  bool WriteScreen_Output(CConfig *config, bool write_dualtime);

};

#include "output_structure.inl"<|MERGE_RESOLUTION|>--- conflicted
+++ resolved
@@ -188,8 +188,6 @@
         **NuFactorIn,
         **NuFactorOut;
 
-<<<<<<< HEAD
-=======
   unsigned long nMarker_InletFile;       /*!< \brief Counter for total number of inlet boundaries written to inlet profile file. */
   vector<string> Marker_Tags_InletFile;   /*!< \brief Marker tags for the strings of the markers in the inlet profile file. */
   unsigned long *nRow_InletFile;         /*!< \brief Counters for the number of points per marker in the inlet profile file. */
@@ -198,7 +196,6 @@
 
 protected:
 
->>>>>>> 5d5571f7
   int rank, 	/*!< \brief MPI Rank. */
   size;       	/*!< \brief MPI Size. */
 
