--- conflicted
+++ resolved
@@ -141,7 +141,6 @@
    * \param[in] iMGLevel       - The multigrid level
    * \return                   - A pointer to the allocated flow solver
    */
-<<<<<<< HEAD
   static CSolver* createFlowSolver(SUB_SOLVER_TYPE kindFlowSolver, CSolver **solver, CGeometry *geometry, CConfig *config, int iMGLevel);
 
     /*!
@@ -154,9 +153,6 @@
    * \return                   - A pointer to the allocated flow solver
    */
   static CSolver* createNEMOSolver(SUB_SOLVER_TYPE kindNEMOSolver, CSolver **solver, CGeometry *geometry, CConfig *config, int iMGLevel);
-=======
-  static CSolver* CreateFlowSolver(SUB_SOLVER_TYPE kindFlowSolver, CSolver **solver, CGeometry *geometry, CConfig *config, int iMGLevel);
->>>>>>> 967b62c2
   
   /*!
    * \brief Generic routine to create a solver 
