/*!
 * \file solver_structure.inl
 * \brief In-Line subroutines of the <i>solver_structure.hpp</i> file.
 * \author F. Palacios, T. Economon
 * \version 4.3.0 "Cardinal"
 *
 * SU2 Lead Developers: Dr. Francisco Palacios (Francisco.D.Palacios@boeing.com).
 *                      Dr. Thomas D. Economon (economon@stanford.edu).
 *
 * SU2 Developers: Prof. Juan J. Alonso's group at Stanford University.
 *                 Prof. Piero Colonna's group at Delft University of Technology.
 *                 Prof. Nicolas R. Gauger's group at Kaiserslautern University of Technology.
 *                 Prof. Alberto Guardone's group at Polytechnic University of Milan.
 *                 Prof. Rafael Palacios' group at Imperial College London.
 *                 Prof. Edwin van der Weide's group at the University of Twente.
 *                 Prof. Vincent Terrapon's group at the University of Liege.
 *
 * Copyright (C) 2012-2016 SU2, the open-source CFD code.
 *
 * SU2 is free software; you can redistribute it and/or
 * modify it under the terms of the GNU Lesser General Public
 * License as published by the Free Software Foundation; either
 * version 2.1 of the License, or (at your option) any later version.
 *
 * SU2 is distributed in the hope that it will be useful,
 * but WITHOUT ANY WARRANTY; without even the implied warranty of
 * MERCHANTABILITY or FITNESS FOR A PARTICULAR PURPOSE. See the GNU
 * Lesser General Public License for more details.
 *
 * You should have received a copy of the GNU Lesser General Public
 * License along with SU2. If not, see <http://www.gnu.org/licenses/>.
 */

#pragma once

inline void CSolver::SetIterLinSolver(unsigned short val_iterlinsolver) { IterLinSolver = val_iterlinsolver; }

inline void CSolver::Set_MPI_Solution_Gradient(CGeometry *geometry, CConfig *config) { }

inline void CSolver::Set_MPI_Solution(CGeometry *geometry, CConfig *config) { }

inline void CSolver::Set_MPI_Primitive(CGeometry *geometry, CConfig *config) { }

//inline void CSolver::Set_MPI_Secondary(CGeometry *geometry, CConfig *config) { }

inline void CSolver::Set_MPI_Solution_Old(CGeometry *geometry, CConfig *config) { }

inline void CSolver::Set_MPI_Solution_Pred(CGeometry *geometry, CConfig *config) { }

inline void CSolver::Set_MPI_Solution_Pred_Old(CGeometry *geometry, CConfig *config) { }

inline void CSolver::Set_MPI_Solution_DispOnly(CGeometry *geometry, CConfig *config) { }

inline void CSolver::Set_MPI_Solution_Limiter(CGeometry *geometry, CConfig *config) { }

inline void CSolver::Set_MPI_Primitive_Limiter(CGeometry *geometry, CConfig *config) { }

//inline void CSolver::Set_MPI_Secondary_Limiter(CGeometry *geometry, CConfig *config) { }

inline void CSolver::SetNondimensionalization(CGeometry *geometry, CConfig *config, unsigned short iMesh) { }

inline unsigned short CSolver::GetIterLinSolver(void) { return IterLinSolver; }

inline su2double CSolver::GetCSensitivity(unsigned short val_marker, unsigned long val_vertex) { return 0; }

inline void CSolver::SetResidual_DualTime(CGeometry *geometry, CSolver **solver_container, CConfig *config, unsigned short iRKStep, 
																		 unsigned short iMesh, unsigned short RunTime_EqSystem) { }
																		 
inline void CSolver::SetFreeSurface_Distance(CGeometry *geometry, CConfig *config) { }

inline void CSolver::SetFEA_Load(CSolver ***flow_solution, CGeometry **fea_geometry, CGeometry **flow_geometry, CConfig *fea_config, CConfig *flow_config, CNumerics *fea_numerics) { }

inline void CSolver::SetFEA_Load_Int(CSolver ***flow_solution, CGeometry **fea_geometry, CGeometry **flow_geometry, CConfig *fea_config, CConfig *flow_config, CNumerics *fea_numerics) { }

//inline void CSolver::GetSurface_Pressure(CGeometry *geometry, CConfig *config) { }

inline void CSolver::SetInitialCondition(CGeometry **geometry, CSolver ***solver_container, CConfig *config, unsigned long ExtIter) { }

inline void CSolver::ResetInitialCondition(CGeometry **geometry, CSolver ***solver_container, CConfig *config, unsigned long ExtIter) { }

inline void CSolver::LoadRestart(CGeometry **geometry, CSolver ***solver, CConfig *config, int val_iter) { }

inline void CSolver::LoadRestart_FSI(CGeometry *geometry, CSolver ***solver, CConfig *config, int val_iter) { }
  
inline void CSolver::SetFlow_Displacement(CGeometry **flow_geometry, CVolumetricMovement *flow_grid_movement, CConfig *flow_config, CConfig *fea_config, CGeometry **fea_geometry, CSolver ***fea_solution) { }

inline void CSolver::SetFlow_Displacement_Int(CGeometry **flow_geometry, CVolumetricMovement *flow_grid_movement, CConfig *flow_config, CConfig *fea_config, CGeometry **fea_geometry, CSolver ***fea_solution) { }

inline void CSolver::PredictStruct_Displacement(CGeometry **fea_geometry, CConfig *fea_config, CSolver ***fea_solution) { }

inline void CSolver::ComputeAitken_Coefficient(CGeometry **fea_geometry, CConfig *fea_config, CSolver ***fea_solution, unsigned long iFSIIter) { }

inline void CSolver::SetAitken_Relaxation(CGeometry **fea_geometry, CConfig *fea_config, CSolver ***fea_solution) { }

inline void CSolver::Update_StructSolution(CGeometry **fea_geometry, CConfig *fea_config, CSolver ***fea_solution) { }

inline void CSolver::SetCSensitivity(unsigned short val_marker, unsigned long val_vertex, su2double val_sensitivity) { }

inline void CSolver::Inviscid_Sensitivity(CGeometry *geometry, CSolver **solver_container, CNumerics *numerics, CConfig *config) { }

inline void CSolver::Smooth_Sensitivity(CGeometry *geometry, CSolver **solver_container, CNumerics *numerics, CConfig *config) { }

inline void CSolver::Viscous_Sensitivity(CGeometry *geometry, CSolver **solver_container, CNumerics *numerics, CConfig *config) { }

inline su2double CSolver::GetPhi_Inf(unsigned short val_dim) { return 0; }

inline su2double CSolver::GetPsiRho_Inf(void) { return 0; }

inline su2double* CSolver::GetPsiRhos_Inf(void) { return NULL; }

inline su2double CSolver::GetPsiE_Inf(void) { return 0; }

inline void CSolver::SetPrimitive_Gradient_GG(CGeometry *geometry, CConfig *config) { }

inline void CSolver::SetPrimitive_Gradient_LS(CGeometry *geometry, CConfig *config) { }

inline void CSolver::Set_MPI_Primitive_Gradient(CGeometry *geometry, CConfig *config) { }

inline void CSolver::SetPrimitive_Limiter_MPI(CGeometry *geometry, CConfig *config) { }

inline void CSolver::SetPrimitive_Limiter(CGeometry *geometry, CConfig *config) { }

//inline void CSolver::SetSecondary_Gradient_GG(CGeometry *geometry, CConfig *config) { }

//inline void CSolver::SetSecondary_Gradient_LS(CGeometry *geometry, CConfig *config) { }

//inline void CSolver::Set_MPI_Secondary_Gradient(CGeometry *geometry, CConfig *config) { }

//inline void CSolver::SetSecondary_Limiter_MPI(CGeometry *geometry, CConfig *config) { }

//inline void CSolver::SetSecondary_Limiter(CGeometry *geometry, CConfig *config) { }

inline void CSolver::SetPreconditioner(CConfig *config, unsigned long iPoint) { }

inline void CSolver::SetDistance(CGeometry *geometry, CConfig *config) { };

inline su2double CSolver::GetCL_Inv(unsigned short val_marker) { return 0; }

inline su2double CSolver::GetCMz_Inv(unsigned short val_marker) { return 0; }

inline su2double CSolver::GetCD_Inv(unsigned short val_marker) { return 0; }

inline su2double CSolver::GetSurface_CL(unsigned short val_marker) { return 0; }

inline su2double CSolver::GetSurface_CD(unsigned short val_marker) { return 0; }

inline su2double CSolver::GetSurface_CSF(unsigned short val_marker) { return 0; }

inline su2double CSolver::GetSurface_CEff(unsigned short val_marker) { return 0; }

inline su2double CSolver::GetSurface_CFx(unsigned short val_marker) { return 0; }

inline su2double CSolver::GetSurface_CFy(unsigned short val_marker) { return 0; }

inline su2double CSolver::GetSurface_CFz(unsigned short val_marker) { return 0; }

inline su2double CSolver::GetSurface_CMx(unsigned short val_marker) { return 0; }

inline su2double CSolver::GetSurface_CMy(unsigned short val_marker) { return 0; }

inline su2double CSolver::GetSurface_CMz(unsigned short val_marker) { return 0; }

inline su2double CSolver::GetSurface_CL_Inv(unsigned short val_marker) { return 0; }

inline su2double CSolver::GetSurface_CD_Inv(unsigned short val_marker) { return 0; }

inline su2double CSolver::GetSurface_CSF_Inv(unsigned short val_marker) { return 0; }

inline su2double CSolver::GetSurface_CEff_Inv(unsigned short val_marker) { return 0; }

inline su2double CSolver::GetSurface_CFx_Inv(unsigned short val_marker) { return 0; }

inline su2double CSolver::GetSurface_CFy_Inv(unsigned short val_marker) { return 0; }

inline su2double CSolver::GetSurface_CFz_Inv(unsigned short val_marker) { return 0; }

inline su2double CSolver::GetSurface_CMx_Inv(unsigned short val_marker) { return 0; }

inline su2double CSolver::GetSurface_CMy_Inv(unsigned short val_marker) { return 0; }

inline su2double CSolver::GetSurface_CMz_Inv(unsigned short val_marker) { return 0; }

inline su2double CSolver::GetSurface_CL_Visc(unsigned short val_marker) { return 0; }

inline su2double CSolver::GetSurface_CD_Visc(unsigned short val_marker) { return 0; }

inline su2double CSolver::GetSurface_CSF_Visc(unsigned short val_marker) { return 0; }

inline su2double CSolver::GetSurface_CEff_Visc(unsigned short val_marker) { return 0; }

inline su2double CSolver::GetSurface_CFx_Visc(unsigned short val_marker) { return 0; }

inline su2double CSolver::GetSurface_CFy_Visc(unsigned short val_marker) { return 0; }

inline su2double CSolver::GetSurface_CFz_Visc(unsigned short val_marker) { return 0; }

inline su2double CSolver::GetSurface_CMx_Visc(unsigned short val_marker) { return 0; }

inline su2double CSolver::GetSurface_CMy_Visc(unsigned short val_marker) { return 0; }

inline su2double CSolver::GetSurface_CMz_Visc(unsigned short val_marker) { return 0; }

inline su2double CSolver::GetSurface_CL_Mnt(unsigned short val_marker) { return 0; }

inline su2double CSolver::GetSurface_CD_Mnt(unsigned short val_marker) { return 0; }

inline su2double CSolver::GetSurface_CSF_Mnt(unsigned short val_marker) { return 0; }

inline su2double CSolver::GetSurface_CEff_Mnt(unsigned short val_marker) { return 0; }

inline su2double CSolver::GetSurface_CFx_Mnt(unsigned short val_marker) { return 0; }

inline su2double CSolver::GetSurface_CFy_Mnt(unsigned short val_marker) { return 0; }

inline su2double CSolver::GetSurface_CFz_Mnt(unsigned short val_marker) { return 0; }

inline su2double CSolver::GetSurface_CMx_Mnt(unsigned short val_marker) { return 0; }

inline su2double CSolver::GetSurface_CMy_Mnt(unsigned short val_marker) { return 0; }

inline su2double CSolver::GetSurface_CMz_Mnt(unsigned short val_marker) { return 0; }

inline su2double CSolver::GetInflow_MassFlow(unsigned short val_marker) { return 0; }

inline su2double CSolver::GetExhaust_MassFlow(unsigned short val_marker) { return 0; }

inline su2double CSolver::GetInflow_Pressure(unsigned short val_marker) { return 0; }

inline su2double CSolver::GetInflow_Mach(unsigned short val_marker) { return 0; }

inline su2double CSolver::GetCSF_Inv(unsigned short val_marker) { return 0; }

inline su2double CSolver::GetCEff_Inv(unsigned short val_marker) { return 0; }

inline su2double CSolver::GetSurface_HF_Visc(unsigned short val_marker) { return 0; }

inline su2double CSolver::GetSurface_MaxHF_Visc(unsigned short val_marker) { return 0; }

inline su2double CSolver::GetCL_Visc(unsigned short val_marker) { return 0; }

inline su2double CSolver::GetCMz_Visc(unsigned short val_marker) { return 0; }

inline su2double CSolver::GetCSF_Visc(unsigned short val_marker) { return 0; }

inline su2double CSolver::GetCD_Visc(unsigned short val_marker) { return 0; }

inline su2double CSolver::GetAllBound_CL_Inv() { return 0; }

inline su2double CSolver::GetAllBound_CD_Inv() { return 0; }

inline su2double CSolver::GetAllBound_CSF_Inv() { return 0; }

inline su2double CSolver::GetAllBound_CEff_Inv() { return 0; }

inline su2double CSolver::GetAllBound_CMx_Inv() { return 0; }

inline su2double CSolver::GetAllBound_CMy_Inv() { return 0; }

inline su2double CSolver::GetAllBound_CMz_Inv() { return 0; }

inline su2double CSolver::GetAllBound_CFx_Inv() { return 0; }

inline su2double CSolver::GetAllBound_CFy_Inv() { return 0; }

inline su2double CSolver::GetAllBound_CFz_Inv() { return 0; }

inline su2double CSolver::GetAllBound_CL_Mnt() { return 0; }

inline su2double CSolver::GetAllBound_CD_Mnt() { return 0; }

inline su2double CSolver::GetAllBound_CSF_Mnt() { return 0; }

inline su2double CSolver::GetAllBound_CEff_Mnt() { return 0; }

inline su2double CSolver::GetAllBound_CMx_Mnt() { return 0; }

inline su2double CSolver::GetAllBound_CMy_Mnt() { return 0; }

inline su2double CSolver::GetAllBound_CMz_Mnt() { return 0; }

inline su2double CSolver::GetAllBound_CFx_Mnt() { return 0; }

inline su2double CSolver::GetAllBound_CFy_Mnt() { return 0; }

inline su2double CSolver::GetAllBound_CFz_Mnt() { return 0; }

inline su2double CSolver::GetAllBound_CL_Visc() { return 0; }

inline su2double CSolver::GetAllBound_CD_Visc() { return 0; }

inline su2double CSolver::GetAllBound_CSF_Visc() { return 0; }

inline su2double CSolver::GetAllBound_CEff_Visc() { return 0; }

inline su2double CSolver::GetAllBound_CMx_Visc() { return 0; }

inline su2double CSolver::GetAllBound_CMy_Visc() { return 0; }

inline su2double CSolver::GetAllBound_CMz_Visc() { return 0; }

inline su2double CSolver::GetAllBound_CFx_Visc() { return 0; }

inline su2double CSolver::GetAllBound_CFy_Visc() { return 0; }

inline su2double CSolver::GetAllBound_CFz_Visc() { return 0; }

inline void CSolver::SetForceProj_Vector(CGeometry *geometry, CSolver **solver_container, CConfig *config) { }

inline void CSolver::SetIntBoundary_Jump(CGeometry *geometry, CSolver **solver_container, CConfig *config) { }

inline su2double CSolver::GetTotal_CL() { return 0; }

inline su2double CSolver::GetTotal_CD() { return 0; }

inline su2double CSolver::GetTotal_NetCThrust() { return 0; }

inline su2double CSolver::GetTotal_Power() { return 0; }

inline su2double CSolver::GetTotal_CD_SolidSurf() { return 0; }

inline su2double CSolver::GetTotal_ReverseFlow() { return 0; }

inline su2double CSolver::GetTotal_MFR() { return 0; }

inline su2double CSolver::GetTotal_Prop_Eff() { return 0; }

inline su2double CSolver::GetTotal_ByPassProp_Eff() { return 0; }

inline su2double CSolver::GetTotal_Adiab_Eff() { return 0; }

inline su2double CSolver::GetTotal_Poly_Eff() { return 0; }

inline su2double CSolver::GetTotal_IDC() { return 0; }

inline su2double CSolver::GetTotal_IDC_Mach() { return 0; }

inline su2double CSolver::GetTotal_IDR() { return 0; }

inline su2double CSolver::GetTotal_DC60() { return 0; }

inline su2double CSolver::GetTotal_Custom() { return 0; }

inline su2double CSolver::GetTotal_CMx() { return 0; }

inline su2double CSolver::GetTotal_CMy() { return 0; }

inline su2double CSolver::GetTotal_CMz() { return 0; }

inline su2double CSolver::GetTotal_CFx() { return 0; }

inline su2double CSolver::GetTotal_CFy() { return 0; }

inline su2double CSolver::GetTotal_CFz() { return 0; }

inline su2double CSolver::GetTotal_CSF() { return 0; }

inline su2double CSolver::GetTotal_CEff() { return 0; }

inline su2double CSolver::GetTotal_CT() { return 0; }

inline void CSolver::SetTotal_CT(su2double val_Total_CT) { }

inline su2double CSolver::GetTotal_CQ() { return 0; }

inline su2double CSolver::GetTotal_HeatFlux() { return 0; }

inline su2double CSolver::GetTotal_MaxHeatFlux() { return 0; }

inline su2double CSolver::Get_PressureDrag() { return 0; }

inline su2double CSolver::Get_ViscDrag() { return 0; }

inline void CSolver::SetTotal_CQ(su2double val_Total_CQ) { }

inline void CSolver::SetTotal_HeatFlux(su2double val_Total_Heat) { }

inline void CSolver::SetTotal_MaxHeatFlux(su2double val_Total_Heat) { }

inline su2double CSolver::GetTotal_CMerit() { return 0; }

inline su2double CSolver::GetTotal_CEquivArea() { return 0; }

inline su2double CSolver::GetTotal_CpDiff() { return 0; }

inline su2double CSolver::GetTotal_HeatFluxDiff() { return 0; }

inline su2double CSolver::GetTotal_CFreeSurface() { return 0; }

inline su2double CSolver::GetTotal_CFEA() { return 0; }

inline su2double CSolver::GetTotal_CNearFieldOF() { return 0; }

inline void CSolver::AddTotal_ComboObj(su2double val_obj) {}

inline void CSolver::SetTotal_CEquivArea(su2double val_cequivarea) { }

inline void CSolver::SetTotal_CpDiff(su2double val_pressure) { }

inline void CSolver::SetTotal_HeatFluxDiff(su2double val_heat) { }

inline void CSolver::SetTotal_CFEA(su2double val_cfea) { }

inline su2double CSolver::GetWAitken_Dyn(void) { return 0; }

inline su2double CSolver::GetWAitken_Dyn_tn1(void) { return 0; }

inline void CSolver::SetWAitken_Dyn(su2double waitk) {  }

inline void CSolver::SetWAitken_Dyn_tn1(su2double waitk_tn1) {  }

inline void CSolver::SetLoad_Increment(su2double val_loadIncrement) {  }

inline void CSolver::SetTotal_CFreeSurface(su2double val_freesurface) { }

inline void CSolver::SetTotal_CNearFieldOF(su2double val_cnearfieldpress) { }

inline su2double CSolver::GetTotal_CWave() { return 0; }

inline su2double CSolver::GetTotal_CHeat() { return 0; }

inline void CSolver::SetTotal_CL(su2double val_Total_CL) { }

inline void CSolver::SetTotal_CD(su2double val_Total_CD) { }

inline void CSolver::SetTotal_NetCThrust(su2double val_Total_NetCThrust) { }

inline void CSolver::SetTotal_Power(su2double val_Total_Power) { }

inline void CSolver::SetTotal_CD_SolidSurf(su2double val_Total_CD_SolidSurf) { }

inline void CSolver::SetTotal_ReverseFlow(su2double val_Total_ReverseFlow) { }

inline void CSolver::SetTotal_MFR(su2double val_Total_MFR) { }

inline void CSolver::SetTotal_Prop_Eff(su2double val_Total_Prop_Eff) { }

inline void CSolver::SetTotal_ByPassProp_Eff(su2double val_Total_ByPassProp_Eff) { }

inline void CSolver::SetTotal_Adiab_Eff(su2double val_Total_Adiab_Eff) { }

inline void CSolver::SetTotal_Poly_Eff(su2double val_Total_Poly_Eff) { }

inline void CSolver::SetTotal_IDC(su2double val_Total_IDC) { }

inline void CSolver::SetTotal_IDC_Mach(su2double val_Total_IDC_Mach) { }

inline void CSolver::SetTotal_IDR(su2double val_Total_IDR) { }

inline void CSolver::SetTotal_DC60(su2double val_Total_DC60) { }

inline void CSolver::SetTotal_Custom(su2double val_Total_Custom, su2double val_coeff) { }

inline void CSolver::AddTotal_Custom(su2double val_Total_Custom, su2double val_coeff) { }

inline su2double CSolver::GetCPressure(unsigned short val_marker, unsigned long val_vertex) { return 0; }

inline su2double CSolver::GetCPressureTarget(unsigned short val_marker, unsigned long val_vertex) { return 0; }

inline void CSolver::SetCPressureTarget(unsigned short val_marker, unsigned long val_vertex, su2double val_pressure) { }

inline void CSolver::SetHeatFluxTarget(unsigned short val_marker, unsigned long val_vertex, su2double val_heat) { }

inline su2double *CSolver::GetCharacPrimVar(unsigned short val_marker, unsigned long val_vertex) { return 0; }

inline void CSolver::SetCharacPrimVar(unsigned short val_marker, unsigned long val_vertex, unsigned short val_var, su2double val_value) { }

inline su2double *CSolver::GetDonorPrimVar(unsigned short val_marker, unsigned long val_vertex) { return 0; }

inline void CSolver::SetDonorPrimVar(unsigned short val_marker, unsigned long val_vertex, unsigned short val_var, su2double val_value) { }

inline void CSolver::SetDonorAdjVar(unsigned short val_marker, unsigned long val_vertex, unsigned short val_var, su2double val_value) { }

inline su2double CSolver::GetDonorPrimVar(unsigned short val_marker, unsigned long val_vertex, unsigned short val_var) { return 0; }

inline su2double *CSolver::GetDonorAdjVar(unsigned short val_marker, unsigned long val_vertex) { return 0; }

inline su2double CSolver::GetDonorAdjVar(unsigned short val_marker, unsigned long val_vertex, unsigned short val_var) { return 0; }

inline unsigned long CSolver::GetDonorGlobalIndex(unsigned short val_marker, unsigned long val_vertex) { return 0; }

inline void CSolver::SetDonorGlobalIndex(unsigned short val_marker, unsigned long val_vertex, unsigned long val_index) { }

inline su2double CSolver::GetActDisk_DeltaP(unsigned short val_marker, unsigned long val_vertex) { return 0; }

inline void CSolver::SetActDisk_DeltaP(unsigned short val_marker, unsigned long val_vertex, su2double val_deltap) { }

inline su2double CSolver::GetActDisk_DeltaT(unsigned short val_marker, unsigned long val_vertex) { return 0; }

inline void CSolver::SetActDisk_DeltaT(unsigned short val_marker, unsigned long val_vertex, su2double val_deltat) { }

inline su2double CSolver::GetInlet_Ttotal(unsigned short val_marker, unsigned long val_vertex) { return 0; }

inline su2double CSolver::GetInlet_Ptotal(unsigned short val_marker, unsigned long val_vertex) { return 0; }

inline su2double CSolver::GetInlet_FlowDir(unsigned short val_marker, unsigned long val_vertex, unsigned short val_dim) { return 0; }

inline void CSolver::SetInlet_Ttotal(unsigned short val_marker, unsigned long val_vertex, su2double val_ttotal) { }

inline void CSolver::SetInlet_Ptotal(unsigned short val_marker, unsigned long val_vertex, su2double val_ptotal) { }

inline void CSolver::SetInlet_FlowDir(unsigned short val_marker, unsigned long val_vertex, unsigned short val_dim, su2double val_flowdir) { }

inline su2double CSolver::GetCSkinFriction(unsigned short val_marker, unsigned long val_vertex, unsigned short val_dim) { return 0; }

inline su2double CSolver::GetHeatFlux(unsigned short val_marker, unsigned long val_vertex) { return 0; }

inline su2double CSolver::GetHeatFluxTarget(unsigned short val_marker, unsigned long val_vertex) { return 0; }

inline su2double CSolver::GetYPlus(unsigned short val_marker, unsigned long val_vertex) { return 0; }

inline su2double CSolver::GetStrainMag_Max(void) { return 0; }

inline su2double CSolver::GetOmega_Max(void) { return 0; }

inline void CSolver::SetStrainMag_Max(su2double val_strainmag_max) { }

inline void CSolver::SetOmega_Max(su2double val_omega_max) { }

inline void CSolver::Viscous_Residual(CGeometry *geometry,
                                      CSolver **solver_container,
                                      CNumerics *numerics, CConfig
                                      *config, unsigned short iMesh,
                                      unsigned short iRKstep) { }
									   
inline void CSolver::AddStiffMatrix(su2double ** StiffMatrix_Elem, unsigned long Point_0, unsigned long Point_1, unsigned long Point_2, unsigned long Point_3) { }
									   
inline void CSolver::Source_Residual(CGeometry *geometry, CSolver **solver_container, 
												  CNumerics *numerics, CNumerics *second_numerics, CConfig *config, unsigned short iMesh) { }
									   
inline void CSolver::Source_Template(CGeometry *geometry, CSolver **solver_container, 
												  CNumerics *numerics, CConfig *config, unsigned short iMesh) { }

inline su2double CSolver::GetTotal_Sens_Geo() { return 0; }

inline su2double CSolver::GetTotal_Sens_Mach() { return 0; }

inline su2double CSolver::GetTotal_Sens_AoA() { return 0; }

inline su2double CSolver::GetTotal_Sens_Press() { return 0; }

inline su2double CSolver::GetTotal_Sens_Temp() { return 0; }

inline su2double CSolver::GetTotal_Sens_BPress() { return 0; }

inline su2double CSolver::GetDensity_Inf(void) { return 0; }

inline su2double CSolver::GetDensity_Inf(unsigned short val_var) { return 0; }

inline su2double CSolver::GetModVelocity_Inf(void) { return 0; }

inline su2double CSolver::GetDensity_Energy_Inf(void) { return 0; }

inline su2double CSolver::GetDensity_Velocity_Inf(unsigned short val_dim) { return 0; }

inline su2double CSolver::GetDensity_Velocity_Inf(unsigned short val_dim, unsigned short val_var) { return 0; }

inline su2double CSolver::GetVelocity_Inf(unsigned short val_dim) { return 0; }

inline su2double* CSolver::GetVelocity_Inf(void) { return 0; }

inline su2double CSolver::GetPressure_Inf(void) { return 0; }

inline su2double CSolver::GetViscosity_Inf(void) { return 0; }

inline su2double CSolver::GetTke_Inf(void) { return 0; }

inline su2double* CSolver::GetConstants() {return NULL;}

inline su2double CSolver::GetOneD_TotalPress(void) {return 0;}

inline void CSolver::SetOneD_TotalPress(su2double AveragePressure) { }

inline su2double CSolver::GetOneD_Mach(void) {return 0;}

inline void CSolver::SetOneD_Mach(su2double AverageMach) { }

inline su2double CSolver::GetOneD_Temp(void) {return 0;}

inline void CSolver::SetOneD_Temp(su2double AverageTemperature) { }

inline su2double CSolver::GetOneD_MassFlowRate(void) {return 0;}

inline void CSolver::SetOneD_MassFlowRate(su2double MassFlowRate) { }

inline su2double CSolver::GetOneD_FluxAvgPress(void) {return 0;}

inline void CSolver::SetOneD_FluxAvgPress(su2double PressureRef) { }

inline su2double CSolver::GetOneD_FluxAvgDensity(void) {return 0;}

inline void CSolver::SetOneD_FluxAvgDensity(su2double DensityRef) { }

inline su2double CSolver::GetOneD_FluxAvgVelocity(void) {return 0;}

inline void CSolver::SetOneD_FluxAvgVelocity(su2double VelocityRef) { }

inline su2double CSolver::GetOneD_FluxAvgEntalpy(void) {return 0;}

inline void CSolver::SetOneD_FluxAvgEntalpy(su2double EnthalpyRef) { }

inline void CSolver::SetTotal_ComboObj(su2double ComboObj) {}

inline su2double CSolver::GetTotal_ComboObj(void) { return 0;}

inline void CSolver::Compute_ComboObj(CConfig *config) {};

inline void CSolver::Solve_System(CGeometry *geometry, CSolver **solver_container, CConfig *config) { }

inline su2double CSolver::GetAveragedDensity(unsigned short valMarker) { return 0;}

inline su2double CSolver::GetAveragedPressure(unsigned short valMarker) { return 0;}

inline su2double CSolver::GetAveragedEnthalpy(unsigned short valMarker) { return 0;}

inline su2double CSolver::GetAveragedEntropy(unsigned short valMarker) { return 0;}

inline su2double* CSolver::GetAveragedVelocity(unsigned short valMarker) { return 0;}

inline su2double* CSolver::GetAveragedGridVelocity(unsigned short valMarker) { return 0;}

inline su2double CSolver::GetAveragedNormalVelocity(unsigned short valMarker) { return 0;}

inline su2double CSolver::GetAveragedTangVelocity(unsigned short valMarker) { return 0;}

inline su2double CSolver::GetAveragedTotTemperature(unsigned short valMarker) {return 0;}

inline su2double CSolver::GetAveragedTotPressure(unsigned short valMarker) {return 0;}

inline su2double CSolver::GetMassFlow(unsigned short valMarker) {return 0;}

inline su2double CSolver::GetFlowAngle(unsigned short valMarker) {return 0;}

inline su2double CSolver::GetAveragedMach(unsigned short valMarker) {return 0;}

inline su2double CSolver::GetAveragedNormalMach(unsigned short valMarker) {return 0;}

inline su2double CSolver::GetTotalPressureLoss(unsigned short inMarkerTP) {return 0;}

inline su2double CSolver::GetKineticEnergyLoss(unsigned short inMarkerTP) {return 0;}

inline su2double CSolver::GetTotalTotalEfficiency(unsigned short inMarkerTP) {return 0;}

inline su2double CSolver::GetTotalStaticEfficiency(unsigned short inMarkerTP) {return 0;}

inline su2double CSolver::GetEulerianWork(unsigned short inMarkerTP) {return 0;}

inline su2double CSolver::GetTotalEnthalpyIn(unsigned short inMarkerTP) {return 0;}

inline su2double CSolver::GetFlowAngleIn(unsigned short inMarkerTP) {return 0;}

inline su2double CSolver::GetFlowAngleOut(unsigned short inMarkerTP) {return 0;}

inline su2double CSolver::GetMassFlowIn(unsigned short inMarkerTP) {return 0;}

inline su2double CSolver::GetMassFlowOut(unsigned short inMarkerTP) {return 0;}

inline su2double CSolver::GetMachIn(unsigned short inMarkerTP) {return 0;}

inline su2double CSolver::GetMachOut(unsigned short inMarkerTP) {return 0;}

inline su2double CSolver::GetNormalMachIn(unsigned short inMarkerTP) {return 0;}

inline su2double CSolver::GetNormalMachOut(unsigned short inMarkerTP) {return 0;}

inline su2double CSolver::GetEnthalpyOut(unsigned short inMarkerTP) {return 0;}

inline su2double CSolver::GetVelocityOutIs(unsigned short inMarkerTP) {return 0;}

inline su2double CSolver::GetPressureOut(unsigned short inMarkerTP) {return 0;}

inline su2double CSolver::GetPressureRatio(unsigned short inMarkerTP) {return 0;}


inline void CSolver::BC_Euler_Wall(CGeometry *geometry, CSolver **solver_container, CNumerics *numerics, CConfig *config, 
									 unsigned short val_marker) { }


inline void CSolver::BC_Clamped(CGeometry *geometry, CSolver **solver_container, CNumerics *numerics, CConfig *config, 
									 unsigned short val_marker) { }

inline void CSolver::BC_Clamped_Post(CGeometry *geometry, CSolver **solver_container, CNumerics *numerics, CConfig *config, 
									 unsigned short val_marker) { }
									 
inline void CSolver::BC_Normal_Displacement(CGeometry *geometry, CSolver **solver_container, CNumerics *numerics, CConfig *config, 
									 unsigned short val_marker) { }
									 									 								 
inline void CSolver::BC_Normal_Load(CGeometry *geometry, CSolver **solver_container, CNumerics *numerics, CConfig *config, 
									 unsigned short val_marker) { }

inline void CSolver::BC_Dir_Load(CGeometry *geometry, CSolver **solver_container, CNumerics *numerics, CConfig *config, 
									 unsigned short val_marker) { }
									 
inline void CSolver::BC_Sine_Load(CGeometry *geometry, CSolver **solver_container, CNumerics *numerics, CConfig *config, 
									 unsigned short val_marker) { }									 
                   
inline void CSolver::BC_Pressure(CGeometry *geometry, CSolver **solver_container, CNumerics *numerics, CConfig *config,
									 unsigned short val_marker) { }
                  
inline void CSolver::BC_Isothermal_Wall(CGeometry *geometry, CSolver **solver_container, CNumerics *conv_numerics, CNumerics *visc_numerics, CConfig *config, unsigned short val_marker) { }

inline void CSolver::BC_HeatFlux_Wall(CGeometry *geometry, CSolver **solver_container, CNumerics *conv_numerics, CNumerics *visc_numerics, CConfig *config, unsigned short val_marker) { }
									
inline void CSolver::BC_Dirichlet(CGeometry *geometry, CSolver **solver_container, CConfig *config, 
								  unsigned short val_marker) { }

<<<<<<< HEAD
inline void CSolver::BC_Fluid_Interface(CGeometry *geometry, CSolver **solver_container, CNumerics *numerics,
                                         CConfig *config){ }

inline void CSolver::BC_Interface_Boundary(CGeometry *geometry, CSolver **solver_container, CNumerics *numerics, 
									CConfig *config) { }
                  
inline void CSolver::BC_NearField_Boundary(CGeometry *geometry, CSolver **solver_container, CNumerics *numerics, 
									CConfig *config) { }
=======
inline void CSolver::BC_Interface_Boundary(CGeometry *geometry, CSolver **solver_container, CNumerics *numerics,
                                           CConfig *config, unsigned short val_marker) { }

inline void CSolver::BC_NearField_Boundary(CGeometry *geometry, CSolver **solver_container, CNumerics *numerics,
                                           CConfig *config, unsigned short val_marker) { }

inline void CSolver::BC_ActDisk_Inlet(CGeometry *geometry, CSolver **solver_container, CNumerics *conv_numerics, CNumerics *visc_numerics,
                                      CConfig *config, unsigned short val_marker) { }
>>>>>>> 29ab279d

inline void CSolver::BC_ActDisk_Outlet(CGeometry *geometry, CSolver **solver_container, CNumerics *conv_numerics, CNumerics *visc_numerics,
                                       CConfig *config, unsigned short val_marker) { }

inline void CSolver::BC_ActDisk(CGeometry *geometry, CSolver **solver_container, CNumerics *conv_numerics, CNumerics *visc_numerics,
                                CConfig *config, unsigned short val_marker, bool inlet_surface) { }

inline void CSolver::BC_Far_Field(CGeometry *geometry, CSolver **solver_container, CNumerics *conv_numerics, CNumerics *visc_numerics,
								    CConfig *config, unsigned short val_marker) { }

inline void CSolver::BC_Sym_Plane(CGeometry *geometry, CSolver **solver_container, CNumerics *conv_numerics, CNumerics *visc_numerics, 
									CConfig *config, unsigned short val_marker) { }
									
inline void CSolver::BC_Custom(CGeometry *geometry, CSolver **solver_container, CNumerics *numerics, 
										 CConfig *config, unsigned short val_marker) { }

inline void CSolver::BC_Riemann(CGeometry *geometry, CSolver **solver_container, CNumerics *conv_numerics, CNumerics *visc_numerics, 
										 CConfig *config, unsigned short val_marker) { }

inline void CSolver::BC_NonReflecting(CGeometry *geometry, CSolver **solver_container,
                            CNumerics *conv_numerics, CNumerics *visc_numerics, CConfig *config, unsigned short val_marker) { }

inline void CSolver::BC_Inlet(CGeometry *geometry, CSolver **solver_container, CNumerics *conv_numerics, CNumerics *visc_numerics, 
										 CConfig *config, unsigned short val_marker) { }

inline void CSolver::BC_Outlet(CGeometry *geometry, CSolver **solver_container, CNumerics *conv_numerics, CNumerics *visc_numerics, 
										  CConfig *config, unsigned short val_marker) { }
                      
inline void CSolver::BC_Supersonic_Inlet(CGeometry *geometry, CSolver **solver_container, CNumerics *conv_numerics, CNumerics *visc_numerics,
										 CConfig *config, unsigned short val_marker) { }

inline void CSolver::BC_Supersonic_Outlet(CGeometry *geometry, CSolver **solver_container, CNumerics *conv_numerics, CNumerics *visc_numerics,
                                         CConfig *config, unsigned short val_marker) { }

inline void CSolver::BC_Engine_Inflow(CGeometry *geometry, CSolver **solver_container, CNumerics *conv_numerics, CNumerics *visc_numerics, 
										  CConfig *config, unsigned short val_marker) { }

inline void CSolver::BC_Engine_Exhaust(CGeometry *geometry, CSolver **solver_container, CNumerics *conv_numerics, CNumerics *visc_numerics, 
										  CConfig *config, unsigned short val_marker) { }
																						
inline void CSolver::BC_Neumann(CGeometry *geometry, CSolver **solver_container, CNumerics *numerics, 
										  CConfig *config, unsigned short val_marker) { }
								  
inline void CSolver::BC_Dielec(CGeometry *geometry, CSolver **solver_container, CNumerics *numerics, 
									 CConfig *config, unsigned short val_marker) { }
									 										  
inline void CSolver::BC_Electrode(CGeometry *geometry, CSolver **solver_container, CNumerics *numerics, 
									CConfig *config, unsigned short val_marker) { }

inline void CSolver::Mixing_Process(CGeometry *geometry, CSolver **solver_container, CConfig *config, unsigned short val_Marker) {}

inline void CSolver::MixedOut_Average (su2double val_init_pressure, su2double *val_Averaged_Flux, su2double *val_normal, su2double *pressure_mix, su2double *density_mix) {}

inline void CSolver::MixedOut_Root_Function(su2double *pressure, su2double *val_Averaged_Flux, su2double *val_normal, su2double *valfunc, su2double *density) {}

inline void CSolver::Boundary_Fourier(CGeometry *geometry, CSolver **solver_container, CConfig *config,
		                               unsigned short val_Marker, vector<std::complex<su2double> > &c4k,signed long &nboundaryvertex) {}

inline void CSolver::Boundary_Fourier(CGeometry *geometry, CSolver **solver_container, CConfig *config, unsigned short val_Marker,
		                              vector<std::complex<su2double> >& c2k,vector<std::complex<su2double> >& c3k,signed long& nboundaryvertex) {}
inline void CSolver::SetExtAveragedValue(CSolver *solver_container, unsigned short intMarker,  unsigned short extMarker) { }

inline void CSolver::GetSurface_Properties(CGeometry *geometry, CNumerics *conv_numerics,
                                                 CNumerics *visc_numerics, CConfig *config, unsigned short iMesh, bool Output) { }

inline void CSolver::GetPower_Properties(CGeometry *geometry, CConfig *config, unsigned short iMesh, bool Output) { }

inline void CSolver::GetSurface_Distortion(CGeometry *geometry, CConfig *config, unsigned short iMesh, bool Output) { }

inline void CSolver::SetFarfield_AoA(CGeometry *geometry, CSolver **solver_container,
                                     CConfig *config, unsigned short iMesh, bool Output) { }

inline void CSolver::SetActDisk_BCThrust(CGeometry *geometry, CSolver **solver_container,
                                         CConfig *config, unsigned short iMesh, bool Output) { }

inline void CSolver::SetTime_Step(CGeometry *geometry, CSolver **solver_container, CConfig *config,
							        unsigned short iMesh, unsigned long Iteration) { }	
							        
inline void CSolver::Postprocessing(CGeometry *geometry, CSolver **solver_container, CConfig *config, 
							        unsigned short iMesh) { }	

inline void CSolver::Postprocessing(CGeometry *geometry, CSolver **solver_container, CConfig *config,  CNumerics **numerics,
							        unsigned short iMesh) { }	

inline void CSolver::Centered_Residual(CGeometry *geometry, CSolver **solver_container, CNumerics *numerics, 
										CConfig *config, unsigned short iMesh, unsigned short iRKStep) { }

inline void CSolver::Upwind_Residual(CGeometry *geometry, CSolver **solver_container, CNumerics *numerics, 
									   CConfig *config, unsigned short iMesh) { }

inline void CSolver::Preprocessing(CGeometry *geometry, CSolver **solver_container, CConfig *config, unsigned short iMesh, unsigned short iRKStep, unsigned short RunTime_EqSystem, bool Output) { }

inline void CSolver::Preprocessing(CGeometry *geometry, CSolver **solver_container, CConfig *config, CNumerics **numerics, unsigned short iMesh, unsigned long Iteration, unsigned short RunTime_EqSystem, bool Output) { }

inline void CSolver::SetDissipation_Switch(CGeometry *geometry, CConfig *config) { }

inline void CSolver::Set_MPI_Dissipation_Switch(CGeometry *geometry, CConfig *config) { }

inline void CSolver::SetUndivided_Laplacian(CGeometry *geometry, CConfig *config) { }

inline void CSolver::Set_MPI_Undivided_Laplacian(CGeometry *geometry, CConfig *config) { }

inline void CSolver::Set_MPI_ActDisk(CSolver **solver_container, CGeometry *geometry, CConfig *config) { }

inline void CSolver::Set_MPI_Nearfield(CGeometry *geometry, CConfig *config) { }

inline void CSolver::Set_MPI_Interface(CGeometry *geometry, CConfig *config) { }

inline void CSolver::SetMax_Eigenvalue(CGeometry *geometry, CConfig *config) { }

inline void CSolver::Set_MPI_MaxEigenvalue(CGeometry *geometry, CConfig *config) { }

inline void CSolver::Pressure_Forces(CGeometry *geometry, CConfig *config) { }

inline void CSolver::Momentum_Forces(CGeometry *geometry, CConfig *config) { }

inline void CSolver::TurboPerformance(CSolver *solver, CConfig *config, unsigned short inMarker,  unsigned short outMarker, unsigned short Kind_TurboPerf, unsigned short inMarkerTP ) { }

inline void CSolver::StoreTurboPerformance(CSolver *solver, unsigned short inMarkerTP ) { }

inline void CSolver::Friction_Forces(CGeometry *geometry, CConfig *config) { }

inline void CSolver::Inviscid_DeltaForces(CGeometry *geometry, CSolver **solver_container, CConfig *config) { }

inline void CSolver::Viscous_DeltaForces(CGeometry *geometry, CConfig *config) { }

inline void CSolver::Wave_Strength(CGeometry *geometry, CConfig *config) { }

inline void CSolver::ExplicitRK_Iteration(CGeometry *geometry, CSolver **solver_container, 
											CConfig *config, unsigned short iRKStep) { }

inline void CSolver::ExplicitEuler_Iteration(CGeometry *geometry, CSolver **solver_container, CConfig *config) { }

inline void CSolver::ImplicitEuler_Iteration(CGeometry *geometry, CSolver **solver_container, CConfig *config) { }

inline void CSolver::ImplicitNewmark_Iteration(CGeometry *geometry, CSolver **solver_container, CConfig *config) { }

inline void CSolver::ImplicitNewmark_Update(CGeometry *geometry, CSolver **solver_container, CConfig *config) { }

inline void CSolver::ImplicitNewmark_Relaxation(CGeometry *geometry, CSolver **solver_container, CConfig *config) { }

inline void CSolver::GeneralizedAlpha_Iteration(CGeometry *geometry, CSolver **solver_container, CConfig *config) { }

inline void CSolver::GeneralizedAlpha_UpdateDisp(CGeometry *geometry, CSolver **solver_container, CConfig *config) { }

inline void CSolver::GeneralizedAlpha_UpdateSolution(CGeometry *geometry, CSolver **solver_container, CConfig *config) { }

inline void CSolver::GeneralizedAlpha_UpdateLoads(CGeometry *geometry, CSolver **solver_container, CConfig *config) { }

inline void CSolver::Compute_Residual(CGeometry *geometry, CSolver **solver_container, CConfig *config, 
										unsigned short iMesh) { }

inline void CSolver::SetRes_RMS(unsigned short val_var, su2double val_residual) { Residual_RMS[val_var] = val_residual; }

inline void CSolver::AddRes_RMS(unsigned short val_var, su2double val_residual) { Residual_RMS[val_var] += val_residual; }

inline su2double CSolver::GetRes_RMS(unsigned short val_var) { return Residual_RMS[val_var]; }

inline void CSolver::SetRes_Max(unsigned short val_var, su2double val_residual, unsigned long val_point) { Residual_Max[val_var] = val_residual; Point_Max[val_var] = val_point; }

inline void CSolver::AddRes_Max(unsigned short val_var, su2double val_residual, unsigned long val_point, su2double* val_coord) {
  if (val_residual > Residual_Max[val_var]) {
  Residual_Max[val_var] = val_residual;
  Point_Max[val_var] = val_point;
  for (unsigned short iDim = 0; iDim < nDim; iDim++)
    Point_Max_Coord[val_var][iDim] = val_coord[iDim];
  }
}

inline su2double CSolver::GetRes_Max(unsigned short val_var) { return Residual_Max[val_var]; }

inline su2double CSolver::GetRes_FEM(unsigned short val_var) { return 0.0; }

inline unsigned long CSolver::GetPoint_Max(unsigned short val_var) { return Point_Max[val_var]; }

inline su2double* CSolver::GetPoint_Max_Coord(unsigned short val_var) { return Point_Max_Coord[val_var]; }

inline void CSolver::Set_OldSolution(CGeometry *geometry) {
	for (unsigned long iPoint = 0; iPoint < geometry->GetnPoint(); iPoint++) 
		node[iPoint]->Set_OldSolution(); // The loop should be over nPoints 
                                     //  to guarantee that the boundaries are
                                     //  well updated
}

inline unsigned short CSolver::GetnVar(void) { return nVar; }

inline unsigned short CSolver::GetnOutputVariables(void) { return nOutputVariables; }

inline unsigned short CSolver::GetnPrimVar(void) { return nPrimVar; }

inline unsigned short CSolver::GetnPrimVarGrad(void) { return nPrimVarGrad; }

inline unsigned short CSolver::GetnSecondaryVar(void) { return nSecondaryVar; }

inline unsigned short CSolver::GetnSecondaryVarGrad(void) { return nSecondaryVarGrad; }

inline su2double CSolver::GetMax_Delta_Time(void) { return Max_Delta_Time; }

inline su2double CSolver::GetMin_Delta_Time(void) { return Min_Delta_Time; }

inline su2double CSolver::GetMax_Delta_Time(unsigned short val_Species) { return 0.0; }

inline su2double CSolver::GetMin_Delta_Time(unsigned short val_Species) { return 0.0; }

inline void CSolver::Copy_Zone_Solution(CSolver ***solver1_solution, CGeometry **solver1_geometry, CConfig *solver1_config, 
										  CSolver ***solver2_solution, CGeometry **solver2_geometry, CConfig *solver2_config) {};

inline CFluidModel* CSolver::GetFluidModel(void) { return NULL;}

inline CFluidModel* CEulerSolver::GetFluidModel(void) { return FluidModel;}

inline void CSolver::Set_Prestretch(CGeometry *geometry, CConfig *config) { }
										  
inline void CSolver::Compute_StiffMatrix(CGeometry *geometry, CSolver **solver_container, CNumerics **numerics, CConfig *config) { }

inline void CSolver::Compute_StiffMatrix_NodalStressRes(CGeometry *geometry, CSolver **solver_container, CNumerics **numerics, CConfig *config) { }

inline void CSolver::Compute_MassMatrix(CGeometry *geometry, CSolver **solver_container, CNumerics **numerics, CConfig *config) { }

inline void CSolver::Compute_NodalStressRes(CGeometry *geometry, CSolver **solver_container, CNumerics **numerics, CConfig *config) { }

inline void CSolver::Compute_NodalStress(CGeometry *geometry, CSolver **solver_container, CNumerics **numerics, CConfig *config) { }

inline void CSolver::Compute_DeadLoad(CGeometry *geometry, CSolver **solver_container, CNumerics **numerics, CConfig *config) { }

inline void CSolver::Initialize_SystemMatrix(CGeometry *geometry, CSolver **solver_container, CConfig *config) { }	

inline void CSolver::Compute_IntegrationConstants(CConfig *config) { }					  
										  
inline su2double CEulerSolver::GetDensity_Inf(void) { return Density_Inf; }

inline su2double CEulerSolver::GetModVelocity_Inf(void) { 
	su2double Vel2 = 0; 
	for (unsigned short iDim = 0; iDim < nDim; iDim++) 
		Vel2 += Velocity_Inf[iDim]*Velocity_Inf[iDim]; 
	return sqrt(Vel2);
}

inline void CSolver::SetFSI_ConvValue(unsigned short val_index, su2double val_criteria) { };

inline su2double CSolver::GetFSI_ConvValue(unsigned short val_index) { return 0.0; }

inline su2double CEulerSolver::GetDensity_Energy_Inf(void) { return Density_Inf*Energy_Inf; }

inline su2double CEulerSolver::GetDensity_Velocity_Inf(unsigned short val_dim) { return Density_Inf*Velocity_Inf[val_dim]; }

inline su2double CEulerSolver::GetVelocity_Inf(unsigned short val_dim) { return Velocity_Inf[val_dim]; }

inline su2double *CEulerSolver::GetVelocity_Inf(void) { return Velocity_Inf; }

inline su2double CEulerSolver::GetPressure_Inf(void) { return Pressure_Inf; }

inline su2double CEulerSolver::GetCPressure(unsigned short val_marker, unsigned long val_vertex) { return CPressure[val_marker][val_vertex]; }

inline su2double CEulerSolver::GetCPressureTarget(unsigned short val_marker, unsigned long val_vertex) { return CPressureTarget[val_marker][val_vertex]; }

inline void CEulerSolver::SetCPressureTarget(unsigned short val_marker, unsigned long val_vertex, su2double val_pressure) { CPressureTarget[val_marker][val_vertex] = val_pressure; }

inline su2double *CEulerSolver::GetCharacPrimVar(unsigned short val_marker, unsigned long val_vertex) { return CharacPrimVar[val_marker][val_vertex]; }

inline void CEulerSolver::SetCharacPrimVar(unsigned short val_marker, unsigned long val_vertex, unsigned short val_var, su2double val_value) { CharacPrimVar[val_marker][val_vertex][val_var] = val_value; }

inline su2double *CEulerSolver::GetDonorPrimVar(unsigned short val_marker, unsigned long val_vertex) { return DonorPrimVar[val_marker][val_vertex]; }

inline void CEulerSolver::SetDonorPrimVar(unsigned short val_marker, unsigned long val_vertex, unsigned short val_var, su2double val_value) { DonorPrimVar[val_marker][val_vertex][val_var] = val_value; }

inline su2double CEulerSolver::GetDonorPrimVar(unsigned short val_marker, unsigned long val_vertex, unsigned short val_var) { return DonorPrimVar[val_marker][val_vertex][val_var]; }

inline unsigned long CEulerSolver::GetDonorGlobalIndex(unsigned short val_marker, unsigned long val_vertex) { return DonorGlobalIndex[val_marker][val_vertex]; }

inline void CEulerSolver::SetDonorGlobalIndex(unsigned short val_marker, unsigned long val_vertex, unsigned long val_index) { DonorGlobalIndex[val_marker][val_vertex] = val_index; }

inline su2double CEulerSolver::GetActDisk_DeltaP(unsigned short val_marker, unsigned long val_vertex) { return ActDisk_DeltaP[val_marker][val_vertex]; }

inline void CEulerSolver::SetActDisk_DeltaP(unsigned short val_marker, unsigned long val_vertex, su2double val_deltap) { ActDisk_DeltaP[val_marker][val_vertex] = val_deltap; }

inline su2double CEulerSolver::GetActDisk_DeltaT(unsigned short val_marker, unsigned long val_vertex) { return ActDisk_DeltaT[val_marker][val_vertex]; }

inline void CEulerSolver::SetActDisk_DeltaT(unsigned short val_marker, unsigned long val_vertex, su2double val_deltat) { ActDisk_DeltaT[val_marker][val_vertex] = val_deltat; }

inline su2double CEulerSolver::GetInlet_Ttotal(unsigned short val_marker, unsigned long val_vertex) { return Inlet_Ttotal[val_marker][val_vertex]; }

inline su2double CEulerSolver::GetInlet_Ptotal(unsigned short val_marker, unsigned long val_vertex) { return Inlet_Ptotal[val_marker][val_vertex]; }

inline su2double CEulerSolver::GetInlet_FlowDir(unsigned short val_marker, unsigned long val_vertex, unsigned short val_dim) { return Inlet_FlowDir[val_marker][val_vertex][val_dim]; }

inline void CEulerSolver::SetInlet_Ttotal(unsigned short val_marker, unsigned long val_vertex, su2double val_ttotal) { Inlet_Ttotal[val_marker][val_vertex] = val_ttotal; }

inline void CEulerSolver::SetInlet_Ptotal(unsigned short val_marker, unsigned long val_vertex, su2double val_ptotal) { Inlet_Ptotal[val_marker][val_vertex] = val_ptotal; }

inline void CEulerSolver::SetInlet_FlowDir(unsigned short val_marker, unsigned long val_vertex, unsigned short val_dim, su2double val_flowdir) { Inlet_FlowDir[val_marker][val_vertex][val_dim] = val_flowdir; }

inline su2double CEulerSolver::GetCL_Inv(unsigned short val_marker) { return CL_Inv[val_marker]; }

inline su2double CEulerSolver::GetCMz_Inv(unsigned short val_marker) { return CMz_Inv[val_marker]; }

inline su2double CEulerSolver::GetCD_Inv(unsigned short val_marker) { return CD_Inv[val_marker]; }

inline su2double CEulerSolver::GetSurface_CL(unsigned short val_marker) { return Surface_CL[val_marker]; }

inline su2double CEulerSolver::GetSurface_CD(unsigned short val_marker) { return Surface_CD[val_marker]; }

inline su2double CEulerSolver::GetSurface_CSF(unsigned short val_marker) { return Surface_CSF[val_marker]; }

inline su2double CEulerSolver::GetSurface_CEff(unsigned short val_marker) { return Surface_CEff[val_marker]; }

inline su2double CEulerSolver::GetSurface_CFx(unsigned short val_marker) { return Surface_CFx[val_marker]; }

inline su2double CEulerSolver::GetSurface_CFy(unsigned short val_marker) { return Surface_CFy[val_marker]; }

inline su2double CEulerSolver::GetSurface_CFz(unsigned short val_marker) { return Surface_CFz[val_marker]; }

inline su2double CEulerSolver::GetSurface_CMx(unsigned short val_marker) { return Surface_CMx[val_marker]; }

inline su2double CEulerSolver::GetSurface_CMy(unsigned short val_marker) { return Surface_CMy[val_marker]; }

inline su2double CEulerSolver::GetSurface_CMz(unsigned short val_marker) { return Surface_CMz[val_marker]; }

inline su2double CEulerSolver::GetSurface_CL_Inv(unsigned short val_marker) { return Surface_CL_Inv[val_marker]; }

inline su2double CEulerSolver::GetSurface_CD_Inv(unsigned short val_marker) { return Surface_CD_Inv[val_marker]; }

inline su2double CEulerSolver::GetSurface_CSF_Inv(unsigned short val_marker) { return Surface_CSF_Inv[val_marker]; }

inline su2double CEulerSolver::GetSurface_CEff_Inv(unsigned short val_marker) { return Surface_CEff_Inv[val_marker]; }

inline su2double CEulerSolver::GetSurface_CFx_Inv(unsigned short val_marker) { return Surface_CFx_Inv[val_marker]; }

inline su2double CEulerSolver::GetSurface_CFy_Inv(unsigned short val_marker) { return Surface_CFy_Inv[val_marker]; }

inline su2double CEulerSolver::GetSurface_CFz_Inv(unsigned short val_marker) { return Surface_CFz_Inv[val_marker]; }

inline su2double CEulerSolver::GetSurface_CMx_Inv(unsigned short val_marker) { return Surface_CMx_Inv[val_marker]; }

inline su2double CEulerSolver::GetSurface_CMy_Inv(unsigned short val_marker) { return Surface_CMy_Inv[val_marker]; }

inline su2double CEulerSolver::GetSurface_CMz_Inv(unsigned short val_marker) { return Surface_CMz_Inv[val_marker]; }

inline su2double CEulerSolver::GetSurface_CL_Mnt(unsigned short val_marker) { return Surface_CL_Mnt[val_marker]; }

inline su2double CEulerSolver::GetSurface_CD_Mnt(unsigned short val_marker) { return Surface_CD_Mnt[val_marker]; }

inline su2double CEulerSolver::GetSurface_CSF_Mnt(unsigned short val_marker) { return Surface_CSF_Mnt[val_marker]; }

inline su2double CEulerSolver::GetSurface_CEff_Mnt(unsigned short val_marker) { return Surface_CEff_Mnt[val_marker]; }

inline su2double CEulerSolver::GetSurface_CFx_Mnt(unsigned short val_marker) { return Surface_CFx_Mnt[val_marker]; }

inline su2double CEulerSolver::GetSurface_CFy_Mnt(unsigned short val_marker) { return Surface_CFy_Mnt[val_marker]; }

inline su2double CEulerSolver::GetSurface_CFz_Mnt(unsigned short val_marker) { return Surface_CFz_Mnt[val_marker]; }

inline su2double CEulerSolver::GetSurface_CMx_Mnt(unsigned short val_marker) { return Surface_CMx_Mnt[val_marker]; }

inline su2double CEulerSolver::GetSurface_CMy_Mnt(unsigned short val_marker) { return Surface_CMy_Mnt[val_marker]; }

inline su2double CEulerSolver::GetSurface_CMz_Mnt(unsigned short val_marker) { return Surface_CMz_Mnt[val_marker]; }

inline su2double CEulerSolver::GetInflow_MassFlow(unsigned short val_marker) { return Inflow_MassFlow[val_marker]; }

inline su2double CEulerSolver::GetExhaust_MassFlow(unsigned short val_marker) { return Exhaust_MassFlow[val_marker]; }

inline su2double CEulerSolver::GetInflow_Pressure(unsigned short val_marker) { return Inflow_Pressure[val_marker]; }

inline su2double CEulerSolver::GetInflow_Mach(unsigned short val_marker) { return Inflow_Mach[val_marker]; }

inline su2double CEulerSolver::GetCSF_Inv(unsigned short val_marker) { return CSF_Inv[val_marker]; }

inline su2double CEulerSolver::GetCEff_Inv(unsigned short val_marker) { return CEff_Inv[val_marker]; }

inline su2double CEulerSolver::GetTotal_CL() { return Total_CL; }

inline void CEulerSolver::SetTotal_ComboObj(su2double ComboObj) {Total_ComboObj = ComboObj; }

inline su2double CEulerSolver::GetTotal_ComboObj() { return Total_ComboObj; }

inline su2double CEulerSolver::GetTotal_CD() { return Total_CD; }

inline su2double CEulerSolver::GetTotal_NetCThrust() { return Total_NetCThrust; }

inline su2double CEulerSolver::GetTotal_Power() { return Total_Power; }

inline su2double CEulerSolver::GetTotal_CD_SolidSurf() { return Total_CD_SolidSurf; }

inline su2double CEulerSolver::GetTotal_ReverseFlow() { return Total_ReverseFlow; }

inline su2double CEulerSolver::GetTotal_MFR() { return Total_MFR; }

inline su2double CEulerSolver::GetTotal_Prop_Eff() { return Total_Prop_Eff; }

inline su2double CEulerSolver::GetTotal_ByPassProp_Eff() { return Total_ByPassProp_Eff; }

inline su2double CEulerSolver::GetTotal_Adiab_Eff() { return Total_Adiab_Eff; }

inline su2double CEulerSolver::GetTotal_Poly_Eff() { return Total_Poly_Eff; }

inline su2double CEulerSolver::GetTotal_IDC() { return Total_IDC; }

inline su2double CEulerSolver::GetTotal_IDC_Mach() { return Total_IDC_Mach; }

inline su2double CEulerSolver::GetTotal_IDR() { return Total_IDR; }

inline su2double CEulerSolver::GetTotal_DC60() { return Total_DC60; }

inline su2double CEulerSolver::GetTotal_Custom() { return Total_Custom; }

inline su2double CEulerSolver::GetTotal_CMx() { return Total_CMx; }

inline su2double CEulerSolver::GetTotal_CMy() { return Total_CMy; }

inline su2double CEulerSolver::GetTotal_CMz() { return Total_CMz; }

inline su2double CEulerSolver::GetTotal_CFx() { return Total_CFx; }

inline su2double CEulerSolver::GetTotal_CFy() { return Total_CFy; }

inline su2double CEulerSolver::GetTotal_CFz() { return Total_CFz; }

inline su2double CEulerSolver::GetTotal_CSF() { return Total_CSF; }

inline su2double CEulerSolver::GetTotal_CEff() { return Total_CEff; }

inline su2double CEulerSolver::GetTotal_CT() { return Total_CT; }

inline void CEulerSolver::SetTotal_CT(su2double val_Total_CT) { Total_CT = val_Total_CT; }

inline su2double CEulerSolver::GetTotal_CQ() { return Total_CQ; }

inline su2double CEulerSolver::GetTotal_HeatFlux() { return Total_Heat; }

inline su2double CEulerSolver::GetTotal_MaxHeatFlux() { return Total_MaxHeat; }

inline void CEulerSolver::SetTotal_CQ(su2double val_Total_CQ) { Total_CQ = val_Total_CQ; }

inline void CEulerSolver::SetTotal_HeatFlux(su2double val_Total_Heat) { Total_Heat = val_Total_Heat; }

inline void CEulerSolver::SetTotal_MaxHeatFlux(su2double val_Total_MaxHeat) { Total_MaxHeat = val_Total_MaxHeat; }

inline su2double CEulerSolver::GetTotal_CMerit() { return Total_CMerit; }

inline su2double CEulerSolver::GetTotal_CEquivArea() { return Total_CEquivArea; }

inline su2double CEulerSolver::GetTotal_CpDiff() { return Total_CpDiff; }

inline su2double CEulerSolver::GetTotal_HeatFluxDiff() { return Total_HeatFluxDiff; }

inline su2double CEulerSolver::GetTotal_CNearFieldOF() { return Total_CNearFieldOF; }

inline void CEulerSolver::AddTotal_ComboObj(su2double val_obj) {Total_ComboObj +=val_obj;}

inline void CEulerSolver::SetTotal_CEquivArea(su2double cequivarea) { Total_CEquivArea = cequivarea; }

inline void CEulerSolver::SetTotal_CpDiff(su2double pressure) { Total_CpDiff = pressure; }

inline void CEulerSolver::SetTotal_HeatFluxDiff(su2double heat) { Total_HeatFluxDiff = heat; }

inline void CEulerSolver::SetTotal_CNearFieldOF(su2double cnearfieldpress) { Total_CNearFieldOF = cnearfieldpress; }

inline void CEulerSolver::SetTotal_CL(su2double val_Total_CL) { Total_CL = val_Total_CL; }

inline void CEulerSolver::SetTotal_CD(su2double val_Total_CD) { Total_CD = val_Total_CD; }

inline void CEulerSolver::SetTotal_NetCThrust(su2double val_Total_NetCThrust) { Total_NetCThrust = val_Total_NetCThrust; }

inline void CEulerSolver::SetTotal_Power(su2double val_Total_Power) { Total_Power = val_Total_Power; }

inline void CEulerSolver::SetTotal_CD_SolidSurf(su2double val_Total_CD_SolidSurf) { Total_CD_SolidSurf = val_Total_CD_SolidSurf; }

inline void CEulerSolver::SetTotal_ReverseFlow(su2double val_Total_ReverseFlow) { Total_ReverseFlow = val_Total_ReverseFlow; }

inline void CEulerSolver::SetTotal_MFR(su2double val_Total_MFR) { Total_MFR = val_Total_MFR; }

inline void CEulerSolver::SetTotal_Prop_Eff(su2double val_Total_Prop_Eff) { Total_Prop_Eff = val_Total_Prop_Eff; }

inline void CEulerSolver::SetTotal_ByPassProp_Eff(su2double val_Total_ByPassProp_Eff) { Total_ByPassProp_Eff = val_Total_ByPassProp_Eff; }

inline void CEulerSolver::SetTotal_Adiab_Eff(su2double val_Total_Adiab_Eff) { Total_Adiab_Eff = val_Total_Adiab_Eff; }

inline void CEulerSolver::SetTotal_Poly_Eff(su2double val_Total_Poly_Eff) { Total_Poly_Eff = val_Total_Poly_Eff; }

inline void CEulerSolver::SetTotal_IDC(su2double val_Total_IDC) { Total_IDC = val_Total_IDC; }

inline void CEulerSolver::SetTotal_IDC_Mach(su2double val_Total_IDC_Mach) { Total_IDC_Mach = val_Total_IDC_Mach; }

inline void CEulerSolver::SetTotal_IDR(su2double val_Total_IDR) { Total_IDR = val_Total_IDR; }

inline void CEulerSolver::SetTotal_DC60(su2double val_Total_DC60) { Total_DC60 = val_Total_DC60; }

inline void CEulerSolver::SetTotal_Custom(su2double val_Total_Custom, su2double val_coeff) { Total_Custom = val_Total_Custom*val_coeff; }

inline void CEulerSolver::AddTotal_Custom(su2double val_Total_Custom, su2double val_coeff) { Total_Custom += val_Total_Custom*val_coeff; }

inline su2double CEulerSolver::GetAllBound_CL_Inv() { return AllBound_CL_Inv; }

inline su2double CEulerSolver::GetAllBound_CD_Inv() { return AllBound_CD_Inv; }

inline su2double CEulerSolver::GetAllBound_CSF_Inv() { return AllBound_CSF_Inv; }

inline su2double CEulerSolver::GetAllBound_CEff_Inv() { return AllBound_CEff_Inv; }

inline su2double CEulerSolver::GetAllBound_CMx_Inv() { return AllBound_CMx_Inv; }

inline su2double CEulerSolver::GetAllBound_CMy_Inv() { return AllBound_CMy_Inv; }

inline su2double CEulerSolver::GetAllBound_CMz_Inv() { return AllBound_CMz_Inv; }

inline su2double CEulerSolver::GetAllBound_CFx_Inv() { return AllBound_CFx_Inv; }

inline su2double CEulerSolver::GetAllBound_CFy_Inv() { return AllBound_CFy_Inv; }

inline su2double CEulerSolver::GetAllBound_CFz_Inv() { return AllBound_CFz_Inv; }

inline su2double CEulerSolver::GetAllBound_CL_Mnt() { return AllBound_CL_Mnt; }

inline su2double CEulerSolver::GetAllBound_CD_Mnt() { return AllBound_CD_Mnt; }

inline su2double CEulerSolver::GetAllBound_CSF_Mnt() { return AllBound_CSF_Mnt; }

inline su2double CEulerSolver::GetAllBound_CEff_Mnt() { return AllBound_CEff_Mnt; }

inline su2double CEulerSolver::GetAllBound_CMx_Mnt() { return AllBound_CMx_Mnt; }

inline su2double CEulerSolver::GetAllBound_CMy_Mnt() { return AllBound_CMy_Mnt; }

inline su2double CEulerSolver::GetAllBound_CMz_Mnt() { return AllBound_CMz_Mnt; }

inline su2double CEulerSolver::GetAllBound_CFx_Mnt() { return AllBound_CFx_Mnt; }

inline su2double CEulerSolver::GetAllBound_CFy_Mnt() { return AllBound_CFy_Mnt; }

inline su2double CEulerSolver::GetAllBound_CFz_Mnt() { return AllBound_CFz_Mnt; }

inline su2double CEulerSolver::GetTotal_CFreeSurface() { return Total_CFreeSurface; }

inline void CEulerSolver::SetTotal_CFreeSurface(su2double cfreesurface) { Total_CFreeSurface = cfreesurface; }

inline su2double CEulerSolver::GetOneD_TotalPress(void) { return OneD_TotalPress; }

inline void CEulerSolver::SetOneD_TotalPress(su2double AveragePressure) { OneD_TotalPress = AveragePressure; }

inline su2double CEulerSolver::GetOneD_Mach(void) {return OneD_Mach;}

inline void CEulerSolver::SetOneD_Mach(su2double AverageMach) { OneD_Mach = AverageMach; }

inline su2double CEulerSolver::GetOneD_Temp(void) {return OneD_Temp;}

inline void CEulerSolver::SetOneD_Temp(su2double AverageTemperature) { OneD_Temp = AverageTemperature; }

inline su2double CEulerSolver::GetOneD_MassFlowRate(void) {return OneD_MassFlowRate;}

inline void CEulerSolver::SetOneD_MassFlowRate(su2double MassFlowRate) { OneD_MassFlowRate = MassFlowRate; }

inline su2double CEulerSolver::GetOneD_FluxAvgPress(void) {return OneD_PressureRef;}

inline void CEulerSolver::SetOneD_FluxAvgPress(su2double PressureRef) {OneD_PressureRef = PressureRef; }

inline su2double CEulerSolver::GetOneD_FluxAvgDensity(void) {return OneD_DensityRef;}

inline void CEulerSolver::SetOneD_FluxAvgDensity(su2double DensityRef) {OneD_DensityRef = DensityRef; }

inline su2double CEulerSolver::GetOneD_FluxAvgVelocity(void) {return OneD_VelocityRef;}

inline void CEulerSolver::SetOneD_FluxAvgVelocity(su2double VelocityRef) {OneD_VelocityRef = VelocityRef; }

inline su2double CEulerSolver::GetOneD_FluxAvgEntalpy(void) {return OneD_EnthalpyRef;}

inline void CEulerSolver::SetOneD_FluxAvgEntalpy(su2double EnthalpyRef) {OneD_EnthalpyRef = EnthalpyRef; }

inline su2double CEulerSolver::GetAveragedDensity(unsigned short valMarker) {return AveragedDensity[valMarker];}

inline su2double CEulerSolver::GetAveragedPressure(unsigned short valMarker) {return AveragedPressure[valMarker];}

inline su2double CEulerSolver::GetAveragedEnthalpy(unsigned short valMarker) {return AveragedEnthalpy[valMarker];}

inline su2double CEulerSolver::GetAveragedEntropy(unsigned short valMarker) {return AveragedEntropy[valMarker];}

inline su2double* CEulerSolver::GetAveragedVelocity(unsigned short valMarker) {return AveragedVelocity[valMarker];}

inline su2double* CEulerSolver::GetAveragedGridVelocity(unsigned short valMarker) {return AveragedGridVel[valMarker];}

inline su2double CEulerSolver::GetAveragedNormalVelocity(unsigned short valMarker) {return AveragedNormalVelocity[valMarker];}

inline su2double CEulerSolver::GetAveragedTangVelocity(unsigned short valMarker) {return AveragedTangVelocity[valMarker];}

inline su2double CEulerSolver::GetAveragedTotTemperature(unsigned short valMarker) {return AveragedTotTemperature[valMarker];}

inline su2double CEulerSolver::GetAveragedTotPressure(unsigned short valMarker) {return AveragedTotPressure[valMarker];}

inline su2double CEulerSolver::GetMassFlow(unsigned short valMarker) {return MassFlow[valMarker];}

inline su2double CEulerSolver::GetFlowAngle(unsigned short valMarker) {return FlowAngle[valMarker];}

inline su2double CEulerSolver::GetAveragedMach(unsigned short valMarker) {return AveragedMach[valMarker];}

inline su2double CEulerSolver::GetAveragedNormalMach(unsigned short valMarker) {return AveragedNormalMach[valMarker];}

inline su2double CEulerSolver::GetTotalPressureLoss(unsigned short inMarkerTP) {return TotalPressureLoss[inMarkerTP];}

inline su2double CEulerSolver::GetKineticEnergyLoss(unsigned short inMarkerTP) {return KineticEnergyLoss[inMarkerTP];}

inline su2double CEulerSolver::GetTotalStaticEfficiency(unsigned short inMarkerTP) {return TotalStaticEfficiency[inMarkerTP];}

inline su2double CEulerSolver::GetTotalTotalEfficiency(unsigned short inMarkerTP) {return TotalTotalEfficiency[inMarkerTP];}

inline su2double CEulerSolver::GetEulerianWork(unsigned short inMarkerTP) {return EulerianWork[inMarkerTP];}

inline su2double CEulerSolver::GetTotalEnthalpyIn(unsigned short inMarkerTP) {return TotalEnthalpyIn[inMarkerTP];}

inline su2double CEulerSolver::GetFlowAngleIn(unsigned short inMarkerTP) {return FlowAngleIn[inMarkerTP];}

inline su2double CEulerSolver::GetFlowAngleOut(unsigned short inMarkerTP) {return FlowAngleOut[inMarkerTP];}

inline su2double CEulerSolver::GetMassFlowIn(unsigned short inMarkerTP) {return MassFlowIn[inMarkerTP];}

inline su2double CEulerSolver::GetMassFlowOut(unsigned short inMarkerTP) {return MassFlowOut[inMarkerTP];}

inline su2double CEulerSolver::GetMachIn(unsigned short inMarkerTP) {return MachIn[inMarkerTP];}

inline su2double CEulerSolver::GetMachOut(unsigned short inMarkerTP) {return MachOut[inMarkerTP];}

inline su2double CEulerSolver::GetNormalMachIn(unsigned short inMarkerTP) {return NormalMachIn[inMarkerTP];}

inline su2double CEulerSolver::GetNormalMachOut(unsigned short inMarkerTP) {return NormalMachOut[inMarkerTP];}

inline su2double CEulerSolver::GetEnthalpyOut(unsigned short inMarkerTP) {return EnthalpyOut[inMarkerTP];}

inline su2double CEulerSolver::GetVelocityOutIs(unsigned short inMarkerTP) {return VelocityOutIs[inMarkerTP];}

inline su2double CEulerSolver::GetPressureOut(unsigned short inMarkerTP) {return PressureOut[inMarkerTP];}

inline su2double CEulerSolver::GetPressureRatio(unsigned short inMarkerTP) {return PressureRatio[inMarkerTP];}

inline void CEulerSolver::SetExtAveragedValue(CSolver *solver_container, unsigned short intMarker,  unsigned short extMarker) {
	ExtAveragedDensity[extMarker]= solver_container->GetAveragedDensity(intMarker);
    ExtAveragedPressure[extMarker]= solver_container->GetAveragedPressure(intMarker);
    ExtAveragedNormalVelocity[extMarker]= solver_container->GetAveragedNormalVelocity(intMarker);
    ExtAveragedTangVelocity[extMarker]= solver_container->GetAveragedTangVelocity(intMarker);
    ExtAveragedTotTemperature[extMarker]= solver_container->GetAveragedTotTemperature(intMarker);
    ExtAveragedTotPressure[extMarker]= solver_container->GetAveragedTotPressure(intMarker);
}

inline void CEulerSolver::StoreTurboPerformance(CSolver *solver, unsigned short inMarkerTP ) {
	TotalPressureLoss[inMarkerTP] = solver->GetTotalPressureLoss(inMarkerTP);
	KineticEnergyLoss[inMarkerTP] = solver->GetKineticEnergyLoss(inMarkerTP);
	TotalTotalEfficiency[inMarkerTP] = solver->GetTotalTotalEfficiency(inMarkerTP);
	TotalStaticEfficiency[inMarkerTP]= solver->GetTotalStaticEfficiency(inMarkerTP);
	EulerianWork[inMarkerTP] = solver->GetEulerianWork(inMarkerTP);
	TotalEnthalpyIn[inMarkerTP]= solver->GetTotalEnthalpyIn(inMarkerTP);
	FlowAngleIn[inMarkerTP]= solver->GetFlowAngleIn(inMarkerTP);
	FlowAngleOut[inMarkerTP]= solver->GetFlowAngleOut(inMarkerTP);
	MassFlowIn[inMarkerTP]= solver->GetMassFlowIn(inMarkerTP);
	MassFlowOut[inMarkerTP]= solver->GetMassFlowOut(inMarkerTP);
	MachIn[inMarkerTP]= solver->GetMachIn(inMarkerTP);
	MachOut[inMarkerTP]= solver->GetMachOut(inMarkerTP);
	NormalMachIn[inMarkerTP]= solver->GetNormalMachIn(inMarkerTP);
	NormalMachOut[inMarkerTP]= solver->GetNormalMachOut(inMarkerTP);
	EnthalpyOut[inMarkerTP]= solver->GetEnthalpyOut(inMarkerTP);
	VelocityOutIs[inMarkerTP]= solver->GetVelocityOutIs(inMarkerTP);
	PressureOut[inMarkerTP] = solver->GetPressureOut(inMarkerTP);
	PressureRatio[inMarkerTP] = solver->GetPressureRatio(inMarkerTP);

}

inline su2double CNSSolver::GetViscosity_Inf(void) { return Viscosity_Inf; }

inline su2double CNSSolver::GetTke_Inf(void) { return Tke_Inf; }

inline su2double CNSSolver::GetSurface_HF_Visc(unsigned short val_marker) { return Surface_HF_Visc[val_marker]; }

inline su2double CNSSolver::GetSurface_MaxHF_Visc(unsigned short val_marker) { return Surface_MaxHF_Visc[val_marker]; }

inline su2double CNSSolver::GetCL_Visc(unsigned short val_marker) { return CL_Visc[val_marker]; }

inline su2double CNSSolver::GetCMz_Visc(unsigned short val_marker) { return CMz_Visc[val_marker]; }

inline su2double CNSSolver::GetCSF_Visc(unsigned short val_marker) { return CSF_Visc[val_marker]; }

inline su2double CNSSolver::GetCD_Visc(unsigned short val_marker) { return CD_Visc[val_marker]; }

inline su2double CNSSolver::GetAllBound_CL_Visc() { return AllBound_CL_Visc; }

inline su2double CNSSolver::GetAllBound_CD_Visc() { return AllBound_CD_Visc; }

inline su2double CNSSolver::GetAllBound_CSF_Visc() { return AllBound_CSF_Visc; }

inline su2double CNSSolver::GetAllBound_CEff_Visc() { return AllBound_CEff_Visc; }

inline su2double CNSSolver::GetAllBound_CMx_Visc() { return AllBound_CMx_Visc; }

inline su2double CNSSolver::GetAllBound_CMy_Visc() { return AllBound_CMy_Visc; }

inline su2double CNSSolver::GetAllBound_CMz_Visc() { return AllBound_CMz_Visc; }

inline su2double CNSSolver::GetAllBound_CFx_Visc() { return AllBound_CFx_Visc; }

inline su2double CNSSolver::GetAllBound_CFy_Visc() { return AllBound_CFy_Visc; }

inline su2double CNSSolver::GetAllBound_CFz_Visc() { return AllBound_CFz_Visc; }

inline su2double CNSSolver::GetSurface_CL_Visc(unsigned short val_marker) { return Surface_CL_Visc[val_marker]; }

inline su2double CNSSolver::GetSurface_CD_Visc(unsigned short val_marker) { return Surface_CD_Visc[val_marker]; }

inline su2double CNSSolver::GetSurface_CSF_Visc(unsigned short val_marker) { return Surface_CSF_Visc[val_marker]; }

inline su2double CNSSolver::GetSurface_CEff_Visc(unsigned short val_marker) { return Surface_CEff_Visc[val_marker]; }

inline su2double CNSSolver::GetSurface_CFx_Visc(unsigned short val_marker) { return Surface_CFx_Visc[val_marker]; }

inline su2double CNSSolver::GetSurface_CFy_Visc(unsigned short val_marker) { return Surface_CFy_Visc[val_marker]; }

inline su2double CNSSolver::GetSurface_CFz_Visc(unsigned short val_marker) { return Surface_CFz_Visc[val_marker]; }

inline su2double CNSSolver::GetSurface_CMx_Visc(unsigned short val_marker) { return Surface_CMx_Visc[val_marker]; }

inline su2double CNSSolver::GetSurface_CMy_Visc(unsigned short val_marker) { return Surface_CMy_Visc[val_marker]; }

inline su2double CNSSolver::GetSurface_CMz_Visc(unsigned short val_marker) { return Surface_CMz_Visc[val_marker]; }

inline su2double CNSSolver::GetCSkinFriction(unsigned short val_marker, unsigned long val_vertex, unsigned short val_dim) { return CSkinFriction[val_marker][val_dim][val_vertex]; }

inline su2double CNSSolver::GetHeatFlux(unsigned short val_marker, unsigned long val_vertex) { return HeatFlux[val_marker][val_vertex]; }

inline su2double CNSSolver::GetHeatFluxTarget(unsigned short val_marker, unsigned long val_vertex) { return HeatFluxTarget[val_marker][val_vertex]; }

inline void CNSSolver::SetHeatFluxTarget(unsigned short val_marker, unsigned long val_vertex, su2double val_heat) { HeatFluxTarget[val_marker][val_vertex] = val_heat; }

inline su2double CNSSolver::GetYPlus(unsigned short val_marker, unsigned long val_vertex) { return YPlus[val_marker][val_vertex]; }

inline su2double CNSSolver::GetStrainMag_Max(void) { return StrainMag_Max; }

inline su2double CNSSolver::GetOmega_Max(void) { return Omega_Max; }

inline void CNSSolver::SetStrainMag_Max(su2double val_strainmag_max) { StrainMag_Max = val_strainmag_max; }

inline void CNSSolver::SetOmega_Max(su2double val_omega_max) { Omega_Max = val_omega_max; }

inline su2double CAdjEulerSolver::GetCSensitivity(unsigned short val_marker, unsigned long val_vertex) { return CSensitivity[val_marker][val_vertex]; }

inline void CAdjEulerSolver::SetCSensitivity(unsigned short val_marker, unsigned long val_vertex, su2double val_sensitivity) { CSensitivity[val_marker][val_vertex] = val_sensitivity; }

inline unsigned long CAdjEulerSolver::GetDonorGlobalIndex(unsigned short val_marker, unsigned long val_vertex) { return DonorGlobalIndex[val_marker][val_vertex]; }

inline void CAdjEulerSolver::SetDonorGlobalIndex(unsigned short val_marker, unsigned long val_vertex, unsigned long val_index) { DonorGlobalIndex[val_marker][val_vertex] = val_index; }

inline void CAdjEulerSolver::SetDonorAdjVar(unsigned short val_marker, unsigned long val_vertex, unsigned short val_var, su2double val_value) { DonorAdjVar[val_marker][val_vertex][val_var] = val_value; }

inline su2double CAdjEulerSolver::GetTotal_Sens_Geo() { return Total_Sens_Geo; }

inline su2double CAdjEulerSolver::GetTotal_Sens_Mach() { return Total_Sens_Mach; }

inline su2double CAdjEulerSolver::GetTotal_Sens_AoA() { return Total_Sens_AoA; }

inline su2double CAdjEulerSolver::GetTotal_Sens_Press() { return Total_Sens_Press; }

inline su2double CAdjEulerSolver::GetTotal_Sens_Temp() { return Total_Sens_Temp; }

inline su2double CAdjEulerSolver::GetTotal_Sens_BPress() { return Total_Sens_BPress; }

inline su2double CAdjEulerSolver::GetPsiRho_Inf(void) { return PsiRho_Inf; }

inline su2double CAdjEulerSolver::GetPsiE_Inf(void) { return PsiE_Inf; }

inline su2double *CAdjEulerSolver::GetDonorAdjVar(unsigned short val_marker, unsigned long val_vertex) { return DonorAdjVar[val_marker][val_vertex]; }

inline su2double CAdjEulerSolver::GetDonorAdjVar(unsigned short val_marker, unsigned long val_vertex, unsigned short val_var) { return DonorAdjVar[val_marker][val_vertex][val_var]; }

inline su2double CAdjEulerSolver::GetPhi_Inf(unsigned short val_dim) { return Phi_Inf[val_dim]; }

inline su2double CFEM_ElasticitySolver::GetRes_FEM(unsigned short val_var) { return Conv_Check[val_var]; }

inline su2double CFEM_ElasticitySolver::GetTotal_CFEA() { return Total_CFEA; }

inline void CFEM_ElasticitySolver::SetTotal_CFEA(su2double cfea) { Total_CFEA = cfea; }

inline su2double CFEM_ElasticitySolver::GetWAitken_Dyn(void) { return WAitken_Dyn; }

inline su2double CFEM_ElasticitySolver::GetWAitken_Dyn_tn1(void) { return WAitken_Dyn_tn1; }

inline void CFEM_ElasticitySolver::SetWAitken_Dyn(su2double waitk) { WAitken_Dyn = waitk; }

inline void CFEM_ElasticitySolver::SetWAitken_Dyn_tn1(su2double waitk_tn1) { WAitken_Dyn_tn1 = waitk_tn1; }

inline void CFEM_ElasticitySolver::SetLoad_Increment(su2double val_loadIncrement) { loadIncrement = val_loadIncrement; }

inline void CFEM_ElasticitySolver::SetFSI_ConvValue(unsigned short val_index, su2double val_criteria) { FSI_Conv[val_index] = val_criteria; }

inline su2double CFEM_ElasticitySolver::GetFSI_ConvValue(unsigned short val_index) { return FSI_Conv[val_index]; }

inline su2double CWaveSolver::GetTotal_CWave() { return Total_CWave; }

inline su2double CHeatSolver::GetTotal_CHeat() { return Total_CHeat; }

inline void CSolver::RegisterSolution(CGeometry *geometry_container, CConfig *config) {}

inline void CSolver::RegisterOutput(CGeometry *geometry_container, CConfig *config) {}

inline void CSolver::SetAdjoint_Output(CGeometry *geometry, CConfig *config) {}

inline void CSolver::ExtractAdjoint_Solution(CGeometry *geometry, CConfig *config) {}

inline void CSolver::RegisterObj_Func(CConfig *config) {}

inline void CSolver::SetSurface_Sensitivity(CGeometry *geometry, CConfig *config) {}

inline void CSolver::SetSensitivity(CGeometry *geometry, CConfig *config) {}

inline void CSolver::SetAdj_ObjFunc(CGeometry *geometry, CConfig *config) {}

inline su2double CDiscAdjSolver::GetTotal_Sens_Geo() { return Total_Sens_Geo; }

inline su2double CDiscAdjSolver::GetTotal_Sens_Mach() { return Total_Sens_Mach; }

inline su2double CDiscAdjSolver::GetTotal_Sens_AoA() { return Total_Sens_AoA; }

inline su2double CDiscAdjSolver::GetTotal_Sens_Press() { return Total_Sens_Press; }

inline su2double CDiscAdjSolver::GetTotal_Sens_Temp() { return Total_Sens_Temp; }

inline su2double CDiscAdjSolver::GetTotal_Sens_BPress() { return Total_Sens_BPress; }

inline su2double CDiscAdjSolver::GetCSensitivity(unsigned short val_marker, unsigned long val_vertex) { return CSensitivity[val_marker][val_vertex]; }

inline unsigned long CSolver::SetPrimitive_Variables(CSolver **solver_container, CConfig *config, bool Output) {return 0;}

inline void CSolver::SetRecording(CGeometry *geometry, CConfig *config, unsigned short kind_recording) {}

inline void CSolver::SetPressure_Inf(su2double p_inf) {}

inline void CSolver::SetTemperature_Inf(su2double t_inf) {}

inline void CEulerSolver::SetPressure_Inf(su2double p_inf) {Pressure_Inf = p_inf;}

inline void CEulerSolver::SetTemperature_Inf(su2double t_inf) {Temperature_Inf = t_inf;}

inline void CEulerSolver::SetSlidingState(unsigned short val_marker, unsigned long val_vertex, unsigned short val_state, su2double component){ SlidingState[val_marker][val_vertex][val_state] = component; }

inline su2double CEulerSolver::GetSlidingState(unsigned short val_marker, unsigned long val_vertex, unsigned short val_state) { return SlidingState[val_marker][val_vertex][val_state]; }

inline void CSolver::SetSlidingState(unsigned short val_marker, unsigned long val_vertex, unsigned short val_state, su2double component){ }

inline su2double CSolver::GetSlidingState(unsigned short val_marker, unsigned long val_vertex, unsigned short val_state) { return 0; }

inline void CSolver::RegisterVariables(CGeometry *geometry, CConfig *config, bool reset){}

inline void CSolver::ExtractAdjoint_Variables(CGeometry *geometry, CConfig *config) {}

inline void CSolver::SetFreeStream_Solution(CConfig *config) {}

inline void CTurbSASolver::SetFreeStream_Solution(CConfig *config) {
  for (unsigned long iPoint = 0; iPoint < nPoint; iPoint++)
    node[iPoint]->SetSolution(0, nu_tilde_Inf);
}

inline void CTurbSSTSolver::SetFreeStream_Solution(CConfig *config) {
  for (unsigned long iPoint = 0; iPoint < nPoint; iPoint++) {
    node[iPoint]->SetSolution(0, kine_Inf);
    node[iPoint]->SetSolution(1, omega_Inf);
  }
}
<|MERGE_RESOLUTION|>--- conflicted
+++ resolved
@@ -703,16 +703,9 @@
 inline void CSolver::BC_Dirichlet(CGeometry *geometry, CSolver **solver_container, CConfig *config, 
 								  unsigned short val_marker) { }
 
-<<<<<<< HEAD
 inline void CSolver::BC_Fluid_Interface(CGeometry *geometry, CSolver **solver_container, CNumerics *numerics,
                                          CConfig *config){ }
 
-inline void CSolver::BC_Interface_Boundary(CGeometry *geometry, CSolver **solver_container, CNumerics *numerics, 
-									CConfig *config) { }
-                  
-inline void CSolver::BC_NearField_Boundary(CGeometry *geometry, CSolver **solver_container, CNumerics *numerics, 
-									CConfig *config) { }
-=======
 inline void CSolver::BC_Interface_Boundary(CGeometry *geometry, CSolver **solver_container, CNumerics *numerics,
                                            CConfig *config, unsigned short val_marker) { }
 
@@ -721,7 +714,6 @@
 
 inline void CSolver::BC_ActDisk_Inlet(CGeometry *geometry, CSolver **solver_container, CNumerics *conv_numerics, CNumerics *visc_numerics,
                                       CConfig *config, unsigned short val_marker) { }
->>>>>>> 29ab279d
 
 inline void CSolver::BC_ActDisk_Outlet(CGeometry *geometry, CSolver **solver_container, CNumerics *conv_numerics, CNumerics *visc_numerics,
                                        CConfig *config, unsigned short val_marker) { }
