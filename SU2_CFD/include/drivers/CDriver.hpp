--- conflicted
+++ resolved
@@ -38,7 +38,7 @@
 
 #pragma once
 
-#include "../../Common/include/mpi_structure.hpp"
+#include "../../../Common/include/mpi_structure.hpp"
 #include "../iteration_structure.hpp"
 #include "../solver_structure.hpp"
 #include "../integration_structure.hpp"
@@ -66,11 +66,7 @@
 #include "../output/COutputLegacy.hpp"
 
 #include "../output/COutput.hpp"
-<<<<<<< HEAD
-#include "../output/CDriverOutput.hpp"
-=======
 #include "../output/CMultizoneOutput.hpp"
->>>>>>> a6544479
 #include "../output/CElasticityOutput.hpp"
 #include "../output/CAdjElasticityOutput.hpp"
 #include "../output/CFlowCompOutput.hpp"
@@ -1106,115 +1102,6 @@
   void ResetConvergence();
 };
 
-<<<<<<< HEAD
-
-/*!
- * \class CFSIDriver
- * \brief Class for driving a BGS iteration for a fluid-structure interaction problem in multiple zones.
- * \author R. Sanchez.
- */
-class CFSIDriver : public CDriver {
-
-  su2double *init_res_flow,     /*!< \brief Stores the initial residual for the flow. */
-            *init_res_struct,   /*!< \brief Stores the initial residual for the structure. */
-            *residual_flow,     /*!< \brief Stores the current residual for the flow. */
-            *residual_struct,   /*!< \brief Stores the current residual for the structure. */
-            *residual_flow_rel,
-            *residual_struct_rel;
-
-  su2double flow_criteria,
-            flow_criteria_rel,
-            structure_criteria,
-            structure_criteria_rel;
-
-public:
-
-  /*!
-   * \brief Constructor of the class.
-   * \param[in] confFile - Configuration file name.
-   * \param[in] val_nZone - Total number of zones.
-   * \param[in] MPICommunicator - MPI communicator for SU2.
-   */
-  CFSIDriver(char* confFile,
-             unsigned short val_nZone,
-             SU2_Comm MPICommunicator);
-
-  /*!
-   * \brief Destructor of the class.
-   */
-  ~CFSIDriver(void);
-
-  /*!
-   * \brief Run a Block Gauss-Seidel iteration of the FSI problem.
-   */
-  void Run();
-
-  /*!
-   * \brief Predict the structural displacements to pass them into the fluid solver on a BGS implementation.
-   * \param[in] donorZone - zone in which the displacements will be predicted.
-   * \param[in] targetZone - zone which receives the predicted displacements.
-   */
-  void Predict_Displacements(unsigned short donorZone, unsigned short targetZone);
-
-  /*!
-   * \brief Predict the fluid tractions to pass them into the structural solver on a BGS implementation.
-   * \param[in] donorZone - zone in which the tractions will be predicted.
-   * \param[in] targetZone - zone which receives the predicted traction.
-   */
-  void Predict_Tractions(unsigned short donorZone, unsigned short targetZone);
-
-  /*!
-   * \brief Transfer the displacements computed on the structural solver into the fluid solver.
-   * \param[in] donorZone - zone in which the displacements will be transferred.
-   * \param[in] targetZone - zone which receives the tractions transferred.
-   */
-  void Transfer_Displacements(unsigned short donorZone, unsigned short targetZone);
-
-  /*!
-   * \brief Transfer the tractions computed on the fluid solver into the structural solver.
-   * \param[in] donorZone - zone from which the tractions will be transferred.
-   * \param[in] targetZone - zone which receives the tractions transferred.
-   */
-  void Transfer_Tractions(unsigned short donorZone, unsigned short targetZone);
-
-  /*!
-   * \brief Apply a relaxation method into the computed displacements.
-   * \param[in] donorZone - origin of the information.
-   * \param[in] targetZone - destination of the information.
-   * \param[in] iOuterIter - Fluid-Structure Interaction subiteration.
-   */
-  void Relaxation_Displacements(unsigned short donorZone, unsigned short targetZone, unsigned long iOuterIter);
-
-  /*!
-   * \brief Apply a relaxation method into the computed tractions.
-   * \param[in] donorZone - origin of the information.
-   * \param[in] targetZone - destination of the information.
-   * \param[in] iOuterIter - Fluid-Structure Interaction subiteration.
-   */
-  void Relaxation_Tractions(unsigned short donorZone, unsigned short targetZone, unsigned long iOuterIter);
-
-  /*!
-   * \brief Check the convergence of BGS subiteration process
-   * \param[in] ZONE_FLOW - zone of the fluid solver.
-   * \param[in] ZONE_STRUCT - zone of the structural solver.
-   * \param[in] kind_recording - kind of recording (flow, structure, mesh, cross terms)
-   */
-  bool BGSConvergence(unsigned long IntIter, unsigned short ZONE_FLOW, unsigned short ZONE_STRUCT);
-
-  /*!
-   * \brief Enforce the coupling condition at the end of the time step
-   */
-  void Update(void);
-
-  /*!
-   * \brief Overload, does nothing but avoids dynamic mesh updates in FSI problems before the iteration
-   */
-  void DynamicMeshUpdate(unsigned long TimeIter);
-
-};
-
-=======
->>>>>>> a6544479
 /*!
  * \class CDiscAdjFSIDriver
  * \brief Overload: Class for driving a discrete adjoint FSI iteration.
