--- conflicted
+++ resolved
@@ -26,11 +26,7 @@
         config_set: [BaseMPI, ReverseMPI, ForwardMPI, BaseNoMPI, ReverseNoMPI, ForwardNoMPI, BaseOMP, ReverseOMP, ForwardOMP]
         include:
           - config_set: BaseMPI
-<<<<<<< HEAD
-            flags: '-Denable-pywrapper=true -Denable-coolprop=true -Denable-mpp=true -Denable-tests=true --warnlevel=2'
-=======
-            flags: '-Denable-pywrapper=true -Denable-coolprop=true -Denable-mlpcpp=true -Denable-tests=true --warnlevel=2 --werror'
->>>>>>> 3278ea98
+            flags: '-Denable-pywrapper=true -Denable-coolprop=true -Denable-mpp=true -Denable-mlpcpp=true -Denable-tests=true --warnlevel=2 --werror'
           - config_set: ReverseMPI
             flags: '-Denable-autodiff=true -Denable-normal=false -Denable-pywrapper=true -Denable-tests=true --warnlevel=3 --werror'
           - config_set: ForwardMPI
@@ -56,20 +52,12 @@
           key: ${{ matrix.config_set }}-${{ github.sha }}
           restore-keys: ${{ matrix.config_set }}
       - name: Pre Cleanup
-<<<<<<< HEAD
-        uses: docker://ghcr.io/su2code/su2/build-su2:230227-1421
-=======
         uses: docker://ghcr.io/su2code/su2/build-su2:230704-1323
->>>>>>> 3278ea98
         with:
           entrypoint: /bin/rm
           args: -rf install install_bin.tgz src ccache ${{ matrix.config_set }}
       - name: Build
-<<<<<<< HEAD
-        uses: docker://ghcr.io/su2code/su2/build-su2:230227-1421
-=======
         uses: docker://ghcr.io/su2code/su2/build-su2:230704-1323
->>>>>>> 3278ea98
         with:
           args: -b ${{github.ref}} -f "${{matrix.flags}}"
       - name: Compress binaries
@@ -80,9 +68,6 @@
           name: ${{ matrix.config_set }}
           path: install_bin.tgz
       - name: Post Cleanup
-<<<<<<< HEAD
-        uses: docker://ghcr.io/su2code/su2/build-su2:230227-1421
-=======
         uses: docker://ghcr.io/su2code/su2/build-su2:230704-1323
         with:
           entrypoint: /bin/rm
@@ -127,7 +112,6 @@
           path: install_bin.tgz
       - name: Post Cleanup
         uses: docker://ghcr.io/su2code/su2/build-su2-tsan:230704-1323
->>>>>>> 3278ea98
         with:
           entrypoint: /bin/rm
           args: -rf install install_bin.tgz src ccache ${{ matrix.config_set }}
@@ -158,11 +142,7 @@
             tag: OMP
     steps:
       - name: Pre Cleanup
-<<<<<<< HEAD
-        uses: docker://ghcr.io/su2code/su2/test-su2:230227-1421
-=======
-        uses: docker://ghcr.io/su2code/su2/test-su2:230704-1323
->>>>>>> 3278ea98
+        uses: docker://ghcr.io/su2code/su2/test-su2:230704-1323
         with:
           entrypoint: /bin/rm
           args: -rf install install_bin.tgz src ccache ${{ matrix.config_set }}
@@ -188,18 +168,11 @@
           chmod a+x $BIN_FOLDER/*
           ls -lahR $BIN_FOLDER
       - name: Run Tests in Container
-<<<<<<< HEAD
-        uses: docker://ghcr.io/su2code/su2/test-su2:230227-1421
-=======
-        uses: docker://ghcr.io/su2code/su2/test-su2:230704-1323
->>>>>>> 3278ea98
+        uses: docker://ghcr.io/su2code/su2/test-su2:230704-1323
         with:
           # -t <Tutorials-branch> -c <Testcases-branch>
           args: -b ${{github.ref}} -t develop -c develop -s ${{matrix.testscript}}
       - name: Cleanup
-<<<<<<< HEAD
-        uses: docker://ghcr.io/su2code/su2/test-su2:230227-1421
-=======
         uses: docker://ghcr.io/su2code/su2/test-su2:230704-1323
         with:
           entrypoint: /bin/rm
@@ -247,7 +220,6 @@
           args: -b ${{github.ref}} -t develop -c develop -s ${{matrix.testscript}} -a "--tsan"
       - name: Cleanup
         uses: docker://ghcr.io/su2code/su2/test-su2-tsan:230704-1323
->>>>>>> 3278ea98
         with:
           entrypoint: /bin/rm
           args: -rf install install_bin.tgz src ccache ${{ matrix.config_set }}
@@ -268,11 +240,7 @@
             tag: MPI
     steps:
       - name: Pre Cleanup
-<<<<<<< HEAD
-        uses: docker://ghcr.io/su2code/su2/test-su2:230227-1421
-=======
-        uses: docker://ghcr.io/su2code/su2/test-su2:230704-1323
->>>>>>> 3278ea98
+        uses: docker://ghcr.io/su2code/su2/test-su2:230704-1323
         with:
           entrypoint: /bin/rm
           args: -rf install install_bin.tgz src ccache ${{ matrix.config_set }}
@@ -333,19 +301,11 @@
           echo $PWD
           ls -lahR
       - name: Run Unit Tests
-<<<<<<< HEAD
-        uses: docker://ghcr.io/su2code/su2/test-su2:230227-1421
+        uses: docker://ghcr.io/su2code/su2/test-su2:230704-1323
         with:
           entrypoint: install/bin/${{matrix.testdriver}}
       - name: Post Cleanup
-        uses: docker://ghcr.io/su2code/su2/test-su2:230227-1421
-=======
-        uses: docker://ghcr.io/su2code/su2/test-su2:230704-1323
-        with:
-          entrypoint: install/bin/${{matrix.testdriver}}
-      - name: Post Cleanup
-        uses: docker://ghcr.io/su2code/su2/test-su2:230704-1323
->>>>>>> 3278ea98
+        uses: docker://ghcr.io/su2code/su2/test-su2:230704-1323
         with:
           entrypoint: /bin/rm
           args: -rf install install_bin.tgz src ccache ${{ matrix.config_set }}