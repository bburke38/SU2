--- conflicted
+++ resolved
@@ -322,13 +322,8 @@
     schubauer_klebanoff_transition              = TestCase('Schubauer_Klebanoff')
     schubauer_klebanoff_transition.cfg_dir      = "transition/Schubauer_Klebanoff"
     schubauer_klebanoff_transition.cfg_file     = "transitional_BC_model_ConfigFile.cfg"
-<<<<<<< HEAD
     schubauer_klebanoff_transition.test_iter    = 10
     schubauer_klebanoff_transition.test_vals    = [-8.295514, -14.505574, 0.000073, 0.005669] #last 4 columns
-=======
-    schubauer_klebanoff_transition.test_iter    = 100
-    schubauer_klebanoff_transition.test_vals    = [-9.045282, -15.296966, 0.000433, 0.001704] #last 4 columns
->>>>>>> 4ead14b0
     schubauer_klebanoff_transition.su2_exec     = "SU2_CFD"
     schubauer_klebanoff_transition.timeout      = 1600
     schubauer_klebanoff_transition.tol          = 0.00001
