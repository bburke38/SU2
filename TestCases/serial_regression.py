--- conflicted
+++ resolved
@@ -59,15 +59,9 @@
     test_list.append(thermalbath_frozen)
 
     # Inviscid single wedge, implicit
-<<<<<<< HEAD
-    invwedge           = TestCase('invwedge')
-    invwedge.cfg_dir   = "nonequilibrium/invwedge"
-    invwedge.cfg_file  = "invwedge.cfg"
-=======
     invwedge = TestCase('invwedge')
     invwedge.cfg_dir = "nonequilibrium/invwedge"
     invwedge.cfg_file = "invwedge_ausm.cfg"
->>>>>>> 8aa27dca
     invwedge.test_iter = 10
     invwedge.test_vals = [-1.046323, -1.571086, -18.301251, -18.628639, -18.574676, 2.271778, 1.875687, 5.315769, 0.870008]
     invwedge.test_vals_aarch64 = [-1.046323, -1.571086, -18.300667, -18.628064, -18.574092, 2.271778, 1.875687, 5.315769, 0.870008]
