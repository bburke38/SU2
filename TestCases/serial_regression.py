#!/usr/bin/env python

## \file serial_regression.py
#  \brief Python script for automated regression testing of SU2 examples
#  \author A. Aranake, A. Campos, T. Economon, T. Lukaczyk, S. Padron
#  \version 7.0.3 "Blackbird"
#
# SU2 Project Website: https://su2code.github.io
# 
# The SU2 Project is maintained by the SU2 Foundation 
# (http://su2foundation.org)
#
# Copyright 2012-2020, SU2 Contributors (cf. AUTHORS.md)
#
# SU2 is free software; you can redistribute it and/or
# modify it under the terms of the GNU Lesser General Public
# License as published by the Free Software Foundation; either
# version 2.1 of the License, or (at your option) any later version.
# 
# SU2 is distributed in the hope that it will be useful,
# but WITHOUT ANY WARRANTY; without even the implied warranty of
# MERCHANTABILITY or FITNESS FOR A PARTICULAR PURPOSE. See the GNU
# Lesser General Public License for more details.
#
# You should have received a copy of the GNU Lesser General Public
# License along with SU2. If not, see <http://www.gnu.org/licenses/>.

from __future__ import print_function, division, absolute_import
import sys
from TestCase import TestCase

def main():
    '''This program runs SU2 and ensures that the output matches specified values. 
       This will be used to do checks when code is pushed to github 
       to make sure nothing is broken. '''

    test_list = []
    
    #########################
    ## Compressible Euler ###
    #########################

    # Dry run test Euler
    channel_d           = TestCase('dry run Euler')
    channel_d.cfg_dir   = "euler/channel"
    channel_d.cfg_file  = "inv_channel_RK.cfg"
    channel_d.su2_exec  = "SU2_CFD -d"
    channel_d.timeout   = 1600
    test_list.append(channel_d)

    # Channel
    channel           = TestCase('channel')
    channel.cfg_dir   = "euler/channel"
    channel.cfg_file  = "inv_channel_RK.cfg"
    channel.test_iter = 10
    channel.test_vals = [-2.475874, 3.046368, -0.203968, 0.036020] #last 4 columns
    channel.su2_exec  = "SU2_CFD"
    channel.timeout   = 1600
    channel.new_output = True
    channel.tol       = 0.00001
    test_list.append(channel)
   
    # NACA0012 
    naca0012           = TestCase('naca0012')
    naca0012.cfg_dir   = "euler/naca0012"
    naca0012.cfg_file  = "inv_NACA0012_Roe.cfg"
    naca0012.test_iter = 20
    naca0012.test_vals = [-4.023999, -3.515034, 0.339426, 0.022217] #last 4 columns
    naca0012.su2_exec  = "SU2_CFD"
    naca0012.timeout   = 1600
    naca0012.new_output= True
    naca0012.tol       = 0.00001
    test_list.append(naca0012)

    # Supersonic wedge 
    wedge           = TestCase('wedge')
    wedge.cfg_dir   = "euler/wedge"
    wedge.cfg_file  = "inv_wedge_HLLC.cfg"
    wedge.test_iter = 20
    wedge.test_vals = [-0.942862, 4.784581, -0.208106, 0.036665] #last 4 columns
    wedge.su2_exec  = "SU2_CFD"
    wedge.timeout   = 1600
    wedge.new_output= True
    wedge.tol       = 0.00001
    test_list.append(wedge)

    # ONERA M6 Wing
    oneram6           = TestCase('oneram6')
    oneram6.cfg_dir   = "euler/oneram6"
    oneram6.cfg_file  = "inv_ONERAM6.cfg"
    oneram6.test_iter = 10
    oneram6.test_vals = [-10.200724, -9.619291, 0.281704, 0.011821] #last 4 columns
    oneram6.su2_exec  = "SU2_CFD"
    oneram6.timeout   = 9600
    oneram6.new_output = True
    oneram6.tol       = 0.00001
    test_list.append(oneram6)
    
    # Fixed CL NACA0012
    fixedCL_naca0012           = TestCase('fixedcl_naca0012')
    fixedCL_naca0012.cfg_dir   = "fixed_cl/naca0012"
    fixedCL_naca0012.cfg_file  = "inv_NACA0012.cfg"
    fixedCL_naca0012.test_iter = 10
    fixedCL_naca0012.test_vals = [-12.128275, -6.700329, 0.300000, 0.019470] #last 4 columns
    fixedCL_naca0012.su2_exec  = "SU2_CFD"
    fixedCL_naca0012.new_output = True
    fixedCL_naca0012.timeout   = 1600
    fixedCL_naca0012.tol       = 0.00001
    test_list.append(fixedCL_naca0012)
    
    # Polar sweep of the inviscid NACA0012
    polar_naca0012           = TestCase('polar_naca0012')
    polar_naca0012.cfg_dir   = "polar/naca0012"
    polar_naca0012.cfg_file  = "inv_NACA0012.cfg"
    polar_naca0012.polar     = True
    polar_naca0012.new_output= True
    polar_naca0012.test_iter = 10
    polar_naca0012.test_vals = [-1.244014, 4.220468, 0.016275, 0.015988] #last 4 columns
    polar_naca0012.su2_exec  = "compute_polar.py -n 1 -i 11"
    polar_naca0012.timeout   = 1600
    polar_naca0012.tol       = 0.00001
    test_list.append(polar_naca0012)

    # HYPERSONIC FLOW PAST BLUNT BODY
    bluntbody           = TestCase('bluntbody')
    bluntbody.cfg_dir   = "euler/bluntbody"
    bluntbody.cfg_file  = "blunt.cfg"
    bluntbody.new_output = True
    bluntbody.test_iter = 20
    bluntbody.test_vals = [0.540009, 6.916653, -0.000000, 1.868975] #last 4 columns
    bluntbody.su2_exec  = "SU2_CFD"
    bluntbody.timeout   = 1600
    bluntbody.tol       = 0.00001
    test_list.append(bluntbody)

    ##########################
    ###  Compressible N-S  ###
    ##########################

    # Dry run test NS
    flatplate_d           = TestCase('dry run NS')
    flatplate_d.cfg_dir   = "navierstokes/flatplate"
    flatplate_d.cfg_file  = "lam_flatplate.cfg"
    flatplate_d.su2_exec  = "SU2_CFD -d"
    flatplate_d.timeout   = 1600
    test_list.append(flatplate_d)

    # Laminar flat plate
    flatplate           = TestCase('flatplate')
    flatplate.cfg_dir   = "navierstokes/flatplate"
    flatplate.cfg_file  = "lam_flatplate.cfg"
    flatplate.test_iter = 20
    flatplate.test_vals = [-4.680777, 0.781234, -0.135957, 0.022977] #last 4 columns
    flatplate.su2_exec  = "SU2_CFD"
    flatplate.new_output = True
    flatplate.timeout   = 1600
    flatplate.tol       = 0.00001
    test_list.append(flatplate)

    # Laminar cylinder (steady)
    cylinder           = TestCase('cylinder')
    cylinder.cfg_dir   = "navierstokes/cylinder"
    cylinder.cfg_file  = "lam_cylinder.cfg"
    cylinder.test_iter = 25
    cylinder.test_vals = [-6.765430, -1.297426, 0.019508, 0.310015] #last 4 columns
    cylinder.su2_exec  = "SU2_CFD"
    cylinder.new_output = True
    cylinder.timeout   = 1600
    cylinder.tol       = 0.00001
    test_list.append(cylinder)

    # Laminar cylinder (low Mach correction)
    cylinder_lowmach           = TestCase('cylinder_lowmach')
    cylinder_lowmach.cfg_dir   = "navierstokes/cylinder"
    cylinder_lowmach.cfg_file  = "cylinder_lowmach.cfg"
    cylinder_lowmach.test_iter = 25
    cylinder_lowmach.test_vals = [-6.850123, -1.388088, -0.056090, 108.140177] #last 4 columns
    cylinder_lowmach.su2_exec  = "SU2_CFD"
    cylinder_lowmach.new_output = True
    cylinder_lowmach.timeout   = 1600
    cylinder_lowmach.tol       = 0.00001
    test_list.append(cylinder_lowmach)

    # 2D Poiseuille flow (body force driven with periodic inlet / outlet)
    poiseuille           = TestCase('poiseuille')
    poiseuille.cfg_dir   = "navierstokes/poiseuille"
    poiseuille.cfg_file  = "lam_poiseuille.cfg"
    poiseuille.test_iter = 10
    poiseuille.test_vals = [-5.050732, 0.648355, 0.012273, 13.643219] #last 4 columns
    poiseuille.su2_exec  = "SU2_CFD"
    poiseuille.new_output = True
    poiseuille.timeout   = 1600
    poiseuille.tol       = 0.00001
    test_list.append(poiseuille)
    
    # 2D Poiseuille flow (inlet profile file)
    poiseuille_profile           = TestCase('poiseuille_profile')
    poiseuille_profile.cfg_dir   = "navierstokes/poiseuille"
    poiseuille_profile.cfg_file  = "profile_poiseuille.cfg"
    poiseuille_profile.test_iter = 10
    poiseuille_profile.test_vals = [-12.494705, -7.711759, -0.000000, 2.085796] #last 4 columns
    poiseuille_profile.su2_exec  = "SU2_CFD"
    poiseuille_profile.new_output = True
    poiseuille_profile.timeout   = 1600
    poiseuille_profile.tol       = 0.00001
    test_list.append(poiseuille_profile)
    
    ##########################
    ### Compressible RANS  ###
    ##########################

    # Dry run RANS
    rae2822_sa_d           = TestCase('dry run RANS')
    rae2822_sa_d .cfg_dir   = "rans/rae2822"
    rae2822_sa_d .cfg_file  = "turb_SA_RAE2822.cfg"
    rae2822_sa_d .su2_exec  = "SU2_CFD -d"
    rae2822_sa_d .timeout   = 1600
    test_list.append(rae2822_sa_d)

    # RAE2822 SA
    rae2822_sa           = TestCase('rae2822_sa')
    rae2822_sa.cfg_dir   = "rans/rae2822"
    rae2822_sa.cfg_file  = "turb_SA_RAE2822.cfg"
    rae2822_sa.test_iter = 20
    rae2822_sa.test_vals = [-2.021218, -5.268447, 0.807465, 0.060897] #last 4 columns
    rae2822_sa.su2_exec  = "SU2_CFD"
    rae2822_sa.timeout   = 1600
    rae2822_sa.new_output = True
    rae2822_sa.tol       = 0.00001
    test_list.append(rae2822_sa)
    
    # RAE2822 SST
    rae2822_sst           = TestCase('rae2822_sst')
    rae2822_sst.cfg_dir   = "rans/rae2822"
    rae2822_sst.cfg_file  = "turb_SST_RAE2822.cfg"
    rae2822_sst.test_iter = 20
    rae2822_sst.test_vals = [-0.510641, 4.877423, 0.813358, 0.061455] #last 4 columns
    rae2822_sst.su2_exec  = "SU2_CFD"
    rae2822_sst.new_output = True
    rae2822_sst.timeout   = 1600
    rae2822_sst.tol       = 0.00001
    test_list.append(rae2822_sst)

    # RAE2822 SST_SUST
    rae2822_sst_sust           = TestCase('rae2822_sst_sust')
    rae2822_sst_sust.cfg_dir   = "rans/rae2822"
    rae2822_sst_sust.cfg_file  = "turb_SST_SUST_RAE2822.cfg"
    rae2822_sst_sust.test_iter = 20
    rae2822_sst_sust.test_vals = [-2.430811, 4.877422, 0.813358, 0.061455] #last 4 columns
    rae2822_sst_sust.su2_exec  = "SU2_CFD"
    rae2822_sst_sust.timeout   = 1600
    rae2822_sst_sust.tol       = 0.00001
    test_list.append(rae2822_sst_sust)

    # Flat plate
    turb_flatplate           = TestCase('turb_flatplate')
    turb_flatplate.cfg_dir   = "rans/flatplate"
    turb_flatplate.cfg_file  = "turb_SA_flatplate.cfg"
    turb_flatplate.test_iter = 20
    turb_flatplate.test_vals = [-4.157169, -6.737133, -0.176253, 0.057446] #last 4 columns
    turb_flatplate.su2_exec  = "SU2_CFD"
    turb_flatplate.new_output  = True
    turb_flatplate.timeout   = 1600
    turb_flatplate.tol       = 0.00001
    test_list.append(turb_flatplate)

    # ONERA M6 Wing
    turb_oneram6           = TestCase('turb_oneram6')
    turb_oneram6.cfg_dir   = "rans/oneram6"
    turb_oneram6.cfg_file  = "turb_ONERAM6.cfg"
    turb_oneram6.test_iter = 10
    turb_oneram6.test_vals = [-2.372347, -6.579371, 0.229867, 0.147638]#last 4 columns
    turb_oneram6.su2_exec  = "SU2_CFD"
    turb_oneram6.new_output = True
    turb_oneram6.timeout   = 3200
    turb_oneram6.tol       = 0.00001
    test_list.append(turb_oneram6)

    # NACA0012 (SA, FUN3D results for finest grid: CL=1.0983, CD=0.01242)
    turb_naca0012_sa           = TestCase('turb_naca0012_sa')
    turb_naca0012_sa.cfg_dir   = "rans/naca0012"
    turb_naca0012_sa.cfg_file  = "turb_NACA0012_sa.cfg"
    turb_naca0012_sa.test_iter = 10
    turb_naca0012_sa.test_vals = [-12.075861, -16.146770, 1.064326, 0.019770] #last 4 columns
    turb_naca0012_sa.su2_exec  = "SU2_CFD"
    turb_naca0012_sa.new_output = True
    turb_naca0012_sa.timeout   = 3200
    turb_naca0012_sa.tol       = 0.00001
    test_list.append(turb_naca0012_sa)
 
    # NACA0012 (SST, FUN3D results for finest grid: CL=1.0840, CD=0.01253)
    turb_naca0012_sst           = TestCase('turb_naca0012_sst')
    turb_naca0012_sst.cfg_dir   = "rans/naca0012"
    turb_naca0012_sst.cfg_file  = "turb_NACA0012_sst.cfg"
    turb_naca0012_sst.test_iter = 10
    turb_naca0012_sst.test_vals = [-15.273739, -6.243814, 1.049988, 0.019165] #last 4 columns
    turb_naca0012_sst.su2_exec  = "SU2_CFD"
    turb_naca0012_sst.new_output  = True
    turb_naca0012_sst.timeout   = 3200
    turb_naca0012_sst.tol       = 0.00001
    test_list.append(turb_naca0012_sst)

    # NACA0012 (SST_SUST, FUN3D results for finest grid: CL=1.0840, CD=0.01253)
    turb_naca0012_sst_sust           = TestCase('turb_naca0012_sst_sust')
    turb_naca0012_sst_sust.cfg_dir   = "rans/naca0012"
    turb_naca0012_sst_sust.cfg_file  = "turb_NACA0012_sst_sust.cfg"
    turb_naca0012_sst_sust.test_iter = 10
    turb_naca0012_sst_sust.test_vals = [-14.851215, -6.062229, 1.005233, 0.019014] #last 4 columns
    turb_naca0012_sst_sust.su2_exec  = "SU2_CFD"
    turb_naca0012_sst_sust.timeout   = 3200
    turb_naca0012_sst_sust.tol       = 0.00001
    test_list.append(turb_naca0012_sst_sust)

    # PROPELLER 
    propeller           = TestCase('propeller')
    propeller.cfg_dir   = "rans/propeller"
    propeller.cfg_file  = "propeller.cfg"
    propeller.test_iter = 10
    propeller.test_vals = [-3.389575, -8.409529, 0.000048, 0.056329] #last 4 columns
    propeller.su2_exec  = "SU2_CFD"
    propeller.new_output = True
    propeller.timeout   = 3200
    propeller.tol       = 0.00001
    test_list.append(propeller)
    
    #################################
    ## Compressible RANS Restart  ###
    #################################

    # NACA0012 SST Multigrid restart
    turb_naca0012_sst_restart_mg           = TestCase('turb_naca0012_sst_restart_mg')
    turb_naca0012_sst_restart_mg.cfg_dir   = "rans/naca0012"
    turb_naca0012_sst_restart_mg.cfg_file  = "turb_NACA0012_sst_multigrid_restart.cfg"
    turb_naca0012_sst_restart_mg.test_iter = 50
    turb_naca0012_sst_restart_mg.ntest_vals = 5
    turb_naca0012_sst_restart_mg.test_vals = [-7.653492, -7.729550, -1.981855, -0.000015, 0.079062] #last 5 columns
    turb_naca0012_sst_restart_mg.su2_exec  = "SU2_CFD"
    turb_naca0012_sst_restart_mg.new_output  = True
    turb_naca0012_sst_restart_mg.timeout   = 3200
    turb_naca0012_sst_restart_mg.tol       = 0.000001
    test_list.append(turb_naca0012_sst_restart_mg)
    
    #############################
    ### Incompressible Euler  ###
    #############################

    # Dry run Inc Euler
    inc_euler_naca0012_d           = TestCase('dry run Inc Euler')
    inc_euler_naca0012_d.cfg_dir   = "incomp_euler/naca0012"
    inc_euler_naca0012_d.cfg_file  = "incomp_NACA0012.cfg"
    inc_euler_naca0012_d.su2_exec  = "SU2_CFD -d"
    inc_euler_naca0012_d.timeout   = 1600
    test_list.append(inc_euler_naca0012_d)

    # NACA0012 Hydrofoil
    inc_euler_naca0012           = TestCase('inc_euler_naca0012')
    inc_euler_naca0012.cfg_dir   = "incomp_euler/naca0012"
    inc_euler_naca0012.cfg_file  = "incomp_NACA0012.cfg"
    inc_euler_naca0012.test_iter = 20
    inc_euler_naca0012.test_vals = [-4.858287, -3.810487, 0.491850, 0.007002] #last 4 columns
    inc_euler_naca0012.su2_exec  = "SU2_CFD"
    inc_euler_naca0012.new_output = True
    inc_euler_naca0012.timeout   = 1600
    inc_euler_naca0012.tol       = 0.00001
    test_list.append(inc_euler_naca0012)

    # C-D nozzle with pressure inlet and mass flow outlet
    inc_nozzle           = TestCase('inc_nozzle')
    inc_nozzle.cfg_dir   = "incomp_euler/nozzle"
    inc_nozzle.cfg_file  = "inv_nozzle.cfg"
    inc_nozzle.test_iter = 20
    inc_nozzle.test_vals = [-5.971283, -4.911145, -0.000201, 0.121631] #last 4 columns
    inc_nozzle.su2_exec  = "SU2_CFD"
    inc_nozzle.new_output = True
    inc_nozzle.timeout   = 1600
    inc_nozzle.tol       = 0.00001
    test_list.append(inc_nozzle)

    #############################
    ### Incompressible N-S    ###
    #############################

    # Dry Run Inc. NS
    inc_lam_cylinder_d          = TestCase('dry run Inc. NS')
    inc_lam_cylinder_d.cfg_dir   = "incomp_navierstokes/cylinder"
    inc_lam_cylinder_d.cfg_file  = "incomp_cylinder.cfg"
    inc_lam_cylinder_d.su2_exec  = "SU2_CFD -d"
    inc_lam_cylinder_d.timeout   = 1600
    test_list.append(inc_lam_cylinder_d)

    # Laminar cylinder
    inc_lam_cylinder          = TestCase('inc_lam_cylinder')
    inc_lam_cylinder.cfg_dir   = "incomp_navierstokes/cylinder"
    inc_lam_cylinder.cfg_file  = "incomp_cylinder.cfg"
    inc_lam_cylinder.test_iter = 10
    inc_lam_cylinder.test_vals = [-4.004277, -3.227956, 0.003852, 7.626578] #last 4 columns
    inc_lam_cylinder.new_output  = True
    inc_lam_cylinder.su2_exec  = "SU2_CFD"
    inc_lam_cylinder.timeout   = 1600
    inc_lam_cylinder.tol       = 0.00001
    test_list.append(inc_lam_cylinder)

    # Buoyancy-driven cavity
    inc_buoyancy          = TestCase('inc_buoyancy')
    inc_buoyancy.cfg_dir   = "incomp_navierstokes/buoyancy_cavity"
    inc_buoyancy.cfg_file  = "lam_buoyancy_cavity.cfg"
    inc_buoyancy.test_iter = 20
    inc_buoyancy.test_vals = [-4.436657, 0.507847, 0.000000, 0.000000] #last 4 columns
    inc_buoyancy.new_output  = True
    inc_buoyancy.su2_exec  = "SU2_CFD"
    inc_buoyancy.timeout   = 1600
    inc_buoyancy.tol       = 0.00001
    test_list.append(inc_buoyancy)

    # Laminar heated cylinder with polynomial fluid model
    inc_poly_cylinder          = TestCase('inc_poly_cylinder')
    inc_poly_cylinder.cfg_dir   = "incomp_navierstokes/cylinder"
    inc_poly_cylinder.cfg_file  = "poly_cylinder.cfg"
    inc_poly_cylinder.test_iter = 20
    inc_poly_cylinder.test_vals = [-8.108218, -2.158606, 0.019142, 1.902461] #last 4 columns
    inc_poly_cylinder.new_output  = True
    inc_poly_cylinder.su2_exec  = "SU2_CFD"
    inc_poly_cylinder.timeout   = 1600
    inc_poly_cylinder.tol       = 0.00001
    test_list.append(inc_poly_cylinder)
    
    # X-coarse laminar bend as a mixed element CGNS test
    inc_lam_bend          = TestCase('inc_lam_bend')
    inc_lam_bend.cfg_dir   = "incomp_navierstokes/bend"
    inc_lam_bend.cfg_file  = "lam_bend.cfg"
    inc_lam_bend.test_iter = 10
    inc_lam_bend.test_vals = [-3.450879, -3.083720, -0.020699, -0.168420] #last 4 columns
    inc_lam_bend.su2_exec  = "SU2_CFD"
    inc_lam_bend.timeout   = 1600
    inc_lam_bend.tol       = 0.00001
    test_list.append(inc_lam_bend)

    ############################
    ### Incompressible RANS  ###
    ############################

    # Dry run Inc. RANS
    inc_turb_naca0012_d           = TestCase('dry run Inc. RANS')
    inc_turb_naca0012_d.cfg_dir   = "incomp_rans/naca0012"
    inc_turb_naca0012_d.cfg_file  = "naca0012.cfg"
    inc_turb_naca0012_d.su2_exec  = "SU2_CFD -d"
    inc_turb_naca0012_d.timeout   = 1600
    test_list.append(inc_turb_naca0012_d)

    # NACA0012, SA
    inc_turb_naca0012           = TestCase('inc_turb_naca0012')
    inc_turb_naca0012.cfg_dir   = "incomp_rans/naca0012"
    inc_turb_naca0012.cfg_file  = "naca0012.cfg"
    inc_turb_naca0012.test_iter = 20
    inc_turb_naca0012.test_vals = [-4.788495, -11.040511, 0.000023, 0.309503] #last 4 columns
    inc_turb_naca0012.new_output  = True
    inc_turb_naca0012.su2_exec  = "SU2_CFD"
    inc_turb_naca0012.timeout   = 1600
    inc_turb_naca0012.tol       = 0.00001
    test_list.append(inc_turb_naca0012)

    # NACA0012, SST_SUST
    inc_turb_naca0012_sst_sust           = TestCase('inc_turb_naca0012_sst_sust')
    inc_turb_naca0012_sst_sust.cfg_dir   = "incomp_rans/naca0012"
    inc_turb_naca0012_sst_sust.cfg_file  = "naca0012_SST_SUST.cfg"
    inc_turb_naca0012_sst_sust.test_iter = 20
    inc_turb_naca0012_sst_sust.test_vals = [-7.276273, 0.145895, 0.000021, 0.312004] #last 4 columns
    inc_turb_naca0012_sst_sust.su2_exec  = "SU2_CFD"
    inc_turb_naca0012_sst_sust.timeout   = 1600
    inc_turb_naca0012_sst_sust.tol       = 0.00001
    test_list.append(inc_turb_naca0012_sst_sust)

    ####################
    ### DG-FEM Euler ###
    ####################
    
    # Dry run DG Euler
    fem_euler_naca0012_d           = TestCase('dry run DG Euler')
    fem_euler_naca0012_d.cfg_dir   = "hom_euler/NACA0012_5thOrder"
    fem_euler_naca0012_d.cfg_file  = "fem_NACA0012_reg.cfg"
    fem_euler_naca0012_d.su2_exec  = "SU2_CFD -d"
    fem_euler_naca0012_d.timeout   = 1600
    test_list.append(fem_euler_naca0012_d)

    # NACA0012
    fem_euler_naca0012           = TestCase('fem_euler_naca0012')
    fem_euler_naca0012.cfg_dir   = "hom_euler/NACA0012_5thOrder"
    fem_euler_naca0012.cfg_file  = "fem_NACA0012_reg.cfg"
    fem_euler_naca0012.test_iter = 10
    fem_euler_naca0012.test_vals = [-6.519946,-5.976944,0.255551,0.000028] #last 4 columns
    fem_euler_naca0012.su2_exec  = "SU2_CFD"
    fem_euler_naca0012.new_output = True
    fem_euler_naca0012.timeout   = 1600
    fem_euler_naca0012.tol       = 0.00001
    test_list.append(fem_euler_naca0012)
    
    ############################
    ### DG-FEM Navier-Stokes ###
    ############################
    
    # Dry run DG NS
    fem_ns_flatplate_d           = TestCase('dry run DG NS')
    fem_ns_flatplate_d.cfg_dir   = "hom_navierstokes/FlatPlate/nPoly4"
    fem_ns_flatplate_d.cfg_file  = "lam_flatplate_reg.cfg"
    fem_ns_flatplate_d.su2_exec  = "SU2_CFD -d"
    fem_ns_flatplate_d.timeout   = 1600
    test_list.append(fem_ns_flatplate_d)

    # Flat plate
    fem_ns_flatplate           = TestCase('fem_ns_flatplate')
    fem_ns_flatplate.cfg_dir   = "hom_navierstokes/FlatPlate/nPoly4"
    fem_ns_flatplate.cfg_file  = "lam_flatplate_reg.cfg"
    fem_ns_flatplate.test_iter = 25
    fem_ns_flatplate.test_vals = [1.383727,3.175247,0.058387,0.257951] #last 4 columns
    fem_ns_flatplate.su2_exec  = "SU2_CFD"
    fem_ns_flatplate.new_output = True
    fem_ns_flatplate.timeout   = 1600
    fem_ns_flatplate.tol       = 0.00001
    test_list.append(fem_ns_flatplate)
    
    # Steady cylinder
    fem_ns_cylinder           = TestCase('fem_ns_cylinder')
    fem_ns_cylinder.cfg_dir   = "hom_navierstokes/CylinderViscous/nPoly3"
    fem_ns_cylinder.cfg_file  = "fem_Cylinder_reg.cfg"
    fem_ns_cylinder.test_iter = 10
    fem_ns_cylinder.test_vals = [0.454960,0.979123,-0.000028,79.984799] #last 4 columns
    fem_ns_cylinder.su2_exec  = "SU2_CFD"
    fem_ns_cylinder.new_output  = True
    fem_ns_cylinder.timeout   = 1600
    fem_ns_cylinder.tol       = 0.00001
    test_list.append(fem_ns_cylinder)

    # Steady sphere
    fem_ns_sphere           = TestCase('fem_ns_sphere')
    fem_ns_sphere.cfg_dir   = "hom_navierstokes/SphereViscous/nPoly3_QuadDominant"
    fem_ns_sphere.cfg_file  = "fem_Sphere_reg.cfg"
    fem_ns_sphere.test_iter = 10
    fem_ns_sphere.test_vals = [-0.288121,0.240324,0.000258,21.797363] #last 4 columns
    fem_ns_sphere.su2_exec  = "SU2_CFD"
    fem_ns_sphere.new_output = True
    fem_ns_sphere.timeout   = 1600
    fem_ns_sphere.tol       = 0.00001
    test_list.append(fem_ns_sphere)

    # Unsteady sphere ADER
    fem_ns_sphere_ader           = TestCase('fem_ns_sphere_ader')
    fem_ns_sphere_ader.cfg_dir   = "hom_navierstokes/SphereViscous/nPoly3_QuadDominant"
    fem_ns_sphere_ader.cfg_file  = "fem_Sphere_reg_ADER.cfg"
    fem_ns_sphere_ader.test_iter = 10
    fem_ns_sphere_ader.test_vals = [-35.000000,-35.000000,0.000047,31.110911] #last 4 columns
    fem_ns_sphere_ader.su2_exec  = "SU2_CFD"
    fem_ns_sphere_ader.new_output = True
    fem_ns_sphere_ader.unsteady   = True
    fem_ns_sphere_ader.timeout   = 1600
    fem_ns_sphere_ader.tol       = 0.00001
    test_list.append(fem_ns_sphere_ader)

    # Unsteady cylinder
    fem_ns_unsteady_cylinder           = TestCase('fem_ns_unsteady_cylinder')
    fem_ns_unsteady_cylinder.cfg_dir   = "hom_navierstokes/UnsteadyCylinder/nPoly4"
    fem_ns_unsteady_cylinder.cfg_file  = "fem_unst_cylinder.cfg"
    fem_ns_unsteady_cylinder.test_iter = 11
    fem_ns_unsteady_cylinder.test_vals = [-3.558582,-3.014464,-0.038927,1.383983] #last 4 columns
    fem_ns_unsteady_cylinder.su2_exec  = "SU2_CFD"
    fem_ns_unsteady_cylinder.new_output = True
    fem_ns_unsteady_cylinder.unsteady   = True
    fem_ns_unsteady_cylinder.timeout   = 1600
    fem_ns_unsteady_cylinder.tol       = 0.00001
    test_list.append(fem_ns_unsteady_cylinder)

    # Unsteady cylinder ADER
    fem_ns_unsteady_cylinder_ader           = TestCase('fem_ns_unsteady_cylinder_ader')
    fem_ns_unsteady_cylinder_ader.cfg_dir   = "hom_navierstokes/UnsteadyCylinder/nPoly4"
    fem_ns_unsteady_cylinder_ader.cfg_file  = "fem_unst_cylinder_ADER.cfg"
    fem_ns_unsteady_cylinder_ader.test_iter = 11
    fem_ns_unsteady_cylinder_ader.test_vals = [-35.000000,-35.000000,-0.041003,1.391339] #last 4 columns
    fem_ns_unsteady_cylinder_ader.su2_exec  = "SU2_CFD"
    fem_ns_unsteady_cylinder_ader.new_output = True
    fem_ns_unsteady_cylinder_ader.unsteady   = True
    fem_ns_unsteady_cylinder_ader.timeout   = 1600
    fem_ns_unsteady_cylinder_ader.tol       = 0.00001
    test_list.append(fem_ns_unsteady_cylinder_ader)

    #########################
    ###    Transition     ###
    #########################

    # Schubauer-Klebanoff Natural Transition
    schubauer_klebanoff_transition              = TestCase('Schubauer_Klebanoff')
    schubauer_klebanoff_transition.cfg_dir      = "transition/Schubauer_Klebanoff"
    schubauer_klebanoff_transition.cfg_file     = "transitional_BC_model_ConfigFile.cfg"
    schubauer_klebanoff_transition.test_iter    = 10
    schubauer_klebanoff_transition.new_output   = True
    schubauer_klebanoff_transition.test_vals    = [-8.029786, -14.268351, 0.000053, 0.007986] #last 4 columns
    schubauer_klebanoff_transition.su2_exec     = "SU2_CFD"
    schubauer_klebanoff_transition.timeout      = 1600
    schubauer_klebanoff_transition.tol          = 0.00001
    test_list.append(schubauer_klebanoff_transition)

    #####################################
    ### Cont. adj. compressible Euler ###
    #####################################

    # Dry run Cont. Adj. Euler
    contadj_naca0012_d           = TestCase('dry run Cont. Adj. Euler')
    contadj_naca0012_d.cfg_dir   = "cont_adj_euler/naca0012"
    contadj_naca0012_d.cfg_file  = "inv_NACA0012.cfg"
    contadj_naca0012_d.su2_exec  = "SU2_CFD -d"
    contadj_naca0012_d.timeout   = 1600
    test_list.append(contadj_naca0012_d)

    # Inviscid NACA0012
    contadj_naca0012           = TestCase('contadj_naca0012')
    contadj_naca0012.cfg_dir   = "cont_adj_euler/naca0012"
    contadj_naca0012.cfg_file  = "inv_NACA0012.cfg"
    contadj_naca0012.test_iter = 5
    contadj_naca0012.test_vals = [-9.289565, -14.563861, 0.300920, 0.019552] #last 4 columns
    contadj_naca0012.su2_exec  = "SU2_CFD"
    contadj_naca0012.new_output = True
    contadj_naca0012.timeout   = 1600
    contadj_naca0012.tol       = 0.001
    test_list.append(contadj_naca0012)

    # Inviscid ONERA M6
    contadj_oneram6           = TestCase('contadj_oneram6')
    contadj_oneram6.cfg_dir   = "cont_adj_euler/oneram6"
    contadj_oneram6.cfg_file  = "inv_ONERAM6.cfg"
    contadj_oneram6.test_iter = 10
    contadj_oneram6.test_vals = [-12.133160, -12.706697, 0.685900, 0.007594] #last 4 columns
    contadj_oneram6.su2_exec  = "SU2_CFD"
    contadj_oneram6.new_output = True
    contadj_oneram6.timeout   = 1600
    contadj_oneram6.tol       = 0.00001
    test_list.append(contadj_oneram6)

    # Inviscid WEDGE: tests averaged outflow total pressure adjoint
    contadj_wedge             = TestCase('contadj_wedge')
    contadj_wedge.cfg_dir   = "cont_adj_euler/wedge"
    contadj_wedge.cfg_file  = "inv_wedge_ROE.cfg"
    contadj_wedge.test_iter = 10
    contadj_wedge.test_vals = [2.872691, -2.755572, 853000.000000, 0.000000] #last 4 columns
    contadj_wedge.su2_exec  = "SU2_CFD"
    contadj_wedge.new_output = True
    contadj_wedge.timeout   = 1600
    contadj_wedge.tol       = 0.00001
    test_list.append(contadj_wedge)
    
    # Inviscid fixed CL NACA0012
    contadj_fixedCL_naca0012           = TestCase('contadj_fixedcl_naca0012')
    contadj_fixedCL_naca0012.cfg_dir   = "fixed_cl/naca0012"
    contadj_fixedCL_naca0012.cfg_file  = "inv_NACA0012_ContAdj.cfg"
    contadj_fixedCL_naca0012.test_iter = 100
    contadj_fixedCL_naca0012.test_vals = [0.293257, -5.201691, 0.360610, -0.000021] #last 4 columns
    contadj_fixedCL_naca0012.su2_exec  = "SU2_CFD"
    contadj_fixedCL_naca0012.new_output= True
    contadj_fixedCL_naca0012.timeout   = 1600
    contadj_fixedCL_naca0012.tol       = 0.00001
    test_list.append(contadj_fixedCL_naca0012)

    ###################################
    ### Cont. adj. compressible N-S ###
    ###################################

    # Dry run Cont. Adj. NS
    contadj_ns_cylinder_d           = TestCase('dry run Cont. Adj. NS')
    contadj_ns_cylinder_d.cfg_dir   = "cont_adj_navierstokes/cylinder"
    contadj_ns_cylinder_d.cfg_file  = "lam_cylinder.cfg"
    contadj_ns_cylinder_d.su2_exec  = "SU2_CFD -d"
    contadj_ns_cylinder_d.timeout   = 1600
    test_list.append(contadj_ns_cylinder_d)

    # Adjoint laminar cylinder
    contadj_ns_cylinder           = TestCase('contadj_ns_cylinder')
    contadj_ns_cylinder.cfg_dir   = "cont_adj_navierstokes/cylinder"
    contadj_ns_cylinder.cfg_file  = "lam_cylinder.cfg"
    contadj_ns_cylinder.test_iter = 20
    contadj_ns_cylinder.test_vals = [ -3.665848, -9.132055, 2.056700, -0.000000] #last 4 columns
    contadj_ns_cylinder.su2_exec  = "SU2_CFD"
    contadj_ns_cylinder.new_output = True
    contadj_ns_cylinder.timeout   = 1600
    contadj_ns_cylinder.tol       = 0.00001
    test_list.append(contadj_ns_cylinder)

    # Adjoint laminar naca0012 subsonic
    contadj_ns_naca0012_sub           = TestCase('contadj_ns_naca0012_sub')
    contadj_ns_naca0012_sub.cfg_dir   = "cont_adj_navierstokes/naca0012_sub"
    contadj_ns_naca0012_sub.cfg_file  = "lam_NACA0012.cfg"
    contadj_ns_naca0012_sub.test_iter = 20
    contadj_ns_naca0012_sub.test_vals = [-2.743268, -8.215193, 0.518810, 0.001210] #last 4 columns
    contadj_ns_naca0012_sub.su2_exec  = "SU2_CFD"
    contadj_ns_naca0012_sub.new_output =True
    contadj_ns_naca0012_sub.timeout   = 1600
    contadj_ns_naca0012_sub.tol       = 0.00001
    test_list.append(contadj_ns_naca0012_sub)
    
    # Adjoint laminar naca0012 transonic
    contadj_ns_naca0012_trans           = TestCase('contadj_ns_naca0012_trans')
    contadj_ns_naca0012_trans.cfg_dir   = "cont_adj_navierstokes/naca0012_trans"
    contadj_ns_naca0012_trans.cfg_file  = "lam_NACA0012.cfg"
    contadj_ns_naca0012_trans.test_iter = 20
    contadj_ns_naca0012_trans.test_vals = [-1.039664, -6.575019, 1.772300, 0.012495] #last 4 columns
    contadj_ns_naca0012_trans.su2_exec  = "SU2_CFD"
    contadj_ns_naca0012_trans.new_output = True
    contadj_ns_naca0012_trans.timeout   = 1600
    contadj_ns_naca0012_trans.tol       = 0.00001
    test_list.append(contadj_ns_naca0012_trans)

    #######################################################
    ### Cont. adj. compressible RANS (frozen viscosity) ###
    #######################################################

    # Adjoint turbulent NACA0012
    contadj_rans_naca0012           = TestCase('contadj_rans_naca0012')
    contadj_rans_naca0012.cfg_dir   = "cont_adj_rans/naca0012"
    contadj_rans_naca0012.cfg_file  = "turb_nasa.cfg"
    contadj_rans_naca0012.test_iter = 20
    contadj_rans_naca0012.test_vals = [ -0.794162, -5.761722, 19.214000, -0.000000] #last 4 columns
    contadj_rans_naca0012.su2_exec  = "SU2_CFD"
    contadj_rans_naca0012.new_output = True
    contadj_rans_naca0012.timeout   = 1600
    contadj_rans_naca0012.tol       = 0.00001
    test_list.append(contadj_rans_naca0012)
   
    # Adjoint turbulent NACA0012 with binary restarts
    contadj_rans_naca0012_bin           = TestCase('contadj_rans_naca0012_bin')
    contadj_rans_naca0012_bin.cfg_dir   = "cont_adj_rans/naca0012"
    contadj_rans_naca0012_bin.cfg_file  = "turb_nasa_binary.cfg"
    contadj_rans_naca0012_bin.test_iter = 18
    contadj_rans_naca0012_bin.test_vals = [-0.794169, -5.761671, 19.214000, -0.000000] #last 4 columns
    contadj_rans_naca0012_bin.su2_exec  = "SU2_CFD"
    contadj_rans_naca0012_bin.new_output = True
    contadj_rans_naca0012_bin.timeout   = 1600
    contadj_rans_naca0012_bin.tol       = 0.00001
    test_list.append(contadj_rans_naca0012_bin)
 
    # Adjoint turbulent RAE2822
    contadj_rans_rae2822           = TestCase('contadj_rans_rae2822')
    contadj_rans_rae2822.cfg_dir   = "cont_adj_rans/rae2822"
    contadj_rans_rae2822.cfg_file  = "turb_SA_RAE2822.cfg"
    contadj_rans_rae2822.test_iter = 20
    contadj_rans_rae2822.test_vals = [-5.369688, -10.872209, -0.212470, 0.005448] #last 4 columns
    contadj_rans_rae2822.su2_exec  = "SU2_CFD"
    contadj_rans_rae2822.new_output = True
    contadj_rans_rae2822.timeout   = 1600
    contadj_rans_rae2822.tol       = 0.00001
    test_list.append(contadj_rans_rae2822)

    #############################
    ### Compressibele RANS UQ ###
    #############################

    # NACA0012 1c
    turb_naca0012_1c           = TestCase('turb_naca0012_1c')
    turb_naca0012_1c.cfg_dir   = "rans_uq/naca0012"
    turb_naca0012_1c.cfg_file  = "turb_NACA0012_uq_1c.cfg"
    turb_naca0012_1c.test_iter = 10
    turb_naca0012_1c.test_vals = [-4.910234, 1.336999, 6.085853, 2.414023] #last 4 columns
    turb_naca0012_1c.su2_exec  = "SU2_CFD"
    turb_naca0012_1c.new_output = True
    turb_naca0012_1c.timeout   = 1600
    turb_naca0012_1c.tol       = 0.00001
    test_list.append(turb_naca0012_1c)

    # NACA0012 2c
    turb_naca0012_2c           = TestCase('turb_naca0012_2c')
    turb_naca0012_2c.cfg_dir   = "rans_uq/naca0012"
    turb_naca0012_2c.cfg_file  = "turb_NACA0012_uq_2c.cfg"
    turb_naca0012_2c.test_iter = 10
    turb_naca0012_2c.test_vals = [-5.230242, 1.262219, 6.085930, 2.413616] #last 4 columns
    turb_naca0012_2c.su2_exec  = "SU2_CFD"
    turb_naca0012_2c.new_output = True
    turb_naca0012_2c.timeout   = 1600
    turb_naca0012_2c.tol       = 0.00001
    test_list.append(turb_naca0012_2c)

    # NACA0012 3c
    turb_naca0012_3c           = TestCase('turb_naca0012_3c')
    turb_naca0012_3c.cfg_dir   = "rans_uq/naca0012"
    turb_naca0012_3c.cfg_file  = "turb_NACA0012_uq_3c.cfg"
    turb_naca0012_3c.test_iter = 10
    turb_naca0012_3c.test_vals = [-5.277131, 1.246268, 6.086540, 2.413871] #last 4 columns
    turb_naca0012_3c.su2_exec  = "SU2_CFD"
    turb_naca0012_3c.new_output = True
    turb_naca0012_3c.timeout   = 1600
    turb_naca0012_3c.tol       = 0.00001
    test_list.append(turb_naca0012_3c)

    # NACA0012 p1c1
    turb_naca0012_p1c1           = TestCase('turb_naca0012_p1c1')
    turb_naca0012_p1c1.cfg_dir   = "rans_uq/naca0012"
    turb_naca0012_p1c1.cfg_file  = "turb_NACA0012_uq_p1c1.cfg"
    turb_naca0012_p1c1.test_iter = 10
    turb_naca0012_p1c1.test_vals = [-5.003243, 1.312116, 6.085204, 2.413457] #last 4 columns
    turb_naca0012_p1c1.su2_exec  = "SU2_CFD"
    turb_naca0012_p1c1.new_output = True
    turb_naca0012_p1c1.timeout   = 1600
    turb_naca0012_p1c1.tol       = 0.00001
    test_list.append(turb_naca0012_p1c1)

    # NACA0012 p1c2
    turb_naca0012_p1c2           = TestCase('turb_naca0012_p1c2')
    turb_naca0012_p1c2.cfg_dir   = "rans_uq/naca0012"
    turb_naca0012_p1c2.cfg_file  = "turb_NACA0012_uq_p1c2.cfg"
    turb_naca0012_p1c2.test_iter = 10
    turb_naca0012_p1c2.test_vals = [-5.264016, 1.251321, 6.085704, 2.413428] #last 4 columns
    turb_naca0012_p1c2.su2_exec  = "SU2_CFD"
    turb_naca0012_p1c2.new_output = True
    turb_naca0012_p1c2.timeout   = 1600
    turb_naca0012_p1c2.tol       = 0.00001
    test_list.append(turb_naca0012_p1c2)

    ######################################
    ### Harmonic Balance               ###
    ######################################
    
    # Description of the regression test
    harmonic_balance           = TestCase('harmonic_balance')
    harmonic_balance.cfg_dir   = "harmonic_balance"
    harmonic_balance.cfg_file  = "HB.cfg"
    harmonic_balance.test_iter = 25
    harmonic_balance.test_vals = [-1.589862, 3.922099, -0.001443, 0.099456] #last 4 columns
    harmonic_balance.su2_exec  = "SU2_CFD"
    harmonic_balance.new_output = False
    harmonic_balance.timeout   = 1600
    harmonic_balance.tol       = 0.00001
    test_list.append(harmonic_balance)

    # Turbulent pitching NACA 64a010 airfoil
    hb_rans_preconditioning           = TestCase('hb_rans_preconditioning')
    hb_rans_preconditioning.cfg_dir   = "harmonic_balance/hb_rans_preconditioning"
    hb_rans_preconditioning.cfg_file  = "davis.cfg"
    hb_rans_preconditioning.test_iter = 25
    hb_rans_preconditioning.test_vals = [-1.909598, -5.954721, 0.007773, 0.131219] #last 4 columns
    hb_rans_preconditioning.su2_exec  = "SU2_CFD"
    hb_rans_preconditioning.new_output= False
    hb_rans_preconditioning.timeout   = 1600
    hb_rans_preconditioning.tol       = 0.00001
    test_list.append(hb_rans_preconditioning)

    ######################################
    ### Moving Wall                    ###
    ######################################
    
    # Lid-driven cavity
    cavity           = TestCase('cavity')
    cavity.cfg_dir   = "moving_wall/cavity"
    cavity.cfg_file  = "lam_cavity.cfg"
    cavity.test_iter = 25
    cavity.test_vals = [-5.627934, -0.164470, 0.051972, 2.547034] #last 4 columns
    cavity.su2_exec  = "SU2_CFD"
    cavity.new_output = True
    cavity.timeout   = 1600
    cavity.tol       = 0.00001
    test_list.append(cavity)

    # Spinning cylinder
    spinning_cylinder           = TestCase('spinning_cylinder')
    spinning_cylinder.cfg_dir   = "moving_wall/spinning_cylinder"
    spinning_cylinder.cfg_file  = "spinning_cylinder.cfg"
    spinning_cylinder.test_iter = 25
    spinning_cylinder.test_vals = [-7.889994, -2.469385, 1.708162, 1.670039] #last 4 columns
    spinning_cylinder.su2_exec  = "SU2_CFD"
    spinning_cylinder.new_output = True
    spinning_cylinder.timeout   = 1600
    spinning_cylinder.tol       = 0.00001
    test_list.append(spinning_cylinder)

    ######################################
    ### Unsteady                       ###
    ######################################

    # Square cylinder
    square_cylinder           = TestCase('square_cylinder')
    square_cylinder.cfg_dir   = "unsteady/square_cylinder"
    square_cylinder.cfg_file  = "turb_square.cfg"
    square_cylinder.test_iter = 3
    square_cylinder.test_vals = [-1.162561, 0.066414, 1.399788, 2.220411] #last 4 columns
    square_cylinder.su2_exec  = "SU2_CFD"
    square_cylinder.timeout   = 1600
    square_cylinder.tol       = 0.00001
    square_cylinder.unsteady  = True
    square_cylinder.new_output = True
    test_list.append(square_cylinder)

    # Gust
    sine_gust           = TestCase('sine_gust')
    sine_gust.cfg_dir   = "gust"
    sine_gust.cfg_file  = "inv_gust_NACA0012.cfg"
    sine_gust.test_iter = 5
    sine_gust.test_vals = [-1.977545, 3.481778, -0.001572, -0.007286] #last 4 columns
    sine_gust.su2_exec  = "SU2_CFD"
    sine_gust.timeout   = 1600
    sine_gust.tol       = 0.00001
    sine_gust.unsteady  = True
    sine_gust.new_output = True
    test_list.append(sine_gust)

    # Aeroelastic
    aeroelastic         = TestCase('aeroelastic')
    aeroelastic.cfg_dir   = "aeroelastic"
    aeroelastic.cfg_file  = "aeroelastic_NACA64A010.cfg"
    aeroelastic.test_iter = 2
    aeroelastic.test_vals = [0.079371, 0.033176, -0.001665, -0.000156] #last 4 columns
    aeroelastic.su2_exec  = "SU2_CFD"
    aeroelastic.timeout   = 1600
    aeroelastic.tol       = 0.00001
    aeroelastic.unsteady  = True
    aeroelastic.new_output = True
    test_list.append(aeroelastic) 

    # Delayed Detached Eddy Simulation
    ddes_flatplate        = TestCase('ddes_flatplate')
    ddes_flatplate.cfg_dir   = "ddes/flatplate"
    ddes_flatplate.cfg_file  = "ddes_flatplate.cfg"
    ddes_flatplate.test_iter = 10
    ddes_flatplate.test_vals = [-2.714758, -5.883004, -0.215005, 0.023783] #last 4 columns
    ddes_flatplate.su2_exec  = "SU2_CFD"
    ddes_flatplate.timeout   = 1600
    ddes_flatplate.tol       = 0.00001
    ddes_flatplate.unsteady  = True
    ddes_flatplate.new_output = True
    test_list.append(ddes_flatplate)    

    # unsteady pitching NACA0015, SA
    unst_inc_turb_naca0015_sa           = TestCase('unst_inc_turb_naca0015_sa')
    unst_inc_turb_naca0015_sa.cfg_dir   = "unsteady/pitching_naca0015_rans_inc"
    unst_inc_turb_naca0015_sa.cfg_file  = "config_incomp_turb_sa.cfg"
    unst_inc_turb_naca0015_sa.test_iter = 1
    unst_inc_turb_naca0015_sa.test_vals = [-2.994996, -6.869781, 1.434864, 0.416626] #last 4 columns
    unst_inc_turb_naca0015_sa.su2_exec  = "SU2_CFD"
    unst_inc_turb_naca0015_sa.timeout   = 1600
    unst_inc_turb_naca0015_sa.tol       = 0.00001
    unst_inc_turb_naca0015_sa.unsteady  = True
    test_list.append(unst_inc_turb_naca0015_sa)

    # unsteady pitching NACA0012, Euler, Deforming
    unst_deforming_naca0012           = TestCase('unst_deforming_naca0012')
    unst_deforming_naca0012.cfg_dir   = "disc_adj_euler/naca0012_pitching_def"
    unst_deforming_naca0012.cfg_file  = "inv_NACA0012_pitching_deform.cfg"
    unst_deforming_naca0012.test_iter = 5
    unst_deforming_naca0012.test_vals = [ -3.669625, -3.818858, -3.729946, -3.155637] #last 4 columns
    unst_deforming_naca0012.su2_exec  = "SU2_CFD"
    unst_deforming_naca0012.timeout   = 1600
    unst_deforming_naca0012.tol       = 0.00001
    unst_deforming_naca0012.unsteady  = True
    test_list.append(unst_deforming_naca0012)

    ######################################
    ### NICFD                          ###
    ######################################

    # ls89_sa
    ls89_sa           = TestCase('ls89_sa')
    ls89_sa.cfg_dir   = "nicf/LS89"
    ls89_sa.cfg_file  = "turb_SA_PR.cfg"
    ls89_sa.test_iter = 20
    ls89_sa.test_vals = [-5.060859, -13.398192, 0.174451, 0.429491] #last 4 columns
    ls89_sa.su2_exec  = "SU2_CFD"
    ls89_sa.new_output= True
    ls89_sa.timeout   = 1600
    ls89_sa.tol       = 0.00001
    test_list.append(ls89_sa)

    # Rarefaction shock wave edge_VW
    edge_VW           = TestCase('edge_VW')
    edge_VW.cfg_dir   = "nicf/edge"
    edge_VW.cfg_file  = "edge_VW.cfg"
    edge_VW.test_iter = 20
    edge_VW.test_vals = [-0.711552, 5.490479, -0.000975, 0.000000] #last 4 columns
    edge_VW.su2_exec  = "SU2_CFD"
    edge_VW.new_output = True
    edge_VW.timeout   = 1600
    edge_VW.tol       = 0.00001
    test_list.append(edge_VW)

    # Rarefaction shock wave edge_PPR               
    edge_PPR           = TestCase('edge_PPR')
    edge_PPR.cfg_dir   = "nicf/edge"
    edge_PPR.cfg_file  = "edge_PPR.cfg"
    edge_PPR.test_iter = 20
    edge_PPR.test_vals = [-1.670439, 4.522842, 0.001027, 0.000000] #last 4 columns
    edge_PPR.su2_exec  = "SU2_CFD"
    edge_PPR.new_output = True
    edge_PPR.timeout   = 1600
    edge_PPR.tol       = 0.00001
    test_list.append(edge_PPR)
    
    
    ######################################
    ### turbomachinery                 ###
    ######################################
    
    # Jones APU Turbocharger
    Jones_tc           = TestCase('jones_turbocharger')
    Jones_tc.cfg_dir   = "turbomachinery/APU_turbocharger"
    Jones_tc.cfg_file  = "Jones.cfg"
    Jones_tc.test_iter = 5
    Jones_tc.test_vals = [-5.280323, 0.379653, 44.725410, 2.271564] #last 4 columns
    Jones_tc.su2_exec  = "SU2_CFD"
    Jones_tc.new_output = False
    Jones_tc.timeout   = 1600
    Jones_tc.tol       = 0.00001
    test_list.append(Jones_tc)

    # Jones APU Turbocharger restart
    Jones_tc_rst           = TestCase('jones_turbocharger_restart')
    Jones_tc_rst.cfg_dir   = "turbomachinery/APU_turbocharger"
    Jones_tc_rst.cfg_file  = "Jones_rst.cfg"
    Jones_tc_rst.test_iter = 5
    Jones_tc_rst.test_vals = [-4.625262, -1.569571, 34.014130, 10.187670] #last 4 columns
    Jones_tc_rst.su2_exec  = "SU2_CFD"
    Jones_tc_rst.new_output = False
    Jones_tc_rst.timeout   = 1600
    Jones_tc_rst.tol       = 0.0001
    test_list.append(Jones_tc_rst)

    # 2D axial stage
    axial_stage2D           = TestCase('axial_stage2D')
    axial_stage2D.cfg_dir   = "turbomachinery/axial_stage_2D"
    axial_stage2D.cfg_file  = "Axial_stage2D.cfg"
    axial_stage2D.test_iter = 20
    axial_stage2D.test_vals = [-1.933218, 5.381198, 73.357940, 1.780408] #last 4 columns
    axial_stage2D.su2_exec  = "SU2_CFD"
    axial_stage2D.new_output  = False
    axial_stage2D.timeout   = 1600
    axial_stage2D.tol       = 0.00001
    test_list.append(axial_stage2D)
    
    # 2D transonic stator
    transonic_stator           = TestCase('transonic_stator')
    transonic_stator.cfg_dir   = "turbomachinery/transonic_stator_2D"
    transonic_stator.cfg_file  = "transonic_stator.cfg"
    transonic_stator.test_iter = 20
    transonic_stator.test_vals = [-0.562939, 5.828438, 96.597350, 0.062502] #last 4 columns
    transonic_stator.su2_exec  = "SU2_CFD"
    transonic_stator.new_output  = False
    transonic_stator.timeout   = 1600
    transonic_stator.tol       = 0.00001
    test_list.append(transonic_stator)
    
    # 2D transonic stator restart
    transonic_stator_rst           = TestCase('transonic_stator_restart')
    transonic_stator_rst.cfg_dir   = "turbomachinery/transonic_stator_2D"
    transonic_stator_rst.cfg_file  = "transonic_stator_rst.cfg"
    transonic_stator_rst.test_iter = 20
    transonic_stator_rst.test_vals = [-6.601169, -0.619939, 5.002986, 0.002951] #last 4 columns
    transonic_stator_rst.su2_exec  = "SU2_CFD"
    transonic_stator_rst.new_output  = False
    transonic_stator_rst.timeout   = 1600
    transonic_stator_rst.tol       = 0.00001
    test_list.append(transonic_stator_rst)


    ######################################
    ### Sliding Mesh                   ###
    ######################################

    # Dry run Multizone
    uniform_flow_d         = TestCase('dry run Multizone')
    uniform_flow_d.cfg_dir   = "sliding_interface/uniform_flow"
    uniform_flow_d.cfg_file  = "uniform_NN.cfg"
    uniform_flow_d.su2_exec  = "SU2_CFD -d"
    uniform_flow_d.timeout   = 1600
    test_list.append(uniform_flow_d) 

    # Uniform flow
    uniform_flow         = TestCase('uniform_flow')
    uniform_flow.cfg_dir   = "sliding_interface/uniform_flow"
    uniform_flow.cfg_file  = "uniform_NN.cfg"
    uniform_flow.test_iter = 2
    uniform_flow.test_vals = [2.000000, 0.000000, -0.205134, -13.250256] #last 4 columns
    uniform_flow.su2_exec  = "SU2_CFD"
    uniform_flow.timeout   = 1600
    uniform_flow.tol       = 0.000001
    uniform_flow.unsteady  = True
    uniform_flow.multizone = True
    test_list.append(uniform_flow) 

   # Channel_2D
    channel_2D           = TestCase('channel_2D')
    channel_2D.cfg_dir   = "sliding_interface/channel_2D"
    channel_2D.cfg_file  = "channel_2D_WA.cfg"
    channel_2D.test_iter = 2
    channel_2D.test_vals = [2.000000, 0.000000, 0.397985, 0.352786, 0.405475] #last 4 columns
    channel_2D.su2_exec  = "SU2_CFD"
    channel_2D.timeout   = 100
    channel_2D.tol       = 0.00001
    channel_2D.unsteady  = True
    channel_2D.multizone = True
    test_list.append(channel_2D)

    # Channel_3D
    channel_3D           = TestCase('channel_3D')
    channel_3D.cfg_dir   = "sliding_interface/channel_3D"
    channel_3D.cfg_file  = "channel_3D_WA.cfg"
    channel_3D.test_iter = 1
    channel_3D.test_vals = [1.000000, 0.000000, 0.661408, 0.769920, 0.696040] #last 5 columns
    channel_3D.su2_exec  = "SU2_CFD"
    channel_3D.timeout   = 1600
    channel_3D.tol       = 0.00001
    channel_3D.unsteady  = True
    channel_3D.multizone = True
    test_list.append(channel_3D)

    # Pipe
    pipe           = TestCase('pipe')
    pipe.cfg_dir   = "sliding_interface/pipe"
    pipe.cfg_file  = "pipe_NN.cfg"
    pipe.test_iter = 2
    pipe.test_vals = [0.491954, 0.677756, 0.963981, 1.006936] #last 4 columns
    pipe.su2_exec  = "SU2_CFD"
    pipe.timeout   = 1600
    pipe.tol       = 0.00001
    pipe.unsteady  = True
    pipe.multizone = True
    test_list.append(pipe)

    # Rotating cylinders
    rotating_cylinders           = TestCase('rotating_cylinders')
    rotating_cylinders.cfg_dir   = "sliding_interface/rotating_cylinders"
    rotating_cylinders.cfg_file  = "rot_cylinders_WA.cfg"
    rotating_cylinders.test_iter = 3
    rotating_cylinders.test_vals = [3.000000, 0.000000, 0.777273, 1.134732, 1.224115] #last 4 columns
    rotating_cylinders.su2_exec  = "SU2_CFD"
    rotating_cylinders.timeout   = 1600
    rotating_cylinders.tol       = 0.00001
    rotating_cylinders.unsteady  = True
    rotating_cylinders.multizone = True
    test_list.append(rotating_cylinders)

    # Supersonic vortex shedding
    supersonic_vortex_shedding           = TestCase('supersonic_vortex_shedding')
    supersonic_vortex_shedding.cfg_dir   = "sliding_interface/supersonic_vortex_shedding"
    supersonic_vortex_shedding.cfg_file  = "sup_vor_shed_WA.cfg"
    supersonic_vortex_shedding.test_iter = 5
    supersonic_vortex_shedding.test_vals = [5.000000, 0.000000, 1.227921, 1.638901] #last 4 columns
    supersonic_vortex_shedding.su2_exec  = "SU2_CFD"
    supersonic_vortex_shedding.timeout   = 1600
    supersonic_vortex_shedding.tol       = 0.00001
    supersonic_vortex_shedding.unsteady  = True
    supersonic_vortex_shedding.multizone = True
    test_list.append(supersonic_vortex_shedding)

    # Bars_SST_2D
    bars_SST_2D           = TestCase('bars_SST_2D')
    bars_SST_2D.cfg_dir   = "sliding_interface/bars_SST_2D"
    bars_SST_2D.cfg_file  = "bars.cfg"
    bars_SST_2D.test_iter = 13
    bars_SST_2D.test_vals = [13.000000, -0.619179, -1.564701] #last 3 columns
    bars_SST_2D.su2_exec  = "SU2_CFD"
    bars_SST_2D.timeout   = 1600
    bars_SST_2D.tol       = 0.00001
    bars_SST_2D.multizone = True
    test_list.append(bars_SST_2D)
    
    # Sliding mesh with incompressible flows (steady)
    slinc_steady           = TestCase('slinc_steady')
    slinc_steady.cfg_dir   = "sliding_interface/incompressible_steady"
    slinc_steady.cfg_file  = "config.cfg"
    slinc_steady.test_iter = 19
    slinc_steady.test_vals = [19.000000, -1.766116, -2.206522] #last 3 columns
    slinc_steady.su2_exec  = "SU2_CFD"
    slinc_steady.timeout   = 100
    slinc_steady.tol       = 0.00001
    slinc_steady.multizone = True
    test_list.append(slinc_steady)
    
    # Sliding mesh with incompressible flows (unsteady)
    # slinc_unsteady           = TestCase('slinc_unsteady')
    # slinc_unsteady.cfg_dir   = "sliding_interface/incompressible_unsteady"
    # slinc_unsteady.cfg_file  = "config.cfg"
    # slinc_unsteady.test_iter = 19
    # slinc_unsteady.test_vals = [-3.515218,1.930028,0.000000,0.000000] #last 4 columns
    # slinc_unsteady.su2_exec  = "SU2_CFD"
    # slinc_unsteady.timeout   = 100
    # slinc_unsteady.tol       = 0.00001
    # slinc_unsteady.unsteady  = True
    # test_list.append(slinc_unsteady)

    ##########################
    ### FEA - FSI          ###
    ##########################

    # Dry run FEA
    statbeam3d_d           = TestCase('dry run FEA')
    statbeam3d_d.cfg_dir   = "fea_fsi/StatBeam_3d"
    statbeam3d_d.cfg_file  = "configBeam_3d.cfg"
    statbeam3d_d.su2_exec  = "SU2_CFD -d"
    statbeam3d_d.timeout   = 1600
    test_list.append(statbeam3d_d)

    # Static beam, 3d
    statbeam3d           = TestCase('statbeam3d')
    statbeam3d.cfg_dir   = "fea_fsi/StatBeam_3d"
    statbeam3d.cfg_file  = "configBeam_3d.cfg"
    statbeam3d.new_output= True
    statbeam3d.test_iter = 0
    statbeam3d.test_vals = [-8.498245, -8.230816, -8.123810, 64095.0] #last 4 columns
    statbeam3d.su2_exec  = "SU2_CFD"
    statbeam3d.timeout   = 1600
    statbeam3d.tol       = 0.00001
    test_list.append(statbeam3d)

    # Mix elem, 3d beam, Knowles
    knowlesbeam           = TestCase('mixelemknowles')
    knowlesbeam.cfg_dir   = "fea_fsi/MixElemsKnowles"
    knowlesbeam.cfg_file  = "config.cfg"
    knowlesbeam.test_iter = 0
    knowlesbeam.test_vals = [-14.51360, -13.57735, -28.12642, 0.44503, 9.7306] #last 5 columns
    knowlesbeam.su2_exec  = "SU2_CFD"
    knowlesbeam.timeout   = 1600
    knowlesbeam.tol       = 0.0001
    test_list.append(knowlesbeam)

    # Dynamic beam, 2d
    dynbeam2d           = TestCase('dynbeam2d')
    dynbeam2d.cfg_dir   = "fea_fsi/DynBeam_2d"
    dynbeam2d.cfg_file  = "configBeam_2d.cfg"
    dynbeam2d.unsteady  = True
    dynbeam2d.new_output= True
    dynbeam2d.test_iter = 6
    dynbeam2d.test_vals = [-3.240015, 2.895057, -0.353146, 6.6127e+04] #last 4 columns
    dynbeam2d.su2_exec  = "SU2_CFD"
    dynbeam2d.timeout   = 1600
    dynbeam2d.tol       = 0.00001
    test_list.append(dynbeam2d)

    # # FSI, 2d
    fsi2d           = TestCase('fsi2d')
    fsi2d.cfg_dir   = "fea_fsi/WallChannel_2d"
    fsi2d.cfg_file  = "configFSI.cfg"
    fsi2d.test_iter = 4
    fsi2d.test_vals = [4, 0, -3.764077, -4.081143] #last 4 columns
    fsi2d.su2_exec  = "SU2_CFD"
    fsi2d.timeout   = 1600
    fsi2d.multizone = True
    fsi2d.unsteady  = True
    fsi2d.tol       = 0.00001
    test_list.append(fsi2d)

    # FSI, Static, 2D, new mesh solver
    stat_fsi           = TestCase('stat_fsi')
    stat_fsi.cfg_dir   = "fea_fsi/stat_fsi"
    stat_fsi.cfg_file  = "config.cfg"
    stat_fsi.test_iter = 7
<<<<<<< HEAD
    stat_fsi.test_vals = [-3.323551, 0.000000, 47.000000, -4.982863] #last 5 columns
=======
    stat_fsi.test_vals = [-3.326934, -4.981505, 0.000000, 7.000000] #last 5 columns
>>>>>>> 58bc0dc8
    stat_fsi.su2_exec  = "SU2_CFD"
    stat_fsi.timeout   = 1600
    stat_fsi.multizone = True
    stat_fsi.tol       = 0.00001
    test_list.append(stat_fsi)

    # FSI, Static, 2D, new mesh solver, restart
    stat_fsi_restart           = TestCase('stat_fsi_restart')
    stat_fsi_restart.cfg_dir   = "fea_fsi/stat_fsi"
    stat_fsi_restart.cfg_file  = "config_restart.cfg"
    stat_fsi_restart.test_iter = 1
<<<<<<< HEAD
    stat_fsi_restart.test_vals = [-3.407098, 0.000000, 47.000000, -4.248366] #last 5 columns
=======
    stat_fsi_restart.test_vals = [-3.407486, -4.339837, 0.000000, 27.000000] #last 5 columns
>>>>>>> 58bc0dc8
    stat_fsi_restart.multizone = True
    stat_fsi_restart.su2_exec  = "SU2_CFD"
    stat_fsi_restart.timeout   = 1600
    stat_fsi_restart.tol       = 0.00001
    test_list.append(stat_fsi_restart)

    # FSI, Dynamic, 2D, new mesh solver
    dyn_fsi           = TestCase('dyn_fsi')
    dyn_fsi.cfg_dir   = "fea_fsi/dyn_fsi"
    dyn_fsi.cfg_file  = "config.cfg"
    dyn_fsi.test_iter = 4
<<<<<<< HEAD
    dyn_fsi.test_vals = [-4.389732, 0.000000, 59.000000, -4.060110] #last 5 columns
=======
    dyn_fsi.test_vals = [-4.379829, -4.005994, 0.000000, 0.000000] #last 5 columns
>>>>>>> 58bc0dc8
    dyn_fsi.multizone = True
    dyn_fsi.unsteady  = True
    dyn_fsi.su2_exec  = "SU2_CFD"
    dyn_fsi.timeout   = 1600
    dyn_fsi.tol       = 0.00001
    test_list.append(dyn_fsi)

    # FSI, 2D airfoil with RBF interpolation
    airfoilRBF           = TestCase('airfoil_fsi_rbf')
    airfoilRBF.cfg_dir   = "fea_fsi/Airfoil_RBF"
    airfoilRBF.cfg_file  = "config.cfg"
    airfoilRBF.test_iter = 1
    airfoilRBF.test_vals = [1.000000, -2.791154, -4.961536]
    airfoilRBF.su2_exec  = "SU2_CFD"
    airfoilRBF.timeout   = 1600
    airfoilRBF.multizone = True
    airfoilRBF.tol       = 0.00001
    test_list.append(airfoilRBF)

    # ###############################
    # ### Radiative Heat Transfer ###
    # ###############################

    # Radiative heat transfer
    p1rad           = TestCase('p1rad')
    p1rad.cfg_dir   = "radiation/p1model"
    p1rad.cfg_file  = "configp1.cfg"
    p1rad.new_output= True
    p1rad.test_iter = 100
    p1rad.test_vals = [-7.751309, -7.923059, -2.119084, 0.091733] #last 4 columns
    p1rad.su2_exec  = "SU2_CFD"
    p1rad.timeout   = 1600
    p1rad.tol       = 0.00001
    test_list.append(p1rad)
   
    # ###############################
    # ### Conjugate heat transfer ###
    # ###############################

    # Dry run CHT
    cht_incompressible_d           = TestCase('dry run CHT')
    cht_incompressible_d.cfg_dir   = "coupled_cht/incomp_2d"
    cht_incompressible_d.cfg_file  = "cht_2d_3cylinders.cfg"
    cht_incompressible_d.su2_exec  = "SU2_CFD -d"
    cht_incompressible_d.timeout   = 1600
    test_list.append(cht_incompressible_d)

    # CHT incompressible
    cht_incompressible           = TestCase('cht_incompressible')
    cht_incompressible.cfg_dir   = "coupled_cht/incomp_2d"
    cht_incompressible.cfg_file  = "cht_2d_3cylinders.cfg"
    cht_incompressible.test_iter = 10
    cht_incompressible.test_vals = [-2.132187, -0.579649, -0.579649, -0.579649] #last 4 columns
    cht_incompressible.su2_exec  = "SU2_CFD"
    cht_incompressible.timeout   = 1600
    cht_incompressible.multizone = True
    cht_incompressible.tol       = 0.00001
    test_list.append(cht_incompressible)

    # CHT incompressible unsteady
    cht_incompressible_unsteady           = TestCase('cht_incompressible_unsteady')
    cht_incompressible_unsteady.cfg_dir   = "coupled_cht/incomp_2d_unsteady"
    cht_incompressible_unsteady.cfg_file  = "cht_2d_3cylinders.cfg"
    cht_incompressible_unsteady.test_iter = 2
    cht_incompressible_unsteady.test_vals = [-1.356091, -0.080383, -0.080387, -0.080384] #last 4 columns
    cht_incompressible_unsteady.su2_exec  = "SU2_CFD"
    cht_incompressible_unsteady.timeout   = 1600
    cht_incompressible_unsteady.multizone = True
    cht_incompressible_unsteady.unsteady  = True
    cht_incompressible_unsteady.tol       = 0.00001
    test_list.append(cht_incompressible_unsteady)

     # CHT compressible
    cht_incompressible           = TestCase('cht_compressible')
    cht_incompressible.cfg_dir   = "coupled_cht/comp_2d"
    cht_incompressible.cfg_file  = "cht_2d_3cylinders.cfg"
    cht_incompressible.test_iter = 10
    cht_incompressible.test_vals = [-4.257607, -0.526125, -0.526125, -0.526125] #last 4 columns
    cht_incompressible.su2_exec  = "SU2_CFD"
    cht_incompressible.timeout   = 1600
    cht_incompressible.multizone = True
    cht_incompressible.tol       = 0.00001
    test_list.append(cht_incompressible)

    ##############################################
    ### Method of Manufactured Solutions (MMS) ###
    ##############################################

    # FVM, compressible, laminar N-S
    mms_fvm_ns           = TestCase('mms_fvm_ns')
    mms_fvm_ns.cfg_dir   = "mms/fvm_navierstokes"
    mms_fvm_ns.cfg_file  = "lam_mms_roe.cfg"
    mms_fvm_ns.test_iter = 20
    mms_fvm_ns.test_vals = [-2.851428, 2.192348, 0.000000, 0.000000] #last 4 columns
    mms_fvm_ns.su2_exec  = "SU2_CFD"
    mms_fvm_ns.timeout   = 1600
    mms_fvm_ns.tol       = 0.0001
    test_list.append(mms_fvm_ns)
    
    # FVM, incompressible, euler
    mms_fvm_inc_euler           = TestCase('mms_fvm_inc_euler')
    mms_fvm_inc_euler.cfg_dir   = "mms/fvm_incomp_euler"
    mms_fvm_inc_euler.cfg_file  = "inv_mms_jst.cfg"
    mms_fvm_inc_euler.test_iter = 20
    mms_fvm_inc_euler.test_vals = [-9.128345, -9.441741, 0.000000, 0.000000] #last 4 columns
    mms_fvm_inc_euler.su2_exec  = "SU2_CFD"
    mms_fvm_inc_euler.timeout   = 1600
    mms_fvm_inc_euler.tol       = 0.0001
    test_list.append(mms_fvm_inc_euler)
    
    # FVM, incompressible, laminar N-S
    mms_fvm_inc_ns           = TestCase('mms_fvm_inc_ns')
    mms_fvm_inc_ns.cfg_dir   = "mms/fvm_incomp_navierstokes"
    mms_fvm_inc_ns.cfg_file  = "lam_mms_fds.cfg"
    mms_fvm_inc_ns.test_iter = 20
    mms_fvm_inc_ns.test_vals = [-7.414944, -7.631546, 0.000000, 0.000000] #last 4 columns
    mms_fvm_inc_ns.su2_exec  = "SU2_CFD"
    mms_fvm_inc_ns.timeout   = 1600
    mms_fvm_inc_ns.tol       = 0.0001
    test_list.append(mms_fvm_inc_ns)

    # DG, compressible, euler
    ringleb_dg_euler           = TestCase('ringleb_dg_euler')
    ringleb_dg_euler.cfg_dir   = "mms/dg_ringleb"
    ringleb_dg_euler.cfg_file  = "ringleb_dg.cfg"
    ringleb_dg_euler.test_iter = 100
    ringleb_dg_euler.test_vals = [-5.136652, -4.724941, 0.000000, 0.000000] #last 4 columns
    ringleb_dg_euler.su2_exec  = "SU2_CFD"
    ringleb_dg_euler.timeout   = 1600
    ringleb_dg_euler.tol       = 0.0001
    test_list.append(ringleb_dg_euler)

    # DG, compressible, laminar N-S
    mms_dg_ns           = TestCase('mms_dg_ns')
    mms_dg_ns.cfg_dir   = "mms/dg_navierstokes"
    mms_dg_ns.cfg_file  = "lam_mms_dg.cfg"
    mms_dg_ns.test_iter = 100
    mms_dg_ns.test_vals = [-1.845393, 3.520699, 0.000000, 0.000000] #last 4 columns
    mms_dg_ns.su2_exec  = "SU2_CFD"
    mms_dg_ns.timeout   = 1600
    mms_dg_ns.tol       = 0.0001
    test_list.append(mms_dg_ns)

    # DG, compressible, laminar N-S 3D
    mms_dg_ns_3d           = TestCase('mms_dg_ns_3d')
    mms_dg_ns_3d.cfg_dir   = "mms/dg_navierstokes_3d"
    mms_dg_ns_3d.cfg_file  = "lam_mms_dg_3d.cfg"
    mms_dg_ns_3d.test_iter = 100
    mms_dg_ns_3d.test_vals = [-0.146826, 5.356413, 0.000000, 0.000000] #last 4 columns
    mms_dg_ns_3d.su2_exec  = "SU2_CFD"
    mms_dg_ns_3d.timeout   = 1600
    mms_dg_ns_3d.tol       = 0.0001
    test_list.append(mms_dg_ns_3d)
    
    ######################################
    ### RUN TESTS                      ###
    ######################################  

    pass_list = [ test.run_test() for test in test_list ]

    
    ######################################
    ### RUN SU2_GEO TESTS              ###
    ######################################
    
    # NACA0012
    naca0012_geo           = TestCase('naca0012_geo')
    naca0012_geo.cfg_dir   = "optimization_euler/steady_naca0012"
    naca0012_geo.cfg_file  = "inv_NACA0012_adv.cfg"
    naca0012_geo.test_vals = [1.0000, 62.0455, 0.120011, 0.0000] #chord, LE radius, ToC, Alpha
    naca0012_geo.su2_exec  = "SU2_GEO"
    naca0012_geo.timeout   = 1600
    naca0012_geo.tol       = 0.00001
    pass_list.append(naca0012_geo.run_geo())
    test_list.append(naca0012_geo)

    ######################################
    ### RUN SU2_DEF TESTS              ###
    ######################################
    
    # Inviscid NACA0012 (triangles)
    naca0012_def            = TestCase('naca0012_def')
    naca0012_def.cfg_dir   = "deformation/naca0012"
    naca0012_def.cfg_file  = "def_NACA0012.cfg"
    naca0012_def.test_iter = 10
    naca0012_def.test_vals = [0.00344658] #residual
    naca0012_def.su2_exec  = "SU2_DEF"
    naca0012_def.timeout   = 1600
    naca0012_def.tol       = 1e-08
    
    pass_list.append(naca0012_def.run_def())
    test_list.append(naca0012_def)
    
    # Inviscid NACA0012 based on SURFACE_FILE input (surface_bump.dat)
    naca0012_def_file            = TestCase('naca0012_def_file')
    naca0012_def_file.cfg_dir   = "deformation/naca0012"
    naca0012_def_file.cfg_file  = "surface_file_NACA0012.cfg"
    naca0012_def_file.test_iter = 10
    naca0012_def_file.test_vals = [0.00344658] #residual
    naca0012_def_file.su2_exec  = "SU2_DEF"
    naca0012_def_file.timeout   = 1600
    naca0012_def_file.tol       = 1e-8
    
    pass_list.append(naca0012_def_file.run_def())
    test_list.append(naca0012_def_file)
    
    # RAE2822 (mixed tris + quads)
    rae2822_def            = TestCase('rae2822_def')
    rae2822_def.cfg_dir   = "deformation/rae2822"
    rae2822_def.cfg_file  = "def_RAE2822.cfg"
    rae2822_def.test_iter = 10
    rae2822_def.test_vals = [7.94218e-09] #residual
    rae2822_def.su2_exec  = "SU2_DEF"
    rae2822_def.timeout   = 1600
    rae2822_def.tol       = 1e-13
    
    pass_list.append(rae2822_def.run_def())
    test_list.append(rae2822_def)
    
    # Turb NACA4412 (quads, wall distance)
    naca4412_def            = TestCase('naca4412_def')
    naca4412_def.cfg_dir   = "deformation/naca4412"
    naca4412_def.cfg_file  = "def_NACA4412.cfg"
    naca4412_def.test_iter = 10
    naca4412_def.test_vals = [8.855370e-13] #residual
    naca4412_def.su2_exec  = "SU2_DEF"
    naca4412_def.timeout   = 1600
    naca4412_def.tol       = 1e-12
    
    pass_list.append(naca4412_def.run_def())
    test_list.append(naca4412_def)

    # Brick of tets (inverse volume)
    brick_tets_def            = TestCase('brick_tets_def')
    brick_tets_def.cfg_dir   = "deformation/brick_tets"
    brick_tets_def.cfg_file  = "def_brick_tets.cfg"
    brick_tets_def.test_iter = 10
    brick_tets_def.test_vals = [8.973010e-04] #residual
    brick_tets_def.su2_exec  = "SU2_DEF"
    brick_tets_def.timeout   = 1600
    brick_tets_def.tol       = 1e-09
    
    pass_list.append(brick_tets_def.run_def())
    test_list.append(brick_tets_def)

    # Brick of isotropic hexas (inverse volume)
    brick_hex_def           = TestCase('brick_hex_def')
    brick_hex_def.cfg_dir   = "deformation/brick_hex"
    brick_hex_def.cfg_file  = "def_brick_hex.cfg"
    brick_hex_def.test_iter = 10
    brick_hex_def.test_vals = [2.082100e-04] #residual
    brick_hex_def.su2_exec  = "SU2_DEF"
    brick_hex_def.timeout   = 1600
    brick_hex_def.tol       = 1e-09
    
    pass_list.append(brick_hex_def.run_def())
    test_list.append(brick_hex_def)

    # Brick with a pyramid layer (inverse volume)
    brick_pyra_def           = TestCase('brick_pyra_def')
    brick_pyra_def.cfg_dir   = "deformation/brick_pyra"
    brick_pyra_def.cfg_file  = "def_brick_pyra.cfg"
    brick_pyra_def.test_iter = 10
    brick_pyra_def.test_vals = [0.00150063] #residual
    brick_pyra_def.su2_exec  = "SU2_DEF"
    brick_pyra_def.timeout   = 1600
    brick_pyra_def.tol       = 1e-08
    
    pass_list.append(brick_pyra_def.run_def())
    test_list.append(brick_pyra_def)

    # Brick of isotropic prisms (inverse volume)
    brick_prism_def           = TestCase('brick_prism_def')
    brick_prism_def.cfg_dir   = "deformation/brick_prism"
    brick_prism_def.cfg_file  = "def_brick_prism.cfg"
    brick_prism_def.test_iter = 10
    brick_prism_def.test_vals = [0.00212069] #residual
    brick_prism_def.su2_exec  = "SU2_DEF"
    brick_prism_def.timeout   = 1600
    brick_prism_def.tol       = 1e-08
    
    pass_list.append(brick_prism_def.run_def())
    test_list.append(brick_prism_def)
    
    # Brick of prisms with high aspect ratio cells near the wall (wall distance)
    brick_prism_rans_def           = TestCase('brick_prism_rans_def')
    brick_prism_rans_def.cfg_dir   = "deformation/brick_prism_rans"
    brick_prism_rans_def.cfg_file  = "def_brick_prism_rans.cfg"
    brick_prism_rans_def.test_iter = 10
    brick_prism_rans_def.test_vals = [4.8066e-08] #residual
    brick_prism_rans_def.su2_exec  = "SU2_DEF"
    brick_prism_rans_def.timeout   = 1600
    brick_prism_rans_def.tol       = 1e-12
    
    pass_list.append(brick_prism_rans_def.run_def())
    test_list.append(brick_prism_rans_def)
    
    # Brick of hexas with high aspect ratio cells near the wall (inverse volume)
    brick_hex_rans_def           = TestCase('brick_hex_rans_def')
    brick_hex_rans_def.cfg_dir   = "deformation/brick_hex_rans"
    brick_hex_rans_def.cfg_file  = "def_brick_hex_rans.cfg"
    brick_hex_rans_def.test_iter = 10
    brick_hex_rans_def.test_vals = [2.260750e-07] #residual
    brick_hex_rans_def.su2_exec  = "SU2_DEF"
    brick_hex_rans_def.timeout   = 1600
    brick_hex_rans_def.tol       = 1e-12
    
    pass_list.append(brick_hex_rans_def.run_def())
    test_list.append(brick_hex_rans_def)

    # Cylindrical FFD test
    cylinder_ffd_def           = TestCase('cylinder_ffd_def')
    cylinder_ffd_def.cfg_dir   = "deformation/cylindrical_ffd"
    cylinder_ffd_def.cfg_file  = "def_cylindrical.cfg"
    cylinder_ffd_def.test_iter = 10
    cylinder_ffd_def.test_vals = [0.000470133] #residual
    cylinder_ffd_def.su2_exec  = "SU2_DEF"
    cylinder_ffd_def.timeout   = 1600
    cylinder_ffd_def.tol       = 1e-09

    pass_list.append(cylinder_ffd_def.run_def())
    test_list.append(cylinder_ffd_def)

    # Spherical FFD test
    sphere_ffd_def           = TestCase('sphere_ffd_def')
    sphere_ffd_def.cfg_dir   = "deformation/spherical_ffd"
    sphere_ffd_def.cfg_file  = "def_spherical.cfg"
    sphere_ffd_def.test_iter = 10
    sphere_ffd_def.test_vals = [0.00356699] #residual
    sphere_ffd_def.su2_exec  = "SU2_DEF"
    sphere_ffd_def.timeout   = 1600
    sphere_ffd_def.tol       = 1e-08

    pass_list.append(sphere_ffd_def.run_def())
    test_list.append(sphere_ffd_def)
    
    # Spherical FFD test using BSplines
    sphere_ffd_def_bspline           = TestCase('sphere_ffd_def_bspline')
    sphere_ffd_def_bspline.cfg_dir   = "deformation/spherical_ffd"
    sphere_ffd_def_bspline.cfg_file  = "def_spherical_bspline.cfg"
    sphere_ffd_def_bspline.test_iter = 10
    sphere_ffd_def_bspline.test_vals = [0.00206808] #residual
    sphere_ffd_def_bspline.su2_exec  = "SU2_DEF"
    sphere_ffd_def_bspline.timeout   = 1600
    sphere_ffd_def_bspline.tol       = 1e-08

    pass_list.append(sphere_ffd_def_bspline.run_def())
    test_list.append(sphere_ffd_def_bspline)
   
    ######################################
    ### RUN PYTHON TESTS               ###
    ###################################### 
    
    # test continuous_adjoint.py
    contadj_euler_py = TestCase('contadj_euler_py')
    contadj_euler_py.cfg_dir = "cont_adj_euler/naca0012"
    contadj_euler_py.cfg_file  = "inv_NACA0012.cfg"
    contadj_euler_py.test_iter = 10
    contadj_euler_py.su2_exec  = "continuous_adjoint.py -f"
    contadj_euler_py.timeout   = 1600
    contadj_euler_py.reference_file = "of_grad_cd.dat.ref"
    contadj_euler_py.test_file = "of_grad_cd.dat"
    contadj_euler_py.new_output = True
    pass_list.append(contadj_euler_py.run_filediff())
    test_list.append(contadj_euler_py)

    # test shape_optimization.py
    shape_opt_euler_py           = TestCase('shape_opt_euler_py')
    shape_opt_euler_py.cfg_dir   = "optimization_euler/steady_naca0012"
    shape_opt_euler_py.cfg_file  = "inv_NACA0012_adv.cfg"
    shape_opt_euler_py.test_iter = 1
    shape_opt_euler_py.test_vals = [1, 1, 2.134974E-05, 0.003847] #last 4 columns
    shape_opt_euler_py.su2_exec  = "shape_optimization.py -g CONTINUOUS_ADJOINT -f"
    shape_opt_euler_py.timeout   = 1600
    shape_opt_euler_py.new_output = True
    shape_opt_euler_py.tol       = 0.00001
    pass_list.append(shape_opt_euler_py.run_opt())
    test_list.append(shape_opt_euler_py)

    # Multiple functionals with the continuous adjoint
    contadj_multi_py            = TestCase('contadj_multi_py')
    contadj_multi_py.cfg_dir    = "cont_adj_euler/wedge"
    contadj_multi_py.cfg_file   = "inv_wedge_ROE_multiobj.cfg"
    contadj_multi_py.test_iter  = 10
    contadj_multi_py.su2_exec   = "continuous_adjoint.py -f"
    contadj_multi_py.timeout    = 1600
    contadj_multi_py.new_output = True
    contadj_multi_py.reference_file = "of_grad_combo.dat.ref"
    contadj_multi_py.test_file  = "of_grad_combo.dat"
    pass_list.append(contadj_multi_py.run_filediff())
    test_list.append(contadj_multi_py)
    
    # Optimization with multiple objectives, with gradients evaluated individually
    # the difference in gradient value relative to combined case 
    # is due to lack of solution file for the adjoint and small number of iterations
#    opt_multiobj_py            = TestCase('opt_multiobj_py')
#    opt_multiobj_py.cfg_dir    = "optimization_euler/multiobjective_wedge"
#    opt_multiobj_py.cfg_file   = "inv_wedge_ROE_multiobj.cfg"
#    opt_multiobj_py.test_iter  = 1
#    opt_multiobj_py.test_vals = [1, 1, 1.084701E+02, 3.799222E+00] #last 4 columns
#    opt_multiobj_py.su2_exec   = "shape_optimization.py -g CONTINUOUS_ADJOINT -f"
#    opt_multiobj_py.timeout    = 1600
#    opt_multiobj_py.tol       = 0.00001
#    pass_list.append(opt_multiobj_py.run_opt())
#    test_list.append(opt_multiobj_py)
#
#    # test optimization, with multiple objectives and gradient evaluated as 'combo' 
#    opt_multiobjcombo_py            = TestCase('opt_multiobjcombo_py')
#    opt_multiobjcombo_py.cfg_dir    = "optimization_euler/multiobjective_wedge"
#    opt_multiobjcombo_py.cfg_file   = "inv_wedge_ROE_multiobj_combo.cfg"
#    opt_multiobjcombo_py.test_iter  = 1
#    opt_multiobjcombo_py.test_vals = [1, 1, 1.084701E+02, 3.789322E+00] #last 4 columns
#    opt_multiobjcombo_py.su2_exec   = "shape_optimization.py -g CONTINUOUS_ADJOINT -f"
#    opt_multiobjcombo_py.timeout    = 1600
#    opt_multiobjcombo_py.tol       = 0.00001
#    pass_list.append(opt_multiobjcombo_py.run_opt())
#    test_list.append(opt_multiobjcombo_py)

    # test optimization, with multiple objectives evaluated on a single surface
    opt_multiobj1surf_py            = TestCase('opt_multiobj1surf_py')
    opt_multiobj1surf_py.cfg_dir    = "optimization_euler/multiobjective_wedge"
    opt_multiobj1surf_py.cfg_file   = "inv_wedge_ROE_multiobj_1surf.cfg"
    opt_multiobj1surf_py.test_iter  = 1
    opt_multiobj1surf_py.test_vals = [1.000000, 1.000000, 30.428280, 2.039416] #last 4 columns
    opt_multiobj1surf_py.su2_exec   = "shape_optimization.py -g CONTINUOUS_ADJOINT  -f"
    opt_multiobj1surf_py.timeout    = 1600
    opt_multiobj1surf_py.tol       = 0.00001
    pass_list.append(opt_multiobj1surf_py.run_opt())
    test_list.append(opt_multiobj1surf_py)

    # test optimization, with a single objective evaluated on multiple surfaces
    opt_2surf1obj_py            = TestCase('opt_2surf1obj_py')
    opt_2surf1obj_py.cfg_dir    = "optimization_euler/multiobjective_wedge"
    opt_2surf1obj_py.cfg_file   = "inv_wedge_ROE_2surf_1obj.cfg"
    opt_2surf1obj_py.test_iter  = 1    
    opt_2surf1obj_py.test_vals = [1.000000, 1.000000, 2.005694, 0.000185] #last 4 columns
    opt_2surf1obj_py.su2_exec   = "shape_optimization.py -g CONTINUOUS_ADJOINT  -f"
    opt_2surf1obj_py.timeout    = 1600
    opt_2surf1obj_py.tol       = 0.00001
    pass_list.append(opt_2surf1obj_py.run_opt())
    test_list.append(opt_2surf1obj_py)

    ##########################
    ###   Python wrapper   ###
    ##########################
    
    # NACA0012 
    pywrapper_naca0012           = TestCase('pywrapper_naca0012')
    pywrapper_naca0012.cfg_dir   = "euler/naca0012"
    pywrapper_naca0012.cfg_file  = "inv_NACA0012_Roe.cfg"
    pywrapper_naca0012.test_iter = 20
    pywrapper_naca0012.test_vals = [-4.023999, -3.515034, 0.339426, 0.022217] #last 4 columns
    pywrapper_naca0012.su2_exec  = "SU2_CFD.py -f"
    pywrapper_naca0012.new_output  = True
    pywrapper_naca0012.timeout   = 1600
    pywrapper_naca0012.tol       = 0.00001
    test_list.append(pywrapper_naca0012)
    pass_list.append(pywrapper_naca0012.run_test())

    # NACA0012 (SST, FUN3D results for finest grid: CL=1.0840, CD=0.01253)
    pywrapper_turb_naca0012_sst           = TestCase('pywrapper_turb_naca0012_sst')
    pywrapper_turb_naca0012_sst.cfg_dir   = "rans/naca0012"
    pywrapper_turb_naca0012_sst.cfg_file  = "turb_NACA0012_sst.cfg"
    pywrapper_turb_naca0012_sst.test_iter = 10
    pywrapper_turb_naca0012_sst.test_vals = [-15.273739, -6.243814, 1.049988, 0.019165] #last 4 columns
    pywrapper_turb_naca0012_sst.su2_exec  = "SU2_CFD.py -f"
    pywrapper_turb_naca0012_sst.new_output = True
    pywrapper_turb_naca0012_sst.timeout   = 3200
    pywrapper_turb_naca0012_sst.tol       = 0.00001
    test_list.append(pywrapper_turb_naca0012_sst)
    pass_list.append(pywrapper_turb_naca0012_sst.run_test())

    # Square cylinder
    pywrapper_square_cylinder           = TestCase('pywrapper_square_cylinder')
    pywrapper_square_cylinder.cfg_dir   = "unsteady/square_cylinder"
    pywrapper_square_cylinder.cfg_file  = "turb_square.cfg"
    pywrapper_square_cylinder.test_iter = 3
    pywrapper_square_cylinder.test_vals = [-1.162561, 0.066414, 1.399788, 2.220411] #last 4 columns
    pywrapper_square_cylinder.su2_exec  = "SU2_CFD.py -f"
    pywrapper_square_cylinder.timeout   = 1600
    pywrapper_square_cylinder.tol       = 0.00001
    pywrapper_square_cylinder.unsteady  = True
    test_list.append(pywrapper_square_cylinder)
    pass_list.append(pywrapper_square_cylinder.run_test())

    # Aeroelastic
    pywrapper_aeroelastic         = TestCase('pywrapper_aeroelastic')
    pywrapper_aeroelastic.cfg_dir   = "aeroelastic"
    pywrapper_aeroelastic.cfg_file  = "aeroelastic_NACA64A010.cfg"
    pywrapper_aeroelastic.test_iter = 2
    pywrapper_aeroelastic.test_vals = [0.079371, 0.033176, -0.001665, -0.000156] #last 4 columns
    pywrapper_aeroelastic.su2_exec  = "SU2_CFD.py -f"
    pywrapper_aeroelastic.new_output  = True
    pywrapper_aeroelastic.timeout   = 1600
    pywrapper_aeroelastic.tol       = 0.00001
    pywrapper_aeroelastic.unsteady  = True
    test_list.append(pywrapper_aeroelastic)
    pass_list.append(pywrapper_aeroelastic.run_test())

    # FSI, 2d
    pywrapper_fsi2d           = TestCase('pywrapper_fsi2d')
    pywrapper_fsi2d.cfg_dir   = "fea_fsi/WallChannel_2d"
    pywrapper_fsi2d.cfg_file  = "configFSI.cfg"
    pywrapper_fsi2d.test_iter = 4
    pywrapper_fsi2d.test_vals = [4, 0, -3.764077, -4.081143] #last 4 columns
    pywrapper_fsi2d.su2_exec  = "SU2_CFD.py --nZone 2 --fsi True -f"
    pywrapper_fsi2d.new_output  = True
    pywrapper_fsi2d.unsteady  = True
    pywrapper_fsi2d.multizone   = True
    pywrapper_fsi2d.timeout   = 1600
    pywrapper_fsi2d.tol       = 0.00001
    test_list.append(pywrapper_fsi2d)
    pass_list.append(pywrapper_fsi2d.run_test())

    # Unsteady CHT
    pywrapper_unsteadyCHT               = TestCase('pywrapper_unsteadyCHT')
    pywrapper_unsteadyCHT.cfg_dir       = "py_wrapper/flatPlate_unsteady_CHT"
    pywrapper_unsteadyCHT.cfg_file      = "unsteady_CHT_FlatPlate_Conf.cfg"
    pywrapper_unsteadyCHT.test_iter     = 5
    pywrapper_unsteadyCHT.test_vals     = [-1.614167, 2.245717, 0.000766, 0.175707] #last 4 columns
    pywrapper_unsteadyCHT.su2_exec      = "python launch_unsteady_CHT_FlatPlate.py -f"
    pywrapper_unsteadyCHT.timeout       = 1600
    pywrapper_unsteadyCHT.new_output    = True
    pywrapper_unsteadyCHT.tol           = 0.00001
    pywrapper_unsteadyCHT.unsteady      = True
    test_list.append(pywrapper_unsteadyCHT)
    pass_list.append(pywrapper_unsteadyCHT.run_test())

    # Rigid motion
    pywrapper_rigidMotion               = TestCase('pywrapper_rigidMotion')
    pywrapper_rigidMotion.cfg_dir       = "py_wrapper/flatPlate_rigidMotion"
    pywrapper_rigidMotion.cfg_file      = "flatPlate_rigidMotion_Conf.cfg"
    pywrapper_rigidMotion.test_iter     = 5
    pywrapper_rigidMotion.test_vals     = [-1.614167, 2.242633, -0.037878, 0.173901] #last 4 columns
    pywrapper_rigidMotion.su2_exec      = "python launch_flatPlate_rigidMotion.py -f"
    pywrapper_rigidMotion.new_output      = True
    pywrapper_rigidMotion.timeout       = 1600
    pywrapper_rigidMotion.tol           = 0.00001
    pywrapper_rigidMotion.unsteady      = True
    test_list.append(pywrapper_rigidMotion)
    pass_list.append(pywrapper_rigidMotion.run_test())
    
    # Tests summary
    print('==================================================================')
    print('Summary of the serial tests')
    print('python version:', sys.version)
    for i, test in enumerate(test_list):
        if (pass_list[i]):
            print('  passed - %s'%test.tag)
        else:
            print('* FAILED - %s'%test.tag)
    
    if all(pass_list):
        sys.exit(0)
    else:
        sys.exit(1)
    # done

if __name__ == '__main__':
    main()<|MERGE_RESOLUTION|>--- conflicted
+++ resolved
@@ -1243,11 +1243,7 @@
     stat_fsi.cfg_dir   = "fea_fsi/stat_fsi"
     stat_fsi.cfg_file  = "config.cfg"
     stat_fsi.test_iter = 7
-<<<<<<< HEAD
-    stat_fsi.test_vals = [-3.323551, 0.000000, 47.000000, -4.982863] #last 5 columns
-=======
     stat_fsi.test_vals = [-3.326934, -4.981505, 0.000000, 7.000000] #last 5 columns
->>>>>>> 58bc0dc8
     stat_fsi.su2_exec  = "SU2_CFD"
     stat_fsi.timeout   = 1600
     stat_fsi.multizone = True
@@ -1259,11 +1255,7 @@
     stat_fsi_restart.cfg_dir   = "fea_fsi/stat_fsi"
     stat_fsi_restart.cfg_file  = "config_restart.cfg"
     stat_fsi_restart.test_iter = 1
-<<<<<<< HEAD
-    stat_fsi_restart.test_vals = [-3.407098, 0.000000, 47.000000, -4.248366] #last 5 columns
-=======
     stat_fsi_restart.test_vals = [-3.407486, -4.339837, 0.000000, 27.000000] #last 5 columns
->>>>>>> 58bc0dc8
     stat_fsi_restart.multizone = True
     stat_fsi_restart.su2_exec  = "SU2_CFD"
     stat_fsi_restart.timeout   = 1600
@@ -1275,11 +1267,7 @@
     dyn_fsi.cfg_dir   = "fea_fsi/dyn_fsi"
     dyn_fsi.cfg_file  = "config.cfg"
     dyn_fsi.test_iter = 4
-<<<<<<< HEAD
-    dyn_fsi.test_vals = [-4.389732, 0.000000, 59.000000, -4.060110] #last 5 columns
-=======
     dyn_fsi.test_vals = [-4.379829, -4.005994, 0.000000, 0.000000] #last 5 columns
->>>>>>> 58bc0dc8
     dyn_fsi.multizone = True
     dyn_fsi.unsteady  = True
     dyn_fsi.su2_exec  = "SU2_CFD"
