/*!
 * \file config_structure.hpp
 * \brief All the information about the definition of the physical problem.
 *        The subroutines and functions are in the <i>config_structure.cpp</i> file.
 * \author F. Palacios, T. Economon, B. Tracey
 * \version 6.1.0 "Falcon"
 *
 * The current SU2 release has been coordinated by the
 * SU2 International Developers Society <www.su2devsociety.org>
 * with selected contributions from the open-source community.
 *
 * The main research teams contributing to the current release are:
 *  - Prof. Juan J. Alonso's group at Stanford University.
 *  - Prof. Piero Colonna's group at Delft University of Technology.
 *  - Prof. Nicolas R. Gauger's group at Kaiserslautern University of Technology.
 *  - Prof. Alberto Guardone's group at Polytechnic University of Milan.
 *  - Prof. Rafael Palacios' group at Imperial College London.
 *  - Prof. Vincent Terrapon's group at the University of Liege.
 *  - Prof. Edwin van der Weide's group at the University of Twente.
 *  - Lab. of New Concepts in Aeronautics at Tech. Institute of Aeronautics.
 *
 * Copyright 2012-2018, Francisco D. Palacios, Thomas D. Economon,
 *                      Tim Albring, and the SU2 contributors.
 *
 * SU2 is free software; you can redistribute it and/or
 * modify it under the terms of the GNU Lesser General Public
 * License as published by the Free Software Foundation; either
 * version 2.1 of the License, or (at your option) any later version.
 *
 * SU2 is distributed in the hope that it will be useful,
 * but WITHOUT ANY WARRANTY; without even the implied warranty of
 * MERCHANTABILITY or FITNESS FOR A PARTICULAR PURPOSE. See the GNU
 * Lesser General Public License for more details.
 *
 * You should have received a copy of the GNU Lesser General Public
 * License along with SU2. If not, see <http://www.gnu.org/licenses/>.
 */

#pragma once

#include "./mpi_structure.hpp"

#include <iostream>
#include <cstdlib>
#include <fstream>
#include <sstream>
#include <string>
#include <cstring>
#include <vector>
#include <stdlib.h>
#include <cmath>
#include <map>
#include <assert.h>

#include "./option_structure.hpp"
#include "./datatype_structure.hpp"

#ifdef HAVE_CGNS
#include "cgnslib.h"
#endif

using namespace std;

/*!
 * \class CConfig
 * \brief Main class for defining the problem; basically this class reads the configuration file, and
 *        stores all the information.
 * \author F. Palacios
 */

class CConfig {
private:
  SU2_MPI::Comm SU2_Communicator; /*!< \brief MPI communicator of SU2.*/
  int rank, size;
  unsigned short Kind_SU2; /*!< \brief Kind of SU2 software component.*/
  unsigned short Ref_NonDim; /*!< \brief Kind of non dimensionalization.*/
  unsigned short Ref_Inc_NonDim; /*!< \brief Kind of non dimensionalization.*/
  unsigned short Kind_AverageProcess; /*!< \brief Kind of mixing process.*/
  unsigned short Kind_PerformanceAverageProcess; /*!< \brief Kind of mixing process.*/
  unsigned short Kind_MixingPlaneInterface; /*!< \brief Kind of mixing process.*/
  unsigned short Kind_SpanWise; /*!< \brief Kind of span-wise section computation.*/
  unsigned short *Kind_TurboMachinery;  /*!< \brief Kind of turbomachynery architecture.*/
  unsigned short iZone, nZone; /*!< \brief Number of zones in the mesh. */
  unsigned short nZoneSpecified; /*!< \brief Number of zones that are specified in config file. */
  su2double Highlite_Area; /*!< \brief Highlite area. */
  su2double Fan_Poly_Eff; /*!< \brief Highlite area. */
  su2double OrderMagResidual; /*!< \brief Order of magnitude reduction. */
  su2double MinLogResidual; /*!< \brief Minimum value of the log residual. */
  su2double OrderMagResidualFSI; /*!< \brief Order of magnitude reduction. */
  su2double MinLogResidualFSI; /*!< \brief Minimum value of the log residual. */
  su2double OrderMagResidual_BGS_F; /*!< \brief Order of magnitude reduction. */
  su2double MinLogResidual_BGS_F; /*!< \brief Minimum value of the log residual. */
  su2double OrderMagResidual_BGS_S; /*!< \brief Order of magnitude reduction. */
  su2double MinLogResidual_BGS_S; /*!< \brief Minimum value of the log residual. */
  su2double Res_FEM_UTOL; 		/*!< \brief UTOL criteria for structural FEM. */
  su2double Res_FEM_RTOL; 		/*!< \brief RTOL criteria for structural FEM. */
  su2double Res_FEM_ETOL; 		/*!< \brief ETOL criteria for structural FEM. */
  su2double Res_FEM_ADJ;     /*!< \brief Convergence criteria for adjoint FEM. */
  su2double EA_ScaleFactor; /*!< \brief Equivalent Area scaling factor */
  su2double* EA_IntLimit; /*!< \brief Integration limits of the Equivalent Area computation */
  su2double AdjointLimit; /*!< \brief Adjoint variable limit */
  su2double* Obj_ChainRuleCoeff; /*!< \brief Array defining objective function for adjoint problem based on chain rule in terms of gradient w.r.t. density, velocity, pressure */
  bool MG_AdjointFlow; /*!< \brief MG with the adjoint flow problem */
  su2double* SubsonicEngine_Cyl; /*!< \brief Coordinates of the box subsonic region */
  su2double* SubsonicEngine_Values; /*!< \brief Values of the box subsonic region */
  su2double* Hold_GridFixed_Coord; /*!< \brief Coordinates of the box to hold fixed the nbumerical grid */
  su2double *DistortionRack;
  su2double *PressureLimits,
  *DensityLimits,
  *TemperatureLimits; /*!< \brief Limits for the primitive variables */
  bool ActDisk_DoubleSurface;  /*!< \brief actuator disk double surface  */
  bool Engine_HalfModel;  /*!< \brief only half model is in the computational grid  */
  bool ActDisk_SU2_DEF;  /*!< \brief actuator disk double surface  */
  unsigned short ConvCriteria;	/*!< \brief Kind of convergence criteria. */
  unsigned short nFFD_Iter; 	/*!< \brief Iteration for the point inversion problem. */
  unsigned short FFD_Blending; /*!< \brief Kind of FFD Blending function. */
  su2double* FFD_BSpline_Order; /*!< \brief BSpline order in i,j,k direction. */
  su2double FFD_Tol;  	/*!< \brief Tolerance in the point inversion problem. */
  su2double Opt_RelaxFactor;  	/*!< \brief Scale factor for the line search. */
  su2double Opt_LineSearch_Bound;  	/*!< \brief Bounds for the line search. */
  bool Write_Conv_FSI;			/*!< \brief Write convergence file for FSI problems. */
  bool ContinuousAdjoint,			/*!< \brief Flag to know if the code is solving an adjoint problem. */
  Viscous,                /*!< \brief Flag to know if the code is solving a viscous problem. */
  EquivArea,				/*!< \brief Flag to know if the code is going to compute and plot the equivalent area. */
  Engine,				/*!< \brief Flag to know if the code is going to compute a problem with engine. */
  InvDesign_Cp,				/*!< \brief Flag to know if the code is going to compute and plot the inverse design. */
  InvDesign_HeatFlux,				/*!< \brief Flag to know if the code is going to compute and plot the inverse design. */
  Grid_Movement,			/*!< \brief Flag to know if there is grid movement. */
  Wind_Gust,              /*!< \brief Flag to know if there is a wind gust. */
  Aeroelastic_Simulation, /*!< \brief Flag to know if there is an aeroelastic simulation. */
  Weakly_Coupled_Heat, /*!< \brief Flag to know if a heat equation should be weakly coupled to the incompressible solver. */
  Rotating_Frame,			/*!< \brief Flag to know if there is a rotating frame. */
  PoissonSolver,			/*!< \brief Flag to know if we are solving  poisson forces  in plasma solver. */
  Low_Mach_Precon,		/*!< \brief Flag to know if we are using a low Mach number preconditioner. */
  Low_Mach_Corr,			/*!< \brief Flag to know if we are using a low Mach number correction. */
  GravityForce,			/*!< \brief Flag to know if the gravity force is incuded in the formulation. */
  SmoothNumGrid,			/*!< \brief Smooth the numerical grid. */
  AdaptBoundary,			/*!< \brief Adapt the elements on the boundary. */
  SubsonicEngine,			/*!< \brief Engine intake subsonic region. */
  Frozen_Visc_Cont,			/*!< \brief Flag for cont. adjoint problem with/without frozen viscosity. */
  Frozen_Visc_Disc,			/*!< \brief Flag for disc. adjoint problem with/without frozen viscosity. */
  Frozen_Limiter_Disc,			/*!< \brief Flag for disc. adjoint problem with/without frozen limiter. */
  Inconsistent_Disc,      /*!< \brief Use an inconsistent (primal/dual) discrete adjoint formulation. */
  Sens_Remove_Sharp,			/*!< \brief Flag for removing or not the sharp edges from the sensitivity computation. */
  Hold_GridFixed,	/*!< \brief Flag hold fixed some part of the mesh during the deformation. */
  Axisymmetric, /*!< \brief Flag for axisymmetric calculations */
  Integrated_HeatFlux, /*!< \brief Flag for heat flux BC whether it deals with integrated values.*/
<<<<<<< HEAD
  Pressure_based;   /*!< \brief Flag to check if we are using a pressure-based system.*/
=======
  Buffet_Monitoring;       /*!< \brief Flag for computing the buffet sensor.*/
  su2double Buffet_k;     /*!< \brief Sharpness coefficient for buffet sensor.*/
  su2double Buffet_lambda; /*!< \brief Offset parameter for buffet sensor.*/
>>>>>>> 84b84f65
  su2double Damp_Engine_Inflow;	/*!< \brief Damping factor for the engine inlet. */
  su2double Damp_Engine_Exhaust;	/*!< \brief Damping factor for the engine exhaust. */
  su2double Damp_Res_Restric,	/*!< \brief Damping factor for the residual restriction. */
  Damp_Correc_Prolong; /*!< \brief Damping factor for the correction prolongation. */
  su2double Position_Plane; /*!< \brief Position of the Near-Field (y coordinate 2D, and z coordinate 3D). */
  su2double WeightCd; /*!< \brief Weight of the drag coefficient. */
  su2double dCD_dCL; /*!< \brief Weight of the drag coefficient. */
  su2double dCMx_dCL; /*!< \brief Weight of the drag coefficient. */
  su2double dCMy_dCL; /*!< \brief Weight of the drag coefficient. */
  su2double dCMz_dCL; /*!< \brief Weight of the drag coefficient. */
  su2double dCD_dCMy; /*!< \brief Weight of the drag coefficient. */
  su2double CL_Target; /*!< \brief Weight of the drag coefficient. */
  su2double CM_Target; /*!< \brief Weight of the drag coefficient. */
  su2double *HTP_Min_XCoord, *HTP_Min_YCoord; /*!< \brief Identification of the HTP. */
  unsigned short Unsteady_Simulation;	/*!< \brief Steady or unsteady (time stepping or dual time stepping) computation. */
  unsigned short Dynamic_Analysis;	/*!< \brief Static or dynamic structural analysis. */
  unsigned short nStartUpIter;	/*!< \brief Start up iterations using the fine grid. */
  su2double FixAzimuthalLine; /*!< \brief Fix an azimuthal line due to misalignments of the nearfield. */
  su2double **DV_Value;		/*!< \brief Previous value of the design variable. */
  su2double Venkat_LimiterCoeff;				/*!< \brief Limiter coefficient */
  unsigned long LimiterIter;	/*!< \brief Freeze the value of the limiter after a number of iterations */
  su2double AdjSharp_LimiterCoeff;				/*!< \brief Coefficient to identify the limit of a sharp edge. */
  unsigned short SystemMeasurements; /*!< \brief System of measurements. */
  unsigned short Kind_Regime;  /*!< \brief Kind of adjoint function. */
  unsigned short *Kind_ObjFunc;  /*!< \brief Kind of objective function. */
  su2double *Weight_ObjFunc;    /*!< \brief Weight applied to objective function. */
  unsigned short Kind_SensSmooth; /*!< \brief Kind of sensitivity smoothing technique. */
  unsigned short Continuous_Eqns; /*!< \brief Which equations to treat continuously (Hybrid adjoint)*/
  unsigned short Discrete_Eqns; /*!< \brief Which equations to treat discretely (Hybrid adjoint). */
  unsigned short *Design_Variable; /*!< \brief Kind of design variable. */
  unsigned short Kind_Adaptation;	/*!< \brief Kind of numerical grid adaptation. */
  unsigned short nTimeInstances;  /*!< \brief Number of periodic time instances for  harmonic balance. */
  su2double HarmonicBalance_Period;		/*!< \brief Period of oscillation to be used with harmonic balance computations. */
  su2double New_Elem_Adapt;			/*!< \brief Elements to adapt in the numerical grid adaptation process. */
  su2double Delta_UnstTime,			/*!< \brief Time step for unsteady computations. */
  Delta_UnstTimeND;						/*!< \brief Time step for unsteady computations (non dimensional). */
  su2double Delta_DynTime,		/*!< \brief Time step for dynamic structural computations. */
  Total_DynTime,				/*!< \brief Total time for dynamic structural computations. */
  Current_DynTime;			/*!< \brief Global time of the dynamic structural computations. */
  su2double Total_UnstTime,						/*!< \brief Total time for unsteady computations. */
  Total_UnstTimeND;								/*!< \brief Total time for unsteady computations (non dimensional). */
  su2double Current_UnstTime,									/*!< \brief Global time of the unsteady simulation. */
  Current_UnstTimeND;									/*!< \brief Global time of the unsteady simulation. */
  unsigned short nMarker_Euler,	/*!< \brief Number of Euler wall markers. */
  nMarker_FarField,				/*!< \brief Number of far-field markers. */
  nMarker_Custom,
  nMarker_SymWall,				/*!< \brief Number of symmetry wall markers. */
  nMarker_PerBound,				/*!< \brief Number of periodic boundary markers. */
  nMarker_MixingPlaneInterface,				/*!< \brief Number of mixing plane interface boundary markers. */
  nMarker_Turbomachinery,				/*!< \brief Number turbomachinery markers. */
  nMarker_TurboPerformance,				/*!< \brief Number of turboperformance markers. */
  nSpanWiseSections_User,			/*!< \brief Number of spanwise sections to compute 3D BC and Performance for turbomachinery   */
  nMarker_Shroud,/*!< \brief Number of shroud markers to set grid velocity to 0.*/
  nMarker_NearFieldBound,				/*!< \brief Number of near field boundary markers. */
  nMarker_ActDiskInlet, nMarker_ActDiskOutlet,
  nMarker_InterfaceBound,				/*!< \brief Number of interface boundary markers. */
  nMarker_Fluid_InterfaceBound,				/*!< \brief Number of fluid interface markers. */
  nMarker_CHTInterface,     /*!< \brief Number of conjugate heat transfer interface markers. */
  nMarker_Dirichlet,				/*!< \brief Number of interface boundary markers. */
  nMarker_Inlet,					/*!< \brief Number of inlet flow markers. */
  nMarker_Riemann,					/*!< \brief Number of Riemann flow markers. */
  nMarker_Giles,					/*!< \brief Number of Giles flow markers. */
  nRelaxFactor_Giles,                                   /*!< \brief Number of relaxation factors for Giles markers. */
  nMarker_Supersonic_Inlet,					/*!< \brief Number of supersonic inlet flow markers. */
  nMarker_Supersonic_Outlet,					/*!< \brief Number of supersonic outlet flow markers. */
  nMarker_Outlet,					/*!< \brief Number of outlet flow markers. */
  nMarker_Isothermal,     /*!< \brief Number of isothermal wall boundaries. */
  nMarker_HeatFlux,       /*!< \brief Number of constant heat flux wall boundaries. */
  nMarker_EngineExhaust,					/*!< \brief Number of nacelle exhaust flow markers. */
  nMarker_EngineInflow,					/*!< \brief Number of nacelle inflow flow markers. */
  nMarker_Clamped,						/*!< \brief Number of clamped markers in the FEM. */
  nMarker_Displacement,					/*!< \brief Number of displacement surface markers. */
  nMarker_Load,					/*!< \brief Number of load surface markers. */
  nMarker_Damper,         /*!< \brief Number of damper surface markers. */
  nMarker_Load_Dir,					/*!< \brief Number of load surface markers defined by magnitude and direction. */
  nMarker_Disp_Dir,         /*!< \brief Number of load surface markers defined by magnitude and direction. */
  nMarker_Load_Sine,					/*!< \brief Number of load surface markers defined by magnitude and direction. */
  nMarker_FlowLoad,					/*!< \brief Number of load surface markers. */
  nMarker_Neumann,				/*!< \brief Number of Neumann flow markers. */
  nMarker_Internal,				/*!< \brief Number of Neumann flow markers. */
  nMarker_All,					/*!< \brief Total number of markers using the grid information. */
  nMarker_Max,					/*!< \brief Max number of number of markers using the grid information. */
  nMarker_CfgFile;					/*!< \brief Total number of markers using the config file
                             (note that using parallel computation this number can be different
                             from nMarker_All). */
  bool Inlet_From_File; /*!< \brief True if the inlet profile is to be loaded from a file. */
  string Inlet_Filename; /*!< \brief Filename specifying an inlet profile. */
  su2double Inlet_Matching_Tol; /*!< \brief Tolerance used when matching a point to a point from the inlet file. */
  string *Marker_Euler,			/*!< \brief Euler wall markers. */
  *Marker_FarField,				/*!< \brief Far field markers. */
  *Marker_Custom,
  *Marker_SymWall,				/*!< \brief Symmetry wall markers. */
  *Marker_PerBound,				/*!< \brief Periodic boundary markers. */
  *Marker_PerDonor,				/*!< \brief Rotationally periodic boundary donor markers. */
  *Marker_MixingPlaneInterface,				/*!< \brief MixingPlane interface boundary markers. */
  *Marker_TurboBoundIn,				/*!< \brief Turbomachinery performance boundary markers. */
  *Marker_TurboBoundOut,				/*!< \brief Turbomachinery performance boundary donor markers. */
  *Marker_NearFieldBound,				/*!< \brief Near Field boundaries markers. */
  *Marker_InterfaceBound,				/*!< \brief Interface boundaries markers. */
  *Marker_Fluid_InterfaceBound,				/*!< \brief Fluid interface markers. */
  *Marker_CHTInterface,         /*!< \brief Conjugate heat transfer interface markers. */
  *Marker_ActDiskInlet,
  *Marker_ActDiskOutlet,
  *Marker_Dirichlet,				/*!< \brief Interface boundaries markers. */
  *Marker_Inlet,					/*!< \brief Inlet flow markers. */
  *Marker_Riemann,					/*!< \brief Riemann markers. */
  *Marker_Giles,					/*!< \brief Giles markers. */
  *Marker_Shroud,                                       /*!< \brief Shroud markers. */
  *Marker_Supersonic_Inlet,					/*!< \brief Supersonic inlet flow markers. */
  *Marker_Supersonic_Outlet,					/*!< \brief Supersonic outlet flow markers. */
  *Marker_Outlet,					/*!< \brief Outlet flow markers. */
  *Marker_Isothermal,     /*!< \brief Isothermal wall markers. */
  *Marker_HeatFlux,       /*!< \brief Constant heat flux wall markers. */
  *Marker_EngineInflow,					/*!< \brief Engine Inflow flow markers. */
  *Marker_EngineExhaust,					/*!< \brief Engine Exhaust flow markers. */
  *Marker_Clamped,						/*!< \brief Clamped markers. */
  *Marker_Displacement,					/*!< \brief Displacement markers. */
  *Marker_Load,					/*!< \brief Load markers. */
  *Marker_Damper,         /*!< \brief Damper markers. */
  *Marker_Load_Dir,					/*!< \brief Load markers defined in cartesian coordinates. */
  *Marker_Disp_Dir,         /*!< \brief Load markers defined in cartesian coordinates. */
  *Marker_Load_Sine,					/*!< \brief Sine-wave loaded markers defined in cartesian coordinates. */
  *Marker_FlowLoad,					/*!< \brief Flow Load markers. */
  *Marker_Neumann,					/*!< \brief Neumann flow markers. */
  *Marker_Internal,					/*!< \brief Neumann flow markers. */
  *Marker_All_TagBound;				/*!< \brief Global index for markers using grid information. */
  su2double *Dirichlet_Value;    /*!< \brief Specified Dirichlet value at the boundaries. */
  su2double *Exhaust_Temperature_Target;    /*!< \brief Specified total temperatures for nacelle boundaries. */
  su2double *Exhaust_Pressure_Target;    /*!< \brief Specified total pressures for nacelle boundaries. */
  su2double *Inlet_Ttotal;    /*!< \brief Specified total temperatures for inlet boundaries. */
  su2double *Riemann_Var1, *Riemann_Var2;    /*!< \brief Specified values for Riemann boundary. */
  su2double **Riemann_FlowDir;  /*!< \brief Specified flow direction vector (unit vector) for Riemann boundaries. */
  su2double *Giles_Var1, *Giles_Var2, *RelaxFactorAverage, *RelaxFactorFourier;    /*!< \brief Specified values for Giles BC. */
  su2double **Giles_FlowDir;  /*!< \brief Specified flow direction vector (unit vector) for Giles BC. */
  su2double *Inlet_Ptotal;    /*!< \brief Specified total pressures for inlet boundaries. */
  su2double **Inlet_FlowDir;  /*!< \brief Specified flow direction vector (unit vector) for inlet boundaries. */
  su2double *Inlet_Temperature;    /*!< \brief Specified temperatures for a supersonic inlet boundaries. */
  su2double *Inlet_Pressure;    /*!< \brief Specified static pressures for supersonic inlet boundaries. */
  su2double **Inlet_Velocity;  /*!< \brief Specified flow velocity vectors for supersonic inlet boundaries. */
  su2double *EngineInflow_Target;    /*!< \brief Specified fan face mach for nacelle boundaries. */
  su2double *Inflow_Mach;    /*!< \brief Specified fan face mach for nacelle boundaries. */
  su2double *Inflow_Pressure;    /*!< \brief Specified fan face mach for nacelle boundaries. */
  su2double *Inflow_MassFlow;    /*!< \brief Specified fan face mach for nacelle boundaries. */
  su2double *Inflow_ReverseMassFlow;    /*!< \brief Specified fan face mach for nacelle boundaries. */
  su2double *Inflow_TotalPressure;    /*!< \brief Specified fan face mach for nacelle boundaries. */
  su2double *Inflow_Temperature;    /*!< \brief Specified fan face mach for nacelle boundaries. */
  su2double *Inflow_TotalTemperature;    /*!< \brief Specified fan face mach for nacelle boundaries. */
  su2double *Inflow_RamDrag;    /*!< \brief Specified fan face mach for nacelle boundaries. */
  su2double *Inflow_Force;    /*!< \brief Specified fan face mach for nacelle boundaries. */
  su2double *Inflow_Power;    /*!< \brief Specified fan face mach for nacelle boundaries. */
  su2double *Exhaust_Pressure;    /*!< \brief Specified fan face mach for nacelle boundaries. */
  su2double *Exhaust_Temperature;    /*!< \brief Specified fan face mach for nacelle boundaries. */
  su2double *Exhaust_MassFlow;    /*!< \brief Specified fan face mach for nacelle boundaries. */
  su2double *Exhaust_TotalPressure;    /*!< \brief Specified fan face mach for nacelle boundaries. */
  su2double *Exhaust_TotalTemperature;    /*!< \brief Specified fan face mach for nacelle boundaries. */
  su2double *Exhaust_GrossThrust;    /*!< \brief Specified fan face mach for nacelle boundaries. */
  su2double *Exhaust_Force;    /*!< \brief Specified fan face mach for nacelle boundaries. */
  su2double *Exhaust_Power;    /*!< \brief Specified fan face mach for nacelle boundaries. */
  su2double *Engine_Power;    /*!< \brief Specified fan face mach for nacelle boundaries. */
  su2double *Engine_Mach;    /*!< \brief Specified fan face mach for nacelle boundaries. */
  su2double *Engine_Force;    /*!< \brief Specified fan face mach for nacelle boundaries. */
  su2double *Engine_NetThrust;    /*!< \brief Specified fan face mach for nacelle boundaries. */
  su2double *Engine_GrossThrust;    /*!< \brief Specified fan face mach for nacelle boundaries. */
  su2double *Engine_Area;    /*!< \brief Specified fan face mach for nacelle boundaries. */
  su2double *Outlet_Pressure;    /*!< \brief Specified back pressures (static) for outlet boundaries. */
  su2double *Isothermal_Temperature; /*!< \brief Specified isothermal wall temperatures (static). */
  su2double *Heat_Flux;  /*!< \brief Specified wall heat fluxes. */
  su2double *Displ_Value;    /*!< \brief Specified displacement for displacement boundaries. */
  su2double *Load_Value;    /*!< \brief Specified force for load boundaries. */
  su2double *Damper_Constant;    /*!< \brief Specified constant for damper boundaries. */
  su2double *Load_Dir_Value;    /*!< \brief Specified force for load boundaries defined in cartesian coordinates. */
  su2double *Load_Dir_Multiplier;    /*!< \brief Specified multiplier for load boundaries defined in cartesian coordinates. */
  su2double *Disp_Dir_Value;    /*!< \brief Specified force for load boundaries defined in cartesian coordinates. */
   su2double *Disp_Dir_Multiplier;    /*!< \brief Specified multiplier for load boundaries defined in cartesian coordinates. */
  su2double **Load_Dir;  /*!< \brief Specified flow direction vector (unit vector) for inlet boundaries. */
  su2double **Disp_Dir;  /*!< \brief Specified structural displacement direction (unit vector). */
  su2double *Load_Sine_Amplitude;    /*!< \brief Specified amplitude for a sine-wave load. */
  su2double *Load_Sine_Frequency;    /*!< \brief Specified multiplier for load boundaries defined in cartesian coordinates. */
  su2double **Load_Sine_Dir;  /*!< \brief Specified flow direction vector (unit vector) for inlet boundaries. */
  su2double *FlowLoad_Value;    /*!< \brief Specified force for flow load boundaries. */
  su2double *ActDiskInlet_MassFlow;    /*!< \brief Specified fan face mach for nacelle boundaries. */
  su2double *ActDiskInlet_Temperature;    /*!< \brief Specified fan face mach for nacelle boundaries. */
  su2double *ActDiskInlet_TotalTemperature;    /*!< \brief Specified fan face mach for nacelle boundaries. */
  su2double *ActDiskInlet_Pressure;    /*!< \brief Specified fan face mach for nacelle boundaries. */
  su2double *ActDiskInlet_TotalPressure;    /*!< \brief Specified fan face mach for nacelle boundaries. */
  su2double *ActDiskInlet_RamDrag;    /*!< \brief Specified fan face mach for nacelle boundaries. */
  su2double *ActDiskInlet_Force;    /*!< \brief Specified fan face mach for nacelle boundaries. */
  su2double *ActDiskInlet_Power;    /*!< \brief Specified fan face mach for nacelle boundaries. */
  su2double *ActDiskOutlet_MassFlow;    /*!< \brief Specified fan face mach for nacelle boundaries. */
  su2double *ActDiskOutlet_Temperature;    /*!< \brief Specified fan face mach for nacelle boundaries. */
  su2double *ActDiskOutlet_TotalTemperature;    /*!< \brief Specified fan face mach for nacelle boundaries. */
  su2double *ActDiskOutlet_Pressure;    /*!< \brief Specified fan face mach for nacelle boundaries. */
  su2double *ActDiskOutlet_TotalPressure;    /*!< \brief Specified fan face mach for nacelle boundaries. */
  su2double *ActDiskOutlet_GrossThrust;    /*!< \brief Specified fan face mach for nacelle boundaries. */
  su2double *ActDiskOutlet_Force;    /*!< \brief Specified fan face mach for nacelle boundaries. */
  su2double *ActDiskOutlet_Power;    /*!< \brief Specified fan face mach for nacelle boundaries. */
  su2double **ActDisk_PressJump, **ActDisk_TempJump,  **ActDisk_Omega;
  su2double *ActDisk_DeltaPress;    /*!< \brief Specified fan face mach for nacelle boundaries. */
  su2double *ActDisk_DeltaTemp;    /*!< \brief Specified fan face mach for nacelle boundaries. */
  su2double *ActDisk_TotalPressRatio;    /*!< \brief Specified fan face mach for nacelle boundaries. */
  su2double *ActDisk_TotalTempRatio;    /*!< \brief Specified fan face mach for nacelle boundaries. */
  su2double *ActDisk_StaticPressRatio;    /*!< \brief Specified fan face mach for nacelle boundaries. */
  su2double *ActDisk_StaticTempRatio;    /*!< \brief Specified fan face mach for nacelle boundaries. */
  su2double *ActDisk_Power;    /*!< \brief Specified fan face mach for nacelle boundaries. */
  su2double *ActDisk_MassFlow;    /*!< \brief Specified fan face mach for nacelle boundaries. */
  su2double *ActDisk_Mach;    /*!< \brief Specified fan face mach for nacelle boundaries. */
  su2double *ActDisk_Force;    /*!< \brief Specified fan face mach for nacelle boundaries. */
  su2double *Surface_MassFlow;    /*!< \brief Massflow at the boundaries. */
  su2double *Surface_Mach;    /*!< \brief Mach number at the boundaries. */
  su2double *Surface_Temperature;    /*!< \brief Temperature at the boundaries. */
  su2double *Surface_Pressure;    /*!< \brief Pressure at the boundaries. */
  su2double *Surface_Density;    /*!< \brief Density at the boundaries. */
  su2double *Surface_Enthalpy;    /*!< \brief Enthalpy at the boundaries. */
  su2double *Surface_NormalVelocity;    /*!< \brief Normal velocity at the boundaries. */
  su2double *Surface_Uniformity;  /*!< \brief Integral measure of the streamwise uniformity (absolute) at the boundaries (non-dim). */
  su2double *Surface_SecondaryStrength;     /*!< \brief Integral measure of the strength of secondary flows (absolute) at the boundaries (non-dim). */
  su2double *Surface_SecondOverUniform;   /*!< \brief Integral measure of the strength of secondary flows (relative to streamwise) at the boundaries (non-dim). */
  su2double *Surface_MomentumDistortion;    /*!< \brief Integral measure of the streamwise uniformity (relative to plug flow) at the boundaries (non-dim). */
  su2double *Surface_TotalTemperature;   /*!< \brief Total temperature at the boundaries. */
  su2double *Surface_TotalPressure;    /*!< \brief Total pressure at the boundaries. */
  su2double *Surface_PressureDrop;    /*!< \brief Pressure drop between boundaries. */
  su2double *Surface_DC60;    /*!< \brief Specified fan face mach for nacelle boundaries. */
  su2double *Surface_IDC;    /*!< \brief Specified fan face mach for nacelle boundaries. */
  su2double *Surface_IDC_Mach;    /*!< \brief Specified fan face mach for nacelle boundaries. */
  su2double *Surface_IDR;    /*!< \brief Specified fan face mach for nacelle boundaries. */
  su2double *ActDisk_NetThrust;    /*!< \brief Specified fan face mach for nacelle boundaries. */
  su2double *ActDisk_BCThrust;    /*!< \brief Specified fan face mach for nacelle boundaries. */
  su2double *ActDisk_BCThrust_Old;    /*!< \brief Specified fan face mach for nacelle boundaries. */
  su2double *ActDisk_GrossThrust;    /*!< \brief Specified fan face mach for nacelle boundaries. */
  su2double *ActDisk_Area;    /*!< \brief Specified fan face mach for nacelle boundaries. */
  su2double *ActDisk_ReverseMassFlow;    /*!< \brief Specified fan face mach for nacelle boundaries. */
  su2double **Periodic_RotCenter;  /*!< \brief Rotational center for each periodic boundary. */
  su2double **Periodic_RotAngles;      /*!< \brief Rotation angles for each periodic boundary. */
  su2double **Periodic_Translation;      /*!< \brief Translation vector for each periodic boundary. */
  unsigned short nPeriodic_Index;     /*!< \brief Number of SEND_RECEIVE periodic transformations. */
  su2double **Periodic_Center;         /*!< \brief Rotational center for each SEND_RECEIVE boundary. */
  su2double **Periodic_Rotation;      /*!< \brief Rotation angles for each SEND_RECEIVE boundary. */
  su2double **Periodic_Translate;      /*!< \brief Translation vector for each SEND_RECEIVE boundary. */
  string *Marker_CfgFile_TagBound;			/*!< \brief Global index for markers using config file. */
  unsigned short *Marker_All_KindBC,			/*!< \brief Global index for boundaries using grid information. */
  *Marker_CfgFile_KindBC;		/*!< \brief Global index for boundaries using config file. */
  short *Marker_All_SendRecv;		/*!< \brief Information about if the boundary is sended (+), received (-). */
  short *Marker_All_PerBound;	/*!< \brief Global index for periodic bc using the grid information. */
  unsigned long nExtIter;			/*!< \brief Number of external iterations. */
  unsigned long ExtIter;			/*!< \brief Current external iteration number. */
  unsigned long ExtIter_OffSet;			/*!< \brief External iteration number offset. */
  unsigned long IntIter;			/*!< \brief Current internal iteration number. */
  unsigned long OuterIter;			/*!< \brief Current Outer Iteration for multizone problems. */
  unsigned long Unst_nIntIter;			/*!< \brief Number of internal iterations (Dual time Method). */
  unsigned long Dyn_nIntIter;			/*!< \brief Number of internal iterations (Newton-Raphson Method for nonlinear structural analysis). */
  long Unst_RestartIter;			/*!< \brief Iteration number to restart an unsteady simulation (Dual time Method). */
  long Unst_AdjointIter;			/*!< \brief Iteration number to begin the reverse time integration in the direct solver for the unsteady adjoint. */
  long Iter_Avg_Objective;			/*!< \brief Iteration the number of time steps to be averaged, counting from the back */
  long Dyn_RestartIter;                         /*!< \brief Iteration number to restart a dynamic structural analysis. */
  unsigned short nLevels_TimeAccurateLTS;       /*!< \brief Number of time levels for time accurate local time stepping. */
  unsigned short nTimeDOFsADER_DG;              /*!< \brief Number of time DOFs used in the predictor step of ADER-DG. */
  su2double *TimeDOFsADER_DG;                   /*!< \brief The location of the ADER-DG time DOFs on the interval [-1,1]. */
  unsigned short nTimeIntegrationADER_DG;       /*!< \brief Number of time integration points ADER-DG. */
  su2double *TimeIntegrationADER_DG;            /*!< \brief The location of the ADER-DG time integration points on the interval [-1,1]. */
  su2double *WeightsIntegrationADER_DG;         /*!< \brief The weights of the ADER-DG time integration points on the interval [-1,1]. */
  unsigned short nRKStep;			/*!< \brief Number of steps of the explicit Runge-Kutta method. */
  su2double *RK_Alpha_Step;			/*!< \brief Runge-Kutta beta coefficients. */
  unsigned short nMGLevels;		/*!< \brief Number of multigrid levels (coarse levels). */
  unsigned short nCFL;			/*!< \brief Number of CFL, one for each multigrid level. */
  su2double
  CFLRedCoeff_Turb,		/*!< \brief CFL reduction coefficient on the LevelSet problem. */
  CFLRedCoeff_AdjFlow,	/*!< \brief CFL reduction coefficient for the adjoint problem. */
  CFLRedCoeff_AdjTurb,	/*!< \brief CFL reduction coefficient for the adjoint problem. */
  CFLFineGrid,		/*!< \brief CFL of the finest grid. */
  CFLSolid,       /*!< \brief CFL in (heat) solid solvers. */
  Max_DeltaTime,  		/*!< \brief Max delta time. */
  Unst_CFL;		/*!< \brief Unsteady CFL number. */
  bool ReorientElements;		/*!< \brief Flag for enabling element reorientation. */
  bool AddIndNeighbor;			/*!< \brief Include indirect neighbor in the agglomeration process. */
  unsigned short nDV,		/*!< \brief Number of design variables. */
  nObj, nObjW;              /*! \brief Number of objective functions. */
  unsigned short* nDV_Value;		/*!< \brief Number of values for each design variable (might be different than 1 if we allow arbitrary movement). */
  unsigned short nFFDBox;		/*!< \brief Number of ffd boxes. */
  unsigned short nGridMovement;		/*!< \brief Number of grid movement types specified. */
  unsigned short nTurboMachineryKind; 	/*!< \brief Number turbomachinery types specified. */
  unsigned short nParamDV;		/*!< \brief Number of parameters of the design variable. */
  string DV_Filename;      /*!< \brief Filename for providing surface positions from an external parameterization. */
  su2double **ParamDV;				/*!< \brief Parameters of the design variable. */
  su2double **CoordFFDBox;				/*!< \brief Coordinates of the FFD boxes. */
  unsigned short **DegreeFFDBox;	/*!< \brief Degree of the FFD boxes. */
  string *FFDTag;				/*!< \brief Parameters of the design variable. */
  string *TagFFDBox;				/*!< \brief Tag of the FFD box. */
  unsigned short GeometryMode;			/*!< \brief Gemoetry mode (analysis or gradient computation). */
  unsigned short MGCycle;			/*!< \brief Kind of multigrid cycle. */
  unsigned short FinestMesh;		/*!< \brief Finest mesh for the full multigrid approach. */
  unsigned short nFFD_Fix_IDir, nFFD_Fix_JDir, nFFD_Fix_KDir;                 /*!< \brief Number of planes fixed in the FFD. */
  unsigned short nMG_PreSmooth,                 /*!< \brief Number of MG pre-smooth parameters found in config file. */
  nMG_PostSmooth,                             /*!< \brief Number of MG post-smooth parameters found in config file. */
  nMG_CorrecSmooth;                           /*!< \brief Number of MG correct-smooth parameters found in config file. */
  short *FFD_Fix_IDir, *FFD_Fix_JDir, *FFD_Fix_KDir;	/*!< \brief Exact sections. */
  unsigned short *MG_PreSmooth,	/*!< \brief Multigrid Pre smoothing. */
  *MG_PostSmooth,					/*!< \brief Multigrid Post smoothing. */
  *MG_CorrecSmooth;					/*!< \brief Multigrid Jacobi implicit smoothing of the correction. */
  su2double *LocationStations;   /*!< \brief Airfoil sections in wing slicing subroutine. */
  su2double *NacelleLocation;   /*!< \brief Definition of the nacelle location. */
  unsigned short Kind_Solver,	/*!< \brief Kind of solver Euler, NS, Continuous adjoint, etc.  */
  *Kind_Solver_PerZone,  /*!< \brief Kind of solvers for each zone Euler, NS, Continuous adjoint, etc.  */
  Kind_MZSolver,         /*!< \brief Kind of multizone solver.  */
  Kind_FluidModel,			/*!< \brief Kind of the Fluid Model: Ideal or Van der Walls, ... . */
  Kind_ViscosityModel,			/*!< \brief Kind of the Viscosity Model*/
  Kind_ConductivityModel,			/*!< \brief Kind of the Thermal Conductivity Model*/
  Kind_FreeStreamOption,			/*!< \brief Kind of free stream option to choose if initializing with density or temperature  */
  Kind_InitOption,			/*!< \brief Kind of Init option to choose if initializing with Reynolds number or with thermodynamic conditions   */
  Kind_GasModel,				/*!< \brief Kind of the Gas Model. */
  Kind_DensityModel,				/*!< \brief Kind of the density model for incompressible flows. */
  *Kind_GridMovement,    /*!< \brief Kind of the unsteady mesh movement. */
  Kind_Gradient_Method,		/*!< \brief Numerical method for computation of spatial gradients. */
  Kind_Deform_Linear_Solver, /*!< Numerical method to deform the grid */
  Kind_Deform_Linear_Solver_Prec,		/*!< \brief Preconditioner of the linear solver. */
  Kind_Linear_Solver,		/*!< \brief Numerical solver for the implicit scheme. */
  Kind_Linear_Solver_FSI_Struc,	 /*!< \brief Numerical solver for the structural part in FSI problems. */
  Kind_Linear_Solver_Prec,		/*!< \brief Preconditioner of the linear solver. */
  Kind_Linear_Solver_Prec_FSI_Struc,		/*!< \brief Preconditioner of the linear solver for the structural part in FSI problems. */
  Kind_AdjTurb_Linear_Solver,		/*!< \brief Numerical solver for the turbulent adjoint implicit scheme. */
  Kind_AdjTurb_Linear_Prec,		/*!< \brief Preconditioner of the turbulent adjoint linear solver. */
  Kind_DiscAdj_Linear_Solver, /*!< \brief Linear solver for the discrete adjoint system. */
  Kind_DiscAdj_Linear_Prec,  /*!< \brief Preconditioner of the discrete adjoint linear solver. */
  Kind_DiscAdj_Linear_Solver_FSI_Struc, /*!< \brief Linear solver for the discrete adjoint system in the structural side of FSI problems. */
  Kind_DiscAdj_Linear_Prec_FSI_Struc,   /*!< \brief Preconditioner of the discrete adjoint linear solver in the structural side of FSI problems. */
  Kind_SlopeLimit,				/*!< \brief Global slope limiter. */
  Kind_SlopeLimit_Flow,		/*!< \brief Slope limiter for flow equations.*/
  Kind_SlopeLimit_Turb,		/*!< \brief Slope limiter for the turbulence equation.*/
  Kind_SlopeLimit_AdjTurb,	/*!< \brief Slope limiter for the adjoint turbulent equation.*/
  Kind_SlopeLimit_AdjFlow,	/*!< \brief Slope limiter for the adjoint equation.*/
  Kind_TimeNumScheme,			/*!< \brief Global explicit or implicit time integration. */
  Kind_TimeIntScheme_Flow,	/*!< \brief Time integration for the flow equations. */
  Kind_TimeIntScheme_FEM_Flow,  /*!< \brief Time integration for the flow equations. */
  Kind_ADER_Predictor,          /*!< \brief Predictor step of the ADER-DG time integration scheme. */
  Kind_TimeIntScheme_AdjFlow,		/*!< \brief Time integration for the adjoint flow equations. */
  Kind_TimeIntScheme_Turb,	/*!< \brief Time integration for the turbulence model. */
  Kind_TimeIntScheme_AdjTurb,	/*!< \brief Time integration for the adjoint turbulence model. */
  Kind_TimeIntScheme_Heat,	/*!< \brief Time integration for the wave equations. */
  Kind_TimeStep_Heat, /*!< \brief Time stepping method for the (fvm) heat equation. */
  Kind_TimeIntScheme_FEA,	/*!< \brief Time integration for the FEA equations. */
  Kind_SpaceIteScheme_FEA,	/*!< \brief Iterative scheme for nonlinear structural analysis. */
  Kind_ConvNumScheme,			/*!< \brief Global definition of the convective term. */
  Kind_ConvNumScheme_Flow,	/*!< \brief Centered or upwind scheme for the flow equations. */
  Kind_ConvNumScheme_FEM_Flow,  /*!< \brief Finite element scheme for the flow equations. */
  Kind_ConvNumScheme_Heat,	/*!< \brief Centered or upwind scheme for the flow equations. */
  Kind_ConvNumScheme_AdjFlow,		/*!< \brief Centered or upwind scheme for the adjoint flow equations. */
  Kind_ConvNumScheme_Turb,	/*!< \brief Centered or upwind scheme for the turbulence model. */
  Kind_ConvNumScheme_AdjTurb,	/*!< \brief Centered or upwind scheme for the adjoint turbulence model. */
  Kind_ConvNumScheme_Template,	/*!< \brief Centered or upwind scheme for the level set equation. */
  Kind_Centered,				/*!< \brief Centered scheme. */
  Kind_Centered_Flow,			/*!< \brief Centered scheme for the flow equations. */
  Kind_Centered_AdjFlow,			/*!< \brief Centered scheme for the adjoint flow equations. */
  Kind_Centered_Turb,			/*!< \brief Centered scheme for the turbulence model. */
  Kind_Centered_AdjTurb,		/*!< \brief Centered scheme for the adjoint turbulence model. */
  Kind_Centered_Template,		/*!< \brief Centered scheme for the template model. */
  Kind_Upwind,				/*!< \brief Upwind scheme. */
  Kind_Upwind_Flow,			/*!< \brief Upwind scheme for the flow equations. */
  Kind_Upwind_AdjFlow,			/*!< \brief Upwind scheme for the adjoint flow equations. */
  Kind_Upwind_Turb,			/*!< \brief Upwind scheme for the turbulence model. */
  Kind_Upwind_AdjTurb,		/*!< \brief Upwind scheme for the adjoint turbulence model. */
  Kind_Upwind_Template,			/*!< \brief Upwind scheme for the template model. */
  Kind_FEM,                     /*!< \brief Finite element scheme for the flow equations. */
  Kind_FEM_Flow,                        /*!< \brief Finite element scheme for the flow equations. */
  Kind_FEM_DG_Shock,      /*!< \brief Shock capturing method for the FEM DG solver. */
  Kind_Matrix_Coloring,   /*!< \brief Type of matrix coloring for sparse Jacobian computation. */
  Kind_Solver_Fluid_FSI,		/*!< \brief Kind of solver for the fluid in FSI applications. */
  Kind_Solver_Struc_FSI,		/*!< \brief Kind of solver for the structure in FSI applications. */
  Kind_BGS_RelaxMethod,				/*!< \brief Kind of relaxation method for Block Gauss Seidel method in FSI problems. */
  Kind_TransferMethod,	/*!< \brief Iterative scheme for nonlinear structural analysis. */
  Kind_Incomp_System;  /*!< \brief Pressure-based solver for incompressible flows. */
  bool Energy_Equation;         /*!< \brief Solve the energy equation for incompressible flows. */
  bool MUSCL,		/*!< \brief MUSCL scheme .*/
  MUSCL_Flow,		/*!< \brief MUSCL scheme for the flow equations.*/
  MUSCL_Turb,	 /*!< \brief MUSCL scheme for the turbulence equations.*/
  MUSCL_Heat,	 /*!< \brief MUSCL scheme for the (fvm) heat equation.*/
  MUSCL_AdjFlow,		/*!< \brief MUSCL scheme for the adj flow equations.*/
  MUSCL_AdjTurb; 	/*!< \brief MUSCL scheme for the adj turbulence equations.*/
  bool EulerPersson;        /*!< \brief Boolean to determine whether this is an Euler simulation with Persson shock capturing. */
  bool FSI_Problem,			/*!< \brief Boolean to determine whether the simulation is FSI or not. */
  ZoneSpecific_Problem,   /*!< \brief Boolean to determine whether we wish to use zone-specific solvers. */
  Multizone_Problem;      /*!< \brief Boolean to determine whether we are solving a multizone problem. */
  unsigned short nID_DV;  /*!< \brief ID for the region of FEM when computed using direct differentiation. */
  bool AD_Mode;         /*!< \brief Algorithmic Differentiation support. */
  bool AD_Preaccumulation;   /*!< \brief Enable or disable preaccumulation in the AD mode. */
  unsigned short Kind_Material_Compress,	/*!< \brief Determines if the material is compressible or incompressible (structural analysis). */
  Kind_Material,			/*!< \brief Determines the material model to be used (structural analysis). */
  Kind_Struct_Solver,		/*!< \brief Determines the geometric condition (small or large deformations) for structural analysis. */
  Kind_DV_FEA;				/*!< \brief Kind of Design Variable for FEA problems.*/
  unsigned short Kind_Turb_Model;			/*!< \brief Turbulent model definition. */
  unsigned short Kind_SGS_Model;                        /*!< \brief LES SGS model definition. */
  unsigned short Kind_Trans_Model,			/*!< \brief Transition model definition. */
  Kind_ActDisk, Kind_Engine_Inflow, Kind_Inlet, *Kind_Inc_Inlet, *Kind_Data_Riemann, *Kind_Data_Giles;           /*!< \brief Kind of inlet boundary treatment. */
  unsigned short nInc_Inlet;  /*!< \brief Number of inlet boundary treatment types listed. */
  bool Inc_Inlet_UseNormal;    /*!< \brief Flag for whether to use the local normal as the flow direction for an incompressible pressure inlet. */
  su2double Linear_Solver_Error;		/*!< \brief Min error of the linear solver for the implicit formulation. */
  su2double Deform_Linear_Solver_Error;    /*!< \brief Min error of the linear solver for the implicit formulation. */
  su2double Linear_Solver_Error_FSI_Struc;		/*!< \brief Min error of the linear solver for the implicit formulation in the structural side for FSI problems . */
  su2double Linear_Solver_Error_Heat;        /*!< \brief Min error of the linear solver for the implicit formulation in the fvm heat solver . */
  unsigned long Linear_Solver_Iter;		/*!< \brief Max iterations of the linear solver for the implicit formulation. */
  unsigned long Deform_Linear_Solver_Iter;   /*!< \brief Max iterations of the linear solver for the implicit formulation. */
  unsigned long Linear_Solver_Iter_FSI_Struc;		/*!< \brief Max iterations of the linear solver for FSI applications and structural solver. */
  unsigned long Linear_Solver_Iter_Heat;       /*!< \brief Max iterations of the linear solver for the implicit formulation in the fvm heat solver. */
  unsigned long Linear_Solver_Restart_Frequency;   /*!< \brief Restart frequency of the linear solver for the implicit formulation. */
  unsigned short Linear_Solver_ILU_n;		/*!< \brief ILU fill=in level. */
  su2double SemiSpan;		/*!< \brief Wing Semi span. */
  su2double Roe_Kappa;		/*!< \brief Relaxation of the Roe scheme. */
  su2double Relaxation_Factor_Flow;		/*!< \brief Relaxation coefficient of the linear solver mean flow. */
  su2double Relaxation_Factor_Turb;		/*!< \brief Relaxation coefficient of the linear solver turbulence. */
  su2double Relaxation_Factor_AdjFlow;		/*!< \brief Relaxation coefficient of the linear solver adjoint mean flow. */
  su2double Relaxation_Factor_CHT;  /*!< \brief Relaxation coefficient for the update of conjugate heat variables. */
  su2double AdjTurb_Linear_Error;		/*!< \brief Min error of the turbulent adjoint linear solver for the implicit formulation. */
  su2double EntropyFix_Coeff;              /*!< \brief Entropy fix coefficient. */
  unsigned short AdjTurb_Linear_Iter;		/*!< \brief Min error of the turbulent adjoint linear solver for the implicit formulation. */
  su2double *Stations_Bounds;                  /*!< \brief Airfoil section limit. */
  unsigned short nLocationStations,      /*!< \brief Number of section cuts to make when outputting mesh and cp . */
  nWingStations;               /*!< \brief Number of section cuts to make when calculating internal volume. */
  su2double* Kappa_Flow,           /*!< \brief Numerical dissipation coefficients for the flow equations. */
  *Kappa_AdjFlow,                  /*!< \brief Numerical dissipation coefficients for the adjoint flow equations. */
  *Kappa_Heat;                    /*!< \brief Numerical dissipation coefficients for the (fvm) heat equation. */  
  su2double* FFD_Axis;       /*!< \brief Numerical dissipation coefficients for the adjoint equations. */
  su2double Kappa_1st_AdjFlow,	/*!< \brief JST 1st order dissipation coefficient for adjoint flow equations (coarse multigrid levels). */
  Kappa_2nd_AdjFlow,			/*!< \brief JST 2nd order dissipation coefficient for adjoint flow equations. */
  Kappa_4th_AdjFlow,			/*!< \brief JST 4th order dissipation coefficient for adjoint flow equations. */
  Kappa_1st_Flow,			/*!< \brief JST 1st order dissipation coefficient for flow equations (coarse multigrid levels). */
  Kappa_2nd_Flow,			/*!< \brief JST 2nd order dissipation coefficient for flow equations. */
  Kappa_4th_Flow,			/*!< \brief JST 4th order dissipation coefficient for flow equations. */
  Kappa_2nd_Heat,     /*!< \brief 2nd order dissipation coefficient for heat equation. */
  Kappa_4th_Heat;     /*!< \brief 4th order dissipation coefficient for heat equation. */  
  su2double Geo_Waterline_Location; /*!< \brief Location of the waterline. */
  
  su2double Min_Beta_RoeTurkel,		/*!< \brief Minimum value of Beta for the Roe-Turkel low Mach preconditioner. */
  Max_Beta_RoeTurkel;		/*!< \brief Maximum value of Beta for the Roe-Turkel low Mach preconditioner. */
  unsigned long GridDef_Nonlinear_Iter, /*!< \brief Number of nonlinear increments for grid deformation. */
  GridDef_Linear_Iter; /*!< \brief Number of linear smoothing iterations for grid deformation. */
  unsigned short Deform_Stiffness_Type; /*!< \brief Type of element stiffness imposed for FEA mesh deformation. */
  bool Deform_Output;  /*!< \brief Print the residuals during mesh deformation to the console. */
  su2double Deform_Tol_Factor; /*!< Factor to multiply smallest volume for deform tolerance (0.001 default) */
  su2double Deform_Coeff; /*!< Deform coeffienct */
  su2double Deform_Limit; /*!< Deform limit */
  unsigned short FFD_Continuity; /*!< Surface continuity at the intersection with the FFD */
  unsigned short FFD_CoordSystem; /*!< Define the coordinates system */
  su2double Deform_ElasticityMod, Deform_PoissonRatio; /*!< young's modulus and poisson ratio for volume deformation stiffness model */
  bool Visualize_Surface_Def;  /*!< \brief Flag to visualize the surface deformacion in SU2_DEF. */
  bool Visualize_Volume_Def; /*!< \brief Flag to visualize the volume deformation in SU2_DEF. */
  bool FFD_Symmetry_Plane;	/*!< \brief FFD symmetry plane. */
  su2double Mach;		/*!< \brief Mach number. */
  su2double Reynolds;	/*!< \brief Reynolds number. */
  su2double Froude;	/*!< \brief Froude number. */
  su2double Length_Reynolds;	/*!< \brief Reynolds length (dimensional). */
  su2double AoA,			/*!< \brief Angle of attack (just external flow). */
  iH, AoS, AoA_Offset, AoS_Offset, AoA_Sens;		/*!< \brief Angle of sideSlip (just external flow). */
  bool Fixed_CL_Mode;			/*!< \brief Activate fixed CL mode (external flow only). */
  bool Fixed_CM_Mode;			/*!< \brief Activate fixed CL mode (external flow only). */
  bool Eval_dOF_dCX;			/*!< \brief Activate fixed CL mode (external flow only). */
  bool Discard_InFiles; /*!< \brief Discard angle of attack in solution and geometry files. */
  su2double Target_CL;			/*!< \brief Specify a target CL instead of AoA (external flow only). */
  su2double Target_CM;			/*!< \brief Specify a target CL instead of AoA (external flow only). */
  su2double Total_CM;			/*!< \brief Specify a target CL instead of AoA (external flow only). */
  su2double Total_CD;			/*!< \brief Specify a target CL instead of AoA (external flow only). */
  su2double dCL_dAlpha;        /*!< \brief value of dCl/dAlpha. */
  su2double dCM_diH;        /*!< \brief value of dCM/dHi. */
  unsigned long Iter_Fixed_CL;			/*!< \brief Iterations to re-evaluate the angle of attack (external flow only). */
  unsigned long Iter_Fixed_CM;			/*!< \brief Iterations to re-evaluate the angle of attack (external flow only). */
  unsigned long Iter_Fixed_NetThrust;			/*!< \brief Iterations to re-evaluate the angle of attack (external flow only). */
  unsigned long Iter_dCL_dAlpha;   /*!< \brief Number of iterations to evaluate dCL_dAlpha. */
  unsigned long Update_Alpha;			/*!< \brief Iterations to re-evaluate the angle of attack (external flow only). */
  unsigned long Update_iH;			/*!< \brief Iterations to re-evaluate the angle of attack (external flow only). */
  unsigned long Update_BCThrust;			/*!< \brief Iterations to re-evaluate the angle of attack (external flow only). */
  su2double dNetThrust_dBCThrust;        /*!< \brief value of dCl/dAlpha. */
  bool Update_BCThrust_Bool;			/*!< \brief Boolean flag for whether to update the AoA for fixed lift mode on a given iteration. */
  bool Update_AoA;			/*!< \brief Boolean flag for whether to update the AoA for fixed lift mode on a given iteration. */
  bool Update_HTPIncidence;			/*!< \brief Boolean flag for whether to update the AoA for fixed lift mode on a given iteration. */
  su2double ChargeCoeff;		/*!< \brief Charge coefficient (just for poisson problems). */
  unsigned short Cauchy_Func_Flow,	/*!< \brief Function where to apply the convergence criteria in the flow problem. */
  Cauchy_Func_AdjFlow,				/*!< \brief Function where to apply the convergence criteria in the adjoint problem. */
  Cauchy_Elems;						/*!< \brief Number of elements to evaluate. */
  unsigned short Residual_Func_Flow;	/*!< \brief Equation to apply residual convergence to. */
  unsigned short Res_FEM_CRIT;  /*!< \brief Criteria to apply to the FEM convergence (absolute/relative). */
  unsigned long StartConv_Iter;	/*!< \brief Start convergence criteria at iteration. */
  su2double Cauchy_Eps;	/*!< \brief Epsilon used for the convergence. */
  unsigned long Wrt_Sol_Freq,	/*!< \brief Writing solution frequency. */
  Wrt_Sol_Freq_DualTime,	/*!< \brief Writing solution frequency for Dual Time. */
  Wrt_Con_Freq,				/*!< \brief Writing convergence history frequency. */
  Wrt_Con_Freq_DualTime;				/*!< \brief Writing convergence history frequency. */
  bool Wrt_Unsteady;  /*!< \brief Write unsteady data adding header and prefix. */
  bool Wrt_Dynamic;  		/*!< \brief Write dynamic data adding header and prefix. */
  bool Restart,	/*!< \brief Restart solution (for direct, adjoint, and linearized problems).*/
  Wrt_Binary_Restart,	/*!< \brief Write binary SU2 native restart files.*/
  Read_Binary_Restart,	/*!< \brief Read binary SU2 native restart files.*/
  Restart_Flow;	/*!< \brief Restart flow solution for adjoint and linearized problems. */
  unsigned short nMarker_Monitoring,	/*!< \brief Number of markers to monitor. */
  nMarker_Designing,					/*!< \brief Number of markers for the objective function. */
  nMarker_GeoEval,					/*!< \brief Number of markers for the objective function. */
  nMarker_ZoneInterface, /*!< \brief Number of markers in the zone interface. */
  nMarker_Plotting,					/*!< \brief Number of markers to plot. */
  nMarker_Analyze,					/*!< \brief Number of markers to plot. */
  nMarker_Moving,               /*!< \brief Number of markers in motion (DEFORMING, MOVING_WALL, or FLUID_STRUCTURE). */
  nMarker_PyCustom,               /*!< \brief Number of markers that are customizable in Python. */
  nMarker_DV,               /*!< \brief Number of markers affected by the design variables. */
  nMarker_WallFunctions;    /*!< \brief Number of markers for which wall functions must be applied. */
  string *Marker_Monitoring,     /*!< \brief Markers to monitor. */
  *Marker_Designing,         /*!< \brief Markers to plot. */
  *Marker_GeoEval,         /*!< \brief Markers to plot. */
  *Marker_Plotting,          /*!< \brief Markers to plot. */
  *Marker_Analyze,          /*!< \brief Markers to plot. */
  *Marker_ZoneInterface,          /*!< \brief Markers in the FSI interface. */
  *Marker_Moving,            /*!< \brief Markers in motion (DEFORMING, MOVING_WALL, or FLUID_STRUCTURE). */
  *Marker_PyCustom,            /*!< \brief Markers that are customizable in Python. */
  *Marker_DV,            /*!< \brief Markers affected by the design variables. */
  *Marker_WallFunctions; /*!< \brief Markers for which wall functions must be applied. */
  unsigned short  nConfig_Files;          /*!< \brief Number of config files for multiphysics problems. */
  string *Config_Filenames;               /*!< \brief List of names for configuration files. */
  unsigned short  *Kind_WallFunctions;        /*!< \brief The kind of wall function to use for the corresponding markers. */
  unsigned short  **IntInfo_WallFunctions;    /*!< \brief Additional integer information for the wall function markers. */
  su2double       **DoubleInfo_WallFunctions; /*!< \brief Additional double information for the wall function markers. */
  unsigned short  *Marker_All_Monitoring,        /*!< \brief Global index for monitoring using the grid information. */
  *Marker_All_GeoEval,       /*!< \brief Global index for geometrical evaluation. */
  *Marker_All_Plotting,        /*!< \brief Global index for plotting using the grid information. */
  *Marker_All_Analyze,        /*!< \brief Global index for plotting using the grid information. */
  *Marker_All_ZoneInterface,        /*!< \brief Global index for FSI interface markers using the grid information. */
  *Marker_All_Turbomachinery,        /*!< \brief Global index for Turbomachinery markers using the grid information. */
  *Marker_All_TurbomachineryFlag,        /*!< \brief Global index for Turbomachinery markers flag using the grid information. */
  *Marker_All_MixingPlaneInterface,        /*!< \brief Global index for MixingPlane interface markers using the grid information. */    
  *Marker_All_DV,          /*!< \brief Global index for design variable markers using the grid information. */
  *Marker_All_Moving,          /*!< \brief Global index for moving surfaces using the grid information. */
  *Marker_All_PyCustom,                 /*!< \brief Global index for Python customizable surfaces using the grid information. */
  *Marker_All_Designing,         /*!< \brief Global index for moving using the grid information. */
  *Marker_CfgFile_Monitoring,     /*!< \brief Global index for monitoring using the config information. */
  *Marker_CfgFile_Designing,      /*!< \brief Global index for monitoring using the config information. */
  *Marker_CfgFile_GeoEval,      /*!< \brief Global index for monitoring using the config information. */
  *Marker_CfgFile_Plotting,     /*!< \brief Global index for plotting using the config information. */
  *Marker_CfgFile_Analyze,     /*!< \brief Global index for plotting using the config information. */
  *Marker_CfgFile_ZoneInterface,     /*!< \brief Global index for FSI interface using the config information. */
  *Marker_CfgFile_Turbomachinery,     /*!< \brief Global index for Turbomachinery  using the config information. */
  *Marker_CfgFile_TurbomachineryFlag,     /*!< \brief Global index for Turbomachinery flag using the config information. */
  *Marker_CfgFile_MixingPlaneInterface,     /*!< \brief Global index for MixingPlane interface using the config information. */
  *Marker_CfgFile_Moving,       /*!< \brief Global index for moving surfaces using the config information. */
  *Marker_CfgFile_PyCustom,        /*!< \brief Global index for Python customizable surfaces using the config information. */
  *Marker_CfgFile_DV,       /*!< \brief Global index for design variable markers using the config information. */
  *Marker_CfgFile_PerBound;     /*!< \brief Global index for periodic boundaries using the config information. */
  string *PlaneTag;      /*!< \brief Global index for the plane adaptation (upper, lower). */
  su2double DualVol_Power;			/*!< \brief Power for the dual volume in the grid adaptation sensor. */
  su2double *nBlades;						/*!< \brief number of blades for turbomachinery computation. */
  unsigned short Analytical_Surface;	/*!< \brief Information about the analytical definition of the surface for grid adaptation. */
  unsigned short Geo_Description;	/*!< \brief Description of the geometry. */
  unsigned short Mesh_FileFormat;	/*!< \brief Mesh input format. */
  unsigned short Output_FileFormat;	/*!< \brief Format of the output files. */
  unsigned short ActDisk_Jump;	/*!< \brief Format of the output files. */
  bool CFL_Adapt;      /*!< \brief Adaptive CFL number. */
  bool HB_Precondition;    /*< \brief Flag to turn on harmonic balance source term preconditioning */
  su2double RefArea,		/*!< \brief Reference area for coefficient computation. */
  RefElemLength,				/*!< \brief Reference element length for computing the slope limiting epsilon. */
  RefSharpEdges,				/*!< \brief Reference coefficient for detecting sharp edges. */
  RefLength,			/*!< \brief Reference length for moment computation. */
  *RefOriginMoment,           /*!< \brief Origin for moment computation. */
  *RefOriginMoment_X,      /*!< \brief X Origin for moment computation. */
  *RefOriginMoment_Y,      /*!< \brief Y Origin for moment computation. */
  *RefOriginMoment_Z,      /*!< \brief Z Origin for moment computation. */
  *CFL_AdaptParam,      /*!< \brief Information about the CFL ramp. */
  *RelaxFactor_Giles,      /*!< \brief Information about the under relaxation factor for Giles BC. */
  *CFL,
  *HTP_Axis,      /*!< \brief Location of the HTP axis. */
  DomainVolume;		/*!< \brief Volume of the computational grid. */
  unsigned short nRefOriginMoment_X,    /*!< \brief Number of X-coordinate moment computation origins. */
  nRefOriginMoment_Y,           /*!< \brief Number of Y-coordinate moment computation origins. */
  nRefOriginMoment_Z;           /*!< \brief Number of Z-coordinate moment computation origins. */
  string Mesh_FileName,			/*!< \brief Mesh input file. */
  Mesh_Out_FileName,				/*!< \brief Mesh output file. */
  Solution_FlowFileName,			/*!< \brief Flow solution input file. */
  Solution_LinFileName,			/*!< \brief Linearized flow solution input file. */
  Solution_AdjFileName,			/*!< \brief Adjoint solution input file for drag functional. */
  Solution_FEMFileName,			/*!< \brief Solution input file for structural problem. */
  Solution_AdjFEMFileName,     /*!< \brief Adjoint solution input file for structural problem. */
  Flow_FileName,					/*!< \brief Flow variables output file. */
  Structure_FileName,					/*!< \brief Structure variables output file. */
  SurfStructure_FileName,					/*!< \brief Surface structure variables output file. */
  AdjStructure_FileName,         /*!< \brief Structure variables output file. */
  AdjSurfStructure_FileName,         /*!< \brief Surface structure variables output file. */
  SurfHeat_FileName,					/*!< \brief Surface structure variables output file. */
  Heat_FileName,					/*!< \brief Heat variables output file. */
  Residual_FileName,				/*!< \brief Residual variables output file. */
  Conv_FileName,					/*!< \brief Convergence history output file. */
  Breakdown_FileName,			    /*!< \brief Breakdown output file. */
  Conv_FileName_FSI,					/*!< \brief Convergence history output file. */
  Restart_FlowFileName,			/*!< \brief Restart file for flow variables. */
  Restart_HeatFileName,			/*!< \brief Restart file for heat variables. */
  Restart_AdjFileName,			/*!< \brief Restart file for adjoint variables, drag functional. */
  Restart_FEMFileName,			/*!< \brief Restart file for FEM elasticity. */
  Restart_AdjFEMFileName,      /*!< \brief Restart file for FEM elasticity. */
  Adj_FileName,					/*!< \brief Output file with the adjoint variables. */
  ObjFunc_Grad_FileName,			/*!< \brief Gradient of the objective function. */
  ObjFunc_Value_FileName,			/*!< \brief Objective function. */
  SurfFlowCoeff_FileName,			/*!< \brief Output file with the flow variables on the surface. */
  SurfAdjCoeff_FileName,			/*!< \brief Output file with the adjoint variables on the surface. */
  New_SU2_FileName,       		/*!< \brief Output SU2 mesh file converted from CGNS format. */
  SurfSens_FileName,			/*!< \brief Output file for the sensitivity on the surface (discrete adjoint). */
  VolSens_FileName;			/*!< \brief Output file for the sensitivity in the volume (discrete adjoint). */
  bool Low_MemoryOutput,      /*!< \brief Output less information for lower memory use */
  Wrt_Output,                 /*!< \brief Write any output files */
  Wrt_Vol_Sol,                /*!< \brief Write a volume solution file */
  Wrt_Srf_Sol,                /*!< \brief Write a surface solution file */
  Wrt_Csv_Sol,                /*!< \brief Write a surface comma-separated values solution file */
  Wrt_Crd_Sol,                /*!< \brief Write a binary file with the grid coordinates only. */
  Wrt_Residuals,              /*!< \brief Write residuals to solution file */
  Wrt_Surface,                /*!< \brief Write solution at each surface */
  Wrt_Limiters,              /*!< \brief Write residuals to solution file */
  Wrt_SharpEdges,              /*!< \brief Write residuals to solution file */
  Wrt_Halo,                   /*!< \brief Write rind layers in solution files */
  Wrt_Performance,            /*!< \brief Write the performance summary at the end of a calculation.  */
  Wrt_InletFile,                   /*!< \brief Write a template inlet profile file */
  Wrt_Slice,                   /*!< \brief Write 1D slice of a 2D cartesian solution */
  Plot_Section_Forces;       /*!< \brief Write sectional forces for specified markers. */
  unsigned short Console_Output_Verb,  /*!< \brief Level of verbosity for console output */
  Kind_Average;        /*!< \brief Particular average for the marker analyze. */
  su2double Gamma,			/*!< \brief Ratio of specific heats of the gas. */
  Bulk_Modulus,			/*!< \brief Value of the bulk modulus for incompressible flows. */
  Beta_Factor,			/*!< \brief Value of the epsilon^2 multiplier for Beta for the incompressible preconditioner. */
  Gas_Constant,     /*!< \brief Specific gas constant. */
  Gas_ConstantND,     /*!< \brief Non-dimensional specific gas constant. */
  Molecular_Weight,     /*!< \brief Molecular weight of an incompressible ideal gas (g/mol). */
  Specific_Heat_Cp,     /*!< \brief Specific heat at constant pressure. */
  Specific_Heat_CpND,     /*!< \brief Non-dimensional specific heat at constant pressure. */
  Specific_Heat_Cp_Solid, /*!< \brief Specific heat in solids. */
  Specific_Heat_Cv,     /*!< \brief Specific heat at constant volume. */
  Specific_Heat_CvND,     /*!< \brief Non-dimensional specific heat at constant volume. */
  Thermal_Expansion_Coeff,     /*!< \brief Thermal expansion coefficient. */
  Thermal_Expansion_CoeffND,     /*!< \brief Non-dimensional thermal expansion coefficient. */
  Inc_Density_Ref,    /*!< \brief Reference density for custom incompressible non-dim. */
  Inc_Velocity_Ref,    /*!< \brief Reference velocity for custom incompressible non-dim. */
  Inc_Temperature_Ref,    /*!< \brief Reference temperature for custom incompressible non-dim. */
  Inc_Density_Init,    /*!< \brief Initial density for incompressible flows. */
  *Inc_Velocity_Init,    /*!< \brief Initial velocity vector for incompressible flows. */
  Inc_Temperature_Init,    /*!< \brief Initial temperature for incompressible flows w/ heat transfer. */
  Heat_Flux_Ref,  /*!< \brief Reference heat flux for non-dim. */
  Gas_Constant_Ref, /*!< \brief Reference specific gas constant. */
  Temperature_Critical,   /*!< \brief Critical Temperature for real fluid model.  */
  Pressure_Critical,   /*!< \brief Critical Pressure for real fluid model.  */
  Density_Critical,   /*!< \brief Critical Density for real fluid model.  */
  Acentric_Factor,   /*!< \brief Acentric Factor for real fluid model.  */
  Mu_Constant,     /*!< \brief Constant viscosity for ConstantViscosity model.  */
  Mu_ConstantND,   /*!< \brief Non-dimensional constant viscosity for ConstantViscosity model.  */
  Kt_Constant,     /*!< \brief Constant thermal conductivity for ConstantConductivity model.  */
  Kt_ConstantND,   /*!< \brief Non-dimensional constant thermal conductivity for ConstantConductivity model.  */
  Mu_Ref,     /*!< \brief Reference viscosity for Sutherland model.  */
  Mu_RefND,   /*!< \brief Non-dimensional reference viscosity for Sutherland model.  */
  Mu_Temperature_Ref,     /*!< \brief Reference temperature for Sutherland model.  */
  Mu_Temperature_RefND,   /*!< \brief Non-dimensional reference temperature for Sutherland model.  */
  Mu_S,     /*!< \brief Reference S for Sutherland model.  */
  Mu_SND,   /*!< \brief Non-dimensional reference S for Sutherland model.  */
  Thermal_Conductivity_Solid, /*!< \brief Thermal conductivity in solids. */
  Thermal_Diffusivity_Solid, /*!< \brief Thermal diffusivity in solids. */
  Temperature_Freestream_Solid, /*!< \brief Temperature in solids at freestream conditions. */
  Density_Solid,      /*!< \brief Total density in solids. */  
  *Velocity_FreeStream,     /*!< \brief Free-stream velocity vector of the fluid.  */
  Energy_FreeStream,     /*!< \brief Free-stream total energy of the fluid.  */
  ModVel_FreeStream,     /*!< \brief Magnitude of the free-stream velocity of the fluid.  */
  ModVel_FreeStreamND,     /*!< \brief Non-dimensional magnitude of the free-stream velocity of the fluid.  */
  Density_FreeStream,     /*!< \brief Free-stream density of the fluid. */
  Viscosity_FreeStream,     /*!< \brief Free-stream viscosity of the fluid.  */
  Tke_FreeStream,     /*!< \brief Total turbulent kinetic energy of the fluid.  */
  Intermittency_FreeStream,     /*!< \brief Freestream intermittency (for sagt transition model) of the fluid.  */
  TurbulenceIntensity_FreeStream,     /*!< \brief Freestream turbulent intensity (for sagt transition model) of the fluid.  */
  Turb2LamViscRatio_FreeStream,          /*!< \brief Ratio of turbulent to laminar viscosity. */
  NuFactor_FreeStream,  /*!< \brief Ratio of turbulent to laminar viscosity. */
  NuFactor_Engine,  /*!< \brief Ratio of turbulent to laminar viscosity at the engine. */
  SecondaryFlow_ActDisk,  /*!< \brief Ratio of turbulent to laminar viscosity at the actuator disk. */
  Initial_BCThrust,  /*!< \brief Ratio of turbulent to laminar viscosity at the actuator disk. */
  Pressure_FreeStream,     /*!< \brief Total pressure of the fluid. */
  Pressure_Thermodynamic,     /*!< \brief Thermodynamic pressure of the fluid. */
  Temperature_FreeStream,  /*!< \brief Total temperature of the fluid.  */
  Temperature_ve_FreeStream,  /*!< \brief Total vibrational-electronic temperature of the fluid.  */
  *MassFrac_FreeStream, /*!< \brief Mixture mass fractions of the fluid. */
  Prandtl_Lam,      /*!< \brief Laminar Prandtl number for the gas.  */
  Prandtl_Turb,     /*!< \brief Turbulent Prandtl number for the gas.  */
  Length_Ref,       /*!< \brief Reference length for non-dimensionalization. */
  Pressure_Ref,     /*!< \brief Reference pressure for non-dimensionalization.  */
  Temperature_Ref,  /*!< \brief Reference temperature for non-dimensionalization.*/
  Density_Ref,      /*!< \brief Reference density for non-dimensionalization.*/
  Velocity_Ref,     /*!< \brief Reference velocity for non-dimensionalization.*/
  Time_Ref,                  /*!< \brief Reference time for non-dimensionalization. */
  Viscosity_Ref,              /*!< \brief Reference viscosity for non-dimensionalization. */
  Conductivity_Ref,           /*!< \brief Reference conductivity for non-dimensionalization. */
  Energy_Ref,                 /*!< \brief Reference viscosity for non-dimensionalization. */
  Wall_Temperature,           /*!< \brief Temperature at an isotropic wall in Kelvin. */
  Omega_Ref,                  /*!< \brief Reference angular velocity for non-dimensionalization. */
  Force_Ref,                  /*!< \brief Reference body force for non-dimensionalization. */
  Pressure_FreeStreamND,      /*!< \brief Farfield pressure value (external flow). */
  Pressure_ThermodynamicND,   /*!< \brief Farfield thermodynamic pressure value. */
  Temperature_FreeStreamND,   /*!< \brief Farfield temperature value (external flow). */
  Density_FreeStreamND,       /*!< \brief Farfield density value (external flow). */
  Velocity_FreeStreamND[3],   /*!< \brief Farfield velocity values (external flow). */
  Energy_FreeStreamND,        /*!< \brief Farfield energy value (external flow). */
  Viscosity_FreeStreamND,     /*!< \brief Farfield viscosity value (external flow). */
  Tke_FreeStreamND,           /*!< \brief Farfield kinetic energy (external flow). */
  Omega_FreeStreamND,         /*!< \brief Specific dissipation (external flow). */
  Omega_FreeStream;           /*!< \brief Specific dissipation (external flow). */
  unsigned short nElectric_Constant; /*!< \brief Number of different electric constants. */
  su2double *Electric_Constant;   /*!< \brief Dielectric constant modulus. */
  su2double Knowles_B,      /*!< \brief Knowles material model constant B. */
  Knowles_N;                /*!< \brief Knowles material model constant N. */
  bool DE_Effects; 						/*!< Application of DE effects to FE analysis */
  bool RefGeom; 						/*!< Read a reference geometry for optimization purposes. */
  unsigned long refNodeID;     /*!< \brief Global ID for the reference node (optimization). */
  string RefGeom_FEMFileName;    			/*!< \brief File name for reference geometry. */
  unsigned short RefGeom_FileFormat;	/*!< \brief Mesh input format. */
  unsigned short Kind_2DElasForm;			/*!< \brief Kind of bidimensional elasticity solver. */
  unsigned short nIterFSI;	  /*!< \brief Number of maximum number of subiterations in a FSI problem. */
  unsigned short nIterFSI_Ramp;  /*!< \brief Number of FSI subiterations during which a ramp is applied. */
  unsigned short iInst;       /*!< \brief Current instance value */
  su2double AitkenStatRelax;	/*!< \brief Aitken's relaxation factor (if set as static) */
  su2double AitkenDynMaxInit;	/*!< \brief Aitken's maximum dynamic relaxation factor for the first iteration */
  su2double AitkenDynMinInit;	/*!< \brief Aitken's minimum dynamic relaxation factor for the first iteration */
  bool RampAndRelease;        /*!< \brief option for ramp load and release */
  bool Sine_Load;             /*!< \brief option for sine load */
  su2double *SineLoad_Coeff;  /*!< \brief Stores the load coefficient */
  su2double Thermal_Diffusivity;			/*!< \brief Thermal diffusivity used in the heat solver. */
  su2double Cyclic_Pitch,     /*!< \brief Cyclic pitch for rotorcraft simulations. */
  Collective_Pitch;           /*!< \brief Collective pitch for rotorcraft simulations. */
  su2double Mach_Motion;			/*!< \brief Mach number based on mesh velocity and freestream quantities. */
  su2double *Motion_Origin_X, /*!< \brief X-coordinate of the mesh motion origin. */
  *Motion_Origin_Y,           /*!< \brief Y-coordinate of the mesh motion origin. */
  *Motion_Origin_Z,           /*!< \brief Z-coordinate of the mesh motion origin. */
  *Translation_Rate_X,        /*!< \brief Translational velocity of the mesh in the x-direction. */
  *Translation_Rate_Y,        /*!< \brief Translational velocity of the mesh in the y-direction. */
  *Translation_Rate_Z,        /*!< \brief Translational velocity of the mesh in the z-direction. */
  *Rotation_Rate_X,           /*!< \brief Angular velocity of the mesh about the x-axis. */
  *Rotation_Rate_Y,           /*!< \brief Angular velocity of the mesh about the y-axis. */
  *Rotation_Rate_Z,           /*!< \brief Angular velocity of the mesh about the z-axis. */
  *Pitching_Omega_X,          /*!< \brief Angular frequency of the mesh pitching about the x-axis. */
  *Pitching_Omega_Y,          /*!< \brief Angular frequency of the mesh pitching about the y-axis. */
  *Pitching_Omega_Z,          /*!< \brief Angular frequency of the mesh pitching about the z-axis. */
  *Pitching_Ampl_X,           /*!< \brief Pitching amplitude about the x-axis. */
  *Pitching_Ampl_Y,           /*!< \brief Pitching amplitude about the y-axis. */
  *Pitching_Ampl_Z,           /*!< \brief Pitching amplitude about the z-axis. */
  *Pitching_Phase_X,          /*!< \brief Pitching phase offset about the x-axis. */
  *Pitching_Phase_Y,          /*!< \brief Pitching phase offset about the y-axis. */
  *Pitching_Phase_Z,          /*!< \brief Pitching phase offset about the z-axis. */
  *Plunging_Omega_X,          /*!< \brief Angular frequency of the mesh plunging in the x-direction. */
  *Plunging_Omega_Y,          /*!< \brief Angular frequency of the mesh plunging in the y-direction. */
  *Plunging_Omega_Z,          /*!< \brief Angular frequency of the mesh plunging in the z-direction. */
  *Plunging_Ampl_X,           /*!< \brief Plunging amplitude in the x-direction. */
  *Plunging_Ampl_Y,           /*!< \brief Plunging amplitude in the y-direction. */
  *Plunging_Ampl_Z,           /*!< \brief Plunging amplitude in the z-direction. */
  *Omega_HB;                  /*!< \brief Frequency for Harmonic Balance Operator (in rad/s). */
  unsigned short nMotion_Origin_X,    /*!< \brief Number of X-coordinate mesh motion origins. */
  nMotion_Origin_Y,           /*!< \brief Number of Y-coordinate mesh motion origins. */
  nMotion_Origin_Z,           /*!< \brief Number of Z-coordinate mesh motion origins. */
  nTranslation_Rate_X,        /*!< \brief Number of Translational x-velocities for mesh motion. */
  nTranslation_Rate_Y,        /*!< \brief Number of Translational y-velocities for mesh motion. */
  nTranslation_Rate_Z,        /*!< \brief Number of Translational z-velocities for mesh motion. */
  nRotation_Rate_X,           /*!< \brief Number of Angular velocities about the x-axis for mesh motion. */
  nRotation_Rate_Y,           /*!< \brief Number of Angular velocities about the y-axis for mesh motion. */
  nRotation_Rate_Z,           /*!< \brief Number of Angular velocities about the z-axis for mesh motion. */
  nPitching_Omega_X,          /*!< \brief Number of Angular frequencies about the x-axis for pitching. */
  nPitching_Omega_Y,          /*!< \brief Number of Angular frequencies about the y-axis for pitching. */
  nPitching_Omega_Z,          /*!< \brief Number of Angular frequencies about the z-axis for pitching. */
  nPitching_Ampl_X,           /*!< \brief Number of Pitching amplitudes about the x-axis. */
  nPitching_Ampl_Y,           /*!< \brief Number of Pitching amplitudes about the y-axis. */
  nPitching_Ampl_Z,           /*!< \brief Number of Pitching amplitudes about the z-axis. */
  nPitching_Phase_X,          /*!< \brief Number of Pitching phase offsets about the x-axis. */
  nPitching_Phase_Y,          /*!< \brief Number of Pitching phase offsets about the y-axis. */
  nPitching_Phase_Z,          /*!< \brief Number of Pitching phase offsets about the z-axis. */
  nPlunging_Omega_X,          /*!< \brief Number of Angular frequencies in the x-direction for plunging. */
  nPlunging_Omega_Y,          /*!< \brief Number of Angular frequencies in the y-direction for plunging. */
  nPlunging_Omega_Z,          /*!< \brief Number of Angular frequencies in the z-direction for plunging. */
  nPlunging_Ampl_X,           /*!< \brief Number of Plunging amplitudes in the x-direction. */
  nPlunging_Ampl_Y,           /*!< \brief Number of Plunging amplitudes in the y-direction. */
  nPlunging_Ampl_Z,           /*!< \brief Number of Plunging amplitudes in the z-direction. */
  nOmega_HB,                /*!< \brief Number of frequencies in Harmonic Balance Operator. */
  nMoveMotion_Origin,         /*!< \brief Number of motion origins. */
  *MoveMotion_Origin;         /*!< \brief Keeps track if we should move moment origin. */
  vector<vector<vector<su2double> > > Aeroelastic_np1, /*!< \brief Aeroelastic solution at time level n+1. */
  Aeroelastic_n,              /*!< \brief Aeroelastic solution at time level n. */
  Aeroelastic_n1;             /*!< \brief Aeroelastic solution at time level n-1. */
  su2double FlutterSpeedIndex,/*!< \brief The flutter speed index. */
  PlungeNaturalFrequency,     /*!< \brief Plunging natural frequency for Aeroelastic. */
  PitchNaturalFrequency,      /*!< \brief Pitch natural frequency for Aeroelastic. */
  AirfoilMassRatio,           /*!< \brief The airfoil mass ratio for Aeroelastic. */
  CG_Location,                /*!< \brief Center of gravity location for Aeroelastic. */
  RadiusGyrationSquared;      /*!< \brief The radius of gyration squared for Aeroelastic. */
  su2double *Aeroelastic_plunge, /*!< \brief Value of plunging coordinate at the end of an external iteration. */
  *Aeroelastic_pitch;         /*!< \brief Value of pitching coordinate at the end of an external iteration. */
  unsigned short AeroelasticIter; /*!< \brief Solve the aeroelastic equations every given number of internal iterations. */
  unsigned short Gust_Type,	  /*!< \brief Type of Gust. */
  Gust_Dir;                   /*!< \brief Direction of the gust */
  su2double Gust_WaveLength,  /*!< \brief The gust wavelength. */
  Gust_Periods,               /*!< \brief Number of gust periods. */
  Gust_Ampl,                  /*!< \brief Gust amplitude. */
  Gust_Begin_Time,            /*!< \brief Time at which to begin the gust. */
  Gust_Begin_Loc;             /*!< \brief Location at which the gust begins. */
  long Visualize_CV;          /*!< \brief Node number for the CV to be visualized */
  bool ExtraOutput;
  bool Wall_Functions;         /*!< \brief Use wall functions with the turbulence model */
  long ExtraHeatOutputZone;   /*!< \brief Heat solver zone with extra screen output */
  bool DeadLoad; 	          	/*!< Application of dead loads to the FE analysis */
  bool PseudoStatic;    /*!< Application of dead loads to the FE analysis */
  bool MatchingMesh; 	        /*!< Matching mesh (while implementing interpolation procedures). */
  bool SteadyRestart; 	      /*!< Restart from a steady state for FSI problems. */
  su2double Newmark_beta,		/*!< \brief Parameter alpha for Newmark method. */
  Newmark_gamma;				      /*!< \brief Parameter delta for Newmark method. */
  unsigned short nIntCoeffs;	/*!< \brief Number of integration coeffs for structural calculations. */
  su2double *Int_Coeffs;		  /*!< \brief Time integration coefficients for structural method. */
  unsigned short nElasticityMod,  /*!< \brief Number of different values for the elasticity modulus. */
  nPoissonRatio,                    /*!< \brief Number of different values for the Poisson ratio modulus. */
  nMaterialDensity;                 /*!< \brief Number of different values for the Material density. */
  su2double *ElasticityMod,         /*!< \brief Value of the elasticity moduli. */
  *PoissonRatio,                    /*!< \brief Value of the Poisson ratios. */
  *MaterialDensity;                 /*!< \brief Value of the Material densities. */
  unsigned short nElectric_Field,	/*!< \brief Number of different values for the electric field in the membrane. */
  nDim_Electric_Field;				/*!< \brief Dimensionality of the problem. */
  unsigned short nDim_RefNode;   /*!< \brief Dimensionality of the vector . */
  su2double *Electric_Field_Mod, 	/*!< \brief Values of the modulus of the electric field. */
  *Electric_Field_Dir;				/*!< \brief Direction of the electric field. */
  su2double *RefNode_Displacement;  /*!< \brief Displacement of the reference node. */
  bool Ramp_Load;				          /*!< \brief Apply the load with linear increases. */
  unsigned short Dynamic_LoadTransfer;  /*!< \brief Method for dynamic load transferring. */
  bool IncrementalLoad;		    /*!< \brief Apply the load in increments (for nonlinear structural analysis). */
  unsigned long IncLoad_Nincrements; /*!< \brief Number of increments. */
  su2double *IncLoad_Criteria;/*!< \brief Criteria for the application of incremental loading. */
  su2double Ramp_Time;			  /*!< \brief Time until the maximum load is applied. */
  bool Predictor,             /*!< \brief Determines whether a predictor step is used. */
  Relaxation;                 /*!< \brief Determines whether a relaxation step is used. */
  unsigned short Pred_Order;  /*!< \brief Order of the predictor for FSI applications. */
  unsigned short Kind_Interpolation; /*!\brief type of interpolation to use for FSI applications. */
  bool ConservativeInterpolation; /*!\brief Conservative approach for non matching mesh interpolation. */
  unsigned short Kind_RadialBasisFunction; /*!\brief type of radial basis function to use for radial basis FSI. */
  bool RadialBasisFunction_PolynomialOption; /*!\brief Option of whether to include polynomial terms in Radial Basis Function Interpolation or not. */
  su2double RadialBasisFunction_Parameter; /*!\brief Radial basis function parameter. */
  bool Prestretch;            /*!< Read a reference geometry for optimization purposes. */
  string Prestretch_FEMFileName;         /*!< \brief File name for reference geometry. */
  string FEA_FileName;         /*!< \brief File name for element-based properties. */
  su2double RefGeom_Penalty,        /*!< \brief Penalty weight value for the reference geometry objective function. */
  RefNode_Penalty,            /*!< \brief Penalty weight value for the reference node objective function. */
  DV_Penalty;                 /*!< \brief Penalty weight to add a constraint to the total amount of stiffness. */
  bool addCrossTerm;          /*!< \brief Evaluates the need to add the cross term when setting the adjoint output. */
  unsigned long Nonphys_Points, /*!< \brief Current number of non-physical points in the solution. */
  Nonphys_Reconstr;      /*!< \brief Current number of non-physical reconstructions for 2nd-order upwinding. */
  bool ParMETIS;      /*!< \brief Boolean for activating ParMETIS mode (while testing). */
  unsigned short DirectDiff; /*!< \brief Direct Differentation mode. */
  bool DiscreteAdjoint; /*!< \brief AD-based discrete adjoint mode. */
  unsigned long Wrt_Surf_Freq_DualTime;	/*!< \brief Writing surface solution frequency for Dual Time. */
  su2double Const_DES;   /*!< \brief Detached Eddy Simulation Constant. */
  unsigned short Kind_HybridRANSLES; /*!< \brief Kind of Hybrid RANS/LES. */
  unsigned short Kind_RoeLowDiss;    /*!< \brief Kind of Roe scheme with low dissipation for unsteady flows. */
  bool QCR;                   /*!< \brief Spalart-Allmaras with Quadratic Constitutive Relation, 2000 version (SA-QCR2000) . */
  su2double *default_vel_inf, /*!< \brief Default freestream velocity array for the COption class. */
  *default_eng_cyl,           /*!< \brief Default engine box array for the COption class. */
  *default_eng_val,           /*!< \brief Default engine box array values for the COption class. */
  *default_cfl_adapt,         /*!< \brief Default CFL adapt param array for the COption class. */
  *default_jst_coeff,         /*!< \brief Default artificial dissipation (flow) array for the COption class. */
  *default_ffd_coeff,         /*!< \brief Default artificial dissipation (flow) array for the COption class. */
  *default_mixedout_coeff,    /*!< \brief Default default mixedout algorithm coefficients for the COption class. */
  *default_rampRotFrame_coeff,/*!< \brief Default ramp rotating frame coefficients for the COption class. */
  *default_rampOutPres_coeff, /*!< \brief Default ramp outlet pressure coefficients for the COption class. */
  *default_jst_adj_coeff,      /*!< \brief Default artificial dissipation (adjoint) array for the COption class. */
  *default_ad_coeff_heat,     /*!< \brief Default artificial dissipation (heat) array for the COption class. */  
  *default_obj_coeff,         /*!< \brief Default objective array for the COption class. */
  *default_geo_loc,           /*!< \brief Default SU2_GEO section locations array for the COption class. */
  *default_distortion,        /*!< \brief Default SU2_GEO section locations array for the COption class. */
  *default_ea_lim,            /*!< \brief Default equivalent area limit array for the COption class. */
  *default_grid_fix,          /*!< \brief Default fixed grid (non-deforming region) array for the COption class. */
  *default_htp_axis,          /*!< \brief Default HTP axis for the COption class. */
  *default_ffd_axis,          /*!< \brief Default FFD axis for the COption class. */
  *default_inc_crit,          /*!< \brief Default incremental criteria array for the COption class. */
  *default_extrarelfac,       /*!< \brief Default extra relaxation factor for Giles BC in the COption class. */
  *default_sineload_coeff;    /*!< \brief Default values for a sine load. */
  unsigned short nSpanWiseSections; /*!< \brief number of span-wise sections */
  unsigned short nSpanMaxAllZones; /*!< \brief number of maximum span-wise sections for all zones */
  unsigned short *nSpan_iZones;  /*!< \brief number of span-wise sections for each zones */
  bool turbMixingPlane;   /*!< \brief option for turbulent mixingplane */
  bool SpatialFourier; /*!< \brief option for computing the fourier transforms for subsonic non-reflecting BC. */
  bool RampRotatingFrame;   /*!< \brief option for ramping up or down the Rotating Frame values */
  bool RampOutletPressure;  /*!< \brief option for ramping up or down the outlet pressure */
  su2double *Mixedout_Coeff; /*!< \brief coefficient for the  */
  su2double *RampRotatingFrame_Coeff; /*!< \brief coefficient for Rotating frame ramp */
  su2double *RampOutletPressure_Coeff; /*!< \brief coefficient for outlet pressure ramp */
  su2double AverageMachLimit;       /*!< \brief option for turbulent mixingplane */
  su2double *FinalRotation_Rate_Z; /*!< \brief Final rotation rate Z if Ramp rotating frame is activated. */
  su2double FinalOutletPressure; /*!< \brief Final outlet pressure if Ramp outlet pressure is activated. */
  su2double MonitorOutletPressure; /*!< \brief Monitor outlet pressure if Ramp outlet pressure is activated. */
  su2double *default_body_force;        /*!< \brief Default body force vector for the COption class. */
  su2double *default_nacelle_location;        /*!< \brief Location of the nacelle. */
  su2double *ExtraRelFacGiles; /*!< \brief coefficient for extra relaxation factor for Giles BC*/
  bool Body_Force;            /*!< \brief Flag to know if a body force is included in the formulation. */
  su2double *Body_Force_Vector;  /*!< \brief Values of the prescribed body force vector. */
  su2double *FreeStreamTurboNormal; /*!< \brief Direction to initialize the flow in turbomachinery computation */
  su2double Restart_Bandwidth_Agg; /*!< \brief The aggregate of the bandwidth for writing binary restarts (to be averaged later). */
  su2double Max_Vel2; /*!< \brief The maximum velocity^2 in the domain for the incompressible preconditioner. */
  bool topology_optimization; /*!< \brief If the structural solver should consider a variable density field to penalize element stiffness. */
  string top_optim_output_file; /*!< \brief File to where the derivatives w.r.t. element densities will be written to. */
  su2double simp_exponent; /*!< \brief Exponent for the density-based stiffness penalization of the SIMP method. */
  su2double simp_minimum_stiffness; /*!< \brief Lower bound for the stiffness penalization of the SIMP method. */
  unsigned short top_optim_nKernel, /*!< \brief Number of kernels specified. */
                *top_optim_kernels, /*!< \brief The kernels to use. */
                 top_optim_nKernelParams, /*!< \brief Number of kernel parameters specified. */
                 top_optim_nRadius; /*!< \brief Number of radius values specified. */
  su2double *top_optim_kernel_params, /*!< \brief The kernel parameters. */
            *top_optim_filter_radius; /*!< \brief Radius of the filter(s) used on the design density for topology optimization. */
  unsigned short top_optim_proj_type; /*!< \brief The projection function used in topology optimization. */
  su2double top_optim_proj_param;  /*!< \brief The value of the parameter for the projection function. */

  unsigned short Riemann_Solver_FEM;         /*!< \brief Riemann solver chosen for the DG method. */
  su2double Quadrature_Factor_Straight;      /*!< \brief Factor applied during quadrature of elements with a constant Jacobian. */
  su2double Quadrature_Factor_Curved;        /*!< \brief Factor applied during quadrature of elements with a non-constant Jacobian. */
  su2double Quadrature_Factor_Time_ADER_DG;  /*!< \brief Factor applied during quadrature in time for ADER-DG. */
  su2double Theta_Interior_Penalty_DGFEM;    /*!< \brief Factor for the symmetrizing terms in the DG discretization of the viscous fluxes. */
  unsigned short byteAlignmentMatMul;        /*!< \brief Number of bytes in the vectorization direction for the matrix multiplication. Multipe of 64. */
  unsigned short sizeMatMulPadding;          /*!< \brief The matrix size in the vectorization direction padded to a multiple of 8. Computed from byteAlignmentMatMul. */
  bool Compute_Entropy;                      /*!< \brief Whether or not to compute the entropy in the fluid model. */
  bool Use_Lumped_MassMatrix_DGFEM;          /*!< \brief Whether or not to use the lumped mass matrix for DGFEM. */
  bool Jacobian_Spatial_Discretization_Only; /*!< \brief Flag to know if only the exact Jacobian of the spatial discretization must be computed. */
  bool Compute_Average; /*!< \brief Whether or not to compute averages for unsteady simulations in FV or DG solver. */
  

  ofstream *ConvHistFile;       /*!< \brief Store the pointer to each history file */
  bool Time_Domain;             /*!< \brief Determines if the multizone problem is solved in time-domain */
  unsigned long Outer_Iter,    /*!< \brief Determines the number of outer iterations in the multizone problem */
  Inner_Iter,                   /*!< \brief Determines the number of inner iterations in each multizone block */
  Time_Iter,                    /*!< \brief Determines the number of time iterations in the multizone problem */
  Iter,                         /*!< \brief Determines the number of pseudo-time iterations in a single-zone problem */
  Restart_Iter;                 /*!< \brief Determines the restart iteration in the multizone problem */
  su2double Time_Step;          /*!< \brief Determines the time step for the multizone problem */
  su2double Max_Time;           /*!< \brief Determines the maximum time for the time-domain problems */
  bool Multizone_Mesh;          /*!< \brief Determines if the mesh contains multiple zones. */
  bool SinglezoneDriver;        /*!< \brief Determines if the single-zone driver is used. (TEMPORARY) */
  bool SpecialOutput,           /*!< \brief Determines if the special output is written. */
  Wrt_ForcesBreakdown;          /*!< \brief Determines if the forces breakdown file is written. */
  bool Multizone_Residual;      /*!< \brief Determines if memory should be allocated for the multizone residual. */

  /*--- all_options is a map containing all of the options. This is used during config file parsing
   to track the options which have not been set (so the default values can be used). Without this map
   there would be no list of all the config file options. ---*/
  
  map<string, bool> all_options;
  
  /*--- brief param is a map from the option name (config file string) to its decoder (the specific child
   class of COptionBase that turns the string into a value) ---*/
  
  map<string, COptionBase*> option_map;
  
  
  // All of the addXxxOptions take in the name of the option, and a refernce to the field of that option
  // in the option structure. Depending on the specific type, it may take in a default value, and may
  // take in extra options. The addXxxOptions mostly follow the same pattern, so please see addDoubleOption
  // for detailed comments.
  //
  // List options are those that can be an unknown number of elements, and also take in a reference to
  // an integer. This integer will be populated with the number of elements of that type unmarshaled.
  //
  // Array options are those with a fixed number of elements.
  //
  // List and Array options should also be able to be specified with the string "NONE" indicating that there
  // are no elements. This allows the option to be present in a config file but left blank.
  
  /*!<\brief addDoubleOption creates a config file parser for an option with the given name whose
   value can be represented by a su2double.*/
  
  void addDoubleOption(const string name, su2double & option_field, su2double default_value) {
    // Check if the key is already in the map. If this fails, it is coder error
    // and not user error, so throw.
    assert(option_map.find(name) == option_map.end());
    
    // Add this option to the list of all the options
    all_options.insert(pair<string, bool>(name, true));
    
    // Create the parser for a su2double option with a reference to the option_field and the desired
    // default value. This will take the string in the config file, convert it to a su2double, and
    // place that su2double in the memory location specified by the reference.
    COptionBase* val = new COptionDouble(name, option_field, default_value);
    
    // Create an association between the option name ("CFL") and the parser generated above.
    // During configuration, the parsing script will get the option name, and use this map
    // to find how to parse that option.
    option_map.insert(pair<string, COptionBase *>(name, val));
  }
  
  void addStringOption(const string name, string & option_field, string default_value) {
    assert(option_map.find(name) == option_map.end());
    all_options.insert(pair<string, bool>(name, true));
    COptionBase* val = new COptionString(name, option_field, default_value);
    option_map.insert(pair<string, COptionBase *>(name, val));
  }
  
  void addIntegerOption(const string name, int & option_field, int default_value) {
    assert(option_map.find(name) == option_map.end());
    all_options.insert(pair<string, bool>(name, true));
    COptionBase* val = new COptionInt(name, option_field, default_value);
    option_map.insert(pair<string, COptionBase *>(name, val));
  }
  
  void addUnsignedLongOption(const string name, unsigned long & option_field, unsigned long default_value) {
    assert(option_map.find(name) == option_map.end());
    all_options.insert(pair<string, bool>(name, true));
    COptionBase* val = new COptionULong(name, option_field, default_value);
    option_map.insert(pair<string, COptionBase *>(name, val));
  }
  
  void addUnsignedShortOption(const string name, unsigned short & option_field, unsigned short default_value) {
    assert(option_map.find(name) == option_map.end());
    all_options.insert(pair<string, bool>(name, true));
    COptionBase* val = new COptionUShort(name, option_field, default_value);
    option_map.insert(pair<string, COptionBase *>(name, val));
  }
  
  void addLongOption(const string name, long & option_field, long default_value) {
    assert(option_map.find(name) == option_map.end());
    all_options.insert(pair<string, bool>(name, true));
    COptionBase* val = new COptionLong(name, option_field, default_value);
    option_map.insert(pair<string, COptionBase *>(name, val));
  }
  
  void addBoolOption(const string name, bool & option_field, bool default_value) {
    assert(option_map.find(name) == option_map.end());
    all_options.insert(pair<string, bool>(name, true));
    COptionBase* val = new COptionBool(name, option_field, default_value);
    option_map.insert(pair<string, COptionBase *>(name, val));
  }
  
  // enum types work differently than all of the others because there are a small number of valid
  // string entries for the type. One must also provide a list of all the valid strings of that type.
  template <class Tenum>
  void addEnumOption(const string name, unsigned short & option_field, const map<string, Tenum> & enum_map, Tenum default_value) {
    assert(option_map.find(name) == option_map.end());
    all_options.insert(pair<string, bool>(name, true));
    COptionBase* val = new COptionEnum<Tenum>(name, enum_map, option_field, default_value);
    option_map.insert(pair<string, COptionBase *>(name, val));
    return;
  }
  
  
  // input_size is the number of options read in from the config file
  template <class Tenum>
  void addEnumListOption(const string name, unsigned short & input_size, unsigned short * & option_field, const map<string, Tenum> & enum_map) {
    input_size = 0;
    assert(option_map.find(name) == option_map.end());
    all_options.insert(pair<string, bool>(name, true));
    COptionBase* val = new COptionEnumList<Tenum>(name, enum_map, option_field, input_size);
    option_map.insert( pair<string, COptionBase*>(name, val) );
  }
  
  void addDoubleArrayOption(const string name, const int size, su2double * & option_field, su2double * default_value) {
    
    //  su2double * def = new su2double [size];
    //  for (int i = 0; i < size; i++) {
    //    def[i] = default_value[i];
    //  }
    
    assert(option_map.find(name) == option_map.end());
    all_options.insert(pair<string, bool>(name, true));
    COptionBase* val = new COptionDoubleArray(name, size, option_field, default_value);
    option_map.insert(pair<string, COptionBase *>(name, val));
  }
  
  void addDoubleListOption(const string name, unsigned short & size, su2double * & option_field) {
    assert(option_map.find(name) == option_map.end());
    all_options.insert(pair<string, bool>(name, true));
    COptionBase* val = new COptionDoubleList(name, size, option_field);
    option_map.insert(pair<string, COptionBase *>(name, val));
  }
  
  void addShortListOption(const string name, unsigned short & size, short * & option_field) {
    assert(option_map.find(name) == option_map.end());
    all_options.insert(pair<string, bool>(name, true));
    COptionBase* val = new COptionShortList(name, size, option_field);
    option_map.insert(pair<string, COptionBase *>(name, val));
  }
  
  void addUShortListOption(const string name, unsigned short & size, unsigned short * & option_field) {
    assert(option_map.find(name) == option_map.end());
    all_options.insert(pair<string, bool>(name, true));
    COptionBase* val = new COptionUShortList(name, size, option_field);
    option_map.insert(pair<string, COptionBase *>(name, val));
  }
  
  void addStringListOption(const string name, unsigned short & num_marker, string* & option_field) {
    assert(option_map.find(name) == option_map.end());
    all_options.insert(pair<string, bool>(name, true));
    COptionBase* val = new COptionStringList(name, num_marker, option_field);
    option_map.insert(pair<string, COptionBase *>(name, val));
  }
  
  void addConvectOption(const string name, unsigned short & space_field, unsigned short & centered_field, unsigned short & upwind_field) {
    assert(option_map.find(name) == option_map.end());
    all_options.insert(pair<string, bool>(name, true));
    COptionBase* val = new COptionConvect(name, space_field, centered_field, upwind_field);
    option_map.insert(pair<string, COptionBase *>(name, val));
  }
  
  void addConvectFEMOption(const string name, unsigned short & space_field, unsigned short & fem_field) {
    assert(option_map.find(name) == option_map.end());
    all_options.insert(pair<string, bool>(name, true));
    COptionBase* val = new COptionFEMConvect(name, space_field, fem_field);
    option_map.insert(pair<string, COptionBase *>(name, val));
  }
  
  void addMathProblemOption(const string name, bool & ContinuousAdjoint, const bool & ContinuousAdjoint_default,
                            bool & DiscreteAdjoint, const bool & DiscreteAdjoint_default,
                            bool & Restart_Flow, const bool & Restart_Flow_default) {
    assert(option_map.find(name) == option_map.end());
    all_options.insert(pair<string, bool>(name, true));
    COptionBase* val = new COptionMathProblem(name, ContinuousAdjoint, ContinuousAdjoint_default, DiscreteAdjoint, DiscreteAdjoint_default, Restart_Flow, Restart_Flow_default);
    option_map.insert(pair<string, COptionBase *>(name, val));
  }
  
  void addDVParamOption(const string name, unsigned short & nDV_field, su2double** & paramDV, string* & FFDTag,
                        unsigned short* & design_variable) {
    assert(option_map.find(name) == option_map.end());
    all_options.insert(pair<string, bool>(name, true));
    COptionBase* val = new COptionDVParam(name, nDV_field, paramDV, FFDTag, design_variable);
    option_map.insert(pair<string, COptionBase *>(name, val));
  }
  
  void addDVValueOption(const string name, unsigned short* & nDVValue_field, su2double** & valueDV, unsigned short & nDV_field,  su2double** & paramDV,
                        unsigned short* & design_variable) {
    assert(option_map.find(name) == option_map.end());
    all_options.insert(pair<string, bool>(name, true));
    COptionBase* val = new COptionDVValue(name, nDVValue_field, valueDV, nDV_field, paramDV, design_variable);
    option_map.insert(pair<string, COptionBase *>(name, val));
  }
  
  void addFFDDefOption(const string name, unsigned short & nFFD_field, su2double** & coordFFD, string* & FFDTag) {
    assert(option_map.find(name) == option_map.end());
    all_options.insert(pair<string, bool>(name, true));
    COptionBase* val = new COptionFFDDef(name, nFFD_field, coordFFD, FFDTag);
    option_map.insert(pair<string, COptionBase *>(name, val));
  }
  
  void addFFDDegreeOption(const string name, unsigned short & nFFD_field, unsigned short** & degreeFFD) {
    assert(option_map.find(name) == option_map.end());
    all_options.insert(pair<string, bool>(name, true));
    COptionBase* val = new COptionFFDDegree(name, nFFD_field, degreeFFD);
    option_map.insert(pair<string, COptionBase *>(name, val));
  }
  
  void addStringDoubleListOption(const string name, unsigned short & list_size, string * & string_field,
                                 su2double* & double_field) {
    assert(option_map.find(name) == option_map.end());
    all_options.insert(pair<string, bool>(name, true));
    COptionBase* val = new COptionStringDoubleList(name, list_size, string_field, double_field);
    option_map.insert(pair<string, COptionBase *>(name, val));
  }
  
  void addInletOption(const string name, unsigned short & nMarker_Inlet, string * & Marker_Inlet,
                      su2double* & Ttotal, su2double* & Ptotal, su2double** & FlowDir) {
    assert(option_map.find(name) == option_map.end());
    all_options.insert(pair<string, bool>(name, true));
    COptionBase* val = new COptionInlet(name, nMarker_Inlet, Marker_Inlet, Ttotal, Ptotal, FlowDir);
    option_map.insert(pair<string, COptionBase *>(name, val));
  }
  
  template <class Tenum>
  void addRiemannOption(const string name, unsigned short & nMarker_Riemann, string * & Marker_Riemann, unsigned short* & option_field, const map<string, Tenum> & enum_map,
                        su2double* & var1, su2double* & var2, su2double** & FlowDir) {
    assert(option_map.find(name) == option_map.end());
    all_options.insert(pair<string, bool>(name, true));
    COptionBase* val = new COptionRiemann<Tenum>(name, nMarker_Riemann, Marker_Riemann, option_field, enum_map, var1, var2, FlowDir);
    option_map.insert(pair<string, COptionBase *>(name, val));
  }
  
  template <class Tenum>
  void addGilesOption(const string name, unsigned short & nMarker_Giles, string * & Marker_Giles, unsigned short* & option_field, const map<string, Tenum> & enum_map,
                     su2double* & var1, su2double* & var2, su2double** & FlowDir, su2double* & relaxfactor1, su2double* & relaxfactor2) {
    assert(option_map.find(name) == option_map.end());
    all_options.insert(pair<string, bool>(name, true));
    COptionBase* val = new COptionGiles<Tenum>(name, nMarker_Giles, Marker_Giles, option_field, enum_map, var1, var2, FlowDir, relaxfactor1, relaxfactor2);
    option_map.insert(pair<string, COptionBase *>(name, val));
  }
  
  void addExhaustOption(const string name, unsigned short & nMarker_Exhaust, string * & Marker_Exhaust,
                        su2double* & Ttotal, su2double* & Ptotal) {
    assert(option_map.find(name) == option_map.end());
    all_options.insert(pair<string, bool>(name, true));
    COptionBase* val = new COptionExhaust(name, nMarker_Exhaust, Marker_Exhaust, Ttotal, Ptotal);
    option_map.insert(pair<string, COptionBase *>(name, val));
  }
  
  void addPeriodicOption(const string & name, unsigned short & nMarker_PerBound,
                         string* & Marker_PerBound, string* & Marker_PerDonor,
                         su2double** & RotCenter, su2double** & RotAngles, su2double** & Translation) {
    assert(option_map.find(name) == option_map.end());
    all_options.insert(pair<string, bool>(name, true));
    COptionBase* val = new COptionPeriodic(name, nMarker_PerBound, Marker_PerBound, Marker_PerDonor, RotCenter, RotAngles, Translation);
    option_map.insert(pair<string, COptionBase *>(name, val));
  }
 
  void addTurboPerfOption(const string & name, unsigned short & nMarker_TurboPerf,
                    string* & Marker_TurboBoundIn, string* & Marker_TurboBoundOut) {
    assert(option_map.find(name) == option_map.end());
    all_options.insert(pair<string, bool>(name, true));
    COptionBase* val = new COptionTurboPerformance(name, nMarker_TurboPerf, Marker_TurboBoundIn, Marker_TurboBoundOut);
    option_map.insert(pair<string, COptionBase *>(name, val));
  }
  
  void addActDiskOption(const string & name,
                        unsigned short & nMarker_ActDiskInlet, unsigned short & nMarker_ActDiskOutlet, string* & Marker_ActDiskInlet, string* & Marker_ActDiskOutlet,
                        su2double** & ActDisk_PressJump, su2double** & ActDisk_TempJump, su2double** & ActDisk_Omega) {
    assert(option_map.find(name) == option_map.end());
    all_options.insert(pair<string, bool>(name, true));
    COptionBase* val = new COptionActDisk(name,
                                          nMarker_ActDiskInlet, nMarker_ActDiskOutlet, Marker_ActDiskInlet, Marker_ActDiskOutlet,
                                          ActDisk_PressJump, ActDisk_TempJump, ActDisk_Omega);
    option_map.insert(pair<string, COptionBase *>(name, val));
  }

  void addWallFunctionOption(const string &name,               unsigned short &list_size,
                             string* &string_field,            unsigned short* &val_Kind_WF,
                             unsigned short** &val_IntInfo_WF, su2double** &val_DoubleInfo_WF) {
    assert(option_map.find(name) == option_map.end());
    all_options.insert(pair<string, bool>(name, true));
    COptionBase* val = new COptionWallFunction(name, list_size, string_field, val_Kind_WF,
                                               val_IntInfo_WF, val_DoubleInfo_WF);
    option_map.insert(pair<string, COptionBase *>(name, val));
  }
  
  void addPythonOption(const string name) {
    assert(option_map.find(name) == option_map.end());
    all_options.insert(pair<string, bool>(name, true));
    COptionBase* val = new COptionPython(name);
    option_map.insert(pair<string, COptionBase *>(name, val));
  }
  
public:
  
  vector<string> fields; /*!< \brief Tags for the different fields in a restart file. */
  
  /*!
   * \brief Constructor of the class which reads the input file.
   */
  CConfig(char case_filename[MAX_STRING_SIZE], unsigned short val_software, unsigned short val_iZone, unsigned short val_nZone, unsigned short val_nDim, unsigned short verb_level);
  
  /*!
   * \brief Constructor of the class which reads the input file.
   */
  CConfig(char case_filename[MAX_STRING_SIZE], unsigned short val_software);
  
  /*!
   * \brief Constructor of the class which reads the input file.
   */
  CConfig(char case_filename[MAX_STRING_SIZE], CConfig *config);
  
  /*!
   * \brief Destructor of the class.
   */
  ~CConfig(void);
  
  /*!
   * \brief Get the MPI communicator of SU2.
   * \return MPI communicator of SU2.
   */
  SU2_MPI::Comm GetMPICommunicator();

  /*!
   * \brief Set the MPI communicator for SU2.
   * \param[in] Communicator - MPI communicator for SU2.
   */
  void SetMPICommunicator(SU2_MPI::Comm Communicator);

  /*!
   * \brief Gets the number of zones in the mesh file.
   * \param[in] val_mesh_filename - Name of the file with the grid information.
   * \param[in] val_format - Format of the file with the grid information.
   * \param[in] config - Definition of the particular problem.
   * \return Total number of zones in the grid file.
   */
  static unsigned short GetnZone(string val_mesh_filename, unsigned short val_format, CConfig *config);
  
  /*!
   * \brief Gets the number of dimensions in the mesh file
   * \param[in] val_mesh_filename - Name of the file with the grid information.
   * \param[in] val_format - Format of the file with the grid information.
   * \return Total number of domains in the grid file.
   */
  static unsigned short GetnDim(string val_mesh_filename, unsigned short val_format);

  /*!
   * \brief Determine whether there are periodic BCs in the grid.
   * \param[in] val_mesh_filename - Name of the file with the grid information.
   * \param[in] val_format - Format of the file with the grid information.
   * \param[in] config - Definition of the particular problem.
   * \return Boolean for whether or not there are periodic BCs in the grid.
   */
  static bool GetPeriodic(string val_mesh_filename, unsigned short val_format, CConfig *config);
  
  /*!
   * \brief Initializes pointers to null
   */
  void SetPointersNull(void);
  
  /*!
   * \brief breaks an input line from the config file into a set of tokens
   * \param[in] str - the input line string
   * \param[out] option_name - the name of the option found at the beginning of the line
   * \param[out] option_value - the tokens found after the "=" sign on the line
   * \returns false if the line is empty or a commment, true otherwise
   */
  bool TokenizeString(string & str, string & option_name,
                      vector<string> & option_value);
  
  /*!
   * \brief Get reference origin for moment computation.
   * \param[in] val_marker - the marker we are monitoring.
   * \return Reference origin (in cartesians coordinates) for moment computation.
   */
  su2double *GetRefOriginMoment(unsigned short val_marker);
  
  /*!
   * \brief Get reference origin x-coordinate for moment computation.
   * \param[in] val_marker - the marker we are monitoring.
   * \return Reference origin x-coordinate (in cartesians coordinates) for moment computation.
   */
  su2double GetRefOriginMoment_X(unsigned short val_marker);
  
  /*!
   * \brief Get reference origin y-coordinate for moment computation.
   * \param[in] val_marker - the marker we are monitoring.
   * \return Reference origin y-coordinate (in cartesians coordinates) for moment computation.
   */
  su2double GetRefOriginMoment_Y(unsigned short val_marker);
  
  /*!
   * \brief Get reference origin z-coordinate for moment computation.
   * \param[in] val_marker - the marker we are monitoring.
   * \return Reference origin z-coordinate (in cartesians coordinates) for moment computation.
   */
  su2double GetRefOriginMoment_Z(unsigned short val_marker);
  
  /*!
   * \brief Set reference origin x-coordinate for moment computation.
   * \param[in] val_marker - the marker we are monitoring.
   * \param[in] val_origin - New x-coordinate of the mesh motion origin.
   */
  void SetRefOriginMoment_X(unsigned short val_marker, su2double val_origin);
  
  /*!
   * \brief Set reference origin y-coordinate for moment computation.
   * \param[in] val_marker - the marker we are monitoring.
   * \param[in] val_origin - New y-coordinate of the mesh motion origin.
   */
  void SetRefOriginMoment_Y(unsigned short val_marker, su2double val_origin);
  
  /*!
   * \brief Set reference origin z-coordinate for moment computation.
   * \param[in] val_marker - the marker we are monitoring.
   * \param[in] val_origin - New z-coordinate of the mesh motion origin.
   */
  void SetRefOriginMoment_Z(unsigned short val_marker, su2double val_origin);
  
  /*!
   * \brief Get index of the upper and lower horizontal plane.
   * \param[in] index - 0 means upper surface, and 1 means lower surface.
   * \return Index of the upper and lower surface.
   */
  string GetPlaneTag(unsigned short index);
  
  /*!
   * \brief Get the integration limits for the equivalent area computation.
   * \param[in] index - 0 means x_min, and 1 means x_max.
   * \return Integration limits for the equivalent area computation.
   */
  su2double GetEA_IntLimit(unsigned short index);
  
  /*!
   * \brief Get the integration limits for the equivalent area computation.
   * \param[in] index - 0 means x_min, and 1 means x_max.
   * \return Integration limits for the equivalent area computation.
   */
  su2double GetEA_ScaleFactor(void);
  
  /*!
   * \brief Get the limit value for the adjoint variables.
   * \return Limit value for the adjoint variables.
   */
  su2double GetAdjointLimit(void);
  
  /*!
   * \brief Get the the coordinates where of the box where the grid is going to be deformed.
   * \return Coordinates where of the box where the grid is going to be deformed.
   */
  su2double *GetHold_GridFixed_Coord(void);
  
  /*!
   * \brief Get the the coordinates where of the box where a subsonic region is imposed.
   * \return Coordinates where of the box where the grid is going to be a subsonic region.
   */
  su2double *GetSubsonicEngine_Values(void);
  
  /*!
   * \brief Get the the coordinates where of the box where a subsonic region is imposed.
   * \return Coordinates where of the box where the grid is going to be a subsonic region.
   */
  su2double *GetSubsonicEngine_Cyl(void);
  
  /*!
   * \brief Get the the coordinates where of the box where a subsonic region is imposed.
   * \return Coordinates where of the box where the grid is going to be a subsonic region.
   */
  su2double *GetDistortionRack(void);
  
  /*!
   * \brief Get the power of the dual volume in the grid adaptation sensor.
   * \return Power of the dual volume in the grid adaptation sensor.
   */
  su2double GetDualVol_Power(void);
  
  /*!
   * \brief Get Information about if there is an analytical definition of the surface for doing the
   *        grid adaptation.
   * \return Definition of the surfaces. NONE implies that there isn't any analytical definition
   *         and it will use and interpolation.
   */
  unsigned short GetAnalytical_Surface(void);
  
  /*!
   * \brief Get Description of the geometry to be analyzed
   */
  unsigned short GetGeo_Description(void);
  
  /*!
   * \brief Creates a tecplot file to visualize the partition made by the DDC software.
   * \return <code>TRUE</code> if the partition is going to be plotted; otherwise <code>FALSE</code>.
   */
  bool GetExtraOutput(void);

  /*!
   * \brief Heat solver zone with extra screen output.
   * \return Heat solver zone with extra screen output.
   */
  long GetExtraHeatOutputZone(void);
  
  /*!
   * \brief Get the value of the Mach number (velocity divided by speed of sound).
   * \return Value of the Mach number.
   */
  su2double GetMach(void);
  
  /*!
   * \brief Get the value of the Gamma of fluid (ratio of specific heats).
   * \return Value of the constant: Gamma
   */
  su2double GetGamma(void);
  
  /*!
   * \brief Get the values of the CFL adapation.
   * \return Value of CFL adapation
   */
  su2double GetCFL_AdaptParam(unsigned short val_index);
  
  /*!
   * \brief Get the values of the CFL adapation.
   * \return Value of CFL adapation
   */
  bool GetCFL_Adapt(void);
  
  /*!
   * \brief Get the values of the CFL adapation.
   * \return Value of CFL adapation
   */
  su2double GetHTP_Axis(unsigned short val_index);
  
  /*!
   * \brief Get the value of the limits for the sections.
   * \return Value of the limits for the sections.
   */
  su2double GetStations_Bounds(unsigned short val_var);
  
  /*!
   * \brief Get the value of the vector that connects the cartesian axis with a sherical or cylindrical one.
   * \return Coordinate of the Axis.
   */
  su2double GetFFD_Axis(unsigned short val_var);
  
  /*!
   * \brief Get the value of the bulk modulus.
   * \return Value of the bulk modulus.
   */
  su2double GetBulk_Modulus(void);
  
  /*!
   * \brief Get the epsilon^2 multiplier for Beta in the incompressible preconditioner.
   * \return Value of the epsilon^2 multiplier for Beta in the incompressible preconditioner.
   */
  su2double GetBeta_Factor(void);
  
  /*!
   * \brief Get the value of specific gas constant.
   * \return Value of the constant: Gamma
   */
  su2double GetGas_Constant(void);
  
  /*!
   * \brief Get the value of specific gas constant.
   * \return Value of the constant: Gamma
   */
  su2double GetGas_ConstantND(void);
  
  /*!
   * \brief Get the value of the molecular weight for an incompressible ideal gas (g/mol).
   * \return Value of the molecular weight for an incompressible ideal gas (g/mol).
   */
  su2double GetMolecular_Weight(void);
  
  /*!
   * \brief Get the value of specific heat at constant pressure.
   * \return Value of the constant: Cp
   */
  su2double GetSpecific_Heat_Cp(void);

  /*!
   * \brief Get the value of the specific heat for solids.
   * \return Specific heat number (solid).
   */
  su2double GetSpecific_Heat_Cp_Solid(void);
  
  /*!
   * \brief Get the non-dimensional value of specific heat at constant pressure.
   * \return Value of the non-dim. constant: Cp
   */
  su2double GetSpecific_Heat_CpND(void);

  /*!
   * \brief Get the value of specific heat at constant volume.
   * \return Value of the constant: Cv
   */
  su2double GetSpecific_Heat_Cv(void);
  
  /*!
   * \brief Get the non-dimensional value of specific heat at constant volume.
   * \return Value of the non-dim. constant: Cv
   */
  su2double GetSpecific_Heat_CvND(void);

  /*!
   * \brief Get the coefficients of the Blottner viscosity model
   * \param[in] val_Species - Index of the species
   * \param[in] val_Coeff - Index of the coefficient (As, Bs, Cs)
   * \return Value of the Blottner coefficient
   */
  su2double GetBlottnerCoeff(unsigned short val_Species, unsigned short val_Coeff);
  
  /*!
   * \brief Get the p-norm for heat-flux objective functions (adjoint problem).
   * \return Value of the heat flux p-norm
   */
  su2double GetPnormHeat(void);
  
  /*!
   * \brief Get the value of wall temperature.
   * \return Value of the constant: Temperature
   */
  su2double GetWallTemperature(void);
  
  /*!
   * \brief Get the reference value for the specific gas constant.
   * \return Reference value for the specific gas constant.
   */
  su2double GetGas_Constant_Ref(void);
  
  /*!
   * \brief Get the reference value for the heat flux.
   * \return Reference value for the heat flux.
   */
  su2double GetHeat_Flux_Ref(void);

  /*!
   * \brief Get the value of the frestream temperature.
   * \return Freestream temperature.
   */
  su2double GetTemperature_FreeStream(void);
  
  /*!
   * \brief Get the value of the frestream temperature.
   * \return Freestream temperature.
   */
  su2double GetEnergy_FreeStream(void);
  
  /*!
   * \brief Get the value of the frestream temperature.
   * \return Freestream temperature.
   */
  su2double GetViscosity_FreeStream(void);
  
  /*!
   * \brief Get the value of the frestream temperature.
   * \return Freestream temperature.
   */
  su2double GetDensity_FreeStream(void);

  /*!
   * \brief Get the value of the solid density.
   * \return Solid density.
   */
  su2double GetDensity_Solid(void);
  
  /*!
   * \brief Get the value of the frestream temperature.
   * \return Freestream temperature.
   */
  su2double GetModVel_FreeStream(void);
  
  /*!
   * \brief Get the value of the frestream temperature.
   * \return Freestream temperature.
   */
  su2double GetModVel_FreeStreamND(void);
  
  /*!
   * \brief Get the value of the frestream vibrational-electronic temperature.
   * \return Freestream temperature.
   */
  su2double GetTemperature_ve_FreeStream(void);
  
  /*!
   * \brief Get the value of the laminar Prandtl number.
   * \return Laminar Prandtl number.
   */
  su2double GetPrandtl_Lam(void);
  
  /*!
   * \brief Get the value of the turbulent Prandtl number.
   * \return Turbulent Prandtl number.
   */
  su2double GetPrandtl_Turb(void);

  /*!
   * \brief Get the value of the thermal conductivity for solids.
   * \return Thermal conductivity (solid).
   */
  su2double GetThermalConductivity_Solid(void);

  /*!
   * \brief Get the value of the thermal diffusivity for solids.
   * \return Thermal conductivity (solid).
   */
  su2double GetThermalDiffusivity_Solid(void);

  /*!
   * \brief Get the temperature in solids at freestream conditions.
   * \return Freestream temperature (solid).
   */
  su2double GetTemperature_Freestream_Solid(void);
  
  /*!
   * \brief Get the value of the reference length for non-dimensionalization.
   *        This value should always be 1 internally, and is not user-specified.
   * \return Reference length for non-dimensionalization.
   */
  su2double GetLength_Ref(void);
  
  /*!
   * \brief Get the value of the reference pressure for non-dimensionalization.
   * \return Reference pressure for non-dimensionalization.
   */
  su2double GetPressure_Ref(void);
  
  /*!
   * \brief Get the value of the reference pressure for non-dimensionalization.
   * \return Reference pressure for non-dimensionalization.
   */
  su2double GetEnergy_Ref(void);
  
  /*!
   * \brief Get the value of the reference temperature for non-dimensionalization.
   * \return Reference temperature for non-dimensionalization.
   */
  su2double GetTemperature_Ref(void);
  
  /*!
   * \brief Get the value of the reference density for non-dimensionalization.
   * \return Reference density for non-dimensionalization.
   */
  su2double GetDensity_Ref(void);
  
  /*!
   * \brief Get the value of the reference velocity for non-dimensionalization.
   * \return Reference velocity for non-dimensionalization.
   */
  su2double GetVelocity_Ref(void);
  
  /*!
   * \brief Get the value of the reference time for non-dimensionalization.
   * \return Reference time for non-dimensionalization.
   */
  su2double GetTime_Ref(void);
  
  /*!
   * \brief Get the value of the reference viscosity for non-dimensionalization.
   * \return Reference viscosity for non-dimensionalization.
   */
  su2double GetViscosity_Ref(void);
  
  /*!
   * \brief Get the value of the reference viscosity for non-dimensionalization.
   * \return Reference viscosity for non-dimensionalization.
   */
  su2double GetHighlite_Area(void);
  
  /*!
   * \brief Get the value of the reference viscosity for non-dimensionalization.
   * \return Reference viscosity for non-dimensionalization.
   */
  su2double GetFan_Poly_Eff(void);
  
  /*!
   * \brief Get the value of the reference conductivity for non-dimensionalization.
   * \return Reference conductivity for non-dimensionalization.
   */
  su2double GetConductivity_Ref(void);
  
  /*!
   * \brief Get the value of the reference angular velocity for non-dimensionalization.
   * \return Reference angular velocity for non-dimensionalization.
   */
  su2double GetOmega_Ref(void);
  
  /*!
   * \brief Get the value of the reference force for non-dimensionalization.
   * \return Reference force for non-dimensionalization.
   */
  su2double GetForce_Ref(void);
  
  /*!
   * \brief Get the value of the non-dimensionalized freestream pressure.
   * \return Non-dimensionalized freestream pressure.
   */
  su2double GetPressure_FreeStream(void);
  
  /*!
   * \brief Get the value of the non-dimensionalized freestream pressure.
   * \return Non-dimensionalized freestream pressure.
   */
  su2double GetPressure_FreeStreamND(void);
  
  /*!
   * \brief Get the value of the thermodynamic pressure.
   * \return Thermodynamic pressure.
   */
  su2double GetPressure_Thermodynamic(void);
  
  /*!
   * \brief Get the value of the non-dimensionalized thermodynamic pressure.
   * \return Non-dimensionalized thermodynamic pressure.
   */
  su2double GetPressure_ThermodynamicND(void);

  /*!
   * \brief Get the vector of the dimensionalized freestream velocity.
   * \return Dimensionalized freestream velocity vector.
   */
  su2double* GetVelocity_FreeStream(void);
  
  /*!
   * \brief Get the value of the non-dimensionalized freestream temperature.
   * \return Non-dimensionalized freestream temperature.
   */
  su2double GetTemperature_FreeStreamND(void);
  
  /*!
   * \brief Get the value of the non-dimensionalized freestream density.
   * \return Non-dimensionalized freestream density.
   */
  su2double GetDensity_FreeStreamND(void);
  
  /*!
   * \brief Get the vector of the non-dimensionalized freestream velocity.
   * \return Non-dimensionalized freestream velocity vector.
   */
  su2double* GetVelocity_FreeStreamND(void);
  
  /*!
   * \brief Get the value of the non-dimensionalized freestream energy.
   * \return Non-dimensionalized freestream energy.
   */
  su2double GetEnergy_FreeStreamND(void);
  
  /*!
   * \brief Get the value of the non-dimensionalized freestream viscosity.
   * \return Non-dimensionalized freestream viscosity.
   */
  su2double GetViscosity_FreeStreamND(void);
  
  /*!
   * \brief Get the value of the non-dimensionalized freestream viscosity.
   * \return Non-dimensionalized freestream viscosity.
   */
  su2double GetTke_FreeStreamND(void);
  
  /*!
   * \brief Get the value of the non-dimensionalized freestream viscosity.
   * \return Non-dimensionalized freestream viscosity.
   */
  su2double GetOmega_FreeStreamND(void);
  
  /*!
   * \brief Get the value of the non-dimensionalized freestream viscosity.
   * \return Non-dimensionalized freestream viscosity.
   */
  su2double GetTke_FreeStream(void);
  
  /*!
   * \brief Get the value of the non-dimensionalized freestream viscosity.
   * \return Non-dimensionalized freestream viscosity.
   */
  su2double GetOmega_FreeStream(void);
  
  /*!
   * \brief Get the value of the non-dimensionalized freestream intermittency.
   * \return Non-dimensionalized freestream intermittency.
   */
  su2double GetIntermittency_FreeStream(void);
  
  /*!
   * \brief Get the value of the non-dimensionalized freestream turbulence intensity.
   * \return Non-dimensionalized freestream intensity.
   */
  su2double GetTurbulenceIntensity_FreeStream(void);
  
  /*!
   * \brief Get the value of the non-dimensionalized freestream turbulence intensity.
   * \return Non-dimensionalized freestream intensity.
   */
  su2double GetNuFactor_FreeStream(void);
  
  /*!
   * \brief Get the value of the non-dimensionalized engine turbulence intensity.
   * \return Non-dimensionalized engine intensity.
   */
  su2double GetNuFactor_Engine(void);
  
  /*!
   * \brief Get the value of the non-dimensionalized actuator disk turbulence intensity.
   * \return Non-dimensionalized actuator disk intensity.
   */
  su2double GetSecondaryFlow_ActDisk(void);
  
  /*!
   * \brief Get the value of the non-dimensionalized actuator disk turbulence intensity.
   * \return Non-dimensionalized actuator disk intensity.
   */
  su2double GetInitial_BCThrust(void);
  
  /*!
   * \brief Get the value of the non-dimensionalized actuator disk turbulence intensity.
   * \return Non-dimensionalized actuator disk intensity.
   */
  void SetInitial_BCThrust(su2double val_bcthrust);
  
  /*!
   * \brief Get the value of the turbulent to laminar viscosity ratio.
   * \return Ratio of turbulent to laminar viscosity ratio.
   */
  su2double GetTurb2LamViscRatio_FreeStream(void);
  
  /*!
   * \brief Get the vector of free stream mass fraction values.
   * \return Ratio of species mass to mixture mass.
   */
  su2double* GetMassFrac_FreeStream(void);
  
  /*!
   * \brief Get the value of the Reynolds length.
   * \return Reynolds length.
   */
  su2double GetLength_Reynolds(void);
  
  /*!
   * \brief Get the start up iterations using the fine grid, this works only for multigrid problems.
   * \return Start up iterations using the fine grid.
   */
  unsigned short GetnStartUpIter(void);
  
  /*!
   * \brief Get the reference area for non dimensional coefficient computation. If the value from the
   *        is 0 then, the code will compute the reference area using the projection of the shape into
   *        the z plane (3D) or the x plane (2D).
   * \return Value of the reference area for coefficient computation.
   */
  su2double GetRefArea(void);
  
  /*!
   * \brief Get the wave speed.
   * \return Value of the wave speed.
   */
  su2double GetThermalDiffusivity(void);
  
  /*!
   * \brief Get the thermal expansion coefficient.
   * \return Value of the thermal expansion coefficient.
   */
  su2double GetThermal_Expansion_Coeff(void);

  /*!
   * \brief Get the non-dim. thermal expansion coefficient.
   * \return Value of the non-dim. thermal expansion coefficient.
   */
  su2double GetThermal_Expansion_CoeffND(void);

  /*!
   * \brief Set the thermal expansion coefficient.
   * \param[in] val_thermal_expansion - thermal expansion coefficient
   */
  void SetThermal_Expansion_Coeff(su2double val_thermal_expansion);

  /*!
   * \brief Set the non-dim. thermal expansion coefficient.
   * \param[in] val_thermal_expansion - non-dim. thermal expansion coefficient
   */
  void SetThermal_Expansion_CoeffND(su2double val_thermal_expansionnd);

  /*!
   * \brief Get the value of the reference density for custom incompressible non-dimensionalization.
   * \return Reference density for custom incompressible non-dimensionalization.
   */
  su2double GetInc_Density_Ref(void);

  /*!
   * \brief Get the value of the reference velocity for custom incompressible non-dimensionalization.
   * \return Reference velocity for custom incompressible non-dimensionalization.
   */
  su2double GetInc_Velocity_Ref(void);

  /*!
   * \brief Get the value of the reference temperature for custom incompressible non-dimensionalization.
   * \return Reference temperature for custom incompressible non-dimensionalization.
   */
  su2double GetInc_Temperature_Ref(void);

  /*!
   * \brief Get the value of the initial density for incompressible flows.
   * \return Initial density for incompressible flows.
   */
  su2double GetInc_Density_Init(void);

  /*!
   * \brief Get the value of the initial velocity for incompressible flows.
   * \return Initial velocity for incompressible flows.
   */
  su2double* GetInc_Velocity_Init(void);

  /*!
   * \brief Get the value of the initial temperature for incompressible flows.
   * \return Initial temperature for incompressible flows.
   */
  su2double GetInc_Temperature_Init(void);

  /*!
   * \brief Get the Young's modulus of elasticity.
   * \return Value of the Young's modulus of elasticity.
   */
  su2double GetElasticyMod(unsigned short id_val);
  
  /*!
    * \brief Decide whether to apply DE effects to the model.
    * \return <code>TRUE</code> if the DE effects are to be applied, <code>FALSE</code> otherwise.
    */
  
  bool GetDE_Effects(void);
  
  /*!
    * \brief Decide whether to predict the DE effects for the next time step.
    * \return <code>TRUE</code> if the DE effects are to be applied, <code>FALSE</code> otherwise.
    */
  
  bool GetDE_Predicted(void);
  
  /*!
   * \brief Get the number of different electric constants.
   * \return Value of the DE modulus.
   */
  unsigned short GetnElectric_Constant(void);

  /*!
   * \brief Get the value of the DE modulus.
   * \return Value of the DE modulus.
   */
  su2double GetElectric_Constant(unsigned short iVar);

  /*!
   * \brief Get the value of the B constant in the Knowles material model.
   * \return Value of the B constant in the Knowles material model.
   */
  su2double GetKnowles_B(void);

  /*!
   * \brief Get the value of the N constant in the Knowles material model.
   * \return Value of the N constant in the Knowles material model.
   */
  su2double GetKnowles_N(void);

  /*!
   * \brief Get the kind of design variable for FEA.
   * \return Value of the DE voltage.
   */
  unsigned short GetDV_FEA(void);

  /*!
   * \brief Get the ID of the reference node.
   * \return Number of FSI subiters.
   */
  unsigned long GetRefNode_ID(void);

  /*!
   * \brief Get the values for the reference node displacement.
   * \param[in] val_coeff - Index of the displacement.
   */
  su2double GetRefNode_Displacement(unsigned short val_coeff);

  /*!
   * \brief Get the penalty weight value for the objective function.
   * \return  Penalty weight value for the reference geometry objective function.
   */
  su2double GetRefNode_Penalty(void);

  /*!
    * \brief Decide whether it's necessary to read a reference geometry.
    * \return <code>TRUE</code> if it's necessary to read a reference geometry, <code>FALSE</code> otherwise.
    */

  bool GetRefGeom(void);

  /*!
   * \brief Get the name of the file with the reference geometry of the structural problem.
   * \return Name of the file with the reference geometry of the structural problem.
   */
  string GetRefGeom_FEMFileName(void);

  /*!
   * \brief Get the format of the reference geometry file.
   * \return Format of the reference geometry file.
   */
  unsigned short GetRefGeom_FileFormat(void);

    /*!
   * \brief Formulation for 2D elasticity (plane stress - strain)
   * \return Flag to 2D elasticity model.
   */
  unsigned short GetElas2D_Formulation(void);
  
  /*!
   * \brief Decide whether it's necessary to read a reference geometry.
   * \return <code>TRUE</code> if it's necessary to read a reference geometry, <code>FALSE</code> otherwise.
   */
  
  bool GetPrestretch(void);
  
  /*!
    * \brief Decide whether it's necessary to add the cross term for adjoint FSI.
    * \return <code>TRUE</code> if it's necessary to add the cross term, <code>FALSE</code> otherwise.
    */
  
  bool Add_CrossTerm(void);
  
  /*!
    * \brief Set the boolean addCrossTerm to true or false.
    */
  
  void Set_CrossTerm(bool needCrossTerm);

  /*!
   * \brief Get the name of the file with the element properties for structural problems.
   * \return Name of the file with the element properties of the structural problem.
   */
  string GetFEA_FileName(void);

  /*!
   * \brief Get the name of the file with the reference geometry of the structural problem.
   * \return Name of the file with the reference geometry of the structural problem.
   */
  string GetPrestretch_FEMFileName(void);
  
  /*!
   * \brief Get the Poisson's ratio.
   * \return Value of the Poisson's ratio.
   */
  su2double GetPoissonRatio(unsigned short id_val);
  
  /*!
   * \brief Get the Material Density.
   * \return Value of the Material Density.
   */
  su2double GetMaterialDensity(unsigned short id_val);
  
  /*!
   * \brief Compressibility/incompressibility of the solids analysed using the structural solver.
   * \return Compressible or incompressible.
   */
  unsigned short GetMaterialCompressibility(void);
  
  /*!
   * \brief Compressibility/incompressibility of the solids analysed using the structural solver.
   * \return Compressible or incompressible.
   */
  unsigned short GetMaterialModel(void);
  
  /*!
   * \brief Geometric conditions for the structural solver.
   * \return Small or large deformation structural analysis.
   */
  unsigned short GetGeometricConditions(void);
  
  /*!
   * \brief Get the reference length for computing moment (the default value is 1).
   * \return Reference length for moment computation.
   */
  su2double GetRefLength(void);
  
  /*!
   * \brief Get the reference element length for computing the slope limiting epsilon.
   * \return Reference element length for slope limiting epsilon.
   */
  su2double GetRefElemLength(void);
  
  /*!
   * \brief Get the reference coefficient for detecting sharp edges.
   * \return Reference coefficient for detecting sharp edges.
   */
  su2double GetRefSharpEdges(void);
  
  /*!
   * \brief Get the volume of the whole domain using the fine grid, this value is common for all the grids
   *        in the multigrid method.
   * \return Volume of the whole domain.
   */
  su2double GetDomainVolume(void);
  
  /*!
   * \brief In case the <i>RefArea</i> is equal to 0 then, it is necessary to compute a reference area,
   *        with this function we set the value of the reference area.
   * \param[in] val_area - Value of the reference area for non dimensional coefficient computation.
   */
  void SetRefArea(su2double val_area);
  
  /*!
   * \brief In case the <i>SemiSpan</i> is equal to 0 then, it is necessary to compute the max y distance,
   *        with this function we set the value of the semi span.
   * \param[in] val_semispan - Value of the semispan.
   */
  void SetSemiSpan(su2double val_semispan);
  
  /*!
   * \brief Set the value of the domain volume computed on the finest grid.
   * \note This volume do not include the volume of the body that is being simulated.
   * \param[in] val_volume - Value of the domain volume computed on the finest grid.
   */
  void SetDomainVolume(su2double val_volume);
  
  /*!
   * \brief Set the finest mesh in a multigrid strategy.
   * \note If we are using a Full Multigrid Strategy or a start up with finest grid, it is necessary
   *       to change several times the finest grid.
   * \param[in] val_finestmesh - Index of the finest grid.
   */
  void SetFinestMesh(unsigned short val_finestmesh);
  
  /*!
   * \brief Set the kind of time integration scheme.
   * \note If we are solving different equations it will be necessary to change several
   *       times the kind of time integration, to choose the right scheme.
   * \param[in] val_kind_timeintscheme - Kind of time integration scheme.
   */
  void SetKind_TimeIntScheme(unsigned short val_kind_timeintscheme);
  
  /*!
   * \brief Set the parameters of the convective numerical scheme.
   * \note The parameters will change because we are solving different kind of equations.
   * \param[in] val_kind_convnumscheme - Center or upwind scheme.
   * \param[in] val_kind_centered - If centered scheme, kind of centered scheme (JST, etc.).
   * \param[in] val_kind_upwind - If upwind scheme, kind of upwind scheme (Roe, etc.).
   * \param[in] val_kind_slopelimit - If upwind scheme, kind of slope limit.
   * \param[in] val_muscl - Define if we apply a MUSCL scheme or not.
   * \param[in] val_kind_fem - If FEM, what kind of FEM discretization.
   */
  void SetKind_ConvNumScheme(unsigned short val_kind_convnumscheme, unsigned short val_kind_centered,
                             unsigned short val_kind_upwind,        unsigned short val_kind_slopelimit,
                             bool val_muscl,                        unsigned short val_kind_fem);

  /*!
   * \brief Get the value of limiter coefficient.
   * \return Value of the limiter coefficient.
   */
  su2double GetVenkat_LimiterCoeff(void);
  
  /*!
   * \brief Freeze the value of the limiter after a number of iterations.
   * \return Number of iterations.
   */
  unsigned long GetLimiterIter(void);
  
  /*!
   * \brief Get the value of sharp edge limiter.
   * \return Value of the sharp edge limiter coefficient.
   */
  su2double GetAdjSharp_LimiterCoeff(void);
  
  /*!
   * \brief Get the Reynolds number. Dimensionless number that gives a measure of the ratio of inertial forces
   *        to viscous forces and consequently quantifies the relative importance of these two types of forces
   *        for given flow condition.
   * \return Value of the Reynolds number.
   */
  su2double GetReynolds(void);
  
  /*!
   * \brief Get the Froude number for free surface problems.
   * \return Value of the Froude number.
   */
  su2double GetFroude(void);
  
  /*!
   * \brief Set the Froude number for free surface problems.
   * \return Value of the Froude number.
   */
  void SetFroude(su2double val_froude);
  
  /*!
   * \brief Set the Froude number for free surface problems.
   * \return Value of the Froude number.
   */
  void SetMach(su2double val_mach);
  
  /*!
   * \brief Set the Froude number for free surface problems.
   * \return Value of the Froude number.
   */
  void SetReynolds(su2double val_reynolds);
  
  /*!
   * \brief Set the Froude number for free surface problems.
   * \return Value of the Froude number.
   */
  void SetLength_Ref(su2double val_length_ref);
  
  /*!
   * \brief Set the Froude number for free surface problems.
   * \return Value of the Froude number.
   */
  void SetVelocity_Ref(su2double val_velocity_ref);
  
  /*!
   * \brief Set the Froude number for free surface problems.
   * \return Value of the Froude number.
   */
  void SetPressure_Ref(su2double val_pressure_ref);
  
  /*!
   * \brief Set the Froude number for free surface problems.
   * \return Value of the Froude number.
   */
  void SetDensity_Ref(su2double val_density_ref);
  
  /*!
   * \brief Set the reference temperature.
   * \return Value of the Froude number.
   */
  void SetTemperature_Ref(su2double val_temperature_ref);
  
  /*!
   * \brief Set the Froude number for free surface problems.
   * \return Value of the Froude number.
   */
  void SetTime_Ref(su2double val_time_ref);
  
  /*!
   * \brief Set the Froude number for free surface problems.
   * \return Value of the Froude number.
   */
  void SetEnergy_Ref(su2double val_energy_ref);
  
  /*!
   * \brief Set the Froude number for free surface problems.
   * \return Value of the Froude number.
   */
  void SetOmega_Ref(su2double val_omega_ref);
  
  /*!
   * \brief Set the Froude number for free surface problems.
   * \return Value of the Froude number.
   */
  void SetForce_Ref(su2double val_force_ref);
  
  /*!
   * \brief Set the Froude number for free surface problems.
   * \return Value of the Froude number.
   */
  void SetGas_Constant_Ref(su2double val_gas_constant_ref);
  
  /*!
   * \brief Set the Froude number for free surface problems.
   * \return Value of the Froude number.
   */
  void SetGas_Constant(su2double val_gas_constant);
  
  /*!
   * \brief Set the value of the specific heat at constant pressure (incompressible fluids with energy equation).
   * \param[in] val_specific_heat_cp - specific heat at constant pressure.
   */
  void SetSpecific_Heat_Cp(su2double val_specific_heat_cp);

  /*!
   * \brief Set the non-dimensional value of the specific heat at constant pressure (incompressible fluids with energy equation).
   * \param[in] val_specific_heat_cpnd - non-dim. specific heat at constant pressure.
   */
  void SetSpecific_Heat_CpND(su2double val_specific_heat_cpnd);

  /*!
   * \brief Set the value of the specific heat at constant volume (incompressible fluids with energy equation).
   * \param[in] val_specific_heat_cv - specific heat at constant volume.
   */
  void SetSpecific_Heat_Cv(su2double val_specific_heat_cv);

  /*!
   * \brief Set the non-dimensional value of the specific heat at constant volume (incompressible fluids with energy equation).
   * \param[in] val_specific_heat_cvnd - non-dim. specific heat at constant pressure.
   */
  void SetSpecific_Heat_CvND(su2double val_specific_heat_cvnd);

  /*!
   * \brief Set the heat flux reference value.
   * \return Value of the reference heat flux.
   */
  void SetHeat_Flux_Ref(su2double val_heat_flux_ref);

  /*!
   * \brief Set the Froude number for free surface problems.
   * \return Value of the Froude number.
   */
  void SetViscosity_Ref(su2double val_viscosity_ref);
  
  /*!
   * \brief Set the Froude number for free surface problems.
   * \return Value of the Froude number.
   */
  void SetConductivity_Ref(su2double val_conductivity_ref);
  
  /*!
   * \brief Set the Froude number for free surface problems.
   * \return Value of the Froude number.
   */
  void SetPressure_FreeStreamND(su2double val_pressure_freestreamnd);
  
  /*!
   * \brief Set the Froude number for free surface problems.
   * \return Value of the Froude number.
   */
  void SetPressure_FreeStream(su2double val_pressure_freestream);
  
  /*!
   * \brief Set the non-dimensionalized thermodynamic pressure for low Mach problems.
   * \return Value of the non-dimensionalized thermodynamic pressure.
   */
  void SetPressure_ThermodynamicND(su2double val_pressure_thermodynamicnd);
  
  /*!
   * \brief Set the thermodynamic pressure for low Mach problems.
   * \return Value of the thermodynamic pressure.
   */
  void SetPressure_Thermodynamic(su2double val_pressure_thermodynamic);

  /*!
   * \brief Set the Froude number for free surface problems.
   * \return Value of the Froude number.
   */
  void SetDensity_FreeStreamND(su2double val_density_freestreamnd);
  
  /*!
   * \brief Set the Froude number for free surface problems.
   * \return Value of the Froude number.
   */
  void SetDensity_FreeStream(su2double val_density_freestream);
  
  /*!
   * \brief Set the Froude number for free surface problems.
   * \return Value of the Froude number.
   */
  void SetViscosity_FreeStream(su2double val_viscosity_freestream);
  
  /*!
   * \brief Set the Froude number for free surface problems.
   * \return Value of the Froude number.
   */
  void SetModVel_FreeStream(su2double val_modvel_freestream);
  
  /*!
   * \brief Set the Froude number for free surface problems.
   * \return Value of the Froude number.
   */
  void SetModVel_FreeStreamND(su2double val_modvel_freestreamnd);
  
  /*!
   * \brief Set the Froude number for free surface problems.
   * \return Value of the Froude number.
   */
  void SetTemperature_FreeStream(su2double val_temperature_freestream);
  
  /*!
   * \brief Set the Froude number for free surface problems.
   * \return Value of the Froude number.
   */
  void SetTemperature_FreeStreamND(su2double val_temperature_freestreamnd);
  
  /*!
   * \brief Set the Froude number for free surface problems.
   * \return Value of the Froude number.
   */
  void SetGas_ConstantND(su2double val_gas_constantnd);
  
  /*!
   * \brief Set the free-stream velocity.
   * \param[in] val_velocity_freestream - Value of the free-stream velocity component.
   * \param[in] val_dim - Value of the current dimension.
   */
  void SetVelocity_FreeStream(su2double val_velocity_freestream, unsigned short val_dim);

  /*!
   * \brief Set the Froude number for free surface problems.
   * \return Value of the Froude number.
   */
  void SetVelocity_FreeStreamND(su2double val_velocity_freestreamnd, unsigned short val_dim);
  
  /*!
   * \brief Set the Froude number for free surface problems.
   * \return Value of the Froude number.
   */
  void SetViscosity_FreeStreamND(su2double val_viscosity_freestreamnd);
  
  /*!
   * \brief Set the Froude number for free surface problems.
   * \return Value of the Froude number.
   */
  void SetTke_FreeStreamND(su2double val_tke_freestreamnd);
  
  /*!
   * \brief Set the Froude number for free surface problems.
   * \return Value of the Froude number.
   */
  void SetOmega_FreeStreamND(su2double val_omega_freestreamnd);
  
  /*!
   * \brief Set the Froude number for free surface problems.
   * \return Value of the Froude number.
   */
  void SetTke_FreeStream(su2double val_tke_freestream);
  
  /*!
   * \brief Set the Froude number for free surface problems.
   * \return Value of the Froude number.
   */
  void SetOmega_FreeStream(su2double val_omega_freestream);
  
  /*!
   * \brief Set the Froude number for free surface problems.
   * \return Value of the Froude number.
   */
  void SetEnergy_FreeStreamND(su2double val_energy_freestreamnd);
  
  /*!
   * \brief Set the Froude number for free surface problems.
   * \return Value of the Froude number.
   */
  void SetEnergy_FreeStream(su2double val_energy_freestream);

  /*!
   * \brief Set the thermal diffusivity for solids.
   * \return Value of the Froude number.
   */
  void SetThermalDiffusivity_Solid(su2double val_thermal_diffusivity);
  
  /*!
   * \brief Set the Froude number for free surface problems.
   * \return Value of the Froude number.
   */
  void SetTotal_UnstTimeND(su2double val_total_unsttimend);
  
  /*!
   * \brief Get the angle of attack of the body. This is the angle between a reference line on a lifting body
   *        (often the chord line of an airfoil) and the vector representing the relative motion between the
   *        lifting body and the fluid through which it is moving.
   * \return Value of the angle of attack.
   */
  su2double GetAoA(void);
  
  /*!
   * \brief Get the off set angle of attack of the body. The solution and the geometry
   *        file are able to modifity the angle of attack in the config file
   * \return Value of the off set angle of attack.
   */
  su2double GetAoA_Offset(void);
  
  /*!
   * \brief Get the off set sideslip angle of the body. The solution and the geometry
   *        file are able to modifity the angle of attack in the config file
   * \return Value of the off set sideslip angle.
   */
  su2double GetAoS_Offset(void);
  
  /*!
   * \brief Get the functional sensitivity with respect to changes in the angle of attack.
   * \return Value of the angle of attack.
   */
  su2double GetAoA_Sens(void);
  
  /*!
   * \brief Set the angle of attack.
   * \param[in] val_AoA - Value of the angle of attack.
   */
  void SetAoA(su2double val_AoA);
  
  /*!
   * \brief Set the off set angle of attack.
   * \param[in] val_AoA - Value of the angle of attack.
   */
  void SetAoA_Offset(su2double val_AoA_offset);
  
  /*!
   * \brief Set the off set sideslip angle.
   * \param[in] val_AoA - Value of the off set sideslip angle.
   */
  void SetAoS_Offset(su2double val_AoS_offset);
  
  /*!
   * \brief Set the angle of attack.
   * \param[in] val_AoA - Value of the angle of attack.
   */
  void SetAoA_Sens(su2double val_AoA_sens);
  
  /*!
   * \brief Set the angle of attack.
   * \param[in] val_AoA - Value of the angle of attack.
   */
  void SetAoS(su2double val_AoS);
  
  /*!
   * \brief Get the angle of sideslip of the body. It relates to the rotation of the aircraft centerline from
   *        the relative wind.
   * \return Value of the angle of sideslip.
   */
  su2double GetAoS(void);
  
  /*!
   * \brief Get the charge coefficient that is used in the poissonal potential simulation.
   * \return Value of the charge coefficient.
   */
  su2double GetChargeCoeff(void);
  
  /*!
   * \brief Get the number of multigrid levels.
   * \return Number of multigrid levels (without including the original grid).
   */
  unsigned short GetnMGLevels(void);
  
  /*!
   * \brief Set the number of multigrid levels.
   * \param[in] val_nMGLevels - Index of the mesh were the CFL is applied
   */
  void SetMGLevels(unsigned short val_nMGLevels);
  
  /*!
   * \brief Get the index of the finest grid.
   * \return Index of the finest grid in a multigrid strategy, this is 0 unless we are
   performing a Full multigrid.
   */
  unsigned short GetFinestMesh(void);
  
  /*!
   * \brief Get the kind of multigrid (V or W).
   * \note This variable is used in a recursive way to perform the different kind of cycles
   * \return 0 or 1 depending of we are dealing with a V or W cycle.
   */
  unsigned short GetMGCycle(void);
  
  /*!
   * \brief Get the king of evaluation in the geometrical module.
   * \return 0 or 1 depending of we are dealing with a V or W cycle.
   */
  unsigned short GetGeometryMode(void);
  
  /*!
   * \brief Get the Courant Friedrich Levi number for each grid.
   * \param[in] val_mesh - Index of the mesh were the CFL is applied.
   * \return CFL number for each grid.
   */
  su2double GetCFL(unsigned short val_mesh);

  /*!
   * \brief Get the Courant Friedrich Levi number for solid solvers.
   * \param[in] val_mesh - Index of the mesh were the CFL is applied.
   * \return CFL number for each grid.
   */
  su2double GetCFL_Solid(void);
  
  /*!
   * \brief Get the Courant Friedrich Levi number for each grid.
   * \param[in] val_mesh - Index of the mesh were the CFL is applied.
   * \return CFL number for each grid.
   */
  void SetCFL(unsigned short val_mesh, su2double val_cfl);

  /*!
   * \brief Get the Courant Friedrich Levi number for unsteady simulations.
   * \return CFL number for unsteady simulations.
   */
  su2double GetUnst_CFL(void);

  /*!
   * \brief Get information about element reorientation
   * \return 	<code>TRUE</code> means that elements can be reoriented if suspected unhealthy
   */
  bool GetReorientElements(void);
  
  /*!
   * \brief Get the Courant Friedrich Levi number for unsteady simulations.
   * \return CFL number for unsteady simulations.
   */
  su2double GetMax_DeltaTime(void);
  
  /*!
   * \brief Get a parameter of the particular design variable.
   * \param[in] val_dv - Number of the design variable that we want to read.
   * \param[in] val_param - Index of the parameter that we want to read.
   * \return Design variable parameter.
   */
  su2double GetParamDV(unsigned short val_dv, unsigned short val_param);
  
  /*!
   * \brief Get the coordinates of the FFD corner points.
   * \param[in] val_ffd - Index of the FFD box.
   * \param[in] val_coord - Index of the coordinate that we want to read.
   * \return Value of the coordinate.
   */
  su2double GetCoordFFDBox(unsigned short val_ffd, unsigned short val_index);
  
  /*!
   * \brief Get the degree of the FFD corner points.
   * \param[in] val_ffd - Index of the FFD box.
   * \param[in] val_degree - Index (I,J,K) to obtain the degree.
   * \return Value of the degree in a particular direction.
   */
  unsigned short GetDegreeFFDBox(unsigned short val_ffd, unsigned short val_index);
  
  /*!
   * \brief Get the FFD Tag of a particular design variable.
   * \param[in] val_dv - Number of the design variable that we want to read.
   * \return Name of the FFD box.
   */
  string GetFFDTag(unsigned short val_dv);
  
  /*!
   * \brief Get the FFD Tag of a particular FFD box.
   * \param[in] val_ffd - Number of the FFD box that we want to read.
   * \return Name of the FFD box.
   */
  string GetTagFFDBox(unsigned short val_ffd);
  
  /*!
   * \brief Get the number of design variables.
   * \return Number of the design variables.
   */
  unsigned short GetnDV(void);
  
  /*!
   * \brief Get the number of design variables.
   * \return Number of the design variables.
   */
  unsigned short GetnDV_Value(unsigned short iDV);
  
  /*!
   * \brief Get the number of FFD boxes.
   * \return Number of FFD boxes.
   */
  unsigned short GetnFFDBox(void);
  
  /*!
   * \brief Get the required continuity level at the surface intersection with the FFD
   * \return Continuity level at the surface intersection.
   */
  unsigned short GetFFD_Continuity(void);
  
  /*!
   * \brief Get the coordinate system that we are going to use to define the FFD
   * \return Coordinate system (cartesian, spherical, etc).
   */
  unsigned short GetFFD_CoordSystem(void);
  
  /*!
   * \brief Get the kind of FFD Blending function.
   * \return Kind of FFD Blending function.
   */
  unsigned short GetFFD_Blending(void);
  
  /*!
   * \brief Get the kind BSpline Order in i,j,k direction.
   * \return The kind BSpline Order in i,j,k direction.
   */
  su2double* GetFFD_BSplineOrder();
  
  /*!
   * \brief Get the number of Runge-Kutta steps.
   * \return Number of Runge-Kutta steps.
   */
  unsigned short GetnRKStep(void);

  /*!
   * \brief Get the number of time levels for time accurate local time stepping.
   * \return Number of time levels.
   */
  unsigned short GetnLevels_TimeAccurateLTS(void);

  /*!
   * \brief Set the number of time levels for time accurate local time stepping.
   * \param[in] val_nLevels - The number of time levels to be set.
   */
  void SetnLevels_TimeAccurateLTS(unsigned short val_nLevels);

  /*!
   * \brief Get the number time DOFs for ADER-DG.
   * \return Number of time DOFs used in ADER-DG.
   */
  unsigned short GetnTimeDOFsADER_DG(void);

  /*!
   * \brief Get the location of the time DOFs for ADER-DG on the interval [-1..1].
   * \return The location of the time DOFs used in ADER-DG.
   */
  su2double *GetTimeDOFsADER_DG(void);

  /*!
   * \brief Get the number time integration points for ADER-DG.
   * \return Number of time integration points used in ADER-DG.
   */
  unsigned short GetnTimeIntegrationADER_DG(void);

  /*!
   * \brief Get the location of the time integration points for ADER-DG on the interval [-1..1].
   * \return The location of the time integration points used in ADER-DG.
   */
  su2double *GetTimeIntegrationADER_DG(void);

  /*!
   * \brief Get the weights of the time integration points for ADER-DG.
   * \return The weights of the time integration points used in ADER-DG.
   */
  su2double *GetWeightsIntegrationADER_DG(void);

  /*!
   * \brief Get the total number of boundary markers.
   * \return Total number of boundary markers.
   */
  unsigned short GetnMarker_All(void);
  
  /*!
   * \brief Get the total number of boundary markers.
   * \return Total number of boundary markers.
   */
  unsigned short GetnMarker_Max(void);
  
  /*!
   * \brief Get the total number of boundary markers.
   * \return Total number of boundary markers.
   */
  unsigned short GetnMarker_EngineInflow(void);
  
  /*!
   * \brief Get the total number of boundary markers.
   * \return Total number of boundary markers.
   */
  unsigned short GetnMarker_EngineExhaust(void);
  
  /*!
   * \brief Get the total number of boundary markers.
   * \return Total number of boundary markers.
   */
  unsigned short GetnMarker_NearFieldBound(void);
  
  /*!
   * \brief Get the total number of boundary markers.
   * \return Total number of boundary markers.
   */
  unsigned short GetnMarker_InterfaceBound(void);
  
  /*!
   * \brief Get the total number of boundary markers.
   * \return Total number of boundary markers.
   */
  unsigned short GetnMarker_Fluid_InterfaceBound(void);
  
  /*!
   * \brief Get the total number of boundary markers.
   * \return Total number of boundary markers.
   */
  unsigned short GetnMarker_ActDiskInlet(void);
  
  /*!
   * \brief Get the total number of boundary markers.
   * \return Total number of boundary markers.
   */
  unsigned short GetnMarker_ActDiskOutlet(void);
  
  /*!
   * \brief Get the total number of monitoring markers.
   * \return Total number of monitoring markers.
   */
  unsigned short GetnMarker_Monitoring(void);
  
  /*!
   * \brief Get the total number of DV markers.
   * \return Total number of DV markers.
   */
  unsigned short GetnMarker_DV(void);
  
  /*!
   * \brief Get the total number of moving markers.
   * \return Total number of moving markers.
   */
  unsigned short GetnMarker_Moving(void);

  /*!
   * \brief Get the total number of Python customizable markers.
   * \return Total number of Python customizable markers.
   */
  unsigned short GetnMarker_PyCustom(void);
  
  /*!
   * \brief Get the total number of moving markers.
   * \return Total number of moving markers.
   */
  unsigned short GetnMarker_Analyze(void);

  /*!
   * \brief Get the total number of periodic markers.
   * \return Total number of periodic markers.
   */
  unsigned short GetnMarker_Periodic(void);

  /*!
   * \brief Get the total number of heat flux markers.
   * \return Total number of heat flux markers.
   */
  unsigned short GetnMarker_HeatFlux(void);
  
  /*!
   * \brief Get the total number of objectives in kind_objective list
   * \return Total number of objectives in kind_objective list
   */
  unsigned short GetnObj(void);
  
  /*!
   * \brief Stores the number of marker in the simulation.
   * \param[in] val_nmarker - Number of markers of the problem.
   */
  void SetnMarker_All(unsigned short val_nmarker);
  
  /*!
   * \brief Get the number of external iterations.
   * \return Number of external iterations.
   */
  unsigned long GetnExtIter(void);
  
  /*!
   * \brief Get the number of internal iterations.
   * \return Number of internal iterations.
   */
  unsigned long GetUnst_nIntIter(void);
  
  /*!
   * \brief Get the number of internal iterations for the Newton-Raphson Method in nonlinear structural applications.
   * \return Number of internal iterations.
   */
  unsigned long GetDyn_nIntIter(void);
  
  /*!
   * \brief Get the restart iteration number for unsteady simulations.
   * \return Restart iteration number for unsteady simulations.
   */
  long GetUnst_RestartIter(void);
  
  /*!
   * \brief Get the starting direct iteration number for the unsteady adjoint (reverse time integration).
   * \return Starting direct iteration number for the unsteady adjoint.
   */
  long GetUnst_AdjointIter(void);
  
  /*!
   * \brief Number of iterations to average (reverse time integration).
   * \return Starting direct iteration number for the unsteady adjoint.
   */
  unsigned long GetIter_Avg_Objective(void);
  
  /*!
   * \brief Get the restart iteration number for dynamic structural simulations.
   * \return Restart iteration number for dynamic structural simulations.
   */
  long GetDyn_RestartIter(void);

  /*!
   * \brief Retrieves the number of periodic time instances for Harmonic Balance.
   * \return: Number of periodic time instances for Harmonic Balance.
   */
  unsigned short GetnTimeInstances(void);
  
  /*!
   * \brief Retrieves the period of oscillations to be used with Harmonic Balance.
   * \return: Period for Harmonic Balance.
   */
  su2double GetHarmonicBalance_Period(void);
  
  /*!
   * \brief Set the number of external iterations.
   * \note This is important in no time depending methods, where only
   *       one external iteration is needed.
   * \param[in] val_niter - Set the number of external iterations.
   */
  void SetnExtIter(unsigned long val_niter);
  
  /*!
   * \brief Set the current external iteration number.
   * \param[in] val_iter - Current external iteration number.
   */
  void SetExtIter(unsigned long val_iter);
  
  /*!
   * \brief Set the current external iteration number.
   * \param[in] val_iter - Current external iteration number.
   */
  void SetExtIter_OffSet(unsigned long val_iter);
  
  /*!
   * \brief Set the current FSI iteration number.
   * \param[in] val_iter - Current FSI iteration number.
   */
  void SetOuterIter(unsigned long val_iter);
  
  /*!
   * \brief Set the current internal iteration number.
   * \param[in] val_iter - Current external iteration number.
   */
  void SetIntIter(unsigned long val_iter);
  
  /*!
   * \brief Get the current external iteration number.
   * \return Current external iteration.
   */
  unsigned long GetExtIter(void);
  
  /*!
   * \brief Get the current internal iteration number.
   * \return Current external iteration.
   */
  unsigned long GetExtIter_OffSet(void);
  
  /*!
   * \brief Get the current FSI iteration number.
   * \return Current FSI iteration.
   */
  unsigned long GetOuterIter(void);
  
  /*!
   * \brief Get the current internal iteration number.
   * \return Current internal iteration.
   */
  unsigned long GetIntIter(void);
  
  /*!
   * \brief Get the frequency for writing the solution file.
   * \return It writes the solution file with this frequency.
   */
  unsigned long GetWrt_Sol_Freq(void);
  
  /*!
   * \brief Get the frequency for writing the solution file in Dual Time.
   * \return It writes the solution file with this frequency.
   */
  unsigned long GetWrt_Sol_Freq_DualTime(void);
  
  /*!
   * \brief Get the frequency for writing the convergence file.
   * \return It writes the convergence file with this frequency.
   */
  unsigned long GetWrt_Con_Freq(void);
  
  /*!
   * \brief Set the frequency for writing the convergence file.
   * \return It writes the convergence file with this frequency.
   */
  void SetWrt_Con_Freq(unsigned long val_freq);

  /*!
   * \brief Get the frequency for writing the convergence file in Dual Time.
   * \return It writes the convergence file with this frequency.
   */
  unsigned long GetWrt_Con_Freq_DualTime(void);
  
  /*!
   * \brief Get information about writing unsteady headers and file extensions.
   * \return 	<code>TRUE</code> means that unsteady solution files will be written.
   */
  bool GetWrt_Unsteady(void);

  /*!
   * \brief Get information about writing output files.
   * \return <code>TRUE</code> means that output files will be written.
   */
  bool GetWrt_Output(void);

  /*!
   * \brief Get information about writing a volume solution file.
   * \return <code>TRUE</code> means that a volume solution file will be written.
   */
  bool GetWrt_Vol_Sol(void);
  
  /*!
   * \brief Get information about writing a volume solution file.
   * \return <code>TRUE</code> means that a volume solution file will be written.
   */
  bool GetLow_MemoryOutput(void);
  
  /*!
   * \brief Get information about writing a surface solution file.
   * \return <code>TRUE</code> means that a surface solution file will be written.
   */
  bool GetWrt_Srf_Sol(void);
  
  /*!
   * \brief Get information about writing a surface comma-separated values (CSV) solution file.
   * \return <code>TRUE</code> means that a surface comma-separated values (CSV) solution file will be written.
   */
  bool GetWrt_Csv_Sol(void);
  
  /*!
   * \brief Get information about writing a binary coordinates file.
   * \return <code>TRUE</code> means that a binary coordinates file will be written.
   */
  bool GetWrt_Crd_Sol(void);
  
  /*!
   * \brief Get information about writing residuals to volume solution file.
   * \return <code>TRUE</code> means that residuals will be written to the solution file.
   */
  bool GetWrt_Residuals(void);
  
  /*!
   * \brief Get information about writing residuals to volume solution file.
   * \return <code>TRUE</code> means that residuals will be written to the solution file.
   */
  bool GetWrt_Limiters(void);
  
  /*!
   * \brief Write solution at each surface.
   * \return <code>TRUE</code> means that the solution at each surface will be written.
   */
  bool GetWrt_Surface(void);
  
  /*!
   * \brief Get information about writing residuals to volume solution file.
   * \return <code>TRUE</code> means that residuals will be written to the solution file.
   */
  bool GetWrt_SharpEdges(void);
  
  /*!
   * \brief Get information about writing rind layers to the solution files.
   * \return <code>TRUE</code> means that rind layers will be written to the solution file.
   */
  bool GetWrt_Halo(void);

  /*!
   * \brief Get information about writing the performance summary at the end of a calculation.
   * \return <code>TRUE</code> means that the performance summary will be written at the end of a calculation.
   */
  bool GetWrt_Performance(void);
  
  /*!
   * \brief Get information about writing a template inlet profile file.
   * \return <code>TRUE</code> means that a template inlet profile file will be written.
   */
  bool GetWrt_InletFile(void);

  /*!
   * \brief Set information about writing a template inlet profile file.
   * \param[in] val_wrt_inletfile - flag for whether to write a template inlet profile file.
   */
  void SetWrt_InletFile(bool val_wrt_inletfile);

  /*!
   * \brief Get information about writing a 1D slice of a 2D cartesian solution.
   * \return <code>TRUE</code> means that a 1D slice of a 2D cartesian solution will be written.
   */
  bool GetWrt_Slice(void);

  /*!
   * \brief Get information about writing sectional force files.
   * \return <code>TRUE</code> means that sectional force files will be written for specified markers.
   */
  bool GetPlot_Section_Forces(void);
  
  /*!
   * \brief Get the alpha (convective) coefficients for the Runge-Kutta integration scheme.
   * \param[in] val_step - Index of the step.
   * \return Alpha coefficient for the Runge-Kutta integration scheme.
   */
  su2double Get_Alpha_RKStep(unsigned short val_step);
  
  /*!
   * \brief Get the index of the surface defined in the geometry file.
   * \param[in] val_marker - Value of the marker in which we are interested.
   * \return Value of the index that is in the geometry file for the surface that
   *         has the marker <i>val_marker</i>.
   */
  string GetMarker_All_TagBound(unsigned short val_marker);
  
  /*!
   * \brief Get the index of the surface defined in the geometry file.
   * \param[in] val_marker - Value of the marker in which we are interested.
   * \return Value of the index that is in the geometry file for the surface that
   *         has the marker <i>val_marker</i>.
   */
  string GetMarker_ActDiskInlet_TagBound(unsigned short val_marker);
  
  /*!
   * \brief Get the index of the surface defined in the geometry file.
   * \param[in] val_marker - Value of the marker in which we are interested.
   * \return Value of the index that is in the geometry file for the surface that
   *         has the marker <i>val_marker</i>.
   */
  string GetMarker_ActDiskOutlet_TagBound(unsigned short val_marker);
  
  /*!
   * \brief Get the index of the surface defined in the geometry file.
   * \param[in] val_marker - Value of the marker in which we are interested.
   * \return Value of the index that is in the geometry file for the surface that
   *         has the marker <i>val_marker</i>.
   */
  string GetMarker_EngineInflow_TagBound(unsigned short val_marker);
  
  /*!
   * \brief Get the index of the surface defined in the geometry file.
   * \param[in] val_marker - Value of the marker in which we are interested.
   * \return Value of the index that is in the geometry file for the surface that
   *         has the marker <i>val_marker</i>.
   */
  string GetMarker_EngineExhaust_TagBound(unsigned short val_marker);
  
  /*!
   * \brief Get the name of the surface defined in the geometry file.
   * \param[in] val_marker - Value of the marker in which we are interested.
   * \return Name that is in the geometry file for the surface that
   *         has the marker <i>val_marker</i>.
   */
  string GetMarker_Monitoring_TagBound(unsigned short val_marker);

  /*!
   * \brief Get the name of the surface defined in the geometry file.
   * \param[in] val_marker - Value of the marker in which we are interested.
   * \return Name that is in the geometry file for the surface that
   *         has the marker <i>val_marker</i>.
   */
  string GetMarker_HeatFlux_TagBound(unsigned short val_marker);
  
  /*!
   * \brief Get the tag if the iMarker defined in the geometry file.
   * \param[in] val_tag - Value of the tag in which we are interested.
   * \return Value of the marker <i>val_marker</i> that is in the geometry file
   *         for the surface that has the tag.
   */
  short GetMarker_All_TagBound(string val_tag);
  
  /*!
   * \brief Get the kind of boundary for each marker.
   * \param[in] val_marker - Index of the marker in which we are interested.
   * \return Kind of boundary for the marker <i>val_marker</i>.
   */
  unsigned short GetMarker_All_KindBC(unsigned short val_marker);
  
  /*!
   * \brief Set the value of the boundary <i>val_boundary</i> (read from the config file)
   *        for the marker <i>val_marker</i>.
   * \param[in] val_marker - Index of the marker in which we are interested.
   * \param[in] val_boundary - Kind of boundary read from config file.
   */
  void SetMarker_All_KindBC(unsigned short val_marker, unsigned short val_boundary);
  
  /*!
   * \brief Set the value of the index <i>val_index</i> (read from the geometry file) for
   *        the marker <i>val_marker</i>.
   * \param[in] val_marker - Index of the marker in which we are interested.
   * \param[in] val_index - Index of the surface read from geometry file.
   */
  void SetMarker_All_TagBound(unsigned short val_marker, string val_index);
  
  /*!
   * \brief Set if a marker <i>val_marker</i> is going to be monitored <i>val_monitoring</i>
   *        (read from the config file).
   * \note This is important for non dimensional coefficient computation.
   * \param[in] val_marker - Index of the marker in which we are interested.
   * \param[in] val_monitoring - 0 or 1 depending if the the marker is going to be monitored.
   */
  void SetMarker_All_Monitoring(unsigned short val_marker, unsigned short val_monitoring);
  
  /*!
   * \brief Set if a marker <i>val_marker</i> is going to be monitored <i>val_monitoring</i>
   *        (read from the config file).
   * \note This is important for non dimensional coefficient computation.
   * \param[in] val_marker - Index of the marker in which we are interested.
   * \param[in] val_monitoring - 0 or 1 depending if the the marker is going to be monitored.
   */
  void SetMarker_All_GeoEval(unsigned short val_marker, unsigned short val_geoeval);
  
  /*!
   * \brief Set if a marker <i>val_marker</i> is going to be designed <i>val_designing</i>
   *        (read from the config file).
   * \note This is important for non dimensional coefficient computation.
   * \param[in] val_marker - Index of the marker in which we are interested.
   * \param[in] val_monitoring - 0 or 1 depending if the the marker is going to be designed.
   */
  void SetMarker_All_Designing(unsigned short val_marker, unsigned short val_designing);
  
  /*!
   * \brief Set if a marker <i>val_marker</i> is going to be plot <i>val_plotting</i>
   *        (read from the config file).
   * \param[in] val_marker - Index of the marker in which we are interested.
   * \param[in] val_plotting - 0 or 1 depending if the the marker is going to be plot.
   */
  void SetMarker_All_Plotting(unsigned short val_marker, unsigned short val_plotting);
  
  /*!
   * \brief Set if a marker <i>val_marker</i> is going to be plot <i>val_plotting</i>
   *        (read from the config file).
   * \param[in] val_marker - Index of the marker in which we are interested.
   * \param[in] val_plotting - 0 or 1 depending if the the marker is going to be plot.
   */
  void SetMarker_All_Analyze(unsigned short val_marker, unsigned short val_analyze);
  
  /*!
   * \brief Set if a marker <i>val_marker</i> is part of the FSI interface <i>val_plotting</i>
   *        (read from the config file).
   * \param[in] val_marker - Index of the marker in which we are interested.
   * \param[in] val_plotting - 0 or 1 depending if the the marker is part of the FSI interface.
   */
  void SetMarker_All_ZoneInterface(unsigned short val_marker, unsigned short val_fsiinterface);
 
  /*!
   * \brief Set if a marker <i>val_marker</i> is part of the Turbomachinery (read from the config file).
   * \param[in] val_marker - Index of the marker in which we are interested.
   * \param[in] val_turboperf - 0 if not part of Turbomachinery or greater than 1 if it is part.
   */
  void SetMarker_All_Turbomachinery(unsigned short val_marker, unsigned short val_turbo);

  /*!
   * \brief Set a flag to the marker <i>val_marker</i> part of the Turbomachinery (read from the config file).
   * \param[in] val_marker - Index of the marker in which we are interested.
   * \param[in] val_turboperflag - 0 if is not part of the Turbomachinery, flag INFLOW or OUTFLOW if it is part.
   */
  void SetMarker_All_TurbomachineryFlag(unsigned short val_marker, unsigned short val_turboflag);

  /*!
   * \brief Set if a marker <i>val_marker</i> is part of the MixingPlane interface (read from the config file).
   * \param[in] val_marker - Index of the marker in which we are interested.
   * \param[in] val_turboperf - 0 if not part of the MixingPlane interface or greater than 1 if it is part.
   */
  void SetMarker_All_MixingPlaneInterface(unsigned short val_marker, unsigned short val_mixplan_interface);
   
  /*!
   * \brief Set if a marker <i>val_marker</i> is going to be affected by design variables <i>val_moving</i>
   *        (read from the config file).
   * \param[in] val_marker - Index of the marker in which we are interested.
   * \param[in] val_DV - 0 or 1 depending if the the marker is affected by design variables.
   */
  void SetMarker_All_DV(unsigned short val_marker, unsigned short val_DV);
  
  /*!
   * \brief Set if a marker <i>val_marker</i> is going to be moved <i>val_moving</i>
   *        (read from the config file).
   * \param[in] val_marker - Index of the marker in which we are interested.
   * \param[in] val_moving - 0 or 1 depending if the the marker is going to be moved.
   */
  void SetMarker_All_Moving(unsigned short val_marker, unsigned short val_moving);

  /*!
   * \brief Set if a marker <i>val_marker</i> is going to be customized in Python <i>val_PyCustom</i>
   *        (read from the config file).
   * \param[in] val_marker - Index of the marker in which we are interested.
   * \param[in] val_PyCustom - 0 or 1 depending if the the marker is going to be customized in Python.
   */
  void SetMarker_All_PyCustom(unsigned short val_marker, unsigned short val_PyCustom);
  
  /*!
   * \brief Set if a marker <i>val_marker</i> is going to be periodic <i>val_perbound</i>
   *        (read from the config file).
   * \param[in] val_marker - Index of the marker in which we are interested.
   * \param[in] val_perbound - Index of the surface with the periodic boundary.
   */
  void SetMarker_All_PerBound(unsigned short val_marker, short val_perbound);
  
  /*!
   * \brief Set if a marker <i>val_marker</i> is going to be sent or receive <i>val_index</i>
   *        from another domain.
   * \param[in] val_marker - 0 or 1 depending if the the marker is going to be moved.
   * \param[in] val_index - Index of the surface read from geometry file.
   */
  void SetMarker_All_SendRecv(unsigned short val_marker, short val_index);
  
  /*!
   * \brief Get the send-receive information for a marker <i>val_marker</i>.
   * \param[in] val_marker - 0 or 1 depending if the the marker is going to be moved.
   * \return If positive, the information is sended to that domain, in case negative
   *         the information is receive from that domain.
   */
  short GetMarker_All_SendRecv(unsigned short val_marker);
  
  /*!
   * \brief Get an internal index that identify the periodic boundary conditions.
   * \param[in] val_marker - Value of the marker that correspond with the periodic boundary.
   * \return The internal index of the periodic boundary condition.
   */
  short GetMarker_All_PerBound(unsigned short val_marker);
  
  /*!
   * \brief Get the monitoring information for a marker <i>val_marker</i>.
   * \param[in] val_marker - 0 or 1 depending if the the marker is going to be monitored.
   * \return 0 or 1 depending if the marker is going to be monitored.
   */
  unsigned short GetMarker_All_Monitoring(unsigned short val_marker);
  
  /*!
   * \brief Get the monitoring information for a marker <i>val_marker</i>.
   * \param[in] val_marker - 0 or 1 depending if the the marker is going to be monitored.
   * \return 0 or 1 depending if the marker is going to be monitored.
   */
  unsigned short GetMarker_All_GeoEval(unsigned short val_marker);
  
  /*!
   * \brief Get the design information for a marker <i>val_marker</i>.
   * \param[in] val_marker - 0 or 1 depending if the the marker is going to be monitored.
   * \return 0 or 1 depending if the marker is going to be monitored.
   */
  unsigned short GetMarker_All_Designing(unsigned short val_marker);
  
  /*!
   * \brief Get the plotting information for a marker <i>val_marker</i>.
   * \param[in] val_marker - 0 or 1 depending if the the marker is going to be moved.
   * \return 0 or 1 depending if the marker is going to be plotted.
   */
  unsigned short GetMarker_All_Plotting(unsigned short val_marker);
  
  /*!
   * \brief Get the plotting information for a marker <i>val_marker</i>.
   * \param[in] val_marker - 0 or 1 depending if the the marker is going to be moved.
   * \return 0 or 1 depending if the marker is going to be plotted.
   */
  unsigned short GetMarker_All_Analyze(unsigned short val_marker);
  
  /*!
   * \brief Get the FSI interface information for a marker <i>val_marker</i>.
   * \param[in] val_marker - 0 or 1 depending if the the marker is going to be moved.
   * \return 0 or 1 depending if the marker is part of the FSI interface.
   */
  unsigned short GetMarker_All_ZoneInterface(unsigned short val_marker);
  
  /*!
	 * \brief Get the MixingPlane interface information for a marker <i>val_marker</i>.
	 * \param[in] val_marker value of the marker on the grid.
	 * \return 0 if is not part of the MixingPlane Interface and greater than 1 if it is part.
	 */
	unsigned short GetMarker_All_MixingPlaneInterface(unsigned short val_marker);

	/*!
	 * \brief Get the Turbomachinery information for a marker <i>val_marker</i>.
	 * \param[in] val_marker value of the marker on the grid.
	 * \return 0 if is not part of the Turbomachinery and greater than 1 if it is part.
	 */
	unsigned short GetMarker_All_Turbomachinery(unsigned short val_marker);

	/*!
	 * \brief Get the Turbomachinery flag information for a marker <i>val_marker</i>.
	 * \param[in] val_marker value of the marker on the grid.
	 * \return 0 if is not part of the Turbomachinery, flag INFLOW or OUTFLOW if it is part.
	 */
	unsigned short GetMarker_All_TurbomachineryFlag(unsigned short val_marker);

	/*!
   * \brief Get the number of FSI interface markers <i>val_marker</i>.
   * \param[in] void.
   * \return Number of markers belonging to the FSI interface.
   */
  unsigned short GetMarker_n_ZoneInterface(void);
  
  /*!
   * \brief Get the DV information for a marker <i>val_marker</i>.
   * \param[in] val_marker - 0 or 1 depending if the the marker is going to be affected by design variables.
   * \return 0 or 1 depending if the marker is going to be affected by design variables.
   */
  unsigned short GetMarker_All_DV(unsigned short val_marker);
  
  /*!
   * \brief Get the motion information for a marker <i>val_marker</i>.
   * \param[in] val_marker - 0 or 1 depending if the the marker is going to be moved.
   * \return 0 or 1 depending if the marker is going to be moved.
   */
  unsigned short GetMarker_All_Moving(unsigned short val_marker);

  /*!
   * \brief Get the Python customization for a marker <i>val_marker</i>.
   * \param[in] val_marker - Index of the marker in which we are interested.
   * \return 0 or 1 depending if the marker is going to be customized in Python.
   */
  unsigned short GetMarker_All_PyCustom(unsigned short val_marker);
  
  /*!
   * \brief Get the airfoil sections in the slicing process.
   * \param[in] val_section - Index of the section.
   * \return Coordinate of the airfoil to slice.
   */
  su2double GetLocationStations(unsigned short val_section);
  
  /*!
   * \brief Get the defintion of the nacelle location.
   * \param[in] val_index - Index of the section.
   * \return Coordinate of the nacelle location.
   */
  su2double GetNacelleLocation(unsigned short val_index);

  /*!
   * \brief Get the number of pre-smoothings in a multigrid strategy.
   * \param[in] val_mesh - Index of the grid.
   * \return Number of smoothing iterations.
   */
  unsigned short GetMG_PreSmooth(unsigned short val_mesh);
  
  /*!
   * \brief Get the number of post-smoothings in a multigrid strategy.
   * \param[in] val_mesh - Index of the grid.
   * \return Number of smoothing iterations.
   */
  unsigned short GetMG_PostSmooth(unsigned short val_mesh);
  
  /*!
   * \brief Get the number of implicit Jacobi smoothings of the correction in a multigrid strategy.
   * \param[in] val_mesh - Index of the grid.
   * \return Number of implicit smoothing iterations.
   */
  unsigned short GetMG_CorrecSmooth(unsigned short val_mesh);
  
  /*!
   * \brief plane of the FFD (I axis) that should be fixed.
   * \param[in] val_index - Index of the arrray with all the planes in the I direction that should be fixed.
   * \return Index of the plane that is going to be freeze.
   */
  short GetFFD_Fix_IDir(unsigned short val_index);
  
  /*!
   * \brief plane of the FFD (J axis) that should be fixed.
   * \param[in] val_index - Index of the arrray with all the planes in the J direction that should be fixed.
   * \return Index of the plane that is going to be freeze.
   */
  short GetFFD_Fix_JDir(unsigned short val_index);
  
  /*!
   * \brief plane of the FFD (K axis) that should be fixed.
   * \param[in] val_index - Index of the arrray with all the planes in the K direction that should be fixed.
   * \return Index of the plane that is going to be freeze.
   */
  short GetFFD_Fix_KDir(unsigned short val_index);
  
  /*!
   * \brief Get the number of planes to fix in the I direction.
   * \return Number of planes to fix in the I direction.
   */
  unsigned short GetnFFD_Fix_IDir(void);
  
  /*!
   * \brief Get the number of planes to fix in the J direction.
   * \return Number of planes to fix in the J direction.
   */
  unsigned short GetnFFD_Fix_JDir(void);
  
  /*!
   * \brief Get the number of planes to fix in the K direction.
   * \return Number of planes to fix in the K direction.
   */
  unsigned short GetnFFD_Fix_KDir(void);
  
  /*!
   * \brief Governing equations of the flow (it can be different from the run time equation).
   * \param[in] val_zone - Zone where the soler is applied.
   * \return Governing equation that we are solving.
   */
  unsigned short GetKind_Solver(void);
  
  /*!
   * \brief Governing equations of the flow (it can be different from the run time equation).
   * \param[in] val_zone - Zone where the soler is applied.
   * \return Governing equation that we are solving.
   */
  void SetKind_Solver(unsigned short val_solver);
  
<<<<<<< HEAD
  /*-------------Type of incompressible system-------------------*/
=======
  /*!
   * \brief Kind of Multizone Solver.
   * \return Governing equation that we are solving.
   */
  unsigned short GetKind_MZSolver(void);

>>>>>>> 84b84f65
  
   /*!
   * \brief Governing equations of the flow (it can be different from the run time equation).
   * \param[in] val_zone - Zone where the soler is applied.
   * \return Governing equation that we are solving.
   */
  unsigned short GetKind_Incomp_System(void);
  
  /*!
   * \brief Governing equations of the flow (it can be different from the run time equation).
   * \param[in] val_zone - Zone where the soler is applied.
   * \return Governing equation that we are solving.
   */
  void SetIncomp_System(unsigned short val_system);
  
  /*-------------------------------------------------------------*/
  /*!
   * \brief Governing equations of the flow (it can be different from the run time equation).
   * \param[in] val_zone - Zone where the soler is applied.
   * \return Governing equation that we are solving.
   */
  unsigned short GetKind_Regime(void);
  
  /*!
   * \brief Governing equations of the flow (it can be different from the run time equation).
   * \param[in] val_zone - Zone where the soler is applied.
   * \return Governing equation that we are solving.
   */
  unsigned short GetSystemMeasurements(void);
  
  /*!
   * \brief Gas model that we are using.
   * \return Gas model that we are using.
   */
  unsigned short GetKind_GasModel(void);
  
  /*!
   * \brief Fluid model that we are using.
   * \return Fluid model that we are using.
   */
  unsigned short GetKind_FluidModel(void);
  
  /*!
   * \brief Option to define the density model for incompressible flows.
   * \return Density model option
   */
  unsigned short GetKind_DensityModel(void);
  
  /*!
   * \brief Flag for whether to solve the energy equation for incompressible flows.
   * \return Flag for energy equation
   */
  bool GetEnergy_Equation(void);

  /*!
   * \brief free stream option to initialize the solution
   * \return free stream option
   */
  unsigned short GetKind_FreeStreamOption(void);
  
  /*!
   * \brief free stream option to initialize the solution
   * \return free stream option
   */
  unsigned short GetKind_InitOption(void);
  /*!
   * \brief Get the value of the critical pressure.
   * \return Critical pressure.
   */
  su2double GetPressure_Critical(void);
  
  /*!
   * \brief Get the value of the critical temperature.
   * \return Critical temperature.
   */
  su2double GetTemperature_Critical(void);
  
  /*!
   * \brief Get the value of the critical pressure.
   * \return Critical pressure.
   */
  su2double GetAcentric_Factor(void);
  
  /*!
   * \brief Get the value of the viscosity model.
   * \return Viscosity model.
   */
  unsigned short GetKind_ViscosityModel(void);
  
  /*!
   * \brief Get the value of the thermal conductivity model.
   * \return Connectivity model.
   */
  unsigned short GetKind_ConductivityModel(void);
  
  /*!
   * \brief Get the value of the constant viscosity.
   * \return Constant viscosity.
   */
  su2double GetMu_Constant(void);

  /*!
   * \brief Get the value of the non-dimensional constant viscosity.
   * \return Non-dimensional constant viscosity.
   */
  su2double GetMu_ConstantND(void);

  /*!
   * \brief Get the value of the thermal conductivity.
   * \return Thermal conductivity.
   */
  su2double GetKt_Constant(void);
  
  /*!
   * \brief Get the value of the non-dimensional thermal conductivity.
   * \return Non-dimensional thermal conductivity.
   */
  su2double GetKt_ConstantND(void);
  
  /*!
   * \brief Get the value of the reference viscosity for Sutherland model.
   * \return The reference viscosity.
   */
  su2double GetMu_Ref(void);

  /*!
   * \brief Get the value of the non-dimensional reference viscosity for Sutherland model.
   * \return The non-dimensional reference viscosity.
   */
  su2double GetMu_RefND(void);
  
  /*!
   * \brief Get the value of the reference temperature for Sutherland model.
   * \return The reference temperature.
   */
  su2double GetMu_Temperature_Ref(void);

  /*!
   * \brief Get the value of the non-dimensional reference temperature for Sutherland model.
   * \return The non-dimensional reference temperature.
   */
  su2double GetMu_Temperature_RefND(void);
  
  /*!
   * \brief Get the value of the reference S for Sutherland model.
   * \return The reference S.
   */
  su2double GetMu_S(void);

  /*!
   * \brief Get the value of the non-dimensional reference S for Sutherland model.
   * \return The non-dimensional reference S.
   */
  su2double GetMu_SND(void);
  
  /*!
   * \brief Set the value of the non-dimensional constant viscosity.
   */
  void SetMu_ConstantND(su2double mu_const);
  
  /*!
   * \brief Set the value of the non-dimensional thermal conductivity.
   */
  void SetKt_ConstantND(su2double kt_const);
  
  /*!
   * \brief Set the value of the non-dimensional reference viscosity for Sutherland model.
   */
  void SetMu_RefND(su2double mu_ref);
  
  /*!
   * \brief Set the value of the non-dimensional reference temperature for Sutherland model.
   */
  void SetMu_Temperature_RefND(su2double mu_Tref);
  
  /*!
   * \brief Set the value of the non-dimensional S for Sutherland model.
   */
  void SetMu_SND(su2double mu_s);
  
  /*!
   * \brief Get the kind of method for computation of spatial gradients.
   * \return Numerical method for computation of spatial gradients.
   */
  unsigned short GetKind_Gradient_Method(void);
  
  /*!
   * \brief Get the kind of solver for the implicit solver.
   * \return Numerical solver for implicit formulation (solving the linear system).
   */
  unsigned short GetKind_Linear_Solver(void);
  
  
  /*!
   * \brief Get the kind of preconditioner for the implicit solver.
   * \return Numerical preconditioner for implicit formulation (solving the linear system).
   */
  unsigned short GetKind_Linear_Solver_Prec(void);
  
  /*!
   * \brief Get the kind of solver for the implicit solver.
   * \return Numerical solver for implicit formulation (solving the linear system).
   */
  unsigned short GetKind_Deform_Linear_Solver(void);
  
  /*!
   * \brief Set the kind of preconditioner for the implicit solver.
   * \return Numerical preconditioner for implicit formulation (solving the linear system).
   */
  void SetKind_Deform_Linear_Solver_Prec(unsigned short val_kind_prec);
  
  /*!
   * \brief Set the kind of preconditioner for the implicit solver.
   * \return Numerical preconditioner for implicit formulation (solving the linear system).
   */
  void SetKind_Linear_Solver_Prec(unsigned short val_kind_prec);
  
  /*!
   * \brief Get min error of the linear solver for the implicit formulation.
   * \return Min error of the linear solver for the implicit formulation.
   */
  su2double GetLinear_Solver_Error(void);
  
  /*!
   * \brief Get min error of the linear solver for the implicit formulation.
   * \return Min error of the linear solver for the implicit formulation.
   */
  su2double GetDeform_Linear_Solver_Error(void);
  
  /*!
   * \brief Get max number of iterations of the linear solver for the implicit formulation.
   * \return Max number of iterations of the linear solver for the implicit formulation.
   */
  unsigned long GetLinear_Solver_Iter(void);
  
  /*!
   * \brief Get max number of iterations of the linear solver for the implicit formulation.
   * \return Max number of iterations of the linear solver for the implicit formulation.
   */
  unsigned long GetDeform_Linear_Solver_Iter(void);
  
  /*!
   * \brief Get the ILU fill-in level for the linear solver.
   * \return Fill in level of the ILU preconditioner for the linear solver.
   */
  unsigned short GetLinear_Solver_ILU_n(void);

  /*!
   * \brief Get restart frequency of the linear solver for the implicit formulation.
   * \return Restart frequency of the linear solver for the implicit formulation.
   */
  unsigned long GetLinear_Solver_Restart_Frequency(void);
  
  /*!
   * \brief Get the relaxation coefficient of the linear solver for the implicit formulation.
   * \return relaxation coefficient of the linear solver for the implicit formulation.
   */
  su2double GetRelaxation_Factor_Flow(void);
  
  /*!
   * \brief Get the relaxation coefficient of the linear solver for the implicit formulation.
   * \return relaxation coefficient of the linear solver for the implicit formulation.
   */
  su2double GetRelaxation_Factor_AdjFlow(void);
  
  /*!
   * \brief Get the relaxation coefficient of the linear solver for the implicit formulation.
   * \return relaxation coefficient of the linear solver for the implicit formulation.
   */
  su2double GetRelaxation_Factor_Turb(void);

  /*!
   * \brief Get the relaxation coefficient of the CHT coupling.
   * \return relaxation coefficient of the CHT coupling.
   */
  su2double GetRelaxation_Factor_CHT(void);
  
  /*!
   * \brief Get the relaxation coefficient of the linear solver for the implicit formulation.
   * \return relaxation coefficient of the linear solver for the implicit formulation.
   */
  su2double GetRoe_Kappa(void);
  
  /*!
   * \brief Get the wing semi span.
   * \return value of the wing semi span.
   */
  su2double GetSemiSpan(void);
  
  /*!
   * \brief Get the kind of solver for the implicit solver.
   * \return Numerical solver for implicit formulation (solving the linear system).
   */
  unsigned short GetKind_AdjTurb_Linear_Solver(void);
  
  /*!
   * \brief Get the kind of preconditioner for the implicit solver.
   * \return Numerical preconditioner for implicit formulation (solving the linear system).
   */
  unsigned short GetKind_AdjTurb_Linear_Prec(void);
  
  /*!
   * \brief Get the kind of solver for the implicit solver.
   * \return Numerical solver for implicit formulation (solving the linear system).
   */
  unsigned short GetKind_DiscAdj_Linear_Solver(void);
  
  /*!
   * \brief Get the kind of preconditioner for the implicit solver.
   * \return Numerical preconditioner for implicit formulation (solving the linear system).
   */
  unsigned short GetKind_DiscAdj_Linear_Prec(void);
  
  /*!
   * \brief Get the kind of preconditioner for the implicit solver.
   * \return Numerical preconditioner for implicit formulation (solving the linear system).
   */
  unsigned short GetKind_Deform_Linear_Solver_Prec(void);
  
  /*!
   * \brief Set the kind of preconditioner for the implicit solver.
   * \return Numerical preconditioner for implicit formulation (solving the linear system).
   */
  void SetKind_AdjTurb_Linear_Prec(unsigned short val_kind_prec);
  
  /*!
   * \brief Get min error of the linear solver for the implicit formulation.
   * \return Min error of the linear solver for the implicit formulation.
   */
  su2double GetAdjTurb_Linear_Error(void);
  
  /*!
   * \brief Get the entropy fix.
   * \return Vaule of the entropy fix.
   */
  su2double GetEntropyFix_Coeff(void);
  
  /*!
   * \brief Get max number of iterations of the linear solver for the implicit formulation.
   * \return Max number of iterations of the linear solver for the implicit formulation.
   */
  unsigned short GetAdjTurb_Linear_Iter(void);
  
  /*!
   * \brief Get CFL reduction factor for adjoint turbulence model.
   * \return CFL reduction factor.
   */
  su2double GetCFLRedCoeff_AdjTurb(void);
  
  /*!
   * \brief Get the number of linear smoothing iterations for mesh deformation.
   * \return Number of linear smoothing iterations for mesh deformation.
   */
  unsigned long GetGridDef_Linear_Iter(void);
  
  /*!
   * \brief Get the number of nonlinear increments for mesh deformation.
   * \return Number of nonlinear increments for mesh deformation.
   */
  unsigned long GetGridDef_Nonlinear_Iter(void);
  
  /*!
   * \brief Get information about writing grid deformation residuals to the console.
   * \return <code>TRUE</code> means that grid deformation residuals will be written to the console.
   */
  bool GetDeform_Output(void);
  
  /*!
   * \brief Get factor to multiply smallest volume for deform tolerance.
   * \return Factor to multiply smallest volume for deform tolerance.
   */
  su2double GetDeform_Tol_Factor(void);
  
  /*!
   * \brief Get factor to multiply smallest volume for deform tolerance.
   * \return Factor to multiply smallest volume for deform tolerance.
   */
  su2double GetDeform_Coeff(void);
  
  /*!
   * \brief Get limit for the volumetric deformation.
   * \return Distance to the surface to be deformed.
   */
  su2double GetDeform_Limit(void);
  
  /*!
   * \brief Get Young's modulus for deformation (constant stiffness deformation)
   */
  su2double GetDeform_ElasticityMod(void);
  
  /*!
   * \brief Get Poisson's ratio for deformation (constant stiffness deformation)
   * \
   */
  su2double GetDeform_PoissonRatio(void);
  
  /*!
   * \brief Get the type of stiffness to impose for FEA mesh deformation.
   * \return type of stiffness to impose for FEA mesh deformation.
   */
  unsigned short GetDeform_Stiffness_Type(void);
  
  /*!
   * \brief Creates a tecplot file to visualize the volume deformation deformation made by the DEF software.
   * \return <code>TRUE</code> if the deformation is going to be plotted; otherwise <code>FALSE</code>.
   */
  bool GetVisualize_Volume_Def(void);
  
  /*!
   * \brief Creates a teot file to visualize the surface deformation deformation made by the DEF software.
   * \return <code>TRUE</code> if the deformation is going to be plotted; otherwise <code>FALSE</code>.
   */
  bool GetVisualize_Surface_Def(void);
  
  /*!
   * \brief Define the FFD box with a symetry plane.
   * \return <code>TRUE</code> if there is a symmetry plane in the FFD; otherwise <code>FALSE</code>.
   */
  bool GetFFD_Symmetry_Plane(void);
  
  /*!
   * \brief Get the kind of SU2 software component.
   * \return Kind of the SU2 software component.
   */
  unsigned short GetKind_SU2(void);
  
  /*!
   * \brief Get the kind of non-dimensionalization.
   * \return Kind of non-dimensionalization.
   */
  unsigned short GetRef_NonDim(void);
  
  /*!
   * \brief Get the kind of incompressible non-dimensionalization.
   * \return Kind of incompressible non-dimensionalization.
   */
  unsigned short GetRef_Inc_NonDim(void);

  /*!
   * \brief Get the kind of SU2 software component.
   * \return Kind of the SU2 software component.
   */
  void SetKind_SU2(unsigned short val_kind_su2);
  
  /*!
   * \brief Get the kind of the turbulence model.
   * \return Kind of the turbulence model.
   */
  unsigned short GetKind_Turb_Model(void);
  
  /*!
   * \brief Get the kind of the transition model.
   * \return Kind of the transion model.
   */
  unsigned short GetKind_Trans_Model(void);

  /*!
   * \brief Get the kind of the subgrid scale model.
   * \return Kind of the subgrid scale model.
   */
  unsigned short GetKind_SGS_Model(void);

  /*!
   * \brief Get the kind of adaptation technique.
   * \return Kind of adaptation technique.
   */
  unsigned short GetKind_Adaptation(void);
  
  /*!
   * \brief Get the number of new elements added in the adaptation process.
   * \return percentage of new elements that are going to be added in the adaptation.
   */
  su2double GetNew_Elem_Adapt(void);
  
  /*!
   * \brief Get the kind of time integration method.
   * \note This is the information that the code will use, the method will
   *       change in runtime depending of the specific equation (direct, adjoint,
   *       linearized) that is being solved.
   * \return Kind of time integration method.
   */
  unsigned short GetKind_TimeIntScheme(void);
  
  /*!
   * \brief Get the kind of convective numerical scheme.
   * \note This is the information that the code will use, the method will
   *       change in runtime depending of the specific equation (direct, adjoint,
   *       linearized) that is being solved.
   * \return Kind of the convective scheme.
   */
  unsigned short GetKind_ConvNumScheme(void);
  
  /*!
   * \brief Get kind of center scheme for the convective terms.
   * \note This is the information that the code will use, the method will
   *       change in runtime depending of the specific equation (direct, adjoint,
   *       linearized) that is being solved.
   * \return Kind of center scheme for the convective terms.
   */
  unsigned short GetKind_Centered(void);
  
  /*!
   * \brief Get kind of upwind scheme for the convective terms.
   * \note This is the information that the code will use, the method will
   *       change in runtime depending of the specific equation (direct, adjoint,
   *       linearized) that is being solved.
   * \return Kind of upwind scheme for the convective terms.
   */
  unsigned short GetKind_Upwind(void);
  
  /*!
   * \brief Get if the upwind scheme used MUSCL or not.
   * \note This is the information that the code will use, the method will
   *       change in runtime depending of the specific equation (direct, adjoint,
   *       linearized) that is being solved.
   * \return MUSCL scheme.
   */
  bool GetMUSCL(void);
  
  /*!
   * \brief Get if the upwind scheme used MUSCL or not.
   * \note This is the information that the code will use, the method will
   *       change in runtime depending of the specific equation (direct, adjoint,
   *       linearized) that is being solved.
   * \return MUSCL scheme.
   */
  bool GetMUSCL_Flow(void);
  
  /*!
   * \brief Get if the upwind scheme used MUSCL or not.
   * \note This is the information that the code will use, the method will
   *       change in runtime depending of the specific equation (direct, adjoint,
   *       linearized) that is being solved.
   * \return MUSCL scheme.
   */
  bool GetMUSCL_Heat(void);

  /*!
   * \brief Get if the upwind scheme used MUSCL or not.
   * \note This is the information that the code will use, the method will
   *       change in runtime depending of the specific equation (direct, adjoint,
   *       linearized) that is being solved.
   * \return MUSCL scheme.
   */
  bool GetMUSCL_Turb(void);
  
  /*!
   * \brief Get if the upwind scheme used MUSCL or not.
   * \note This is the information that the code will use, the method will
   *       change in runtime depending of the specific equation (direct, adjoint,
   *       linearized) that is being solved.
   * \return MUSCL scheme.
   */
  bool GetMUSCL_AdjFlow(void);
  
  /*!
   * \brief Get if the upwind scheme used MUSCL or not.
   * \note This is the information that the code will use, the method will
   *       change in runtime depending of the specific equation (direct, adjoint,
   *       linearized) that is being solved.
   * \return MUSCL scheme.
   */
  bool GetMUSCL_AdjTurb(void);

  /*!
   * \brief Get the kind of integration scheme (explicit or implicit)
   *        for the flow equations.
   * \note This value is obtained from the config file, and it is constant
   *       during the computation.
   * \return Kind of integration scheme for the flow equations.
   */
  unsigned short GetKind_TimeIntScheme_Flow(void);

  /*!
   * \brief Get the kind of scheme (aliased or non-aliased) to be used in the
   *        predictor step of ADER-DG.
   * \return Kind of scheme used in the predictor step of ADER-DG.
   */
  unsigned short GetKind_ADER_Predictor(void);

  /*!
   * \brief Get the kind of integration scheme (explicit or implicit)
   *        for the flow equations.
   * \note This value is obtained from the config file, and it is constant
   *       during the computation.
   * \return Kind of integration scheme for the plasma equations.
   */
  unsigned short GetKind_TimeIntScheme_Heat(void);
  
  /*!
   * \brief Get the kind of time stepping
   *        for the heat equation.
   * \note This value is obtained from the config file, and it is constant
   *       during the computation.
   * \return Kind of time stepping for the heat equation.
   */
  unsigned short GetKind_TimeStep_Heat(void);
  
  /*!
   * \brief Get the kind of integration scheme (explicit or implicit)
   *        for the flow equations.
   * \note This value is obtained from the config file, and it is constant
   *       during the computation.
   * \return Kind of integration scheme for the plasma equations.
   */
  unsigned short GetKind_TimeIntScheme_FEA(void);
  
  /*!
   * \brief Get the kind of integration scheme (explicit or implicit)
   *        for the template equations.
   * \note This value is obtained from the config file, and it is constant
   *       during the computation.
   * \return Kind of integration scheme for the plasma equations.
   */
  unsigned short GetKind_TimeIntScheme_Template(void);
  
  /*!
   * \brief Get the kind of integration scheme (explicit or implicit)
   *        for the flow equations.
   * \note This value is obtained from the config file, and it is constant
   *       during the computation.
   * \return Kind of integration scheme for the plasma equations.
   */
  unsigned short GetKind_SpaceIteScheme_FEA(void);
  
  /*!
   * \brief Get the kind of transfer method we want to use for multiphysics problems
   * \note This value is obtained from the config file, and it is constant
   *       during the computation.
   * \return Kind of transfer method for multiphysics problems
   */
  unsigned short GetKind_TransferMethod(void);
  
  /*!
   * \brief Get the kind of convective numerical scheme for the flow
   *        equations (centered or upwind).
   * \note This value is obtained from the config file, and it is constant
   *       during the computation.
   * \return Kind of convective numerical scheme for the flow equations.
   */
  unsigned short GetKind_ConvNumScheme_Flow(void);

  /*!
   * \brief Get the kind of convective numerical scheme for the flow
   *        equations (finite element).
   * \note This value is obtained from the config file, and it is constant
   *       during the computation.
   * \return Kind of convective numerical scheme for the flow equations.
   */
  unsigned short GetKind_ConvNumScheme_FEM_Flow(void);

  /*!
   * \brief Get the kind of convective numerical scheme for the template
   *        equations (centered or upwind).
   * \note This value is obtained from the config file, and it is constant
   *       during the computation.
   * \return Kind of convective numerical scheme for the flow equations.
   */
  unsigned short GetKind_ConvNumScheme_Template(void);
  
  /*!
   * \brief Get the kind of center convective numerical scheme for the flow equations.
   * \note This value is obtained from the config file, and it is constant
   *       during the computation.
   * \return Kind of center convective numerical scheme for the flow equations.
   */
  unsigned short GetKind_Centered_Flow(void);
  
  /*!
   * \brief Get the kind of center convective numerical scheme for the plasma equations.
   * \note This value is obtained from the config file, and it is constant
   *       during the computation.
   * \return Kind of center convective numerical scheme for the flow equations.
   */
  unsigned short GetKind_Centered_Template(void);
  
  /*!
   * \brief Get the kind of upwind convective numerical scheme for the flow equations.
   * \note This value is obtained from the config file, and it is constant
   *       during the computation.
   * \return Kind of upwind convective numerical scheme for the flow equations.
   */
  unsigned short GetKind_Upwind_Flow(void);

  /*!
   * \brief Get the kind of finite element convective numerical scheme for the flow equations.
   * \note This value is obtained from the config file, and it is constant
   *       during the computation.
   * \return Kind of finite element convective numerical scheme for the flow equations.
   */
  unsigned short GetKind_FEM_Flow(void);

  /*!
   * \brief Get the kind of shock capturing method in FEM DG solver.
   * \note This value is obtained from the config file, and it is constant
   *       during the computation.
   * \return Kind of shock capturing method in FEM DG solver.
   */
  unsigned short GetKind_FEM_DG_Shock(void);

  /*!
   * \brief Get the kind of matrix coloring used for the sparse Jacobian computation.
   * \note This value is obtained from the config file, and it is constant
   *       during the computation.
   * \return Kind of matrix coloring used.
   */
  unsigned short GetKind_Matrix_Coloring(void);

  /*!
   * \brief Get the method for limiting the spatial gradients.
   * \return Method for limiting the spatial gradients.
   */
  unsigned short GetKind_SlopeLimit(void);
  
  /*!
   * \brief Get the method for limiting the spatial gradients.
   * \return Method for limiting the spatial gradients solving the flow equations.
   */
  unsigned short GetKind_SlopeLimit_Flow(void);
  
  /*!
   * \brief Get the method for limiting the spatial gradients.
   * \return Method for limiting the spatial gradients solving the turbulent equation.
   */
  unsigned short GetKind_SlopeLimit_Turb(void);
  
  /*!
   * \brief Get the method for limiting the spatial gradients.
   * \return Method for limiting the spatial gradients solving the adjoint turbulent equation.
   */
  unsigned short GetKind_SlopeLimit_AdjTurb(void);
  
  /*!
   * \brief Get the method for limiting the spatial gradients.
   * \return Method for limiting the spatial gradients solving the adjoint flow equation.
   */
  unsigned short GetKind_SlopeLimit_AdjFlow(void);
  
  /*!
   * \brief Value of the calibrated constant for the Lax method (center scheme).
   * \note This constant is used in coarse levels and with first order methods.
   * \return Calibrated constant for the Lax method.
   */
  su2double GetKappa_1st_Flow(void);
  
  /*!
   * \brief Value of the calibrated constant for the JST method (center scheme).
   * \return Calibrated constant for the JST method for the flow equations.
   */
  su2double GetKappa_2nd_Flow(void);
  
  /*!
   * \brief Value of the calibrated constant for the JST method (center scheme).
   * \return Calibrated constant for the JST method for the flow equations.
   */
  su2double GetKappa_4th_Flow(void);

  /*!
   * \brief Value of the calibrated constant for the JST method (center scheme).
   * \return Calibrated constant for the JST-like method for the heat equations.
   */
  su2double GetKappa_2nd_Heat(void);

  /*!
   * \brief Value of the calibrated constant for the JST-like method (center scheme).
   * \return Calibrated constant for the JST-like method for the heat equation.
   */
  su2double GetKappa_4th_Heat(void);
  
  /*!
   * \brief Get the kind of integration scheme (explicit or implicit)
   *        for the adjoint flow equations.
   * \note This value is obtained from the config file, and it is constant
   *       during the computation.
   * \return Kind of integration scheme for the adjoint flow equations.
   */
  unsigned short GetKind_TimeIntScheme_AdjFlow(void);
  
  /*!
   * \brief Get the kind of convective numerical scheme for the adjoint flow
   *        equations (centered or upwind).
   * \note This value is obtained from the config file, and it is constant
   *       during the computation.
   * \return Kind of convective numerical scheme for the adjoint flow equations.
   */
  unsigned short GetKind_ConvNumScheme_AdjFlow(void);
  
  /*!
   * \brief Get the kind of center convective numerical scheme for the adjoint flow equations.
   * \note This value is obtained from the config file, and it is constant
   *       during the computation.
   * \return Kind of center convective numerical scheme for the adjoint flow equations.
   */
  unsigned short GetKind_Centered_AdjFlow(void);
  
  /*!
   * \brief Get the kind of upwind convective numerical scheme for the adjoint flow equations.
   * \note This value is obtained from the config file, and it is constant
   *       during the computation.
   * \return Kind of upwind convective numerical scheme for the adjoint flow equations.
   */
  unsigned short GetKind_Upwind_AdjFlow(void);
  
  /*!
   * \brief Value of the calibrated constant for the high order method (center scheme).
   * \return Calibrated constant for the high order center method for the adjoint flow equations.
   */
  su2double GetKappa_2nd_AdjFlow(void);
  
  /*!
   * \brief Value of the calibrated constant for the high order method (center scheme).
   * \return Calibrated constant for the high order center method for the adjoint flow equations.
   */
  su2double GetKappa_4th_AdjFlow(void);
  
  /*!
   * \brief Value of the calibrated constant for the low order method (center scheme).
   * \return Calibrated constant for the low order center method for the adjoint flow equations.
   */
  su2double GetKappa_1st_AdjFlow(void);
  
  /*!
   * \brief Get the kind of integration scheme (implicit)
   *        for the turbulence equations.
   * \note This value is obtained from the config file, and it is constant
   *       during the computation.
   * \return Kind of integration scheme for the turbulence equations.
   */
  unsigned short GetKind_TimeIntScheme_Turb(void);
  
  /*!
   * \brief Get the kind of convective numerical scheme for the turbulence
   *        equations (upwind).
   * \note This value is obtained from the config file, and it is constant
   *       during the computation.
   * \return Kind of convective numerical scheme for the turbulence equations.
   */
  unsigned short GetKind_ConvNumScheme_Turb(void);
  
  /*!
   * \brief Get the kind of center convective numerical scheme for the turbulence equations.
   * \note This value is obtained from the config file, and it is constant
   *       during the computation.
   * \return Kind of center convective numerical scheme for the turbulence equations.
   */
  unsigned short GetKind_Centered_Turb(void);
  
  /*!
   * \brief Get the kind of upwind convective numerical scheme for the turbulence equations.
   * \note This value is obtained from the config file, and it is constant
   *       during the computation.
   * \return Kind of upwind convective numerical scheme for the turbulence equations.
   */
  unsigned short GetKind_Upwind_Turb(void);
  
  /*!
   * \brief Get the kind of integration scheme (explicit or implicit)
   *        for the adjoint turbulence equations.
   * \note This value is obtained from the config file, and it is constant
   *       during the computation.
   * \return Kind of integration scheme for the adjoint turbulence equations.
   */
  unsigned short GetKind_TimeIntScheme_AdjTurb(void);
  
  /*!
   * \brief Get the kind of convective numerical scheme for the adjoint turbulence
   *        equations (centered or upwind).
   * \note This value is obtained from the config file, and it is constant
   *       during the computation.
   * \return Kind of convective numerical scheme for the adjoint turbulence equations.
   */
  unsigned short GetKind_ConvNumScheme_AdjTurb(void);
  
  /*!
   * \brief Get the kind of convective numerical scheme for the heat equation.
   * \note This value is obtained from the config file, and it is constant
   *       during the computation.
   * \return Kind of convective numerical scheme for the heat equation.
   */
  unsigned short GetKind_ConvNumScheme_Heat(void);

  /*!
   * \brief Get the kind of center convective numerical scheme for the adjoint turbulence equations.
   * \note This value is obtained from the config file, and it is constant
   *       during the computation.
   * \return Kind of center convective numerical scheme for the adjoint turbulence equations.
   */
  unsigned short GetKind_Centered_AdjTurb(void);
  
  /*!
   * \brief Get the kind of upwind convective numerical scheme for the adjoint turbulence equations.
   * \note This value is obtained from the config file, and it is constant
   *       during the computation.
   * \return Kind of upwind convective numerical scheme for the adjoint turbulence equations.
   */
  unsigned short GetKind_Upwind_AdjTurb(void);
  
  /*!
   * \brief Provides information about the way in which the turbulence will be treated by the
   *        cont. adjoint method.
   * \return <code>FALSE</code> means that the adjoint turbulence equations will be used.
   */
  bool GetFrozen_Visc_Cont(void);
  
  /*!
   * \brief Provides information about the way in which the turbulence will be treated by the
   *        disc. adjoint method.
   * \return <code>FALSE</code> means that the adjoint turbulence equations will be used.
   */
  bool GetFrozen_Visc_Disc(void);
  
  /*!
   * \brief Provides information about using an inconsistent (primal/dual) discrete adjoint formulation
   * \return <code>FALSE</code> means that the adjoint use the same numerical methods than the primal problem.
   */
  bool GetInconsistent_Disc(void);

  /*!
   * \brief Provides information about the way in which the limiter will be treated by the
   *        disc. adjoint method.
   * \return <code>FALSE</code> means that the limiter computation is included.
   */
  bool GetFrozen_Limiter_Disc(void);
  
  /*!
   * \brief Write convergence file for FSI problems
   * \return <code>FALSE</code> means no file is written.
   */
  bool GetWrite_Conv_FSI(void);
  
  /*!
   * \brief Provides information about if the sharp edges are going to be removed from the sensitivity.
   * \return <code>FALSE</code> means that the sharp edges will be removed from the sensitivity.
   */
  bool GetSens_Remove_Sharp(void);
  
  /*!
   * \brief Get the kind of inlet boundary condition treatment (total conditions or mass flow).
   * \return Kind of inlet boundary condition.
   */
  unsigned short GetKind_Inlet(void);
  
  /*!
   * \brief Check if the inlet profile(s) are specified in an input file
   * \return True if an input file is to be used for the inlet profile(s)
   */
  bool GetInlet_Profile_From_File(void);

  /*!
   * \brief Get name of the input file for the specified inlet profile.
   * \return Name of the input file for the specified inlet profile.
   */
  string GetInlet_FileName(void);

  /*!
   * \brief Get the tolerance used for matching two points on a specified inlet
   * \return Tolerance used for matching a point to a specified inlet
   */
  su2double GetInlet_Profile_Matching_Tolerance(void);
  
  /*!
   * \brief Get the type of incompressible inlet from the list.
   * \return Kind of the incompressible inlet.
   */
  unsigned short GetKind_Inc_Inlet(string val_marker);

  /*!
   * \brief Get the total number of types in Kind_Inc_Inlet list
   * \return Total number of types in Kind_Inc_Inlet list
   */
  unsigned short GetnInc_Inlet(void);

  /*!
   * \brief Flag for whether the local boundary normal is used as the flow direction for an incompressible pressure inlet.
   * \return <code>FALSE</code> means the prescribed flow direction is used.
   */
  bool GetInc_Inlet_UseNormal(void);

  /*!
   * \brief Get the kind of mixing process for averaging quantities at the boundaries.
   * \return Kind of mixing process.
   */
  unsigned short GetKind_AverageProcess(void);

  /*!
   * \brief Get the kind of mixing process for averaging quantities at the boundaries.
   * \return Kind of mixing process.
   */
  unsigned short GetKind_PerformanceAverageProcess(void);

  /*!
   * \brief Set the kind of mixing process for averaging quantities at the boundaries.
   * \return Kind of mixing process.
   */
  void SetKind_AverageProcess(unsigned short new_AverageProcess);

  /*!
   * \brief Set the kind of mixing process for averaging quantities at the boundaries.
   * \return Kind of mixing process.
   */
  void SetKind_PerformanceAverageProcess(unsigned short new_AverageProcess);

  /*!
   * \brief Get coeff for Rotating Frame Ramp.
   * \return coeff Ramp Rotating Frame.
   */
  su2double GetRampRotatingFrame_Coeff(unsigned short iCoeff);

  /*!
   * \brief Get Rotating Frame Ramp option.
   * \return Ramp Rotating Frame option.
   */
  bool GetRampRotatingFrame(void);

  /*!
   * \brief Get coeff for Outlet Pressure Ramp.
   * \return coeff Ramp Outlet Pressure.
   */
  su2double GetRampOutletPressure_Coeff(unsigned short iCoeff);

  /*!
   * \brief Get final Outlet Pressure value for the ramp.
   * \return final Outlet Pressure value.
   */
  su2double GetFinalOutletPressure(void);

  /*!
   * \brief Get final Outlet Pressure value for the ramp.
   * \return Monitor Outlet Pressure value.
   */
  su2double GetMonitorOutletPressure(void);

  /*!
   * \brief Set Monitor Outlet Pressure value for the ramp.
   */
  void SetMonitotOutletPressure(su2double newMonPres);

  /*!
   * \brief Get Outlet Pressure Ramp option.
   * \return Ramp Outlet pressure option.
   */
  bool GetRampOutletPressure(void);

  /*!
   * \brief Get mixedout coefficients.
   * \return mixedout coefficient.
   */
  su2double GetMixedout_Coeff(unsigned short iCoeff);

  /*!
   * \brief Get extra relaxation factor coefficients for the Giels BC.
   * \return mixedout coefficient.
   */
  su2double GetExtraRelFacGiles(unsigned short iCoeff);

  /*!
   * \brief Get mach limit for average massflow-based procedure .
   * \return mach limit.
   */
  su2double GetAverageMachLimit(void);

  /*!
   * \brief Get the kind of mixing process for averaging quantities at the boundaries.
   * \return Kind of mixing process.
   */
  unsigned short GetKind_MixingPlaneInterface(void);

  /*!
   * \brief Get the kind of turbomachinery architecture.
   * \return Kind of turbomachinery architecture.
   */
  unsigned short GetKind_TurboMachinery(unsigned short val_iZone);

  /*!
   * \brief Get the kind of turbomachinery architecture.
   * \return Kind of turbomachinery architecture.
   */
  unsigned short GetKind_SpanWise(void);
  
  /*!
   * \brief Verify if there is mixing plane interface specified from config file.
   * \return boolean.
   */
  bool GetBoolMixingPlaneInterface(void);

  /*!
   * \brief Verify if there is mixing plane interface specified from config file.
   * \return boolean.
   */
  bool GetBoolTurbMixingPlane(void);

  /*!
   * \brief Verify if there is mixing plane interface specified from config file.
   * \return boolean.
   */
  bool GetSpatialFourier(void);

  /*!
   * \brief number mixing plane interface specified from config file.
   * \return number of bound.
   */
  unsigned short GetnMarker_MixingPlaneInterface(void);
  
  /*!
   * \brief Verify if there is Turbomachinery performance option specified from config file.
   * \return boolean.
   */
  bool GetBoolTurbomachinery(void);

  /*!
   * \brief Verify if there are zone specific solvers entered in the config file.
   * \return boolean.
   */
  bool GetBoolZoneSpecific(void);
  
  /*!
   * \brief number Turbomachinery blades computed using the pitch information.
   * \return nBlades.
   */
  su2double GetnBlades(unsigned short val_iZone);

  /*!
   * \brief number Turbomachinery blades computed using the pitch information.
   * \return nBlades.
   */
  void SetnBlades(unsigned short val_iZone, su2double nblades);

  /*!
   * \brief Verify if there is any Giles Boundary Condition option specified from config file.
   * \return boolean.
   */
  bool GetBoolGiles(void);
  
  /*!
   * \brief Verify if there is any Riemann Boundary Condition option specified from config file.
   * \return boolean.
   */
  bool GetBoolRiemann(void);

  /*!
   * \brief number Turbomachinery performance option specified from config file.
   * \return number of bound.
   */
  unsigned short GetnMarker_Turbomachinery(void);

  /*!
   * \brief Get number of shroud markers.
   * \return number of marker shroud.
   */
  unsigned short GetnMarker_Shroud(void);

  /*!
   * \brief Get the marker shroud.
   * \return marker shroud.
   */
  string GetMarker_Shroud(unsigned short val_marker);

  /*!
   * \brief number Turbomachinery performance option specified from config file.
   * \return number of bound.
   */
  unsigned short GetnMarker_TurboPerformance(void);

  /*!
   * \brief number span-wise sections to compute 3D BC and performance for turbomachinery specified by the user.
   * \return number of span-wise sections.
   */
  unsigned short Get_nSpanWiseSections_User(void);

  /*!
   * \brief number span-wise sections to compute 3D BC and performance for turbomachinery.
   * \return number of span-wise sections.
   */
  unsigned short GetnSpanWiseSections(void);

  /*!
   * \brief set number of maximum span-wise sections among all zones .
   */
  void SetnSpanMaxAllZones(unsigned short val_nSpna_max);

  /*!
   * \brief number span-wise sections to compute performance for turbomachinery.
   * \return number of max span-wise sections.
   */
  unsigned short GetnSpanMaxAllZones(void);
	
  /*!
   * \brief set number span-wise sections to compute 3D BC and performance for turbomachinery.
   */
  void SetnSpanWiseSections(unsigned short nSpan);

  /*!
   * \brief set number span-wise sections to compute 3D BC and performance for turbomachinery.
   */
  unsigned short GetnSpan_iZones(unsigned short iZone);

  /*!
   * \brief set number span-wise sections to compute 3D BC and performance for turbomachinery.
   */
  void SetnSpan_iZones(unsigned short nSpan, unsigned short iZone);

  /*!
   * \brief get inlet bounds name for Turbomachinery performance calculation.
   * \return name of the bound.
   */
  string GetMarker_TurboPerf_BoundIn(unsigned short index);
  
  /*!
   * \brief get outlet bounds name for Turbomachinery performance calculation.
   * \return name of the bound.
   */
  string GetMarker_TurboPerf_BoundOut(unsigned short index);
  
  /*!
   * \brief get marker kind for Turbomachinery performance calculation.
   * \return kind index.
   */
  unsigned short GetKind_TurboPerf(unsigned short index);
  
  /*!
   * \brief get outlet bounds name for Turbomachinery performance calculation.
   * \return name of the bound.
   */
  string GetMarker_PerBound(unsigned short val_marker);
  
  /*!
   * \brief Get the kind of inlet boundary condition treatment (total conditions or mass flow).
   * \return Kind of inlet boundary condition.
   */
  unsigned short GetKind_Engine_Inflow(void);
  
  /*!
   * \brief Get the kind of inlet boundary condition treatment (total conditions or mass flow).
   * \return Kind of inlet boundary condition.
   */
  unsigned short GetKind_ActDisk(void);
  
  /*!
   * \brief Get the number of sections.
   * \return Number of sections
   */
  unsigned short GetnLocationStations(void);
  
  /*!
   * \brief Get the number of sections for computing internal volume.
   * \return Number of sections for computing internal volume.
   */
  unsigned short GetnWingStations(void);
  
  /*!
   * \brief Get the location of the waterline.
   * \return Z location of the waterline.
   */
  su2double GetGeo_Waterline_Location(void);
  
  /*!
   * \brief Provides information about the the nodes that are going to be moved on a deformation
   *        volumetric grid deformation.
   * \return <code>TRUE</code> means that only the points on the FFD box will be moved.
   */
  bool GetHold_GridFixed(void);
  
  /*!
   * \brief Get the kind of objective function. There are several options: Drag coefficient,
   *        Lift coefficient, efficiency, etc.
   * \note The objective function will determine the boundary condition of the adjoint problem.
   * \return Kind of objective function.
   */
  unsigned short GetKind_ObjFunc(void);
  
  /*!
   * \author H. Kline
   * \brief Get the kind of objective function. There are several options: Drag coefficient,
   *        Lift coefficient, efficiency, etc.
   * \note The objective function will determine the boundary condition of the adjoint problem.
   * \return Kind of objective function.
   */
  unsigned short GetKind_ObjFunc(unsigned short val_obj);
  
  /*!
   * \author H. Kline
   * \brief Get the weight of objective function. There are several options: Drag coefficient,
   *        Lift coefficient, efficiency, etc.
   * \note The objective function will determine the boundary condition of the adjoint problem.
   * \return Weight of objective function.
   */
  su2double GetWeight_ObjFunc(unsigned short val_obj);
  
  /*!
   * \author H. Kline
   * \brief Set the weight of objective function. There are several options: Drag coefficient,
   *        Lift coefficient, efficiency, etc.
   * \note The objective function will determine the boundary condition of the adjoint problem.
   * \return Weight of objective function.
   */
  void SetWeight_ObjFunc(unsigned short val_obj, su2double val);
  
  /*!
   * \author H. Kline
   * \brief Get the coefficients of the objective defined by the chain rule with primitive variables.
   * \note This objective is only applicable to gradient calculations. Objective value must be
   * calculated using the area averaged outlet values of density, velocity, and pressure.
   * Gradients are w.r.t density, velocity[3], and pressure. when 2D gradient w.r.t. 3rd component of velocity set to 0.
   */
  su2double GetCoeff_ObjChainRule(unsigned short iVar);
  
  /*!
   * \author H. Kline
   * \brief Get the flag indicating whether to comput a combined objective.
   */
  bool GetComboObj(void);
  
  /*!
   * \brief Get the kind of sensitivity smoothing technique.
   * \return Kind of sensitivity smoothing technique.
   */
  unsigned short GetKind_SensSmooth(void);
  
  /*!
   * \brief Provides information about the time integration, and change the write in the output
   *        files information about the iteration.
   * \return The kind of time integration: Steady state, time stepping method (unsteady) or
   *         dual time stepping method (unsteady).
   */
  unsigned short GetUnsteady_Simulation(void);
  
  /*!
   * \brief Provides the number of chemical reactions in the chemistry model
   * \return: The number of chemical reactions, read from input file
   */
  unsigned short GetnReactions(void);
  
  /*!
   * \brief Provides the number of chemical reactions in the chemistry model
   * \return: The number of chemical reactions, read from input file
   */
  su2double GetArrheniusCoeff(unsigned short iReaction);
  
  /*!
   * \brief Provides the number of chemical reactions in the chemistry model
   * \return: The number of chemical reactions, read from input file
   */
  su2double GetArrheniusEta(unsigned short iReaction);
  
  /*!
   * \brief Provides the number of chemical reactions in the chemistry model
   * \return: The number of chemical reactions, read from input file
   */
  su2double GetArrheniusTheta(unsigned short iReaction);
  
  /*!
   * \brief Provides the rate controlling temperature exponents for chemistry.
   * \return: Rate controlling temperature exponents.
   */
  su2double* GetRxnTcf_a(void);
  
  /*!
   * \brief Provides the rate controlling temperature exponents for chemistry.
   * \return: Rate controlling temperature exponents.
   */
  su2double* GetRxnTcf_b(void);
  
  /*!
   * \brief Provides the rate controlling temperature exponents for chemistry.
   * \return: Rate controlling temperature exponents.
   */
  su2double* GetRxnTcb_a(void);
  
  /*!
   * \brief Provides the rate controlling temperature exponents for chemistry.
   * \return: Rate controlling temperature exponents.
   */
  su2double* GetRxnTcb_b(void);
  
  /*!
   * \brief Dissociation potential of species.
   * \return: Dissociation potential.
   */
  su2double* GetDissociationPot(void);
  
  /*!
   * \brief Provides the number of rotational modes of energy storage
   * \return: Vector of rotational mode count
   */
  su2double* GetRotationModes(void);
  
  /*!
   * \brief Provides the characteristic vibrational temperature for calculating e_vib
   * \return: Vector of characteristic vibrational temperatures [K]
   */
  su2double* GetCharVibTemp(void);
  
  /*!
   * \brief Provides the characteristic electronic temperature for calculating e_el
   * \return: Vector of characteristic vibrational temperatures [K]
   */
  su2double** GetCharElTemp(void);
  
  /*!
   * \brief Provides the degeneracy of electron states for calculating e_el
   * \return: Vector of characteristic vibrational temperatures [K]
   */
  su2double** GetElDegeneracy(void);
  
  /*!
   * \brief Provides number electron states for calculating e_el
   * \return: Vector of number of electron states for each species
   */
  unsigned short* GetnElStates(void);
  
  
  /*!
   * \brief Provides the thermodynamic reference temperatures from the JANAF tables
   * \return: Vector of reference temperatures [K]
   */
  su2double* GetRefTemperature(void);
  
  /*!
   * \brief Provides the characteristic vibrational temperature for calculating e_vib
   * \return: The number of chemical reactions, read from input file
   */
  su2double GetCharVibTemp(unsigned short iSpecies);
  
  /*!
   * \brief Provides the molar mass of each species present in multi species fluid
   * \return: Vector of molar mass of each species in kg/kmol
   */
  su2double* GetMolar_Mass(void);
  
  /*!
   * \brief Provides the molar mass of each species present in multi species fluid
   * \return: Mass of each species in Kg
   */
  su2double GetMolar_Mass(unsigned short iSpecies);
  
  /*!
   * \brief Retrieves the number of monatomic species in the multicomponent gas.
   * \return: Number of monatomic species.
   */
  unsigned short GetnMonatomics(void);
  
  /*!
   * \brief Retrieves the number of monatomic species in the multicomponent gas.
   * \return: Number of monatomic species.
   */
  unsigned short GetnDiatomics(void);
  
  /*!
   * \brief Provides the molar mass of each species present in multi species fluid
   * \return: Molar mass of the specified gas consituent [kg/kmol]
   */
  su2double GetInitial_Gas_Composition(unsigned short iSpecies);
  
  /*!
   * \brief Provides the formation enthalpy of the specified species at standard conditions
   * \return: Enthalpy of formation
   */
  su2double* GetEnthalpy_Formation(void);
  
  /*!
   * \brief Provides the formation enthalpy of the specified species at standard conditions
   * \return: Enthalpy of formation
   */
  su2double GetEnthalpy_Formation(unsigned short iSpecies);
  
  /*!
   * \brief Provides the restart information.
   * \return Restart information, if <code>TRUE</code> then the code will use the solution as restart.
   */
  bool GetRestart(void);

  /*!
   * \brief Flag for whether binary SU2 native restart files are written.
   * \return Flag for whether binary SU2 native restart files are written, if <code>TRUE</code> then the code will output binary restart files.
   */
  bool GetWrt_Binary_Restart(void);

  /*!
   * \brief Flag for whether binary SU2 native restart files are read.
   * \return Flag for whether binary SU2 native restart files are read, if <code>TRUE</code> then the code will load binary restart files.
   */
  bool GetRead_Binary_Restart(void);

  /*!
   * \brief Provides the number of varaibles.
   * \return Number of variables.
   */
  unsigned short GetnVar(void);
  
  /*!
   * \brief Provides the number of varaibles.
   * \return Number of variables.
   */
  unsigned short GetnZone(void);
  
  /*!
   * \brief Provides the number of varaibles.
   * \return Number of variables.
   */
  unsigned short GetiZone(void);
  
  /*!
   * \brief For some problems like adjoint or the linearized equations it
   *		  is necessary to restart the flow solution.
   * \return Flow restart information, if <code>TRUE</code> then the code will restart the flow solution.
   */
  
  bool GetRestart_Flow(void);
  
  /*!
   * \brief Indicates whether electron gas is present in the gas mixture.
   */
  bool GetIonization(void);
  
  /*!
   * \brief Information about computing and plotting the equivalent area distribution.
   * \return <code>TRUE</code> or <code>FALSE</code>  depending if we are computing the equivalent area.
   */
  bool GetEquivArea(void);
  
  /*!
   * \brief Information about computing and plotting the equivalent area distribution.
   * \return <code>TRUE</code> or <code>FALSE</code>  depending if we are computing the equivalent area.
   */
  bool GetInvDesign_Cp(void);
  
  /*!
   * \brief Information about computing and plotting the equivalent area distribution.
   * \return <code>TRUE</code> or <code>FALSE</code>  depending if we are computing the equivalent area.
   */
  bool GetInvDesign_HeatFlux(void);
  
  /*!
   * \brief Get name of the input grid.
   * \return File name of the input grid.
   */
  string GetMesh_FileName(void);
  
  /*!
   * \brief Get name of the output grid, this parameter is important for grid
   *        adaptation and deformation.
   * \return File name of the output grid.
   */
  string GetMesh_Out_FileName(void);
  
  /*!
   * \brief Get the name of the file with the solution of the flow problem.
   * \return Name of the file with the solution of the flow problem.
   */
  string GetSolution_FlowFileName(void);
  
  /*!
   * \brief Get the name of the file with the solution of the adjoint flow problem
   *		  with drag objective function.
   * \return Name of the file with the solution of the adjoint flow problem with
   *         drag objective function.
   */
  string GetSolution_AdjFileName(void);
  
  /*!
   * \brief Get the name of the file with the solution of the structural problem.
   * \return Name of the file with the solution of the structural problem.
   */
  string GetSolution_FEMFileName(void);
  
  /*!
   * \brief Get the name of the file with the solution of the adjoint structural problem.
   * \return Name of the file with the solution of the structural problem.
   */
  string GetSolution_AdjFEMFileName(void);
  
  /*!
   * \brief Get the name of the file with the residual of the problem.
   * \return Name of the file with the residual of the problem.
   */
  string GetResidual_FileName(void);
  
  /*!
   * \brief Get the format of the input/output grid.
   * \return Format of the input/output grid.
   */
  unsigned short GetMesh_FileFormat(void);
  
  /*!
   * \brief Get the format of the output solution.
   * \return Format of the output solution.
   */
  unsigned short GetOutput_FileFormat(void);
  
  /*!
   * \brief Get the format of the output solution.
   * \return Format of the output solution.
   */
  unsigned short GetActDisk_Jump(void);
  
  /*!
   * \brief Get the name of the file with the convergence history of the problem.
   * \return Name of the file with convergence history of the problem.
   */
  string GetConv_FileName(void);
  
  /*!
   * \brief Get the name of the file with the convergence history of the problem for FSI applications.
   * \return Name of the file with convergence history of the problem.
   */
  string GetConv_FileName_FSI(void);
  
  /*!
   * \brief Get the name of the file with the forces breakdown of the problem.
   * \return Name of the file with forces breakdown of the problem.
   */
  string GetBreakdown_FileName(void);
  
  /*!
   * \brief Get the name of the file with the flow variables.
   * \return Name of the file with the primitive variables.
   */
  string GetFlow_FileName(void);
  
  /*!
   * \brief Get the name of the file with the structure variables.
   * \return Name of the file with the structure variables.
   */
  string GetStructure_FileName(void);
  
  /*!
   * \brief Get the name of the file with the structure variables.
   * \return Name of the file with the structure variables.
   */
  string GetSurfStructure_FileName(void);
  
  /*!
   * \brief Get the name of the file with the adjoint structure variables.
   * \return Name of the file with the adjoint structure variables.
   */
  string GetAdjStructure_FileName(void);
  
  /*!
   * \brief Get the name of the file with the adjoint structure variables.
   * \return Name of the file with the adjoint structure variables.
   */
  string GetAdjSurfStructure_FileName(void);
  
  /*!
   * \brief Get the name of the file with the structure variables.
   * \return Name of the file with the structure variables.
   */
  string GetSurfHeat_FileName(void);
  
  /*!
   * \brief Get the name of the file with the wave variables.
   * \return Name of the file with the wave variables.
   */
  string GetHeat_FileName(void);
  
  /*!
   * \brief Get the name of the restart file for the heat variables.
   * \return Name of the restart file for the flow variables.
   */
  string GetRestart_HeatFileName(void);
  
  /*!
   * \brief Append the zone index to the restart or the solution files.
   * \return Name of the restart file for the flow variables.
   */
  string GetMultizone_FileName(string val_filename, int val_iZone);

  /*!
   * \brief Append the zone index to the restart or the solution files.
   * \return Name of the restart file for the flow variables.
   */
  string GetMultizone_HistoryFileName(string val_filename, int val_iZone);
  
  /*!
   * \brief Append the instance index to the restart or the solution files.
   * \return Name of the restart file for the flow variables.
   */
  string GetMultiInstance_FileName(string val_filename, int val_iInst);

  /*!
   * \brief Append the instance index to the restart or the solution files.
   * \return Name of the restart file for the flow variables.
   */
  string GetMultiInstance_HistoryFileName(string val_filename, int val_iInst);

  /*!
   * \brief Get the name of the restart file for the flow variables.
   * \return Name of the restart file for the flow variables.
   */
  string GetRestart_FlowFileName(void);
  
  /*!
   * \brief Get the name of the restart file for the adjoint variables (drag objective function).
   * \return Name of the restart file for the adjoint variables (drag objective function).
   */
  string GetRestart_AdjFileName(void);
  
  /*!
   * \brief Get the name of the restart file for the structural variables.
   * \return Name of the restart file for the structural variables.
   */
  string GetRestart_FEMFileName(void);
  
  /*!
   * \brief Get the name of the restart file for the structural adjoint variables.
   * \return Name of the restart file for the structural adjoint variables.
   */
  string GetRestart_AdjFEMFileName(void);
  
  /*!
   * \brief Get the name of the file with the adjoint variables.
   * \return Name of the file with the adjoint variables.
   */
  string GetAdj_FileName(void);
  
  /*!
   * \brief Get the name of the file with the gradient of the objective function.
   * \return Name of the file with the gradient of the objective function.
   */
  string GetObjFunc_Grad_FileName(void);
  
  /*!
   * \brief Get the name of the file with the gradient of the objective function.
   * \return Name of the file with the gradient of the objective function.
   */
  string GetObjFunc_Value_FileName(void);
  
  /*!
   * \brief Get the name of the file with the surface information for the flow problem.
   * \return Name of the file with the surface information for the flow problem.
   */
  string GetSurfFlowCoeff_FileName(void);
  
  /*!
   * \brief Get the name of the file with the surface information for the adjoint problem.
   * \return Name of the file with the surface information for the adjoint problem.
   */
  string GetSurfAdjCoeff_FileName(void);
  
  /*!
   * \brief Get the name of the file with the surface sensitivity (discrete adjoint).
   * \return Name of the file with the surface sensitivity (discrete adjoint).
   */
  string GetSurfSens_FileName(void);
  
  /*!
   * \brief Get the name of the file with the volume sensitivity (discrete adjoint).
   * \return Name of the file with the volume sensitivity (discrete adjoint).
   */
  string GetVolSens_FileName(void);
  
  /*!
   * \brief Augment the input filename with the iteration number for an unsteady file.
   * \param[in] val_filename - String value of the base filename.
   * \param[in] val_iter - Unsteady iteration number or time instance.
   * \return Name of the file with the iteration number for an unsteady solution file.
   */
  string GetUnsteady_FileName(string val_filename, int val_iter);
  
  /*!
   * \brief Append the input filename string with the appropriate objective function extension.
   * \param[in] val_filename - String value of the base filename.
   * \return Name of the file with the appropriate objective function extension.
   */
  string GetObjFunc_Extension(string val_filename);
  
  /*!
   * \brief Get the criteria for structural residual (relative/absolute).
   * \return Relative/Absolute criteria for structural convergence.
   */
  unsigned short GetResidual_Criteria_FEM(void);
  
  /*!
   * \brief Get functional that is going to be used to evaluate the residual flow convergence.
   * \return Functional that is going to be used to evaluate the residual flow convergence.
   */
  unsigned short GetResidual_Func_Flow(void);
  
  /*!
   * \brief Get functional that is going to be used to evaluate the flow convergence.
   * \return Functional that is going to be used to evaluate the flow convergence.
   */
  unsigned short GetCauchy_Func_Flow(void);
  
  /*!
   * \brief Get functional that is going to be used to evaluate the adjoint flow convergence.
   * \return Functional that is going to be used to evaluate the adjoint flow convergence.
   */
  unsigned short GetCauchy_Func_AdjFlow(void);
  
  /*!
   * \brief Get the number of iterations that are considered in the Cauchy convergence criteria.
   * \return Number of elements in the Cauchy criteria.
   */
  unsigned short GetCauchy_Elems(void);
  
  /*!
   * \brief Get the number of iterations that are not considered in the convergence criteria.
   * \return Number of iterations before starting with the convergence criteria.
   */
  unsigned long GetStartConv_Iter(void);
  
  /*!
   * \brief Get the value of convergence criteria for the Cauchy method in the direct,
   *        adjoint or linearized problem.
   * \return Value of the convergence criteria.
   */
  su2double GetCauchy_Eps(void);
  
  /*!
   * \brief If we are prforming an unsteady simulation, there is only
   *        one value of the time step for the complete simulation.
   * \return Value of the time step in an unsteady simulation (non dimensional).
   */
  su2double GetDelta_UnstTimeND(void);
  
  /*!
   * \brief If we are prforming an unsteady simulation, there is only
   *        one value of the time step for the complete simulation.
   * \return Value of the time step in an unsteady simulation (non dimensional).
   */
  su2double GetTotal_UnstTimeND(void);
  
  /*!
   * \brief If we are prforming an unsteady simulation, there is only
   *        one value of the time step for the complete simulation.
   * \return Value of the time step in an unsteady simulation.
   */
  su2double GetDelta_UnstTime(void);
  
  /*!
   * \brief Set the value of the unsteadty time step using the CFL number.
   * \param[in] val_delta_unsttimend - Value of the unsteady time step using CFL number.
   */
  void SetDelta_UnstTimeND(su2double val_delta_unsttimend);
  
  /*!
   * \brief If we are performing an unsteady simulation, this is the
   * 	value of max physical time for which we run the simulation
   * \return Value of the physical time in an unsteady simulation.
   */
  su2double GetTotal_UnstTime(void);
  
  /*!
   * \brief If we are performing an unsteady simulation, this is the
   * 	value of current time.
   * \return Value of the physical time in an unsteady simulation.
   */
  su2double GetCurrent_UnstTime(void);
  
  /*!
   * \brief Divide the rectbles and hexahedron.
   * \return <code>TRUE</code> if the elements must be divided; otherwise <code>FALSE</code>.
   */
  bool GetSubsonicEngine(void);
  
  /*!
   * \brief Actuator disk defined with a double surface.
   * \return <code>TRUE</code> if the elements must be divided; otherwise <code>FALSE</code>.
   */
  bool GetActDisk_DoubleSurface(void);
  
  /*!
   * \brief Only halg of the engine is in the compputational grid.
   * \return <code>TRUE</code> if the engine is complete; otherwise <code>FALSE</code>.
   */
  bool GetEngine_HalfModel(void);
  
  /*!
   * \brief Actuator disk defined with a double surface.
   * \return <code>TRUE</code> if the elements must be divided; otherwise <code>FALSE</code>.
   */
  bool GetActDisk_SU2_DEF(void);
  
  /*!
   * \brief Value of the design variable step, we use this value in design problems.
   * \param[in] val_dv - Number of the design variable that we want to read.
   * \param[in] val_value - Value of the design variable that we want to read.
   * \return Design variable step.
   */
  su2double GetDV_Value(unsigned short val_dv, unsigned short val_val = 0);
  
  /*!
   * \brief Set the value of the design variable step, we use this value in design problems.
   * \param[in] val_dv - Number of the design variable that we want to read.
   * \param[in] val    - Value of the design variable.
   */
  void SetDV_Value(unsigned short val_dv, unsigned short val_ind, su2double val);
  
  /*!
   * \brief Get information about the grid movement.
   * \return <code>TRUE</code> if there is a grid movement; otherwise <code>FALSE</code>.
   */
  bool GetGrid_Movement(void);
  
  /*!
   * \brief Get the type of dynamic mesh motion.
   * \param[in] val_iZone - Number for the current zone in the mesh (each zone has independent motion).
   * \return Type of dynamic mesh motion.
   */
  unsigned short GetKind_GridMovement(unsigned short val_iZone);
  
  /*!
   * \brief Get the type of dynamic mesh motion. Each zone gets a config file.
   * \return Type of dynamic mesh motion.
   */
  unsigned short GetKind_GridMovement();

  /*!
   * \brief Set the type of dynamic mesh motion.
   * \param[in] val_iZone - Number for the current zone in the mesh (each zone has independent motion).
   * \param[in] motion_Type - Specify motion type.
   */
  void SetKind_GridMovement(unsigned short val_iZone, unsigned short motion_Type);
  
  /*!
   * \brief Get the mach number based on the mesh velocity and freestream quantities.
   * \return Mach number based on the mesh velocity and freestream quantities.
   */
  su2double GetMach_Motion(void);
  
  /*!
   * \brief Get x-coordinate of the mesh motion origin.
   * \param[in] val_iZone - Number for the current zone in the mesh (each zone has independent motion).
   * \return X-coordinate of the mesh motion origin.
   */
  su2double GetMotion_Origin_X(unsigned short val_iZone);
  
  /*!
   * \brief Get y-coordinate of the mesh motion origin
   * \param[in] val_iZone - Number for the current zone in the mesh (each zone has independent motion).
   * \return Y-coordinate of the mesh motion origin.
   */
  su2double GetMotion_Origin_Y(unsigned short val_iZone);
  
  /*!
   * \brief Get z-coordinate of the mesh motion origin
   * \param[in] val_iZone - Number for the current zone in the mesh (each zone has independent motion).
   * \return Z-coordinate of the mesh motion origin.
   */
  su2double GetMotion_Origin_Z(unsigned short val_iZone);
  
  /*!
   * \brief Set x-coordinate of the mesh motion origin.
   * \param[in] val_iZone - Number for the current zone in the mesh (each zone has independent motion).
   * \param[in] val_origin - New x-coordinate of the mesh motion origin.
   */
  void SetMotion_Origin_X(unsigned short val_iZone, su2double val_origin);
  
  /*!
   * \brief Set y-coordinate of the mesh motion origin
   * \param[in] val_iZone - Number for the current zone in the mesh (each zone has independent motion).
   * \param[in] val_origin - New y-coordinate of the mesh motion origin.
   */
  void SetMotion_Origin_Y(unsigned short val_iZone, su2double val_origin);
  
  /*!
   * \brief Set z-coordinate of the mesh motion origin
   * \param[in] val_iZone - Number for the current zone in the mesh (each zone has independent motion).
   * \param[in] val_origin - New y-coordinate of the mesh motion origin.
   */
  void SetMotion_Origin_Z(unsigned short val_iZone, su2double val_origin);
  
  /*!
   * \brief Get the translational velocity of the mesh in the x-direction.
   * \param[in] val_iZone - Number for the current zone in the mesh (each zone has independent motion).
   * \return Translational velocity of the mesh in the x-direction.
   */
  su2double GetTranslation_Rate_X(unsigned short val_iZone);
  
  /*!
   * \brief Get the translational velocity of the mesh in the y-direction.
   * \param[in] val_iZone - Number for the current zone in the mesh (each zone has independent motion).
   * \return Translational velocity of the mesh in the y-direction.
   */
  su2double GetTranslation_Rate_Y(unsigned short val_iZone);
  
  /*!
   * \brief Get the translational velocity of the mesh in the z-direction.
   * \param[in] val_iZone - Number for the current zone in the mesh (each zone has independent motion).
   * \return Translational velocity of the mesh in the z-direction.
   */
  su2double GetTranslation_Rate_Z(unsigned short val_iZone);
  
  /*!
   * \brief Get the angular velocity of the mesh about the x-axis.
   * \param[in] val_iZone - Number for the current zone in the mesh (each zone has independent motion).
   * \return Angular velocity of the mesh about the x-axis.
   */
  su2double GetRotation_Rate_X(unsigned short val_iZone);
  
  /*!
   * \brief Get the angular velocity of the mesh about the y-axis.
   * \param[in] val_iZone - Number for the current zone in the mesh (each zone has independent motion).
   * \return Angular velocity of the mesh about the y-axis.
   */
  su2double GetRotation_Rate_Y(unsigned short val_iZone);
  
  /*!
   * \brief Get the angular velocity of the mesh about the z-axis.
   * \param[in] val_iZone - Number for the current zone in the mesh (each zone has independent motion).
   * \return Angular velocity of the mesh about the z-axis.
   */
  su2double GetRotation_Rate_Z(unsigned short val_iZone);
  
  /*!
   * \brief Get the angular velocity of the mesh about the z-axis.
   * \param[in] val_iZone - Number for the current zone in the mesh (each zone has independent motion).
   * \return Angular velocity of the mesh about the z-axis.
   */
  su2double GetFinalRotation_Rate_Z(unsigned short val_iZone);

  /*!
   * \brief Set the angular velocity of the mesh about the z-axis.
   * \param[in] val_iZone - Number for the current zone in the mesh (each zone has independent motion).
   * \param[in] newRotation_Rate_Z - new rotation rate after computing the ramp value.
   */
  void SetRotation_Rate_Z(su2double newRotation_Rate_Z, unsigned short val_iZone);

  /*!
   * \brief Get the angular frequency of a mesh pitching about the x-axis.
   * \param[in] val_iZone - Number for the current zone in the mesh (each zone has independent motion).
   * \return Angular frequency of a mesh pitching about the x-axis.
   */
  su2double GetPitching_Omega_X(unsigned short val_iZone);
  
  /*!
   * \brief Get the angular frequency of a mesh pitching about the y-axis.
   * \param[in] val_iZone - Number for the current zone in the mesh (each zone has independent motion).
   * \return Angular frequency of a mesh pitching about the y-axis.
   */
  su2double GetPitching_Omega_Y(unsigned short val_iZone);
  
  /*!
   * \brief Get the angular frequency of a mesh pitching about the z-axis.
   * \param[in] val_iZone - Number for the current zone in the mesh (each zone has independent motion).
   * \return Angular frequency of a mesh pitching about the z-axis.
   */
  su2double GetPitching_Omega_Z(unsigned short val_iZone);
  
  /*!
   * \brief Get the pitching amplitude about the x-axis.
   * \param[in] val_iZone - Number for the current zone in the mesh (each zone has independent motion).
   * \return Pitching amplitude about the x-axis.
   */
  su2double GetPitching_Ampl_X(unsigned short val_iZone);
  
  /*!
   * \brief Get the pitching amplitude about the y-axis.
   * \param[in] val_iZone - Number for the current zone in the mesh (each zone has independent motion).
   * \return Pitching amplitude about the y-axis.
   */
  su2double GetPitching_Ampl_Y(unsigned short val_iZone);
  
  /*!
   * \brief Get the pitching amplitude about the z-axis.
   * \param[in] val_iZone - Number for the current zone in the mesh (each zone has independent motion).
   * \return Pitching amplitude about the z-axis.
   */
  su2double GetPitching_Ampl_Z(unsigned short val_iZone);
  
  /*!
   * \brief Get the pitching phase offset about the x-axis.
   * \param[in] val_iZone - Number for the current zone in the mesh (each zone has independent motion).
   * \return Pitching phase offset about the x-axis.
   */
  su2double GetPitching_Phase_X(unsigned short val_iZone);
  
  /*!
   * \brief Get the pitching phase offset about the y-axis.
   * \param[in] val_iZone - Number for the current zone in the mesh (each zone has independent motion).
   * \return Pitching phase offset about the y-axis.
   */
  su2double GetPitching_Phase_Y(unsigned short val_iZone);
  
  /*!
   * \brief Get the pitching phase offset about the z-axis.
   * \param[in] val_iZone - Number for the current zone in the mesh (each zone has independent motion).
   * \return Pitching phase offset about the z-axis.
   */
  su2double GetPitching_Phase_Z(unsigned short val_iZone);
  
  /*!
   * \brief Get the angular frequency of a mesh plunging in the x-direction.
   * \param[in] val_iZone - Number for the current zone in the mesh (each zone has independent motion).
   * \return Angular frequency of a mesh plunging in the x-direction.
   */
  su2double GetPlunging_Omega_X(unsigned short val_iZone);
  
  /*!
   * \brief Get the angular frequency of a mesh plunging in the y-direction.
   * \param[in] val_iZone - Number for the current zone in the mesh (each zone has independent motion).
   * \return Angular frequency of a mesh plunging in the y-direction.
   */
  su2double GetPlunging_Omega_Y(unsigned short val_iZone);
  
  /*!
   * \brief Get the angular frequency of a mesh plunging in the z-direction.
   * \param[in] val_iZone - Number for the current zone in the mesh (each zone has independent motion).
   * \return Angular frequency of a mesh plunging in the z-direction.
   */
  su2double GetPlunging_Omega_Z(unsigned short val_iZone);
  
  /*!
   * \brief Get the plunging amplitude in the x-direction.
   * \param[in] val_iZone - Number for the current zone in the mesh (each zone has independent motion).
   * \return Plunging amplitude in the x-direction.
   */
  su2double GetPlunging_Ampl_X(unsigned short val_iZone);
  
  /*!
   * \brief Get the plunging amplitude in the y-direction.
   * \param[in] val_iZone - Number for the current zone in the mesh (each zone has independent motion).
   * \return Plunging amplitude in the y-direction.
   */
  su2double GetPlunging_Ampl_Y(unsigned short val_iZone);
  
  /*!
   * \brief Get the plunging amplitude in the z-direction.
   * \param[in] val_iZone - Number for the current zone in the mesh (each zone has independent motion).
   * \return Plunging amplitude in the z-direction.
   */
  su2double GetPlunging_Ampl_Z(unsigned short val_iZone);
  
  /*!
   * \brief Get the Harmonic Balance frequency pointer.
   * \return Harmonic Balance Frequency pointer.
   */
  su2double* GetOmega_HB(void);
	
  /*!
   * \brief Get if harmonic balance source term is to be preconditioned
   * \return yes or no to harmonic balance preconditioning
   */
  bool GetHB_Precondition(void);
  
  /*!
   * \brief Get if we should update the motion origin.
   * \param[in] val_marker - Value of the marker in which we are interested.
   * \return yes or no to update motion origin.
   */
  unsigned short GetMoveMotion_Origin(unsigned short val_marker);
  
  /*!
   * \brief Get the minimum value of Beta for Roe-Turkel preconditioner
   * \return the minimum value of Beta for Roe-Turkel preconditioner
   */
  su2double GetminTurkelBeta();
  
  /*!
   * \brief Get the minimum value of Beta for Roe-Turkel preconditioner
   * \return the minimum value of Beta for Roe-Turkel preconditioner
   */
  su2double GetmaxTurkelBeta();
  
  /*!
   * \brief Get information about the adibatic wall condition
   * \return <code>TRUE</code> if it is a adiabatic wall condition; otherwise <code>FALSE</code>.
   */
  bool GetAdiabaticWall(void);
  
  /*!
   * \brief Get information about the isothermal wall condition
   * \return <code>TRUE</code> if it is a isothermal wall condition; otherwise <code>FALSE</code>.
   */
  bool GetIsothermalWall(void);
  
  /*!
   * \brief Get information about the Low Mach Preconditioning
   * \return <code>TRUE</code> if we are using low Mach preconditioner; otherwise <code>FALSE</code>.
   */
  bool Low_Mach_Preconditioning(void);
  
  /*!
   * \brief Get information about the Low Mach Correction
   * \return <code>TRUE</code> if we are using low Mach correction; otherwise <code>FALSE</code>.
   */
  bool Low_Mach_Correction(void);
  
  /*!
   * \brief Get information about the poisson solver condition
   * \return <code>TRUE</code> if it is a poisson solver condition; otherwise <code>FALSE</code>.
   */
  bool GetPoissonSolver(void);
  
  /*!
   * \brief Get information about the gravity force.
   * \return <code>TRUE</code> if it uses the gravity force; otherwise <code>FALSE</code>.
   */
  bool GetGravityForce(void);

  /*!
   * \brief Get information about the body force.
   * \return <code>TRUE</code> if it uses a body force; otherwise <code>FALSE</code>.
   */
  bool GetBody_Force(void);

  /*!
   * \brief Get a pointer to the body force vector.
   * \return A pointer to the body force vector.
   */
  su2double* GetBody_Force_Vector(void);

  /*!
   * \brief Get information about the rotational frame.
   * \return <code>TRUE</code> if there is a rotational frame; otherwise <code>FALSE</code>.
   */
  bool GetRotating_Frame(void);
  
  /*!
   * \brief Get information about the axisymmetric frame.
   * \return <code>TRUE</code> if there is a rotational frame; otherwise <code>FALSE</code>.
   */
  bool GetAxisymmetric(void);
  
  /*!
   * \brief Get information about the axisymmetric frame.
   * \return <code>TRUE</code> if there is a rotational frame; otherwise <code>FALSE</code>.
   */
  bool GetDebugMode(void);
  
  /*!
   * \brief Get information about there is a smoothing of the grid coordinates.
   * \return <code>TRUE</code> if there is smoothing of the grid coordinates; otherwise <code>FALSE</code>.
   */
  bool GetAdaptBoundary(void);
  
  /*!
   * \brief Get information about there is a smoothing of the grid coordinates.
   * \return <code>TRUE</code> if there is smoothing of the grid coordinates; otherwise <code>FALSE</code>.
   */
  bool GetSmoothNumGrid(void);
  
  /*!
   * \brief Set information about there is a smoothing of the grid coordinates.
   * \param[in] val_smoothnumgrid - <code>TRUE</code> if there is smoothing of the grid coordinates; otherwise <code>FALSE</code>.
   */
  void SetSmoothNumGrid(bool val_smoothnumgrid);
  
  /*!
   * \brief Subtract one to the index of the finest grid (full multigrid strategy).
   * \return Change the index of the finest grid.
   */
  void SubtractFinestMesh(void);
  
  /*!
   * \brief Obtain the kind of design variable.
   * \param[in] val_dv - Number of the design variable that we want to read.
   * \return Design variable identification.
   */
  unsigned short GetDesign_Variable(unsigned short val_dv);
    
  /*!
   * \brief Provides the buffet monitoring information.
   * \return Buffet monitoring information, if <code>TRUE</code> then the code will compute the buffet sensor.
   */
  bool GetBuffet_Monitoring(void);
    
  /*!
   * \brief Get the buffet sensor sharpness coefficient.
   * \return Sharpness coefficient for buffet sensor.
   */
  su2double GetBuffet_k(void);
    
  /*!
   * \brief Get the buffet sensor offset parameter.
   * \return Offset parameter for buffet sensor.
   */
  su2double GetBuffet_lambda(void);
  
  /*!
   * \brief Obtain the kind of convergence criteria to establish the convergence of the CFD code.
   * \return Kind of convergence criteria.
   */
  unsigned short GetConvCriteria(void);
  
  /*!
   * \brief Get the index in the config information of the marker <i>val_marker</i>.
   * \note When we read the config file, it stores the markers in a particular vector.
   * \return Index in the config information of the marker <i>val_marker</i>.
   */
  unsigned short GetMarker_CfgFile_TagBound(string val_marker);
  
  /*!
   * \brief Get the name in the config information of the marker number <i>val_marker</i>.
   * \note When we read the config file, it stores the markers in a particular vector.
   * \return Name of the marker in the config information of the marker <i>val_marker</i>.
   */
  string GetMarker_CfgFile_TagBound(unsigned short val_marker);
  
  /*!
   * \brief Get the boundary information (kind of boundary) in the config information of the marker <i>val_marker</i>.
   * \return Kind of boundary in the config information of the marker <i>val_marker</i>.
   */
  unsigned short GetMarker_CfgFile_KindBC(string val_marker);
  
  /*!
   * \brief Get the monitoring information from the config definition for the marker <i>val_marker</i>.
   * \return Monitoring information of the boundary in the config information for the marker <i>val_marker</i>.
   */
  unsigned short GetMarker_CfgFile_Monitoring(string val_marker);
  
  /*!
   * \brief Get the monitoring information from the config definition for the marker <i>val_marker</i>.
   * \return Monitoring information of the boundary in the config information for the marker <i>val_marker</i>.
   */
  unsigned short GetMarker_CfgFile_GeoEval(string val_marker);
  
  /*!
   * \brief Get the monitoring information from the config definition for the marker <i>val_marker</i>.
   * \return Monitoring information of the boundary in the config information for the marker <i>val_marker</i>.
   */
  unsigned short GetMarker_CfgFile_Designing(string val_marker);
  
  /*!
   * \brief Get the plotting information from the config definition for the marker <i>val_marker</i>.
   * \return Plotting information of the boundary in the config information for the marker <i>val_marker</i>.
   */
  unsigned short GetMarker_CfgFile_Plotting(string val_marker);
  
  /*!
   * \brief Get the plotting information from the config definition for the marker <i>val_marker</i>.
   * \return Plotting information of the boundary in the config information for the marker <i>val_marker</i>.
   */
  unsigned short GetMarker_CfgFile_Analyze(string val_marker);
  
  /*!
   * \brief Get the FSI interface information from the config definition for the marker <i>val_marker</i>.
   * \return Plotting information of the boundary in the config information for the marker <i>val_marker</i>.
   */
  unsigned short GetMarker_CfgFile_ZoneInterface(string val_marker);
  
  /*!
   * \brief Get the TurboPerformance information from the config definition for the marker <i>val_marker</i>.
   * \return TurboPerformance information of the boundary in the config information for the marker <i>val_marker</i>.
   */
  unsigned short GetMarker_CfgFile_Turbomachinery(string val_marker);

  /*!
   * \brief Get the TurboPerformance flag information from the config definition for the marker <i>val_marker</i>.
   * \return TurboPerformance flag information of the boundary in the config information for the marker <i>val_marker</i>.
   */
  unsigned short GetMarker_CfgFile_TurbomachineryFlag(string val_marker);

  /*!
   * \brief Get the MixingPlane interface information from the config definition for the marker <i>val_marker</i>.
   * \return Plotting information of the boundary in the config information for the marker <i>val_marker</i>.
   */
  unsigned short GetMarker_CfgFile_MixingPlaneInterface(string val_marker);
  
  /*!
   * \brief Get the DV information from the config definition for the marker <i>val_marker</i>.
   * \return DV information of the boundary in the config information for the marker <i>val_marker</i>.
   */
  unsigned short GetMarker_CfgFile_DV(string val_marker);
  
  /*!
   * \brief Get the motion information from the config definition for the marker <i>val_marker</i>.
   * \return Motion information of the boundary in the config information for the marker <i>val_marker</i>.
   */
  unsigned short GetMarker_CfgFile_Moving(string val_marker);

  /*!
   * \brief Get the Python customization information from the config definition for the marker <i>val_marker</i>.
   * \return Python customization information of the boundary in the config information for the marker <i>val_marker</i>.
   */
  unsigned short GetMarker_CfgFile_PyCustom(string val_marker);
  
  /*!
   * \brief Get the periodic information from the config definition of the marker <i>val_marker</i>.
   * \return Periodic information of the boundary in the config information of the marker <i>val_marker</i>.
   */
  unsigned short GetMarker_CfgFile_PerBound(string val_marker);
  
  /*!
   * \brief  Get the name of the marker <i>val_marker</i>.
   * \return The interface which owns that marker <i>val_marker</i>.
   */
  int GetMarker_ZoneInterface(string val_marker);
  
  /*!
   * \brief  Get the name of the marker <i>val_iMarker</i>.
   * \return The name of the marker in the interface
   */
  string GetMarkerTag_ZoneInterface(unsigned short val_iMarker);

  /*!
   * \brief  Get the number of markers in the multizone interface.
   * \return The number markers in the multizone interface
   */
  unsigned short GetnMarker_ZoneInterface(void);

  /*!
   * \brief Determines if problem is adjoint
   * \return true if Adjoint
   */
  bool GetContinuous_Adjoint(void);
  
  /*!
   * \brief Determines if problem is viscous
   * \return true if Viscous
   */
  bool GetViscous(void);
  
  /*!
   * \brief Provides the index of the solution in the container.
   * \param[in] val_eqsystem - Equation that is being solved.
   * \return Index on the solution container.
   */
  unsigned short GetContainerPosition(unsigned short val_eqsystem);
  
  /*!
   * \brief Value of the order of magnitude reduction of the residual.
   * \return Value of the order of magnitude reduction of the residual.
   */
  su2double GetOrderMagResidual(void);
  
  /*!
   * \brief Value of the minimum residual value (log10 scale).
   * \return Value of the minimum residual value (log10 scale).
   */
  su2double GetMinLogResidual(void);
  
  /*!
   * \brief Value of the order of magnitude reduction of the residual for FSI applications.
   * \return Value of the order of magnitude reduction of the residual.
   */
  su2double GetOrderMagResidualFSI(void);
  
  /*!
   * \brief Value of the minimum residual value for FSI applications (log10 scale).
   * \return Value of the minimum residual value (log10 scale).
   */
  su2double GetMinLogResidualFSI(void);
  
  /*!
   * \brief Value of the order of magnitude reduction of the flow residual for BGS applications.
   * \return Value of the order of magnitude reduction of the residual.
   */
  su2double GetOrderMagResidual_BGS_F(void);
  
  /*!
   * \brief Value of the minimum flow residual value for BGS applications (log10 scale).
   * \return Value of the minimum residual value (log10 scale).
   */
  su2double GetMinLogResidual_BGS_F(void);
  
  /*!
   * \brief Value of the order of magnitude reduction of the flow residual for BGS applications.
   * \return Value of the order of magnitude reduction of the residual.
   */
  su2double GetOrderMagResidual_BGS_S(void);
  
  /*!
   * \brief Value of the minimum flow residual value for BGS applications (log10 scale).
   * \return Value of the minimum residual value (log10 scale).
   */
  su2double GetMinLogResidual_BGS_S(void);
  
  /*!
   * \brief Value of the displacement tolerance UTOL for FEM structural analysis (log10 scale).
   * \return Value of Res_FEM_UTOL (log10 scale).
   */
  su2double GetResidual_FEM_UTOL(void);
  
  /*!
   * \brief Value of the displacement tolerance UTOL for FEM structural analysis (log10 scale).
   * \return Value of Res_FEM_UTOL (log10 scale).
   */
  su2double GetResidual_FEM_RTOL(void);
  
  /*!
   * \brief Value of the displacement tolerance UTOL for FEM structural analysis (log10 scale).
   * \return Value of Res_FEM_UTOL (log10 scale).
   */
  su2double GetResidual_FEM_ETOL(void);
  
  /*!
   * \brief Value of the maximum objective function for FEM elasticity adjoint (log10 scale).
   * \return Value of Res_FEM_ADJ (log10 scale).
   */
  su2double GetCriteria_FEM_ADJ(void);
  
  /*!
   * \brief Value of the damping factor for the engine inlet bc.
   * \return Value of the damping factor.
   */
  su2double GetDamp_Engine_Inflow(void);
  
  /*!
   * \brief Value of the damping factor for the engine exhaust inlet bc.
   * \return Value of the damping factor.
   */
  su2double GetDamp_Engine_Exhaust(void);
  
  /*!
   * \brief Value of the damping factor for the residual restriction.
   * \return Value of the damping factor.
   */
  su2double GetDamp_Res_Restric(void);
  
  /*!
   * \brief Value of the damping factor for the correction prolongation.
   * \return Value of the damping factor.
   */
  su2double GetDamp_Correc_Prolong(void);
  
  /*!
   * \brief Value of the position of the Near Field (y coordinate for 2D, and z coordinate for 3D).
   * \return Value of the Near Field position.
   */
  su2double GetPosition_Plane(void);
  
  /*!
   * \brief Value of the weight of the drag coefficient in the Sonic Boom optimization.
   * \return Value of the weight of the drag coefficient in the Sonic Boom optimization.
   */
  su2double GetWeightCd(void);
  
  /*!
   * \brief Value of the weight of the CD, CL, CM optimization.
   * \return Value of the weight of the CD, CL, CM optimization.
   */
  void SetdNetThrust_dBCThrust(su2double val_dnetthrust_dbcthrust);
  
  /*!
   * \brief Value of the azimuthal line to fix due to a misalignments of the nearfield.
   * \return Azimuthal line to fix due to a misalignments of the nearfield.
   */
  su2double GetFixAzimuthalLine(void);
  
  /*!
   * \brief Value of the weight of the CD, CL, CM optimization.
   * \return Value of the weight of the CD, CL, CM optimization.
   */
  su2double GetdCD_dCMy(void);
  
  /*!
   * \brief Value of the weight of the CD, CL, CM optimization.
   * \return Value of the weight of the CD, CL, CM optimization.
   */
  su2double GetCM_Target(void);
  
  /*!
   * \brief Value of the weight of the CD, CL, CM optimization.
   * \return Value of the weight of the CD, CL, CM optimization.
   */
  su2double GetdCD_dCL(void);
  
  /*!
   * \brief Value of the weight of the CD, CL, CM optimization.
   * \return Value of the weight of the CD, CL, CM optimization.
   */
  void SetdCD_dCL(su2double val_dcd_dcl);
  
  /*!
   * \brief Value of the weight of the CD, CL, CM optimization.
   * \return Value of the weight of the CD, CL, CM optimization.
   */
  su2double GetdCMx_dCL(void);
  
  /*!
   * \brief Value of the weight of the CD, CL, CM optimization.
   * \return Value of the weight of the CD, CL, CM optimization.
   */
  void SetdCMx_dCL(su2double val_dcmx_dcl);
  
  /*!
   * \brief Value of the weight of the CD, CL, CM optimization.
   * \return Value of the weight of the CD, CL, CM optimization.
   */
  su2double GetdCMy_dCL(void);
  
  /*!
   * \brief Value of the weight of the CD, CL, CM optimization.
   * \return Value of the weight of the CD, CL, CM optimization.
   */
  void SetdCMy_dCL(su2double val_dcmy_dcl);
  
  /*!
   * \brief Value of the weight of the CD, CL, CM optimization.
   * \return Value of the weight of the CD, CL, CM optimization.
   */
  su2double GetdCMz_dCL(void);
  
  /*!
   * \brief Value of the weight of the CD, CL, CM optimization.
   * \return Value of the weight of the CD, CL, CM optimization.
   */
  void SetdCMz_dCL(su2double val_dcmz_dcl);
  
  /*!
   * \brief Value of the weight of the CD, CL, CM optimization.
   * \return Value of the weight of the CD, CL, CM optimization.
   */
  void SetdCL_dAlpha(su2double val_dcl_dalpha);
  
  /*!
   * \brief Value of the weight of the CD, CL, CM optimization.
   * \return Value of the weight of the CD, CL, CM optimization.
   */
  void SetdCM_diH(su2double val_dcm_dhi);
  
  /*!
   * \brief Value of the weight of the CD, CL, CM optimization.
   * \return Value of the weight of the CD, CL, CM optimization.
   */
  void SetdCD_dCMy(su2double val_dcd_dcmy);
  
  /*!
   * \brief Value of the weight of the CD, CL, CM optimization.
   * \return Value of the weight of the CD, CL, CM optimization.
   */
  su2double GetCL_Target(void);
  
  /*!
   * \brief Set the global parameters of each simulation for each runtime system.
   * \param[in] val_solver - Solver of the simulation.
   * \param[in] val_system - Runtime system that we are solving.
   */
  void SetGlobalParam(unsigned short val_solver, unsigned short val_system, unsigned long val_extiter);
  
  /*!
   * \brief Center of rotation for a rotational periodic boundary.
   */
  su2double *GetPeriodicRotCenter(string val_marker);
  
  /*!
   * \brief Angles of rotation for a rotational periodic boundary.
   */
  su2double *GetPeriodicRotAngles(string val_marker);
  
  /*!
   * \brief Translation vector for a rotational periodic boundary.
   */
  su2double *GetPeriodicTranslation(string val_marker);
  
  /*!
   * \brief Get the rotationally periodic donor marker for boundary <i>val_marker</i>.
   * \return Periodic donor marker from the config information for the marker <i>val_marker</i>.
   */
  unsigned short GetMarker_Periodic_Donor(string val_marker);
  
  /*!
   * \brief Get the origin of the actuator disk.
   */
  su2double GetActDisk_NetThrust(string val_marker);
  
  /*!
   * \brief Get the origin of the actuator disk.
   */
  su2double GetActDisk_Power(string val_marker);
  
  /*!
   * \brief Get the origin of the actuator disk.
   */
  su2double GetActDisk_MassFlow(string val_marker);
  /*!
   * \brief Get the origin of the actuator disk.
   */
  su2double GetActDisk_Mach(string val_marker);
  /*!
   * \brief Get the origin of the actuator disk.
   */
  su2double GetActDisk_Force(string val_marker);
  
  /*!
   * \brief Get the origin of the actuator disk.
   */
  su2double GetActDisk_BCThrust(string val_marker);
  
  /*!
   * \brief Get the origin of the actuator disk.
   */
  su2double GetActDisk_BCThrust_Old(string val_marker);
  
  /*!
   * \brief Get the tip radius of th actuator disk.
   */
  su2double GetActDisk_Area(string val_marker);
  
  /*!
   * \brief Get the tip radius of th actuator disk.
   */
  su2double GetActDisk_ReverseMassFlow(string val_marker);
  
  /*!
   * \brief Get the thrust corffient of the actuator disk.
   */
  su2double GetActDisk_PressJump(string val_marker, unsigned short val_index);
  
  /*!
   * \brief Get the thrust corffient of the actuator disk.
   */
  su2double GetActDisk_TempJump(string val_marker, unsigned short val_index);
  
  /*!
   * \brief Get the rev / min of the actuator disk.
   */
  su2double GetActDisk_Omega(string val_marker, unsigned short val_index);
  
  /*!
   * \brief Get Actuator Disk Outlet for boundary <i>val_marker</i> (actuator disk inlet).
   * \return Actuator Disk Outlet from the config information for the marker <i>val_marker</i>.
   */
  unsigned short GetMarker_CfgFile_ActDiskOutlet(string val_marker);
  
  /*!
   * \brief Get Actuator Disk Outlet for boundary <i>val_marker</i> (actuator disk inlet).
   * \return Actuator Disk Outlet from the config information for the marker <i>val_marker</i>.
   */
  unsigned short GetMarker_CfgFile_EngineExhaust(string val_marker);
  
  /*!
   * \brief Get the internal index for a moving boundary <i>val_marker</i>.
   * \return Internal index for a moving boundary <i>val_marker</i>.
   */
  unsigned short GetMarker_Moving(string val_marker);
  
  /*!
   * \brief Get the name of the surface defined in the geometry file.
   * \param[in] val_marker - Value of the marker in which we are interested.
   * \return Name that is in the geometry file for the surface that
   *         has the marker <i>val_marker</i>.
   */
  string GetMarker_Moving_TagBound(unsigned short val_marker);

  /*!
   * \brief Get the name of the surface defined in the geometry file.
   * \param[in] val_marker - Value of the marker in which we are interested.
   * \return Name that is in the geometry file for the surface that
   *         has the marker <i>val_marker</i>.
   */
  string GetMarker_PyCustom_TagBound(unsigned short val_marker);
  
  /*!
   * \brief Get the name of the surface defined in the geometry file.
   * \param[in] val_marker - Value of the marker in which we are interested.
   * \return Name that is in the geometry file for the surface that
   *         has the marker <i>val_marker</i>.
   */
  string GetMarker_Analyze_TagBound(unsigned short val_marker);
  
  /*!
   * \brief Set the total number of SEND_RECEIVE periodic transformations.
   * \param[in] val_index - Total number of transformations.
   */
  void SetnPeriodicIndex(unsigned short val_index);
  
  /*!
   * \brief Get the total number of SEND_RECEIVE periodic transformations.
   * \return Total number of transformations.
   */
  unsigned short GetnPeriodicIndex(void);
  
  /*!
   * \brief Set the rotation center for a periodic transformation.
   * \param[in] val_index - Index corresponding to the periodic transformation.
   * \param[in] center - Pointer to a vector containing the coordinate of the center.
   */
  void SetPeriodicCenter(unsigned short val_index, su2double* center);
  
  /*!
   * \brief Get the rotation center for a periodic transformation.
   * \param[in] val_index - Index corresponding to the periodic transformation.
   * \return A vector containing coordinates of the center point.
   */
  su2double* GetPeriodicCenter(unsigned short val_index);
  
  /*!
   * \brief Set the rotation angles for a periodic transformation.
   * \param[in] val_index - Index corresponding to the periodic transformation.
   * \param[in] rotation - Pointer to a vector containing the rotation angles.
   */
  void SetPeriodicRotation(unsigned short val_index, su2double* rotation);
  
  /*!
   * \brief Get the rotation angles for a periodic transformation.
   * \param[in] val_index - Index corresponding to the periodic transformation.
   * \return A vector containing the angles of rotation.
   */
  su2double* GetPeriodicRotation(unsigned short val_index);
  
  /*!
   * \brief Set the translation vector for a periodic transformation.
   * \param[in] val_index - Index corresponding to the periodic transformation.
   * \param[in] translate - Pointer to a vector containing the coordinate of the center.
   */
  void SetPeriodicTranslate(unsigned short val_index, su2double* translate);
  
  /*!
   * \brief Get the translation vector for a periodic transformation.
   * \param[in] val_index - Index corresponding to the periodic transformation.
   * \return The translation vector.
   */
  su2double* GetPeriodicTranslate(unsigned short val_index);
  
  /*!
   * \brief Get the total temperature at a nacelle boundary.
   * \param[in] val_index - Index corresponding to the inlet boundary.
   * \return The total temperature.
   */
  su2double GetExhaust_Temperature_Target(string val_index);
  
  /*!
   * \brief Get the total temperature at an inlet boundary.
   * \param[in] val_index - Index corresponding to the inlet boundary.
   * \return The total temperature.
   */
  su2double GetInlet_Ttotal(string val_index);
  
  /*!
   * \brief Get the temperature at a supersonic inlet boundary.
   * \param[in] val_index - Index corresponding to the inlet boundary.
   * \return The inlet density.
   */
  su2double GetInlet_Temperature(string val_index);
  
  /*!
   * \brief Get the pressure at a supersonic inlet boundary.
   * \param[in] val_index - Index corresponding to the inlet boundary.
   * \return The inlet pressure.
   */
  su2double GetInlet_Pressure(string val_index);
  
  /*!
   * \brief Get the velocity vector at a supersonic inlet boundary.
   * \param[in] val_index - Index corresponding to the inlet boundary.
   * \return The inlet velocity vector.
   */
  su2double* GetInlet_Velocity(string val_index);
  
  /*!
   * \brief Get the fixed value at the Dirichlet boundary.
   * \param[in] val_index - Index corresponding to the Dirichlet boundary.
   * \return The total temperature.
   */
  su2double GetDirichlet_Value(string val_index);
  
  /*!
   * \brief Get whether this is a Dirichlet or a Neumann boundary.
   * \param[in] val_index - Index corresponding to the Dirichlet boundary.
   * \return Yes or No.
   */
  bool GetDirichlet_Boundary(string val_index);
  
  /*!
   * \brief Get the total pressure at an inlet boundary.
   * \param[in] val_index - Index corresponding to the inlet boundary.
   * \return The total pressure.
   */
  su2double GetInlet_Ptotal(string val_index);

  /*!
   * \brief Set the total pressure at an inlet boundary.
   * \param[in] val_pressure - Pressure value at the inlet boundary.
   * \param[in] val_index - Index corresponding to the inlet boundary.
   */
  void SetInlet_Ptotal(su2double val_pressure, string val_marker);

  /*!
   * \brief Get the total pressure at an nacelle boundary.
   * \param[in] val_index - Index corresponding to the inlet boundary.
   * \return The total pressure.
   */
  su2double GetExhaust_Pressure_Target(string val_index);
  
  /*!
   * \brief Value of the CFL reduction in LevelSet problems.
   * \return Value of the CFL reduction in LevelSet problems.
   */
  su2double GetCFLRedCoeff_Turb(void);
  
  /*!
   * \brief Get the flow direction unit vector at an inlet boundary.
   * \param[in] val_index - Index corresponding to the inlet boundary.
   * \return The flow direction vector.
   */
  su2double* GetInlet_FlowDir(string val_index);
  
  /*!
   * \brief Get the back pressure (static) at an outlet boundary.
   * \param[in] val_index - Index corresponding to the outlet boundary.
   * \return The outlet pressure.
   */
  su2double GetOutlet_Pressure(string val_index);

  /*!
   * \brief Set the back pressure (static) at an outlet boundary.
   * \param[in] val_pressure - Pressure value at the outlet boundary.
   * \param[in] val_index - Index corresponding to the outlet boundary.
   */
  void SetOutlet_Pressure(su2double val_pressure, string val_marker);

  /*!
   * \brief Get the var 1 at Riemann boundary.
   * \param[in] val_marker - Index corresponding to the Riemann boundary.
   * \return The var1
   */
  su2double GetRiemann_Var1(string val_marker);
  
  /*!
   * \brief Get the var 2 at Riemann boundary.
   * \param[in] val_marker - Index corresponding to the Riemann boundary.
   * \return The var2
   */
  su2double GetRiemann_Var2(string val_marker);
  
  /*!
   * \brief Get the Flowdir at Riemann boundary.
   * \param[in] val_marker - Index corresponding to the Riemann boundary.
   * \return The Flowdir
   */
  su2double* GetRiemann_FlowDir(string val_marker);
  
  /*!
   * \brief Get Kind Data of Riemann boundary.
   * \param[in] val_marker - Index corresponding to the Riemann boundary.
   * \return Kind data
   */
  unsigned short GetKind_Data_Riemann(string val_marker);
  
  /*!
   * \brief Get the var 1 for the Giels BC.
   * \param[in] val_marker - Index corresponding to the Giles BC.
   * \return The var1
   */
  su2double GetGiles_Var1(string val_marker);
  
  /*!
   * \brief Get the var 2 for the Giles boundary.
   * \param[in] val_marker - Index corresponding to the Giles BC.
   * \return The var2
   */
  su2double GetGiles_Var2(string val_marker);
  
  /*!
   * \brief Get the Flowdir for the Giles BC.
   * \param[in] val_marker - Index corresponding to the Giles BC.
   * \return The Flowdir
   */
  su2double* GetGiles_FlowDir(string val_marker);
  
  /*!
   * \brief Get Kind Data for the Giles BC.
   * \param[in] val_marker - Index corresponding to the Giles BC.
   * \return Kind data
   */
  unsigned short GetKind_Data_Giles(string val_marker);
  
  /*!
   * \brief Set the var 1 for Giles BC.
   * \param[in] val_marker - Index corresponding to the Giles BC.
   */
  void SetGiles_Var1(su2double newVar1, string val_marker);

  /*!
   * \brief Get the relax factor for the average component for the Giles BC.
   * \param[in] val_marker - Index corresponding to the Giles BC.
   * \return The relax factor for the average component
   */
  su2double GetGiles_RelaxFactorAverage(string val_marker);

  /*!
   * \brief Get the relax factor for the fourier component for the Giles BC.
   * \param[in] val_marker - Index corresponding to the Giles BC.
   * \return The relax factor for the fourier component
   */
  su2double GetGiles_RelaxFactorFourier(string val_marker);

  /*!
   * \brief Get the outlet pressure imposed as BC for internal flow.
   * \return outlet pressure
   */
  su2double GetPressureOut_BC();

  /*!
   * \brief Set the outlet pressure imposed as BC for internal flow.
   * \param[in] val_temp - New value of the outlet pressure.
   */
  void SetPressureOut_BC(su2double val_press);

  /*!
   * \brief Get the inlet velocity or pressure imposed for incompressible flow.
   * \return inlet velocity or pressure
   */
  su2double GetIncInlet_BC();

  /*!
   * \brief Set the inlet velocity or pressure imposed as BC for incompressible flow.
   * \param[in] val_in - New value of the inlet velocity or pressure.
   */
  void SetIncInlet_BC(su2double val_in);

  /*!
   * \brief Get the inlet temperature imposed as BC for incompressible flow.
   * \return inlet temperature
   */
  su2double GetIncTemperature_BC();

  /*!
   * \brief Set the inlet temperature imposed as BC for incompressible flow.
   * \param[in] val_temperature - New value of the inlet temperature.
   */
  void SetIncTemperature_BC(su2double val_temperature);

  /*!
   * \brief Get the outlet pressure imposed as BC for incompressible flow.
   * \return outlet pressure
   */
  su2double GetIncPressureOut_BC();

  /*!
   * \brief Set the outlet pressure imposed as BC for incompressible flow.
   * \param[in] val_pressure - New value of the outlet pressure.
   */
  void SetIncPressureOut_BC(su2double val_pressure);

  /*!
   * \brief Get the inlet total pressure imposed as BC for internal flow.
   * \return inlet total pressure
   */
  su2double GetTotalPressureIn_BC();

  /*!
   * \brief Get the inlet total temperature imposed as BC for internal flow.
   * \return inlet total temperature
   */
  su2double GetTotalTemperatureIn_BC();

  /*!
   * \brief Set the inlet total temperature imposed as BC for internal flow.
   * \param[in] val_temp - New value of the total temperature.
   */
  void SetTotalTemperatureIn_BC(su2double val_temp);

  /*!
   * \brief Get the inlet flow angle imposed as BC for internal flow.
   * \return inlet flow angle
   */
  su2double GetFlowAngleIn_BC();

  /*!
   * \brief Get the wall temperature (static) at an isothermal boundary.
   * \param[in] val_index - Index corresponding to the isothermal boundary.
   * \return The wall temperature.
   */
  su2double GetIsothermal_Temperature(string val_index);
  
  /*!
   * \brief Get the wall heat flux on a constant heat flux boundary.
   * \param[in] val_index - Index corresponding to the constant heat flux boundary.
   * \return The heat flux.
   */
  su2double GetWall_HeatFlux(string val_index);

  /*!
   * \brief Get the wall function treatment for the given boundary marker.
   * \param[in] val_marker - String of the viscous wall marker.
   * \return The type of wall function treatment.
   */
  unsigned short GetWallFunction_Treatment(string val_marker);

  /*!
   * \brief Get the additional integer info for the wall function treatment
            for the given boundary marker.
   * \param[in] val_marker - String of the viscous wall marker.
   * \return Pointer to the integer info for the given marker.
   */
  unsigned short* GetWallFunction_IntInfo(string val_marker);

  /*!
   * \brief Get the additional double info for the wall function treatment
            for the given boundary marker.
   * \param[in] val_marker - String of the viscous wall marker.
   * \return Pointer to the double info for the given marker.
   */
  su2double* GetWallFunction_DoubleInfo(string val_marker);
  
  /*!
   * \brief Get the target (pressure, massflow, etc) at an engine inflow boundary.
   * \param[in] val_index - Index corresponding to the engine inflow boundary.
   * \return Target (pressure, massflow, etc) .
   */
  su2double GetEngineInflow_Target(string val_marker);
  
  /*!
   * \brief Get the fan face Mach number at an engine inflow boundary.
   * \param[in] val_marker - Name of the boundary.
   * \return The fan face Mach number.
   */
  su2double GetInflow_Mach(string val_marker);
  
  /*!
   * \brief Get the back pressure (static) at an engine inflow boundary.
   * \param[in] val_marker - Name of the boundary.
   * \return The engine inflow pressure.
   */
  su2double GetInflow_Pressure(string val_marker);
  
  /*!
   * \brief Get the mass flow rate at an engine inflow boundary.
   * \param[in] val_marker - Name of the boundary.
   * \return The engine mass flow rate.
   */
  su2double GetInflow_MassFlow(string val_marker);
  
  /*!
   * \brief Get the percentage of reverse flow at an engine inflow boundary.
   * \param[in] val_marker - Name of the boundary.
   * \return The percentage of reverse flow.
   */
  su2double GetInflow_ReverseMassFlow(string val_marker);
  
  /*!
   * \brief Get the percentage of reverse flow at an engine inflow boundary.
   * \param[in] val_index - Index corresponding to the engine inflow boundary.
   * \return The percentage of reverse flow.
   */
  su2double GetInflow_ReverseMassFlow(unsigned short val_marker);
  
  /*!
   * \brief Get the total pressure at an engine inflow boundary.
   * \param[in] val_marker - Name of the boundary.
   * \return The total pressure.
   */
  su2double GetInflow_TotalPressure(string val_marker);
  
  /*!
   * \brief Get the temperature (static) at an engine inflow boundary.
   * \param[in] val_marker - Name of the boundary.
   * \return The engine inflow temperature.
   */
  su2double GetInflow_Temperature(string val_marker);
  
  /*!
   * \brief Get the total temperature at an engine inflow boundary.
   * \param[in] val_marker - Name of the boundary.
   * \return The engine inflow total temperature.
   */
  su2double GetInflow_TotalTemperature(string val_marker);
  
  /*!
   * \brief Get the ram drag at an engine inflow boundary.
   * \param[in] val_marker - Name of the boundary.
   * \return The engine inflow ram drag.
   */
  su2double GetInflow_RamDrag(string val_marker);
  
  /*!
   * \brief Get the force balance at an engine inflow boundary.
   * \param[in] val_marker - Name of the boundary.
   * \return The engine inflow force balance.
   */
  su2double GetInflow_Force(string val_marker);
  
  /*!
   * \brief Get the power at an engine inflow boundary.
   * \param[in] val_marker - Name of the boundary.
   * \return The engine inflow power.
   */
  su2double GetInflow_Power(string val_marker);
  
  /*!
   * \brief Get the back pressure (static) at an engine exhaust boundary.
   * \param[in] val_marker - Name of the boundary.
   * \return The engine exhaust pressure.
   */
  su2double GetExhaust_Pressure(string val_marker);
  
  /*!
   * \brief Get the temperature (static) at an engine exhaust boundary.
   * \param[in] val_marker - Name of the boundary.
   * \return The engine exhaust temperature.
   */
  su2double GetExhaust_Temperature(string val_marker);
  
  /*!
   * \brief Get the massflow at an engine exhaust boundary.
   * \param[in] val_marker - Name of the boundary.
   * \return The engine exhaust massflow.
   */
  su2double GetExhaust_MassFlow(string val_marker);
  
  /*!
   * \brief Get the total pressure at an engine exhaust boundary.
   * \param[in] val_marker - Name of the boundary.
   * \return The engine exhaust total pressure.
   */
  su2double GetExhaust_TotalPressure(string val_marker);
  
  /*!
   * \brief Get the total temperature at an engine exhaust boundary.
   * \param[in] val_marker - Name of the boundary.
   * \return The total temperature.
   */
  su2double GetExhaust_TotalTemperature(string val_marker);
  
  /*!
   * \brief Get the gross thrust at an engine exhaust boundary.
   * \param[in] val_marker - Name of the boundary.
   * \return Gross thrust.
   */
  su2double GetExhaust_GrossThrust(string val_marker);
  
  /*!
   * \brief Get the force balance at an engine exhaust boundary.
   * \param[in] val_marker - Name of the boundary.
   * \return Force balance.
   */
  su2double GetExhaust_Force(string val_marker);
  
  /*!
   * \brief Get the power at an engine exhaust boundary.
   * \param[in] val_marker - Name of the boundary.
   * \return Power.
   */
  su2double GetExhaust_Power(string val_marker);
  
  /*!
   * \brief Get the back pressure (static) at an outlet boundary.
   * \param[in] val_index - Index corresponding to the outlet boundary.
   * \return The outlet pressure.
   */
  void SetInflow_Mach(unsigned short val_imarker, su2double val_fanface_mach);
  
  /*!
   * \brief Set the fan face static pressure at an engine inflow boundary.
   * \param[in] val_index - Index corresponding to the engine inflow boundary.
   * \param[in] val_fanface_pressure - Fan face static pressure.
   */
  void SetInflow_Pressure(unsigned short val_imarker, su2double val_fanface_pressure);
  
  /*!
   * \brief Set the massflow at an engine inflow boundary.
   * \param[in] val_index - Index corresponding to the engine inflow boundary.
   * \param[in] val_fanface_massflow - Massflow.
   */
  void SetInflow_MassFlow(unsigned short val_imarker, su2double val_fanface_massflow);
  
  /*!
   * \brief Set the reverse flow at an engine inflow boundary.
   * \param[in] val_index - Index corresponding to the engine inflow boundary.
   * \param[in] val_fanface_reversemassflow - reverse flow.
   */
  void SetInflow_ReverseMassFlow(unsigned short val_imarker, su2double val_fanface_reversemassflow);
  
  /*!
   * \brief Set the fan face total pressure at an engine inflow boundary.
   * \param[in] val_index - Index corresponding to the engine inflow boundary.
   * \param[in] val_fanface_totalpressure - Fan face total pressure.
   */
  void SetInflow_TotalPressure(unsigned short val_imarker, su2double val_fanface_totalpressure);
  
  /*!
   * \brief Set the fan face static temperature at an engine inflow boundary.
   * \param[in] val_index - Index corresponding to the engine inflow boundary.
   * \param[in] val_fanface_pressure - Fan face static temperature.
   */
  void SetInflow_Temperature(unsigned short val_imarker, su2double val_fanface_temperature);
  
  /*!
   * \brief Set the fan face total temperature at an engine inflow boundary.
   * \param[in] val_index - Index corresponding to the engine inflow boundary.
   * \param[in] val_fanface_totaltemperature - Fan face total temperature.
   */
  void SetInflow_TotalTemperature(unsigned short val_imarker, su2double val_fanface_totaltemperature);
  
  /*!
   * \brief Set the ram drag temperature at an engine inflow boundary.
   * \param[in] val_index - Index corresponding to the engine inflow boundary.
   * \param[in] val_fanface_ramdrag - Ram drag value.
   */
  void SetInflow_RamDrag(unsigned short val_imarker, su2double val_fanface_ramdrag);
  
  /*!
   * \brief Set the force balance at an engine inflow boundary.
   * \param[in] val_index - Index corresponding to the engine inflow boundary.
   * \param[in] val_fanface_force - Fan face force.
   */
  void SetInflow_Force(unsigned short val_imarker, su2double val_fanface_force);
  
  /*!
   * \brief Set the power at an engine inflow boundary.
   * \param[in] val_index - Index corresponding to the engine inflow boundary.
   * \param[in] val_fanface_force - Power.
   */
  void SetInflow_Power(unsigned short val_imarker, su2double val_fanface_power);
  
  /*!
   * \brief Set the back pressure (static) at an engine exhaust boundary.
   * \param[in] val_index - Index corresponding to the outlet boundary.
   * \param[in] val_exhaust_pressure - Exhaust static pressure.
   */
  void SetExhaust_Pressure(unsigned short val_imarker, su2double val_exhaust_pressure);
  
  /*!
   * \brief Set the temperature (static) at an engine exhaust boundary.
   * \param[in] val_index - Index corresponding to the outlet boundary.
   * \param[in] val_exhaust_temp - Exhaust static temperature.
   */
  void SetExhaust_Temperature(unsigned short val_imarker, su2double val_exhaust_temp);
  
  /*!
   * \brief Set the back pressure (static) at an engine exhaust boundary.
   * \param[in] val_index - Index corresponding to the outlet boundary.
   * \param[in] val_exhaust_temp - Exhaust static temperature.
   */
  void SetExhaust_MassFlow(unsigned short val_imarker, su2double val_exhaust_massflow);
  
  /*!
   * \brief Set the back pressure (total) at an engine exhaust boundary.
   * \param[in] val_index - Index corresponding to the outlet boundary.
   * \param[in] val_exhaust_totalpressure - Exhaust total pressure.
   */
  void SetExhaust_TotalPressure(unsigned short val_imarker, su2double val_exhaust_totalpressure);
  
  /*!
   * \brief Set the total temperature at an engine exhaust boundary.
   * \param[in] val_index - Index corresponding to the outlet boundary.
   * \param[in] val_exhaust_totaltemp - Exhaust total temperature.
   */
  void SetExhaust_TotalTemperature(unsigned short val_imarker, su2double val_exhaust_totaltemp);
  
  /*!
   * \brief Set the gross thrust at an engine exhaust boundary.
   * \param[in] val_index - Index corresponding to the outlet boundary.
   * \param[in] val_exhaust_grossthrust - Exhaust gross thrust temperature.
   */
  void SetExhaust_GrossThrust(unsigned short val_imarker, su2double val_exhaust_grossthrust);
  
  /*!
   * \brief Set the force balance at an engine exhaust boundary.
   * \param[in] val_index - Index corresponding to the outlet boundary.
   * \param[in] val_exhaust_force - Exhaust force balance.
   */
  void SetExhaust_Force(unsigned short val_imarker, su2double val_exhaust_force);
  
  /*!
   * \brief Set the power at an engine exhaust boundary.
   * \param[in] val_index - Index corresponding to the outlet boundary.
   * \param[in] val_exhaust_power - Exhaust power.
   */
  void SetExhaust_Power(unsigned short val_imarker, su2double val_exhaust_power);
  
  /*!
   * \brief Set the back pressure (static) at an outlet boundary.
   * \param[in] val_imarker - Index corresponding to a particular engine boundary.
   * \param[in] val_engine_mach - Exhaust power.
   */
  void SetEngine_Mach(unsigned short val_imarker, su2double val_engine_mach);
  
  /*!
   * \brief Set the back pressure (static) at an outlet boundary.
   * \param[in] val_imarker - Index corresponding to a particular engine boundary.
   * \param[in] val_engine_force - Exhaust power.
   */
  void SetEngine_Force(unsigned short val_imarker, su2double val_engine_force);
  
  /*!
   * \brief Get the back pressure (static) at an outlet boundary.
   * \param[in] val_imarker - Index corresponding to a particular engine boundary.
   * \param[in] val_engine_power - Exhaust power.
   */
  void SetEngine_Power(unsigned short val_imarker, su2double val_engine_power);
  
  /*!
   * \brief Get the back pressure (static) at an outlet boundary.
   * \param[in] val_imarker - Index corresponding to a particular engine boundary.
   * \param[in] val_engine_netthrust - Exhaust power.
   */
  void SetEngine_NetThrust(unsigned short val_imarker, su2double val_engine_netthrust);
  
  /*!
   * \brief Get the back pressure (static) at an outlet boundary.
   * \param[in] val_imarker - Index corresponding to a particular engine boundary.
   * \param[in] val_engine_grossthrust - Exhaust power.
   */
  void SetEngine_GrossThrust(unsigned short val_imarker, su2double val_engine_grossthrust);
  
  /*!
   * \brief Get the back pressure (static) at an outlet boundary.
   * \param[in] val_imarker - Index corresponding to a particular engine boundary.
   * \param[in] val_engine_area - Exhaust power.
   */
  void SetEngine_Area(unsigned short val_imarker, su2double val_engine_area);
  
  /*!
   * \brief Get the back pressure (static) at an outlet boundary.
   * \param[in] val_imarker - Index corresponding to a particular engine boundary.
   * \return The outlet pressure.
   */
  su2double GetEngine_Mach(unsigned short val_imarker);
  
  /*!
   * \brief Get the back pressure (static) at an outlet boundary.
   * \param[in] val_imarker - Index corresponding to a particular engine boundary.
   * \return The outlet pressure.
   */
  su2double GetEngine_Force(unsigned short val_imarker);
  
  /*!
   * \brief Get the back pressure (static) at an outlet boundary.
   * \param[in] val_imarker - Index corresponding to a particular engine boundary.
   * \return The outlet pressure.
   */
  su2double GetEngine_Power(unsigned short val_imarker);
  
  /*!
   * \brief Get the back pressure (static) at an outlet boundary.
   * \param[in] val_imarker - Index corresponding to a particular engine boundary.
   * \return The outlet pressure.
   */
  
  su2double GetEngine_NetThrust(unsigned short val_imarker);
  /*!
   * \brief Get the back pressure (static) at an outlet boundary.
   * \param[in] val_imarker - Index corresponding to a particular engine boundary.
   * \return The outlet pressure.
   */
  
  su2double GetEngine_GrossThrust(unsigned short val_imarker);
  
  /*!
   * \brief Get the back pressure (static) at an outlet boundary.
   * \param[in] val_imarker - Index corresponding to a particular engine boundary.
   * \return The outlet pressure.
   */
  su2double GetEngine_Area(unsigned short val_imarker);
  
  /*!
   * \brief Get the back pressure (static) at an outlet boundary.
   * \param[in] val_index - Index corresponding to the outlet boundary.
   * \return The outlet pressure.
   */
  void SetActDiskInlet_Temperature(unsigned short val_imarker, su2double val_actdisk_temp);
  
  /*!
   * \brief Get the back pressure (static) at an outlet boundary.
   * \param[in] val_index - Index corresponding to the outlet boundary.
   * \return The outlet pressure.
   */
  void SetActDiskInlet_TotalTemperature(unsigned short val_imarker, su2double val_actdisk_totaltemp);
  
  /*!
   * \brief Get the back pressure (static) at an outlet boundary.
   * \param[in] val_index - Index corresponding to the outlet boundary.
   * \return The outlet pressure.
   */
  su2double GetActDiskInlet_Temperature(string val_marker);
  
  /*!
   * \brief Get the back pressure (static) at an outlet boundary.
   * \param[in] val_index - Index corresponding to the outlet boundary.
   * \return The outlet pressure.
   */
  su2double GetActDiskInlet_TotalTemperature(string val_marker);
  
  /*!
   * \brief Get the back pressure (static) at an outlet boundary.
   * \param[in] val_index - Index corresponding to the outlet boundary.
   * \return The outlet pressure.
   */
  void SetActDiskOutlet_Temperature(unsigned short val_imarker, su2double val_actdisk_temp);
  
  /*!
   * \brief Get the back pressure (static) at an outlet boundary.
   * \param[in] val_index - Index corresponding to the outlet boundary.
   * \return The outlet pressure.
   */
  void SetActDiskOutlet_TotalTemperature(unsigned short val_imarker, su2double val_actdisk_totaltemp);
  
  /*!
   * \brief Get the back pressure (static) at an outlet boundary.
   * \param[in] val_index - Index corresponding to the outlet boundary.
   * \return The outlet pressure.
   */
  su2double GetActDiskOutlet_Temperature(string val_marker);
  
  /*!
   * \brief Get the back pressure (static) at an outlet boundary.
   * \param[in] val_index - Index corresponding to the outlet boundary.
   * \return The outlet pressure.
   */
  su2double GetActDiskOutlet_TotalTemperature(string val_marker);
  
  /*!
   * \brief Get the back pressure (static) at an outlet boundary.
   * \param[in] val_index - Index corresponding to the outlet boundary.
   * \return The outlet pressure.
   */
  su2double GetActDiskInlet_MassFlow(string val_marker);
  
  /*!
   * \brief Get the back pressure (static) at an outlet boundary.
   * \param[in] val_index - Index corresponding to the outlet boundary.
   * \return The outlet pressure.
   */
  void SetActDiskInlet_MassFlow(unsigned short val_imarker, su2double val_actdisk_massflow);
  
  /*!
   * \brief Get the back pressure (static) at an outlet boundary.
   * \param[in] val_index - Index corresponding to the outlet boundary.
   * \return The outlet pressure.
   */
  su2double GetActDiskOutlet_MassFlow(string val_marker);
  
  /*!
   * \brief Get the back pressure (static) at an outlet boundary.
   * \param[in] val_index - Index corresponding to the outlet boundary.
   * \return The outlet pressure.
   */
  void SetActDiskOutlet_MassFlow(unsigned short val_imarker, su2double val_actdisk_massflow);
  
  /*!
   * \brief Get the back pressure (static) at an outlet boundary.
   * \param[in] val_index - Index corresponding to the outlet boundary.
   * \return The outlet pressure.
   */
  su2double GetActDiskInlet_Pressure(string val_marker);
  
  /*!
   * \brief Get the back pressure (static) at an outlet boundary.
   * \param[in] val_index - Index corresponding to the outlet boundary.
   * \return The outlet pressure.
   */
  su2double GetActDiskInlet_TotalPressure(string val_marker);
  
  /*!
   * \brief Get the back pressure (static) at an outlet boundary.
   * \param[in] val_index - Index corresponding to the outlet boundary.
   * \return The outlet pressure.
   */
  su2double GetActDisk_DeltaPress(unsigned short val_marker);
  
  /*!
   * \brief Get the back pressure (static) at an outlet boundary.
   * \param[in] val_index - Index corresponding to the outlet boundary.
   * \return The outlet pressure.
   */
  su2double GetActDisk_DeltaTemp(unsigned short val_marker);
  
  /*!
   * \brief Get the back pressure (static) at an outlet boundary.
   * \param[in] val_index - Index corresponding to the outlet boundary.
   * \return The outlet pressure.
   */
  su2double GetActDisk_TotalPressRatio(unsigned short val_marker);
  
  /*!
   * \brief Get the back pressure (static) at an outlet boundary.
   * \param[in] val_index - Index corresponding to the outlet boundary.
   * \return The outlet pressure.
   */
  su2double GetActDisk_TotalTempRatio(unsigned short val_marker);
  
  /*!
   * \brief Get the back pressure (static) at an outlet boundary.
   * \param[in] val_index - Index corresponding to the outlet boundary.
   * \return The outlet pressure.
   */
  su2double GetActDisk_StaticPressRatio(unsigned short val_marker);
  
  /*!
   * \brief Get the back pressure (static) at an outlet boundary.
   * \param[in] val_index - Index corresponding to the outlet boundary.
   * \return The outlet pressure.
   */
  su2double GetActDisk_StaticTempRatio(unsigned short val_marker);
  
  /*!
   * \brief Get the back pressure (static) at an outlet boundary.
   * \param[in] val_index - Index corresponding to the outlet boundary.
   * \return The outlet pressure.
   */
  su2double GetActDisk_NetThrust(unsigned short val_marker);
  
  /*!
   * \brief Get the back pressure (static) at an outlet boundary.
   * \param[in] val_index - Index corresponding to the outlet boundary.
   * \return The outlet pressure.
   */
  su2double GetActDisk_BCThrust(unsigned short val_marker);
  
  /*!
   * \brief Get the back pressure (static) at an outlet boundary.
   * \param[in] val_index - Index corresponding to the outlet boundary.
   * \return The outlet pressure.
   */
  su2double GetActDisk_BCThrust_Old(unsigned short val_marker);
  
  /*!
   * \brief Get the back pressure (static) at an outlet boundary.
   * \param[in] val_index - Index corresponding to the outlet boundary.
   * \return The outlet pressure.
   */
  su2double GetActDisk_GrossThrust(unsigned short val_marker);
  
  /*!
   * \brief Get the back pressure (static) at an outlet boundary.
   * \param[in] val_index - Index corresponding to the outlet boundary.
   * \return The outlet pressure.
   */
  su2double GetActDisk_Area(unsigned short val_marker);
  
  /*!
   * \brief Get the back pressure (static) at an outlet boundary.
   * \param[in] val_index - Index corresponding to the outlet boundary.
   * \return The outlet pressure.
   */
  su2double GetActDisk_ReverseMassFlow(unsigned short val_marker);
  
  /*!
   * \brief Get the back pressure (static) at an outlet boundary.
   * \param[in] val_index - Index corresponding to the outlet boundary.
   * \return The outlet pressure.
   */
  su2double GetActDiskInlet_RamDrag(string val_marker);
  
  /*!
   * \brief Get the back pressure (static) at an outlet boundary.
   * \param[in] val_index - Index corresponding to the outlet boundary.
   * \return The outlet pressure.
   */
  su2double GetActDiskInlet_Force(string val_marker);
  
  /*!
   * \brief Get the back pressure (static) at an outlet boundary.
   * \param[in] val_index - Index corresponding to the outlet boundary.
   * \return The outlet pressure.
   */
  su2double GetActDiskInlet_Power(string val_marker);
  
  /*!
   * \brief Get the back pressure (static) at an outlet boundary.
   * \param[in] val_index - Index corresponding to the outlet boundary.
   * \return The outlet pressure.
   */
  void SetActDiskInlet_Pressure(unsigned short val_imarker, su2double val_actdisk_pressure);
  
  /*!
   * \brief Get the back pressure (static) at an outlet boundary.
   * \param[in] val_index - Index corresponding to the outlet boundary.
   * \return The outlet pressure.
   */
  void SetActDiskInlet_TotalPressure(unsigned short val_imarker, su2double val_actdisk_totalpressure);
  
  /*!
   * \brief Get the back pressure (static) at an outlet boundary.
   * \param[in] val_index - Index corresponding to the outlet boundary.
   * \return The outlet pressure.
   */
  void SetActDisk_DeltaPress(unsigned short val_imarker, su2double val_actdisk_deltapress);
  
  /*!
   * \brief Get the back pressure (static) at an outlet boundary.
   * \param[in] val_index - Index corresponding to the outlet boundary.
   * \return The outlet pressure.
   */
  void SetActDisk_Power(unsigned short val_imarker, su2double val_actdisk_power);
  
  /*!
   * \brief Get the back pressure (static) at an outlet boundary.
   * \param[in] val_index - Index corresponding to the outlet boundary.
   * \return The outlet pressure.
   */
  void SetActDisk_MassFlow(unsigned short val_imarker, su2double val_actdisk_massflow);
  
  /*!
   * \brief Get the back pressure (static) at an outlet boundary.
   * \param[in] val_index - Index corresponding to the outlet boundary.
   * \return The outlet pressure.
   */
  void SetActDisk_Mach(unsigned short val_imarker, su2double val_actdisk_mach);
  
  /*!
   * \brief Get the back pressure (static) at an outlet boundary.
   * \param[in] val_index - Index corresponding to the outlet boundary.
   * \return The outlet pressure.
   */
  void SetActDisk_Force(unsigned short val_imarker, su2double val_actdisk_force);
  
  /*!
   * \brief Get the back pressure (static) at an outlet boundary.
   * \param[in] val_index - Index corresponding to the outlet boundary.
   * \return The outlet pressure.
   */
  void SetSurface_DC60(unsigned short val_imarker, su2double val_surface_distortion);
  
  /*!
   * \brief Set the massflow at the surface.
   * \param[in] val_imarker - Index corresponding to the outlet boundary.
   * \param[in] val_surface_massflow - Value of the mass flow.
   */
  void SetSurface_MassFlow(unsigned short val_imarker, su2double val_surface_massflow);
  
  /*!
   * \brief Set the mach number at the surface.
   * \param[in] val_imarker - Index corresponding to the outlet boundary.
   * \param[in] val_surface_massflow - Value of the mach number.
   */
  void SetSurface_Mach(unsigned short val_imarker, su2double val_surface_mach);

  /*!
   * \brief Set the temperature at the surface.
   * \param[in] val_imarker - Index corresponding to the outlet boundary.
   * \param[in] val_surface_massflow - Value of the temperature.
   */
  void SetSurface_Temperature(unsigned short val_imarker, su2double val_surface_temperature);

  /*!
   * \brief Set the pressure at the surface.
   * \param[in] val_imarker - Index corresponding to the outlet boundary.
   * \param[in] val_surface_massflow - Value of the pressure.
   */
  void SetSurface_Pressure(unsigned short val_imarker, su2double val_surface_pressure);

  /*!
   * \brief Set the density at the surface.
   * \param[in] val_imarker - Index corresponding to the outlet boundary.
   * \param[in] val_surface_density - Value of the density.
   */
  void SetSurface_Density(unsigned short val_imarker, su2double val_surface_density);

  /*!
   * \brief Set the enthalpy at the surface.
   * \param[in] val_imarker - Index corresponding to the outlet boundary.
   * \param[in] val_surface_density - Value of the density.
   */
  void SetSurface_Enthalpy(unsigned short val_imarker, su2double val_surface_enthalpy);

  /*!
   * \brief Set the normal velocity at the surface.
   * \param[in] val_imarker - Index corresponding to the outlet boundary.
   * \param[in] val_surface_normalvelocity - Value of the normal velocity.
   */
  void SetSurface_NormalVelocity(unsigned short val_imarker, su2double val_surface_normalvelocity);

  /*!
   * \brief Set the streamwise flow uniformity at the surface.
   * \param[in] val_imarker - Index corresponding to the outlet boundary.
   * \param[in] val_surface_streamwiseuniformity - Value of the streamwise flow uniformity.
   */
  void SetSurface_Uniformity(unsigned short val_imarker, su2double val_surface_streamwiseuniformity);

  /*!
   * \brief Set the secondary flow strength at the surface.
   * \param[in] val_imarker - Index corresponding to the outlet boundary.
   * \param[in] val_surface_secondarystrength - Value of the secondary flow strength.
   */
  void SetSurface_SecondaryStrength(unsigned short val_imarker, su2double val_surface_secondarystrength);

  /*!
   * \brief Set the relative secondary flow strength at the surface.
   * \param[in] val_imarker - Index corresponding to the outlet boundary.
   * \param[in] val_surface_secondaryoverstream - Value of the relative seondary flow strength.
   */
  void SetSurface_SecondOverUniform(unsigned short val_imarker, su2double val_surface_secondaryoverstream);

  /*!
   * \brief Set the momentum distortion at the surface.
   * \param[in] val_imarker - Index corresponding to the outlet boundary.
   * \param[in] val_surface_momentumdistortion - Value of the momentum distortion.
   */
  void SetSurface_MomentumDistortion(unsigned short val_imarker, su2double val_surface_momentumdistortion);

  /*!
   * \brief Set the total temperature at the surface.
   * \param[in] val_imarker - Index corresponding to the outlet boundary.
   * \param[in] val_surface_totaltemperature - Value of the total temperature.
   */
  void SetSurface_TotalTemperature(unsigned short val_imarker, su2double val_surface_totaltemperature);

  /*!
   * \brief Set the total pressure at the surface.
   * \param[in] val_imarker - Index corresponding to the outlet boundary.
   * \param[in] val_surface_totalpressure - Value of the total pressure.
   */
  void SetSurface_TotalPressure(unsigned short val_imarker, su2double val_surface_totalpressure);

  /*!
   * \brief Set the pressure drop between two surfaces.
   * \param[in] val_imarker - Index corresponding to the outlet boundary.
   * \param[in] val_surface_pressuredrop - Value of the pressure drop.
   */
  void SetSurface_PressureDrop(unsigned short val_imarker, su2double val_surface_pressuredrop);

  /*!
   * \brief Get the back pressure (static) at an outlet boundary.
   * \param[in] val_index - Index corresponding to the outlet boundary.
   * \return The outlet pressure.
   */
  void SetSurface_IDC(unsigned short val_imarker, su2double val_surface_distortion);
  
  /*!
   * \brief Get the back pressure (static) at an outlet boundary.
   * \param[in] val_index - Index corresponding to the outlet boundary.
   * \return The outlet pressure.
   */
  void SetSurface_IDC_Mach(unsigned short val_imarker, su2double val_surface_distortion);
  
  /*!
   * \brief Get the back pressure (static) at an outlet boundary.
   * \param[in] val_index - Index corresponding to the outlet boundary.
   * \return The outlet pressure.
   */
  void SetSurface_IDR(unsigned short val_imarker, su2double val_surface_distortion);
  
  /*!
   * \brief Get the back pressure (static) at an outlet boundary.
   * \param[in] val_index - Index corresponding to the outlet boundary.
   * \return The outlet pressure.
   */
  void SetActDisk_DeltaTemp(unsigned short val_imarker, su2double val_actdisk_deltatemp);
  
  /*!
   * \brief Get the back pressure (static) at an outlet boundary.
   * \param[in] val_index - Index corresponding to the outlet boundary.
   * \return The outlet pressure.
   */
  void SetActDisk_TotalPressRatio(unsigned short val_imarker, su2double val_actdisk_pressratio);
  
  /*!
   * \brief Get the back pressure (static) at an outlet boundary.
   * \param[in] val_index - Index corresponding to the outlet boundary.
   * \return The outlet pressure.
   */
  void SetActDisk_TotalTempRatio(unsigned short val_imarker, su2double val_actdisk_tempratio);
  
  /*!
   * \brief Get the back pressure (static) at an outlet boundary.
   * \param[in] val_index - Index corresponding to the outlet boundary.
   * \return The outlet pressure.
   */
  void SetActDisk_StaticPressRatio(unsigned short val_imarker, su2double val_actdisk_pressratio);
  
  /*!
   * \brief Get the back pressure (static) at an outlet boundary.
   * \param[in] val_index - Index corresponding to the outlet boundary.
   * \return The outlet pressure.
   */
  void SetActDisk_StaticTempRatio(unsigned short val_imarker, su2double val_actdisk_tempratio);
  
  /*!
   * \brief Get the back pressure (static) at an outlet boundary.
   * \param[in] val_index - Index corresponding to the outlet boundary.
   * \return The outlet pressure.
   */
  void SetActDisk_NetThrust(unsigned short val_imarker, su2double val_actdisk_netthrust);
  
  /*!
   * \brief Get the back pressure (static) at an outlet boundary.
   * \param[in] val_index - Index corresponding to the outlet boundary.
   * \return The outlet pressure.
   */
  void SetActDisk_BCThrust(string val_marker, su2double val_actdisk_bcthrust);
  
  /*!
   * \brief Get the back pressure (static) at an outlet boundary.
   * \param[in] val_index - Index corresponding to the outlet boundary.
   * \return The outlet pressure.
   */
  void SetActDisk_BCThrust(unsigned short val_imarker, su2double val_actdisk_bcthrust);
  
  /*!
   * \brief Get the back pressure (static) at an outlet boundary.
   * \param[in] val_index - Index corresponding to the outlet boundary.
   * \return The outlet pressure.
   */
  void SetActDisk_BCThrust_Old(string val_marker, su2double val_actdisk_bcthrust_old);
  
  /*!
   * \brief Get the back pressure (static) at an outlet boundary.
   * \param[in] val_index - Index corresponding to the outlet boundary.
   * \return The outlet pressure.
   */
  void SetActDisk_BCThrust_Old(unsigned short val_imarker, su2double val_actdisk_bcthrust_old);
  
  /*!
   * \brief Get the back pressure (static) at an outlet boundary.
   * \param[in] val_index - Index corresponding to the outlet boundary.
   * \return The outlet pressure.
   */
  void SetActDisk_GrossThrust(unsigned short val_imarker, su2double val_actdisk_grossthrust);
  
  /*!
   * \brief Get the back pressure (static) at an outlet boundary.
   * \param[in] val_index - Index corresponding to the outlet boundary.
   * \return The outlet pressure.
   */
  void SetActDisk_Area(unsigned short val_imarker, su2double val_actdisk_area);
  
  /*!
   * \brief Get the back pressure (static) at an outlet boundary.
   * \param[in] val_index - Index corresponding to the outlet boundary.
   * \return The outlet pressure.
   */
  void SetActDiskInlet_ReverseMassFlow(unsigned short val_imarker, su2double val_actdisk_area);
  
  /*!
   * \brief Get the back pressure (static) at an outlet boundary.
   * \param[in] val_index - Index corresponding to the outlet boundary.
   * \return The outlet pressure.
   */
  void SetActDiskInlet_RamDrag(unsigned short val_imarker, su2double val_actdisk_ramdrag);
  
  /*!
   * \brief Get the back pressure (static) at an outlet boundary.
   * \param[in] val_index - Index corresponding to the outlet boundary.
   * \return The outlet pressure.
   */
  void SetActDiskInlet_Force(unsigned short val_imarker, su2double val_actdisk_force);
  
  /*!
   * \brief Get the back pressure (static) at an outlet boundary.
   * \param[in] val_index - Index corresponding to the outlet boundary.
   * \return The outlet pressure.
   */
  void SetActDiskInlet_Power(unsigned short val_imarker, su2double val_actdisk_power);
  
  /*!
   * \brief Get the back pressure (static) at an outlet boundary.
   * \param[in] val_index - Index corresponding to the outlet boundary.
   * \return The outlet pressure.
   */
  su2double GetActDisk_Power(unsigned short val_imarker);
  
  /*!
   * \brief Get the back pressure (static) at an outlet boundary.
   * \param[in] val_index - Index corresponding to the outlet boundary.
   * \return The outlet pressure.
   */
  su2double GetActDisk_MassFlow(unsigned short val_imarker);
  
  /*!
   * \brief Get the back pressure (static) at an outlet boundary.
   * \param[in] val_index - Index corresponding to the outlet boundary.
   * \return The outlet pressure.
   */
  su2double GetActDisk_Mach(unsigned short val_imarker);
  
  /*!
   * \brief Get the back pressure (static) at an outlet boundary.
   * \param[in] val_index - Index corresponding to the outlet boundary.
   * \return The outlet pressure.
   */
  su2double GetActDisk_Force(unsigned short val_imarker);
  
  /*!
   * \brief Get the back pressure (static) at an outlet boundary.
   * \param[in] val_index - Index corresponding to the outlet boundary.
   * \return The outlet pressure.
   */
  su2double GetSurface_DC60(unsigned short val_imarker);
  
  /*!
   * \brief Get the massflow at an outlet boundary.
   * \param[in] val_index - Index corresponding to the outlet boundary.
   * \return The massflow.
   */
  su2double GetSurface_MassFlow(unsigned short val_imarker);
  
  /*!
   * \brief Get the mach number at an outlet boundary.
   * \param[in] val_index - Index corresponding to the outlet boundary.
   * \return The mach number.
   */
  su2double GetSurface_Mach(unsigned short val_imarker);

  /*!
   * \brief Get the temperature at an outlet boundary.
   * \param[in] val_index - Index corresponding to the outlet boundary.
   * \return The temperature.
   */
  su2double GetSurface_Temperature(unsigned short val_imarker);

  /*!
   * \brief Get the pressure at an outlet boundary.
   * \param[in] val_index - Index corresponding to the outlet boundary.
   * \return The pressure.
   */
  su2double GetSurface_Pressure(unsigned short val_imarker);

  /*!
   * \brief Get the density at an outlet boundary.
   * \param[in] val_index - Index corresponding to the outlet boundary.
   * \return The density.
   */
  su2double GetSurface_Density(unsigned short val_imarker);

  /*!
   * \brief Get the enthalpy at an outlet boundary.
   * \param[in] val_index - Index corresponding to the outlet boundary.
   * \return The density.
   */
  su2double GetSurface_Enthalpy(unsigned short val_imarker);

  /*!
   * \brief Get the normal velocity at an outlet boundary.
   * \param[in] val_index - Index corresponding to the outlet boundary.
   * \return The normal velocity.
   */
  su2double GetSurface_NormalVelocity(unsigned short val_imarker);

  /*!
   * \brief Get the streamwise flow uniformity at the surface.
   * \param[in] val_imarker - Index corresponding to the outlet boundary.
   * \return The streamwise flow uniformity.
   */
  su2double GetSurface_Uniformity(unsigned short val_imarker);

  /*!
   * \brief Get the secondary flow strength at the surface.
   * \param[in] val_imarker - Index corresponding to the outlet boundary.
   * \return The secondary flow strength.
   */
  su2double GetSurface_SecondaryStrength(unsigned short val_imarker);

  /*!
   * \brief Get the relative secondary flow strength at the surface.
   * \param[in] val_imarker - Index corresponding to the outlet boundary.
   * \return The relative seondary flow strength.
   */
  su2double GetSurface_SecondOverUniform(unsigned short val_imarker);

  /*!
   * \brief Get the momentum distortion at the surface.
   * \param[in] val_imarker - Index corresponding to the outlet boundary.
   * \return The momentum distortion.
   */
  su2double GetSurface_MomentumDistortion(unsigned short val_imarker);

  /*!
   * \brief Get the total temperature at an outlet boundary.
   * \param[in] val_index - Index corresponding to the outlet boundary.
   * \return The total temperature.
   */
  su2double GetSurface_TotalTemperature(unsigned short val_imarker);

  /*!
   * \brief Get the total pressure at an outlet boundary.
   * \param[in] val_index - Index corresponding to the outlet boundary.
   * \return The total pressure.
   */
  su2double GetSurface_TotalPressure(unsigned short val_imarker);

  /*!
   * \brief Get the pressure drop between two surfaces.
   * \param[in] val_index - Index corresponding to the outlet boundary.
   * \return The pressure drop.
   */
  su2double GetSurface_PressureDrop(unsigned short val_imarker);

  /*!
   * \brief Get the back pressure (static) at an outlet boundary.
   * \param[in] val_index - Index corresponding to the outlet boundary.
   * \return The outlet pressure.
   */
  su2double GetSurface_IDC(unsigned short val_imarker);
  
  /*!
   * \brief Get the back pressure (static) at an outlet boundary.
   * \param[in] val_index - Index corresponding to the outlet boundary.
   * \return The outlet pressure.
   */
  su2double GetSurface_IDC_Mach(unsigned short val_imarker);
  
  /*!
   * \brief Get the back pressure (static) at an outlet boundary.
   * \param[in] val_index - Index corresponding to the outlet boundary.
   * \return The outlet pressure.
   */
  su2double GetSurface_IDR(unsigned short val_imarker);
  
  /*!
   * \brief Get the back pressure (static) at an outlet boundary.
   * \param[in] val_index - Index corresponding to the outlet boundary.
   * \return The outlet pressure.
   */
  su2double GetActDiskOutlet_Pressure(string val_marker);
  
  /*!
   * \brief Get the back pressure (static) at an outlet boundary.
   * \param[in] val_index - Index corresponding to the outlet boundary.
   * \return The outlet pressure.
   */
  su2double GetActDiskOutlet_TotalPressure(string val_marker);
  
  /*!
   * \brief Get the back pressure (static) at an outlet boundary.
   * \param[in] val_index - Index corresponding to the outlet boundary.
   * \return The outlet pressure.
   */
  su2double GetActDiskOutlet_GrossThrust(string val_marker);
  
  /*!
   * \brief Get the back pressure (static) at an outlet boundary.
   * \param[in] val_index - Index corresponding to the outlet boundary.
   * \return The outlet pressure.
   */
  su2double GetActDiskOutlet_Force(string val_marker);
  
  /*!
   * \brief Get the back pressure (static) at an outlet boundary.
   * \param[in] val_index - Index corresponding to the outlet boundary.
   * \return The outlet pressure.
   */
  su2double GetActDiskOutlet_Power(string val_marker);
  
  /*!
   * \brief Get the back pressure (static) at an outlet boundary.
   * \param[in] val_index - Index corresponding to the outlet boundary.
   * \return The outlet pressure.
   */
  void SetActDiskOutlet_Pressure(unsigned short val_imarker, su2double val_actdisk_pressure);
  
  /*!
   * \brief Get the back pressure (static) at an outlet boundary.
   * \param[in] val_index - Index corresponding to the outlet boundary.
   * \return The outlet pressure.
   */
  void SetActDiskOutlet_TotalPressure(unsigned short val_imarker, su2double val_actdisk_totalpressure);
  
  /*!
   * \brief Get the back pressure (static) at an outlet boundary.
   * \param[in] val_index - Index corresponding to the outlet boundary.
   * \return The outlet pressure.
   */
  void SetActDiskOutlet_GrossThrust(unsigned short val_imarker, su2double val_actdisk_grossthrust);
  
  /*!
   * \brief Get the back pressure (static) at an outlet boundary.
   * \param[in] val_index - Index corresponding to the outlet boundary.
   * \return The outlet pressure.
   */
  void SetActDiskOutlet_Force(unsigned short val_imarker, su2double val_actdisk_force);
  
  /*!
   * \brief Get the back pressure (static) at an outlet boundary.
   * \param[in] val_index - Index corresponding to the outlet boundary.
   * \return The outlet pressure.
   */
  void SetActDiskOutlet_Power(unsigned short val_imarker, su2double val_actdisk_power);
  
  /*!
   * \brief Get the displacement value at an displacement boundary.
   * \param[in] val_index - Index corresponding to the displacement boundary.
   * \return The displacement value.
   */
  su2double GetDispl_Value(string val_index);
  
  /*!
   * \brief Get the force value at an load boundary.
   * \param[in] val_index - Index corresponding to the load boundary.
   * \return The load value.
   */
  su2double GetLoad_Value(string val_index);
  
  /*!
   * \brief Get the constant value at a damper boundary.
   * \param[in] val_index - Index corresponding to the load boundary.
   * \return The damper constant.
   */
  su2double GetDamper_Constant(string val_index);
  
  /*!
   * \brief Get the force value at a load boundary defined in cartesian coordinates.
   * \param[in] val_index - Index corresponding to the load boundary.
   * \return The load value.
   */
  su2double GetLoad_Dir_Value(string val_index);
  
  /*!
   * \brief Get the force multiplier at a load boundary in cartesian coordinates.
   * \param[in] val_index - Index corresponding to the load boundary.
   * \return The load multiplier.
   */
  su2double GetLoad_Dir_Multiplier(string val_index);
  
  /*!
   * \brief Get the force value at a load boundary defined in cartesian coordinates.
   * \param[in] val_index - Index corresponding to the load boundary.
   * \return The load value.
   */
  su2double GetDisp_Dir_Value(string val_index);
  
  /*!
   * \brief Get the force multiplier at a load boundary in cartesian coordinates.
   * \param[in] val_index - Index corresponding to the load boundary.
   * \return The load multiplier.
   */
  su2double GetDisp_Dir_Multiplier(string val_index);
  
  /*!
   * \brief Get the force direction at a loaded boundary in cartesian coordinates.
   * \param[in] val_index - Index corresponding to the load boundary.
   * \return The load direction.
   */
  su2double* GetLoad_Dir(string val_index);
  
  /*!
   * \brief Get the force direction at a loaded boundary in cartesian coordinates.
   * \param[in] val_index - Index corresponding to the load boundary.
   * \return The load direction.
   */
  su2double* GetDisp_Dir(string val_index);
  
  /*!
   * \brief Get the amplitude of the sine-wave at a load boundary defined in cartesian coordinates.
   * \param[in] val_index - Index corresponding to the load boundary.
   * \return The load value.
   */
  su2double GetLoad_Sine_Amplitude(string val_index);
  
  /*!
   * \brief Get the frequency of the sine-wave at a load boundary in cartesian coordinates.
   * \param[in] val_index - Index corresponding to the load boundary.
   * \return The load frequency.
   */
  su2double GetLoad_Sine_Frequency(string val_index);
  
  /*!
   * \brief Get the force direction at a sine-wave loaded boundary in cartesian coordinates.
   * \param[in] val_index - Index corresponding to the load boundary.
   * \return The load direction.
   */
  su2double* GetLoad_Sine_Dir(string val_index);
  
  /*!
   * \brief Get the force value at an load boundary.
   * \param[in] val_index - Index corresponding to the load boundary.
   * \return The load value.
   */
  su2double GetFlowLoad_Value(string val_index);
  
  /*!
   * \brief Cyclic pitch amplitude for rotor blades.
   * \return The specified cyclic pitch amplitude.
   */
  su2double GetCyclic_Pitch(void);
  
  /*!
   * \brief Collective pitch setting for rotor blades.
   * \return The specified collective pitch setting.
   */
  su2double GetCollective_Pitch(void);
  
  /*!
   * \brief Get name of the arbitrary mesh motion input file.
   * \return File name of the arbitrary mesh motion input file.
   */
  string GetDV_Filename(void);
  
  /*!
   * \brief Set the config options.
   */
  void SetConfig_Options(unsigned short val_iZone, unsigned short val_nZone);
  
  /*!
   * \brief Set the config options.
   */
  void SetRunTime_Options(void);
  
  /*!
   * \brief Set the config file parsing.
   */
  void SetConfig_Parsing(char case_filename[MAX_STRING_SIZE]);
  
  /*!
   * \brief Set the config file parsing.
   */
  bool SetRunTime_Parsing(char case_filename[MAX_STRING_SIZE]);
  
  /*!
   * \brief Config file postprocessing.
   */
  void SetPostprocessing(unsigned short val_software, unsigned short val_izone, unsigned short val_nDim);
  
  /*!
   * \brief Config file markers processing.
   */
  void SetMarkers(unsigned short val_software);
  
  /*!
   * \brief Config file output.
   */
  void SetOutput(unsigned short val_software, unsigned short val_izone);
  
  /*!
   * \brief Value of Aeroelastic solution coordinate at time n+1.
   */
  vector<vector<su2double> > GetAeroelastic_np1(unsigned short iMarker);
  
  /*!
   * \brief Value of Aeroelastic solution coordinate at time n.
   */
  vector<vector<su2double> > GetAeroelastic_n(unsigned short iMarker);
  
  /*!
   * \brief Value of Aeroelastic solution coordinate at time n-1.
   */
  vector<vector<su2double> > GetAeroelastic_n1(unsigned short iMarker);
  
  /*!
   * \brief Value of Aeroelastic solution coordinate at time n+1.
   */
  void SetAeroelastic_np1(unsigned short iMarker, vector<vector<su2double> > solution);
  
  /*!
   * \brief Value of Aeroelastic solution coordinate at time n from time n+1.
   */
  void SetAeroelastic_n(void);
  
  /*!
   * \brief Value of Aeroelastic solution coordinate at time n-1 from time n.
   */
  void SetAeroelastic_n1(void);
  
  /*!
   * \brief Aeroelastic Flutter Speed Index.
   */
  su2double GetAeroelastic_Flutter_Speed_Index(void);
  
  /*!
   * \brief Uncoupled Aeroelastic Frequency Plunge.
   */
  su2double GetAeroelastic_Frequency_Plunge(void);
  
  /*!
   * \brief Uncoupled Aeroelastic Frequency Pitch.
   */
  su2double GetAeroelastic_Frequency_Pitch(void);
  
  /*!
   * \brief Aeroelastic Airfoil Mass Ratio.
   */
  su2double GetAeroelastic_Airfoil_Mass_Ratio(void);
  
  /*!
   * \brief Aeroelastic center of gravity location.
   */
  su2double GetAeroelastic_CG_Location(void);
  
  /*!
   * \brief Aeroelastic radius of gyration squared.
   */
  su2double GetAeroelastic_Radius_Gyration_Squared(void);
  
  /*!
   * \brief Aeroelastic solve every x inner iteration.
   */
  unsigned short GetAeroelasticIter(void);
  
  /*!
   * \brief Value of plunging coordinate.
   * \param[in] val_marker - the marker we are monitoring.
   * \return Value of plunging coordinate.
   */
  su2double GetAeroelastic_plunge(unsigned short val_marker);
  
  /*!
   * \brief Value of pitching coordinate.
   * \param[in] val_marker - the marker we are monitoring.
   * \return Value of pitching coordinate.
   */
  su2double GetAeroelastic_pitch(unsigned short val_marker);
  
  /*!
   * \brief Value of plunging coordinate.
   * \param[in] val_marker - the marker we are monitoring.
   * \param[in] val - value of plunging coordinate.
   */
  void SetAeroelastic_plunge(unsigned short val_marker, su2double val);
  
  /*!
   * \brief Value of pitching coordinate.
   * \param[in] val_marker - the marker we are monitoring.
   * \param[in] val - value of pitching coordinate.
   */
  void SetAeroelastic_pitch(unsigned short val_marker, su2double val);
  
  /*!
   * \brief Get information about the aeroelastic simulation.
   * \return <code>TRUE</code> if it is an aeroelastic case; otherwise <code>FALSE</code>.
   */
  bool GetAeroelastic_Simulation(void);
  
  /*!
   * \brief Get information about the wind gust.
   * \return <code>TRUE</code> if there is a wind gust; otherwise <code>FALSE</code>.
   */
  bool GetWind_Gust(void);
  
  /*!
   * \brief Get the type of gust to simulate.
   * \return type of gust to use for the simulation.
   */
  unsigned short GetGust_Type(void);
  
  /*!
   * \brief Get the gust direction.
   * \return the gust direction.
   */
  unsigned short GetGust_Dir(void);
  
  /*!
   * \brief Value of the gust wavelength.
   */
  su2double GetGust_WaveLength(void);
  
  /*!
   * \brief Value of the number of gust periods.
   */
  su2double GetGust_Periods(void);
  
  /*!
   * \brief Value of the gust amplitude.
   */
  su2double GetGust_Ampl(void);
  
  /*!
   * \brief Value of the time at which to begin the gust.
   */
  su2double GetGust_Begin_Time(void);
  
  /*!
   * \brief Value of the location ath which the gust begins.
   */
  su2double GetGust_Begin_Loc(void);
  
  /*!
   * \brief Get the number of iterations to evaluate the parametric coordinates.
   * \return Number of iterations to evaluate the parametric coordinates.
   */
  unsigned short GetnFFD_Iter(void);
  
  /*!
   * \brief Get the tolerance of the point inversion algorithm.
   * \return Tolerance of the point inversion algorithm.
   */
  su2double GetFFD_Tol(void);
  
  /*!
   * \brief Get the scale factor for the line search.
   * \return Scale factor for the line search.
   */
  su2double GetOpt_RelaxFactor(void);

  /*!
   * \brief Get the bound for the line search.
   * \return Bound for the line search.
   */
  su2double GetOpt_LineSearch_Bound(void);
  
  /*!
   * \brief Set the scale factor for the line search.
   * \param[in] val_scale - scale of the deformation.
   */
  void SetOpt_RelaxFactor(su2double val_scale);
  
  /*!
   * \brief Get the node number of the CV to visualize.
   * \return Node number of the CV to visualize.
   */
  long GetVisualize_CV(void);
  
  /*!
   * \brief Get information about whether to use fixed CL mode.
   * \return <code>TRUE</code> if fixed CL mode is active; otherwise <code>FALSE</code>.
   */
  bool GetFixed_CL_Mode(void);
  
  /*!
   * \brief Get information about whether to use fixed CL mode.
   * \return <code>TRUE</code> if fixed CL mode is active; otherwise <code>FALSE</code>.
   */
  bool GetFixed_CM_Mode(void);
  
  /*!
   * \brief Get information about whether to use fixed CL mode.
   * \return <code>TRUE</code> if fixed CL mode is active; otherwise <code>FALSE</code>.
   */
  bool GetEval_dOF_dCX(void);
  
  /*!
   * \brief Get information about whether to use fixed CL mode.
   * \return <code>TRUE</code> if fixed CL mode is active; otherwise <code>FALSE</code>.
   */
  bool GetDiscard_InFiles(void);
  
  /*!
   * \brief Get the value specified for the target CL.
   * \return Value of the target CL.
   */
  su2double GetTarget_CL(void);
  
  /*!
   * \brief Get the value for the lift curve slope for fixed CL mode.
   * \return Lift curve slope for fixed CL mode.
   */
  su2double GetdCL_dAlpha(void);
  
  /*!
   * \brief Get the value of iterations to re-evaluate the angle of attack.
   * \return Number of iterations.
   */
  unsigned long GetUpdate_Alpha(void);
  
  /*!
   * \brief Number of iterations to evaluate dCL_dAlpha.
   * \return Number of iterations.
   */
  unsigned long GetIter_dCL_dAlpha(void);
  
  /*!
   * \brief Get the value of the damping coefficient for fixed CL mode.
   * \return Damping coefficient for fixed CL mode.
   */
  su2double GetdCM_diH(void);
  
  /*!
   * \brief Get the value of iterations to re-evaluate the angle of attack.
   * \return Number of iterations.
   */
  unsigned long GetIter_Fixed_CL(void);
  
  /*!
   * \brief Get the value of iterations to re-evaluate the angle of attack.
   * \return Number of iterations.
   */
  unsigned long GetIter_Fixed_NetThrust(void);
  
  /*!
   * \brief Get the value of the damping coefficient for fixed CL mode.
   * \return Damping coefficient for fixed CL mode.
   */
  su2double GetdNetThrust_dBCThrust(void);
  
  /*!
   * \brief Get the value of iterations to re-evaluate the angle of attack.
   * \return Number of iterations.
   */
  unsigned long GetUpdate_BCThrust(void);
  
  /*!
   * \brief Set the value of the boolean for updating AoA in fixed lift mode.
   * \param[in] val_update - the bool for whether to update the AoA.
   */
  void SetUpdate_BCThrust_Bool(bool val_update);
  
  /*!
   * \brief Set the value of the boolean for updating AoA in fixed lift mode.
   * \param[in] val_update - the bool for whether to update the AoA.
   */
  void SetUpdate_AoA(bool val_update);
  
  /*!
   * \brief Get information about whether to update the AoA for fixed lift mode.
   * \return <code>TRUE</code> if we should update the AoA for fixed lift mode; otherwise <code>FALSE</code>.
   */
  bool GetUpdate_BCThrust_Bool(void);
  
  /*!
   * \brief Get information about whether to update the AoA for fixed lift mode.
   * \return <code>TRUE</code> if we should update the AoA for fixed lift mode; otherwise <code>FALSE</code>.
   */
  bool GetUpdate_AoA(void);
  
  /*!
   * \brief Set the current number of non-physical nodes in the solution.
   * \param[in] val_nonphys_points - current number of non-physical points.
   */
  void SetNonphysical_Points(unsigned long val_nonphys_points);
  
  /*!
   * \brief Get the current number of non-physical nodes in the solution.
   * \return Current number of non-physical points.
   */
  unsigned long GetNonphysical_Points(void);
  
  /*!
   * \brief Set the current number of non-physical reconstructions for 2nd-order upwinding.
   * \param[in] val_nonphys_reconstr - current number of non-physical reconstructions for 2nd-order upwinding.
   */
  void SetNonphysical_Reconstr(unsigned long val_nonphys_reconstr);
  
  /*!
   * \brief Get the current number of non-physical reconstructions for 2nd-order upwinding.
   * \return Current number of non-physical reconstructions for 2nd-order upwinding.
   */
  unsigned long GetNonphysical_Reconstr(void);
  
  /*!
   * \brief Given arrays x[1..n] and y[1..n] containing a tabulated function, i.e., yi = f(xi), with
   x1 < x2 < . . . < xN , and given values yp1 and ypn for the first derivative of the interpolating
   function at points 1 and n, respectively, this routine returns an array y2[1..n] that contains
   the second derivatives of the interpolating function at the tabulated points xi. If yp1 and/or
   ypn are equal to 1 × 1030 or larger, the routine is signaled to set the corresponding boundary
   condition for a natural spline, with zero second derivative on that boundary.
   Numerical Recipes: The Art of Scientific Computing, Third Edition in C++.
   */
  void SetSpline(vector<su2double> &x, vector<su2double> &y, unsigned long n, su2double yp1, su2double ypn, vector<su2double> &y2);
  
  /*!
   * \brief Given the arrays xa[1..n] and ya[1..n], which tabulate a function (with the xai’s in order),
   and given the array y2a[1..n], which is the output from spline above, and given a value of
   x, this routine returns a cubic-spline interpolated value y.
   Numerical Recipes: The Art of Scientific Computing, Third Edition in C++.
   * \returns The interpolated value of for x.
   */
  su2double GetSpline(vector<su2double> &xa, vector<su2double> &ya, vector<su2double> &y2a, unsigned long n, su2double x);

  /*!
   * \brief Start the timer for profiling subroutines.
   * \param[in] val_start_time - the value of the start time.
   */
  void Tick(double *val_start_time);

  /*!
   * \brief Stop the timer for profiling subroutines and store results.
   * \param[in] val_start_time - the value of the start time.
   * \param[in] val_function_name - string for the name of the profiled subroutine.
   * \param[in] val_group_id - string for the name of the profiled subroutine.
   */
  void Tock(double val_start_time, string val_function_name, int val_group_id);

  /*!
   * \brief Write a CSV file containing the results of the profiling.
   */
  void SetProfilingCSV(void);

  /*!
   * \brief Start the timer for profiling subroutines.
   * \param[in] val_start_time - the value of the start time.
   */
  void GEMM_Tick(double *val_start_time);

  /*!
   * \brief Stop the timer for the GEMM profiling and store results.
   * \param[in] val_start_time - The value of the start time.
   * \param[in] M, N, K        - Matrix size of the GEMM call.
   */
  void GEMM_Tock(double val_start_time, int M, int N, int K);

  /*!
   * \brief Write a CSV file containing the results of the profiling.
   */
  void GEMMProfilingCSV(void);

  /*!
   *
   * \brief Set freestream turbonormal for initializing solution.
   */
  void SetFreeStreamTurboNormal(su2double* turboNormal);

  /*!
   *
   * \brief Set freestream turbonormal for initializing solution.
   */
  su2double* GetFreeStreamTurboNormal(void);

  /*!
   *
   * \brief Set multizone properties.
   */
  void SetMultizone(CConfig *driver_config, CConfig **config_container);

  /*!
   * \brief Get the verbosity level of the console output.
   * \return Verbosity level for the console output.
   */
  unsigned short GetConsole_Output_Verb(void);
  
  /*!
   * \brief Get the kind of marker analyze marker (area-averaged, mass flux averaged, etc).
   * \return Kind of average.
   */
  unsigned short GetKind_Average(void);

  /*!
   *
   * \brief Get the direct differentation method.
   * \return direct differentiation method.
   */
  unsigned short GetDirectDiff();
  
  /*!
   * \brief Get the indicator whether we are solving an discrete adjoint problem.
   * \return the discrete adjoint indicator.
   */
  bool GetDiscrete_Adjoint(void);
  
  /*!
   * \brief Get the indicator whether we want to benchmark the MPI performance of FSI problems
   * \return The value for checking
   */
  bool CheckFSI_MPI(void);
  
  /*!
   * \brief Get the number of fluid subiterations roblems.
   * \return Number of FSI subiters.
   */
  unsigned short GetnIterFSI(void);
  
  /*!
   * \brief Get the number of subiterations while a ramp is applied.
   * \return Number of FSI subiters.
   */
  unsigned short GetnIterFSI_Ramp(void);
  
  /*!
   * \brief Get Aitken's relaxation parameter for static relaxation cases.
   * \return Aitken's relaxation parameters.
   */
  su2double GetAitkenStatRelax(void);
  
  /*!
   * \brief Get Aitken's maximum relaxation parameter for dynamic relaxation cases and first iteration.
   * \return Aitken's relaxation parameters.
   */
  su2double GetAitkenDynMaxInit(void);
  
  /*!
   * \brief Get Aitken's maximum relaxation parameter for dynamic relaxation cases and first iteration.
   * \return Aitken's relaxation parameters.
   */
  su2double GetAitkenDynMinInit(void);
  
  
  /*!
   * \brief Decide whether to apply dead loads to the model.
   * \return <code>TRUE</code> if the dead loads are to be applied, <code>FALSE</code> otherwise.
   */
  
  bool GetDeadLoad(void);
  
  /*!
   * \brief Identifies if the mesh is matching or not (temporary, while implementing interpolation procedures).
   * \return <code>TRUE</code> if the mesh is matching, <code>FALSE</code> otherwise.
   */
  
  bool GetPseudoStatic(void);
  
  /*!
    * \brief Identifies if the mesh is matching or not (temporary, while implementing interpolation procedures).
    * \return <code>TRUE</code> if the mesh is matching, <code>FALSE</code> otherwise.
    */
  
  bool GetMatchingMesh(void);
  
  /*!
   * \brief Identifies if we want to restart from a steady or an unsteady solution.
   * \return <code>TRUE</code> if we restart from steady state solution, <code>FALSE</code> otherwise.
   */
  
  bool GetSteadyRestart(void);
  
  
  /*!
   * \brief Provides information about the time integration of the structural analysis, and change the write in the output
   *        files information about the iteration.
   * \return The kind of time integration: Static or dynamic analysis
   */
  unsigned short GetDynamic_Analysis(void);
  
  /*!
   * \brief If we are prforming an unsteady simulation, there is only
   *        one value of the time step for the complete simulation.
   * \return Value of the time step in an unsteady simulation (non dimensional).
   */
  su2double GetDelta_DynTime(void);
  
  /*!
   * \brief If we are prforming an unsteady simulation, there is only
   *        one value of the time step for the complete simulation.
   * \return Value of the time step in an unsteady simulation (non dimensional).
   */
  su2double GetTotal_DynTime(void);
  
  /*!
   * \brief If we are prforming an unsteady simulation, there is only
   *        one value of the time step for the complete simulation.
   * \return Value of the time step in an unsteady simulation (non dimensional).
   */
  su2double GetCurrent_DynTime(void);
  
  /*!
   * \brief Get the current instance.
   * \return Current instance identifier.
   */
  unsigned short GetiInst(void);

  /*!
   * \brief Set the current instance.
   * \param[in] iInst - current instance identifier.
   */
  void SetiInst(unsigned short val_iInst);

  /*!
   * \brief Get information about writing dynamic structural analysis headers and file extensions.
   * \return 	<code>TRUE</code> means that dynamic structural analysis solution files will be written.
   */
  bool GetWrt_Dynamic(void);
  
  /*!
   * \brief Get Newmark alpha parameter.
   * \return Value of the Newmark alpha parameter.
   */
  su2double GetNewmark_beta(void);
  
  /*!
   * \brief Get Newmark delta parameter.
   * \return Value of the Newmark delta parameter.
   */
  su2double GetNewmark_gamma(void);
  
  /*!
   * \brief Get the number of integration coefficients provided by the user.
   * \return Number of integration coefficients.
   */
  unsigned short GetnIntCoeffs(void);
  
  /*!
   * \brief Get the number of different values for the elasticity modulus.
   * \return Number of different values for the elasticity modulus.
   */
  unsigned short GetnElasticityMod(void);
  
  /*!
   * \brief Get the number of different values for the Poisson ratio.
   * \return Number of different values for the Poisson ratio.
   */
  unsigned short GetnPoissonRatio(void);
  
  /*!
   * \brief Get the number of different values for the Material density.
   * \return Number of different values for the Material density.
   */
  unsigned short GetnMaterialDensity(void);
  
  /*!
   * \brief Get the integration coefficients for the Generalized Alpha - Newmark integration integration scheme.
   * \param[in] val_coeff - Index of the coefficient.
   * \return Alpha coefficient for the Runge-Kutta integration scheme.
   */
  su2double Get_Int_Coeffs(unsigned short val_coeff);
  
  /*!
   * \brief Get the number of different values for the modulus of the electric field.
   * \return Number of different values for the modulus of the electric field.
   */
  unsigned short GetnElectric_Field(void);
  
  /*!
   * \brief Get the dimensionality of the electric field.
   * \return Number of integration coefficients.
   */
  unsigned short GetnDim_Electric_Field(void);
  
  /*!
   * \brief Get the values for the electric field modulus.
   * \param[in] val_coeff - Index of the coefficient.
   * \return Alpha coefficient for the Runge-Kutta integration scheme.
   */
  su2double Get_Electric_Field_Mod(unsigned short val_coeff);
  
  /*!
   * \brief Set the values for the electric field modulus.
   * \param[in] val_coeff - Index of the electric field.
   * \param[in] val_el_field - Value of the electric field.
   */
  void Set_Electric_Field_Mod(unsigned short val_coeff, su2double val_el_field);
  
  /*!
   * \brief Get the direction of the electric field in reference configuration.
   * \param[in] val_coeff - Index of the coefficient.
   * \return Alpha coefficient for the Runge-Kutta integration scheme.
   */
  su2double* Get_Electric_Field_Dir(void);
  
  
  /*!
   * \brief Check if the user wants to apply the load as a ramp.
   * \return 	<code>TRUE</code> means that the load is to be applied as a ramp.
   */
  bool GetRamp_Load(void);
  
  /*!
   * \brief Get the maximum time of the ramp.
   * \return 	Value of the max time while the load is linearly increased
   */
  su2double GetRamp_Time(void);
  
  /*!
   * \brief Check if the user wants to apply the load as a ramp.
   * \return  <code>TRUE</code> means that the load is to be applied as a ramp.
   */
  bool GetRampAndRelease_Load(void);

  /*!
   * \brief Check if the user wants to apply the load as a ramp.
   * \return  <code>TRUE</code> means that the load is to be applied as a ramp.
   */
  bool GetSine_Load(void);

  /*!
   * \brief Get the sine load properties.
   * \param[in] val_index - Index corresponding to the load boundary.
   * \return The pointer to the sine load values.
   */
  su2double* GetLoad_Sine(void);
   /*!
    * \brief Get the kind of load transfer method we want to use for dynamic problems
    * \note This value is obtained from the config file, and it is constant
    *       during the computation.
    * \return Kind of transfer method for multiphysics problems
    */
   unsigned short GetDynamic_LoadTransfer(void);
  
   /*!
    * \brief Get the penalty weight value for the objective function.
    * \return  Penalty weight value for the reference geometry objective function.
    */
   su2double GetRefGeom_Penalty(void);
  
   /*!
    * \brief Get the penalty weight value for the objective function.
    * \return  Penalty weight value for the reference geometry objective function.
    */
   su2double GetTotalDV_Penalty(void);
  
   /*!
    * \brief Get whether a predictor is used for FSI applications.
    * \return  Bool: determines if predictor is used or not
    */
   bool GetPredictor(void);

  /*!
   * \brief Get the order of the predictor for FSI applications.
   * \return 	Order of predictor
   */
  unsigned short GetPredictorOrder(void);

  /*!
   * \brief Get boolean for using Persson's shock capturing method in Euler flow DG-FEM
   * \return Boolean for using Persson's shock capturing method in Euler flow DG-FEM
   */
  bool GetEulerPersson(void);

  /*!
   * \brief Set boolean for using Persson's shock capturing method in Euler flow DG-FEM
   * \param[in] val_EulerPersson - Boolean for using Persson's shock capturing method in Euler flow DG-FEM
   */
  void SetEulerPersson(bool val_EulerPersson);

  /*!
   * \brief Get whether a relaxation parameter is used for FSI applications.
   * \return Bool: determines if relaxation parameter  is used or not
   */
  bool GetRelaxation(void);

  /*!
   * \brief Check if the simulation we are running is a FSI simulation
   * \return Value of the physical time in an unsteady simulation.
   */
  bool GetFSI_Simulation(void);
  
  /*!
   * \brief Set that the simulation we are running is a FSI simulation
   * \param[in] FSI_sim - boolean that determines is FSI_Problem is true/false.
   */
  void SetFSI_Simulation(bool FSI_sim);

  /*!
   * \brief Set that the simulation we are running is a multizone simulation
   * \param[in] MZ_problem - boolean that determines is Multizone_Problem is true/false.
   */
  void SetMultizone_Problem(bool MZ_problem);

  /*!
   * \brief Get whether the simulation we are running is a multizone simulation
   * \return Multizone_Problem - boolean that determines is Multizone_Problem is true/false.
   */
  bool GetMultizone_Problem(void);

   /*!
    * \brief Get the ID for the FEA region that we want to compute the gradient for using direct differentiation
    * \return ID
    */
   unsigned short GetnID_DV(void);
  
  /*!
   * \brief Check if we want to apply an incremental load to the nonlinear structural simulation
   * \return <code>TRUE</code> means that the load is to be applied in increments.
   */
  bool GetIncrementalLoad(void);
  
  /*!
   * \brief Get the number of increments for an incremental load.
   * \return 	Number of increments.
   */
  unsigned long GetNumberIncrements(void);

  /*!
   * \brief Get the value of the criteria for applying incremental loading.
   * \return Value of the log10 of the residual.
   */
  su2double GetIncLoad_Criteria(unsigned short val_var);
  
  /*!
   * \brief Get the relaxation method chosen for the simulation
   * \return Value of the relaxation method
   */
  unsigned short GetRelaxation_Method_FSI(void);

  /*!
   * \brief Get the kind of Riemann solver for the DG method (FEM flow solver).
   * \note This value is obtained from the config file, and it is constant
   *       during the computation.
   * \return Kind of Riemann solver for the DG method (FEM flow solver).
   */
  unsigned short GetRiemann_Solver_FEM(void);

  /*!
   * \brief Get the factor applied during quadrature of straight elements.
   * \return The specified straight element quadrature factor.
   */
  su2double GetQuadrature_Factor_Straight(void);

  /*!
   * \brief Get the factor applied during quadrature of curved elements.
   * \return The specified curved element quadrature factor.
   */
  su2double GetQuadrature_Factor_Curved(void);

  /*!
   * \brief Get the factor applied during time quadrature for ADER-DG.
   * \return The specified ADER-DG time quadrature factor.
   */
  su2double GetQuadrature_Factor_Time_ADER_DG(void);

  /*!
   * \brief Function to make available the multiplication factor theta of the
            symmetrizing terms in the DG discretization of the viscous terms.
   * \return The specified factor for the DG discretization.
   */
  su2double GetTheta_Interior_Penalty_DGFEM(void);

  /*!
   * \brief Function to make available the matrix size in vectorization in
            order to optimize the gemm performance.
   * \return The matrix size in this direction.
   */
  unsigned short GetSizeMatMulPadding(void);

  /*!
   * \brief Function to make available whether or not the entropy must be computed.
   * \return The boolean whether or not the entropy must be computed.
   */
  bool GetCompute_Entropy(void);

  /*!
   * \brief Function to make available whether or not the lumped mass matrix
            must be used for steady computations.
   * \return The boolean whether or not to use the lumped mass matrix.
   */
  bool GetUse_Lumped_MassMatrix_DGFEM(void);

  /*!
   * \brief Function to make available whether or not only the exact Jacobian
            of the spatial discretization must be computed.
   * \return The boolean whether or not the Jacobian must be computed.
   */
  bool GetJacobian_Spatial_Discretization_Only(void);

  /*!
   * \brief Get the interpolation method used for matching between zones.
   */
  inline unsigned short GetKindInterpolation(void);
	
	/*!
	 * \brief Get option of whether to use conservative interpolation between zones.
	 */
  inline bool GetConservativeInterpolation(void);
	
  /*!
   * \brief Get the basis function to use for radial basis function interpolation for FSI.
   */
  inline unsigned short GetKindRadialBasisFunction(void);
	
  /*!
   * \brief Get option of whether to use polynomial terms in Radial Basis Function interpolation.
   */
  inline bool GetRadialBasisFunctionPolynomialOption(void);
	
  /*!
   * \brief Get the basis function radius to use for radial basis function interpolation for FSI.
   */
  inline su2double GetRadialBasisFunctionParameter(void);
  
  /*!
   * \brief Get information about whether to use wall functions.
   * \return <code>TRUE</code> if wall functions are on; otherwise <code>FALSE</code>.
   */
  bool GetWall_Functions(void);
  /*!
   * \brief Get the AD support.
   */
  bool GetAD_Mode(void);

  /*!
   * \brief Set the maximum velocity^2 in the domain for the incompressible preconditioner.
   * \param[in] Value of the maximum velocity^2 in the domain for the incompressible preconditioner.
   */
  void SetMax_Vel2(su2double val_max_vel2);

  /*!
   * \brief Get the maximum velocity^2 in the domain for the incompressible preconditioner.
   * \return Value of the maximum velocity^2 in the domain for the incompressible preconditioner.
   */
  su2double GetMax_Vel2(void);
  
  /*!
   * \brief Set the sum of the bandwidth for writing binary restarts (to be averaged later).
   * \param[in] Sum of the bandwidth for writing binary restarts.
   */
  void SetRestart_Bandwidth_Agg(su2double val_restart_bandwidth_sum);
  
  /*!
   * \brief Set the sum of the bandwidth for writing binary restarts (to be averaged later).
   * \return Sum of the bandwidth for writing binary restarts.
   */
  su2double GetRestart_Bandwidth_Agg(void);

  /*!
   * \brief Get the frequency for writing the surface solution file in Dual Time.
   * \return It writes the surface solution file with this frequency.
   */
  unsigned long GetWrt_Surf_Freq_DualTime(void);
    
  /*!
   * \brief Get the Kind of Hybrid RANS/LES.
   * \return Value of Hybrid RANS/LES method.
   */
  unsigned short GetKind_HybridRANSLES(void);

  /*!
   * \brief Get the Kind of Roe Low Dissipation Scheme for Unsteady flows.
   * \return Value of Low dissipation approach.
   */
   unsigned short GetKind_RoeLowDiss(void);
    
  /*!
   * \brief Get the DES Constant.
   * \return Value of DES constant.
   */
   su2double GetConst_DES(void);

  /*!
   * \brief Get QCR (SA-QCR2000).
   */
  bool GetQCR(void);

  /*!
   * \brief Get if AD preaccumulation should be performed.
   */
  bool GetAD_Preaccumulation(void);

  /*!
   * \brief Get the heat equation.
   * \return YES if weakly coupled heat equation for inc. flow is enabled.
   */
  bool GetWeakly_Coupled_Heat(void);

  /*!
   * \brief Check if values passed to the BC_HeatFlux-Routine are already integrated.
   * \return YES if the passed values is the integrated heat flux over the marker's surface.
   */
  bool GetIntegrated_HeatFlux(void);
  
  /*!
   * \brief Get Compute Average.
   * \return YES if start computing averages
   */
  bool GetCompute_Average(void);
  
  /*!
   * \brief Get topology optimization.
   */
  bool GetTopology_Optimization(void) const;

  /*!
   * \brief Get name of output file for topology optimization derivatives.
   */
  string GetTopology_Optim_FileName(void) const;

  /*!
   * \brief Get exponent for density-based stiffness penalization.
   */
  su2double GetSIMP_Exponent(void) const;

  /*!
   * \brief Get lower bound for density-based stiffness penalization.
   */
  su2double GetSIMP_MinStiffness(void) const;
  
  /*!
   * \brief Number of kernels to use in filtering the design density field.
   */
  unsigned short GetTopology_Optim_Num_Kernels(void) const;
  
  /*!
   * \brief Get the i'th kernel to use, its parameter, and the radius.
   */
  void GetTopology_Optim_Kernel(const unsigned short iKernel, unsigned short &type,
                                su2double &param, su2double &radius) const;
  /*!
   * \brief Get the type and parameter for the projection function used in topology optimization
   */
  void GetTopology_Optim_Projection(unsigned short &type, su2double &param) const;

  /*!
   * \brief Retrieve the ofstream of the history file for the current zone.
   */
  ofstream* GetHistFile(void);

  /*!
   * \brief Set the ofstream of the history file for the current zone.
   */
  void SetHistFile(ofstream *HistFile);

  /*!
   * \brief Get the filenames of the individual config files
   * \return File name of the config file for zone "index"
   */
  string GetConfigFilename(unsigned short index);

  /*!
   * \brief Get the number of config files
   * \return Number of config filenames in CONFIG_LIST
   */
  unsigned short GetnConfigFiles(void);

  /*!
   * \brief Check if the multizone problem is solved for time domain.
   * \return YES if time-domain is considered.
   */
  bool GetTime_Domain(void);

  /*!
   * \brief Get the number of inner iterations
   * \return Number of inner iterations on each multizone block
   */
  unsigned long GetnInner_Iter(void);

  /*!
   * \brief Get the number of outer iterations
   * \return Number of outer iterations for the multizone problem
   */
  unsigned long GetnOuter_Iter(void);

  /*!
   * \brief Get the number of time iterations
   * \return Number of time steps run for the multizone problem
   */
  unsigned long GetnTime_Iter(void);

  /*!
   * \brief Get the number of pseudo-time iterations
   * \return Number of pseudo-time steps run for the single-zone problem
   */
  unsigned long GetnIter(void);

  /*!
   * \brief Get the restart iteration
   * \return Iteration for the restart of multizone problems
   */
  unsigned long GetRestart_Iter(void);

  /*!
   * \brief Get the time step for multizone problems
   * \return Time step for multizone problems, it is set on all the zones
   */
  su2double GetTime_Step(void);

  /*!
   * \brief Get the maximum simulation time for time-domain problems
   * \return Simulation time for multizone problems, it is set on all the zones
   */
  su2double GetMax_Time(void);

  /*!
   * \brief Check if the mesh read supports multiple zones.
   * \return YES if multiple zones can be contained in the mesh file.
   */
  bool GetMultizone_Mesh(void);

  /*!
   * \brief Check if the mesh read supports multiple zones.
   * \return YES if multiple zones can be contained in the mesh file.
   */
  bool GetMultizone_Residual(void);

  /*!
   * \brief Check if the (new) single-zone driver is to be used (temporary)
   * \return YES if the (new) single-zone driver is to be used.
   */
  bool GetSinglezone_Driver(void);

  /*!
   * \brief Check if the special output is written
   * \return YES if the special output is written.
   */
  bool GetSpecial_Output(void);

  /*!
   * \brief Check if the forces breakdown file is written
   * \return YES if the forces breakdown file is written.
   */
  bool GetWrt_ForcesBreakdown(void);
};

#include "config_structure.inl"<|MERGE_RESOLUTION|>--- conflicted
+++ resolved
@@ -145,13 +145,10 @@
   Hold_GridFixed,	/*!< \brief Flag hold fixed some part of the mesh during the deformation. */
   Axisymmetric, /*!< \brief Flag for axisymmetric calculations */
   Integrated_HeatFlux, /*!< \brief Flag for heat flux BC whether it deals with integrated values.*/
-<<<<<<< HEAD
-  Pressure_based;   /*!< \brief Flag to check if we are using a pressure-based system.*/
-=======
+  Pressure_based,   /*!< \brief Flag to check if we are using a pressure-based system.*/
   Buffet_Monitoring;       /*!< \brief Flag for computing the buffet sensor.*/
   su2double Buffet_k;     /*!< \brief Sharpness coefficient for buffet sensor.*/
   su2double Buffet_lambda; /*!< \brief Offset parameter for buffet sensor.*/
->>>>>>> 84b84f65
   su2double Damp_Engine_Inflow;	/*!< \brief Damping factor for the engine inlet. */
   su2double Damp_Engine_Exhaust;	/*!< \brief Damping factor for the engine exhaust. */
   su2double Damp_Res_Restric,	/*!< \brief Damping factor for the residual restriction. */
@@ -488,7 +485,8 @@
   Kind_TimeIntScheme_AdjFlow,		/*!< \brief Time integration for the adjoint flow equations. */
   Kind_TimeIntScheme_Turb,	/*!< \brief Time integration for the turbulence model. */
   Kind_TimeIntScheme_AdjTurb,	/*!< \brief Time integration for the adjoint turbulence model. */
-  Kind_TimeIntScheme_Heat,	/*!< \brief Time integration for the wave equations. */
+  Kind_TimeIntScheme_Heat,	/*!< \brief Time integration for the heat equations. */
+  Kind_TimeIntScheme_Poisson,	/*!< \brief Time integration for the poisson(pressure correction) equation. */
   Kind_TimeStep_Heat, /*!< \brief Time stepping method for the (fvm) heat equation. */
   Kind_TimeIntScheme_FEA,	/*!< \brief Time integration for the FEA equations. */
   Kind_SpaceIteScheme_FEA,	/*!< \brief Iterative scheme for nonlinear structural analysis. */
@@ -3643,17 +3641,12 @@
    */
   void SetKind_Solver(unsigned short val_solver);
   
-<<<<<<< HEAD
-  /*-------------Type of incompressible system-------------------*/
-=======
   /*!
    * \brief Kind of Multizone Solver.
    * \return Governing equation that we are solving.
    */
   unsigned short GetKind_MZSolver(void);
 
->>>>>>> 84b84f65
-  
    /*!
    * \brief Governing equations of the flow (it can be different from the run time equation).
    * \param[in] val_zone - Zone where the soler is applied.
@@ -3668,7 +3661,6 @@
    */
   void SetIncomp_System(unsigned short val_system);
   
-  /*-------------------------------------------------------------*/
   /*!
    * \brief Governing equations of the flow (it can be different from the run time equation).
    * \param[in] val_zone - Zone where the soler is applied.
@@ -4259,6 +4251,15 @@
    * \return Kind of integration scheme for the plasma equations.
    */
   unsigned short GetKind_TimeIntScheme_FEA(void);
+  
+  /*!
+   * \brief Get the kind of integration scheme (explicit or implicit)
+   *        for the poisson/pressure correction equations.
+   * \note This value is obtained from the config file, and it is constant
+   *       during the computation.
+   * \return Kind of integration scheme for the poisson/pressure correction equations.
+   */
+  unsigned short GetKind_TimeIntScheme_Poisson(void);
   
   /*!
    * \brief Get the kind of integration scheme (explicit or implicit)
