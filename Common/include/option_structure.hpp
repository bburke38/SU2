--- conflicted
+++ resolved
@@ -761,11 +761,8 @@
   LOAD_DIR_BOUNDARY = 35,		/*!< \brief Boundary Load definition. */
   LOAD_SINE_BOUNDARY = 36,		/*!< \brief Sine-waveBoundary Load definition. */
   NRBC_BOUNDARY= 37,   /*!< \brief NRBC Boundary definition. */
-<<<<<<< HEAD
+  INTERNAL_BOUNDARY= 38,   /*!< \brief Internal Boundary definition. */
   FLUID_INTERFACE = 39,	/*!< \brief Domain interface definition. */
-=======
-  INTERNAL_BOUNDARY= 38,   /*!< \brief Internal Boundary definition. */
->>>>>>> 29ab279d
   SEND_RECEIVE = 99,		/*!< \brief Boundary send-receive definition. */
 };
 
