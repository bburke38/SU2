/*!
 * \file config_structure.inl
 * \brief In-Line subroutines of the <i>config_structure.hpp</i> file.
 * \author F. Palacios, T. Economon
 * \version 6.1.0 "Falcon"
 *
 * The current SU2 release has been coordinated by the
 * SU2 International Developers Society <www.su2devsociety.org>
 * with selected contributions from the open-source community.
 *
 * The main research teams contributing to the current release are:
 *  - Prof. Juan J. Alonso's group at Stanford University.
 *  - Prof. Piero Colonna's group at Delft University of Technology.
 *  - Prof. Nicolas R. Gauger's group at Kaiserslautern University of Technology.
 *  - Prof. Alberto Guardone's group at Polytechnic University of Milan.
 *  - Prof. Rafael Palacios' group at Imperial College London.
 *  - Prof. Vincent Terrapon's group at the University of Liege.
 *  - Prof. Edwin van der Weide's group at the University of Twente.
 *  - Lab. of New Concepts in Aeronautics at Tech. Institute of Aeronautics.
 *
 * Copyright 2012-2018, Francisco D. Palacios, Thomas D. Economon,
 *                      Tim Albring, and the SU2 contributors.
 *
 * SU2 is free software; you can redistribute it and/or
 * modify it under the terms of the GNU Lesser General Public
 * License as published by the Free Software Foundation; either
 * version 2.1 of the License, or (at your option) any later version.
 *
 * SU2 is distributed in the hope that it will be useful,
 * but WITHOUT ANY WARRANTY; without even the implied warranty of
 * MERCHANTABILITY or FITNESS FOR A PARTICULAR PURPOSE. See the GNU
 * Lesser General Public License for more details.
 *
 * You should have received a copy of the GNU Lesser General Public
 * License along with SU2. If not, see <http://www.gnu.org/licenses/>.
 */

#pragma once

inline su2double CConfig::GetHTP_Axis(unsigned short val_index) { return HTP_Axis[val_index]; }

inline su2double CConfig::GetCFL_AdaptParam(unsigned short val_index) { return CFL_AdaptParam[val_index]; }

inline bool CConfig::GetCFL_Adapt(void) { return CFL_Adapt; }

inline bool CConfig::GetHB_Precondition(void) { return HB_Precondition; }

inline void CConfig::SetInflow_Mach(unsigned short val_imarker, su2double val_fanface_mach) { Inflow_Mach[val_imarker] = val_fanface_mach; }

inline void CConfig::SetInflow_Pressure(unsigned short val_imarker, su2double val_fanface_pressure) { Inflow_Pressure[val_imarker] = val_fanface_pressure; }

inline void CConfig::SetInflow_MassFlow(unsigned short val_imarker, su2double val_fanface_massflow) { Inflow_MassFlow[val_imarker] = val_fanface_massflow; }

inline void CConfig::SetInflow_ReverseMassFlow(unsigned short val_imarker, su2double val_fanface_reversemassflow) { Inflow_ReverseMassFlow[val_imarker] = val_fanface_reversemassflow; }

inline void CConfig::SetInflow_TotalPressure(unsigned short val_imarker, su2double val_fanface_totalpressure) { Inflow_TotalPressure[val_imarker] = val_fanface_totalpressure; }

inline void CConfig::SetInflow_Temperature(unsigned short val_imarker, su2double val_fanface_temperature) { Inflow_Temperature[val_imarker] = val_fanface_temperature; }

inline void CConfig::SetInflow_TotalTemperature(unsigned short val_imarker, su2double val_fanface_totaltemperature) { Inflow_TotalTemperature[val_imarker] = val_fanface_totaltemperature; }

inline void CConfig::SetInflow_RamDrag(unsigned short val_imarker, su2double val_fanface_ramdrag) { Inflow_RamDrag[val_imarker] = val_fanface_ramdrag; }

inline void CConfig::SetInflow_Force(unsigned short val_imarker, su2double val_fanface_force) { Inflow_Force[val_imarker] = val_fanface_force; }

inline void CConfig::SetInflow_Power(unsigned short val_imarker, su2double val_fanface_power) { Inflow_Power[val_imarker] = val_fanface_power; }

inline su2double CConfig::GetInflow_ReverseMassFlow(unsigned short val_imarker) { return Inflow_ReverseMassFlow[val_imarker]; }

inline void CConfig::SetExhaust_Pressure(unsigned short val_imarker, su2double val_exhaust_pressure) { Exhaust_Pressure[val_imarker] = val_exhaust_pressure; }

inline void CConfig::SetExhaust_Temperature(unsigned short val_imarker, su2double val_exhaust_temp) { Exhaust_Temperature[val_imarker] = val_exhaust_temp; }

inline void CConfig::SetExhaust_MassFlow(unsigned short val_imarker, su2double val_exhaust_massflow) { Exhaust_MassFlow[val_imarker] = val_exhaust_massflow; }

inline void CConfig::SetExhaust_TotalPressure(unsigned short val_imarker, su2double val_exhaust_totalpressure) { Exhaust_TotalPressure[val_imarker] = val_exhaust_totalpressure; }

inline void CConfig::SetExhaust_TotalTemperature(unsigned short val_imarker, su2double val_exhaust_totaltemp) { Exhaust_TotalTemperature[val_imarker] = val_exhaust_totaltemp; }

inline void CConfig::SetExhaust_GrossThrust(unsigned short val_imarker, su2double val_exhaust_grossthrust) { Exhaust_GrossThrust[val_imarker] = val_exhaust_grossthrust; }

inline void CConfig::SetExhaust_Force(unsigned short val_imarker, su2double val_exhaust_force) { Exhaust_Force[val_imarker] = val_exhaust_force; }

inline void CConfig::SetExhaust_Power(unsigned short val_imarker, su2double val_exhaust_power) { Exhaust_Power[val_imarker] = val_exhaust_power; }

inline void CConfig::SetEngine_Mach(unsigned short val_imarker, su2double val_engine_mach) { Engine_Mach[val_imarker] = val_engine_mach; }

inline void CConfig::SetEngine_Force(unsigned short val_imarker, su2double val_engine_force) { Engine_Force[val_imarker] = val_engine_force; }

inline void CConfig::SetEngine_Power(unsigned short val_imarker, su2double val_engine_power) { Engine_Power[val_imarker] = val_engine_power; }

inline void CConfig::SetEngine_NetThrust(unsigned short val_imarker, su2double val_engine_netthrust) { Engine_NetThrust[val_imarker] = val_engine_netthrust; }

inline void CConfig::SetEngine_GrossThrust(unsigned short val_imarker, su2double val_engine_grossthrust) { Engine_GrossThrust[val_imarker] = val_engine_grossthrust; }

inline void CConfig::SetEngine_Area(unsigned short val_imarker, su2double val_engine_area) { Engine_Area[val_imarker] = val_engine_area; }

inline void CConfig::SetActDisk_DeltaPress(unsigned short val_imarker, su2double val_actdisk_deltapress) { ActDisk_DeltaPress[val_imarker] = val_actdisk_deltapress; }

inline void CConfig::SetActDisk_Power(unsigned short val_imarker, su2double val_actdisk_power) { ActDisk_Power[val_imarker] = val_actdisk_power; }

inline void CConfig::SetActDisk_MassFlow(unsigned short val_imarker, su2double val_actdisk_massflow) { ActDisk_MassFlow[val_imarker] = val_actdisk_massflow; }

inline void CConfig::SetActDisk_Mach(unsigned short val_imarker, su2double val_actdisk_mach) { ActDisk_Mach[val_imarker] = val_actdisk_mach; }

inline void CConfig::SetActDisk_Force(unsigned short val_imarker, su2double val_actdisk_force) { ActDisk_Force[val_imarker] = val_actdisk_force; }

inline void CConfig::SetOutlet_MassFlow(unsigned short val_imarker, su2double val_massflow) { Outlet_MassFlow[val_imarker] = val_massflow; }

inline void CConfig::SetOutlet_Density(unsigned short val_imarker, su2double val_density) { Outlet_Density[val_imarker] = val_density; }

inline void CConfig::SetOutlet_Area(unsigned short val_imarker, su2double val_area) { Outlet_Area[val_imarker] = val_area; }

inline void CConfig::SetSurface_DC60(unsigned short val_imarker, su2double val_surface_distortion) { Surface_DC60[val_imarker] = val_surface_distortion; }

inline void CConfig::SetSurface_MassFlow(unsigned short val_imarker, su2double val_surface_massflow) { Surface_MassFlow[val_imarker] = val_surface_massflow; }

inline void CConfig::SetSurface_Mach(unsigned short val_imarker, su2double val_surface_mach) { Surface_Mach[val_imarker] = val_surface_mach; }

inline void CConfig::SetSurface_Temperature(unsigned short val_imarker, su2double val_surface_temperature) { Surface_Temperature[val_imarker] = val_surface_temperature; }

inline void CConfig::SetSurface_Pressure(unsigned short val_imarker, su2double val_surface_pressure) { Surface_Pressure[val_imarker] = val_surface_pressure; }

inline void CConfig::SetSurface_Density(unsigned short val_imarker, su2double val_surface_density) { Surface_Density[val_imarker] = val_surface_density; }

inline void CConfig::SetSurface_Enthalpy(unsigned short val_imarker, su2double val_surface_enthalpy) { Surface_Enthalpy[val_imarker] = val_surface_enthalpy; }

inline void CConfig::SetSurface_NormalVelocity(unsigned short val_imarker, su2double val_surface_normalvelocity) { Surface_NormalVelocity[val_imarker] = val_surface_normalvelocity; }

inline void CConfig::SetSurface_Uniformity(unsigned short val_imarker, su2double val_surface_streamwiseuniformity) { Surface_Uniformity[val_imarker] = val_surface_streamwiseuniformity; }

inline void CConfig::SetSurface_SecondaryStrength(unsigned short val_imarker, su2double val_surface_secondarystrength) { Surface_SecondaryStrength[val_imarker] = val_surface_secondarystrength; }

inline void CConfig::SetSurface_SecondOverUniform(unsigned short val_imarker, su2double val_surface_secondaryoverstream) { Surface_SecondOverUniform[val_imarker] = val_surface_secondaryoverstream; }

inline void CConfig::SetSurface_MomentumDistortion(unsigned short val_imarker, su2double val_surface_momentumdistortion) { Surface_MomentumDistortion[val_imarker] = val_surface_momentumdistortion; }

inline void CConfig::SetSurface_TotalTemperature(unsigned short val_imarker, su2double val_surface_totaltemperature) { Surface_TotalTemperature[val_imarker] = val_surface_totaltemperature; }

inline void CConfig::SetSurface_TotalPressure(unsigned short val_imarker, su2double val_surface_totalpressure) { Surface_TotalPressure[val_imarker] = val_surface_totalpressure; }

inline void CConfig::SetSurface_PressureDrop(unsigned short val_imarker, su2double val_surface_pressuredrop) { Surface_PressureDrop[val_imarker] = val_surface_pressuredrop; }

inline void CConfig::SetSurface_IDC(unsigned short val_imarker, su2double val_surface_distortion) { Surface_IDC[val_imarker] = val_surface_distortion; }

inline void CConfig::SetSurface_IDC_Mach(unsigned short val_imarker, su2double val_surface_distortion) { Surface_IDC_Mach[val_imarker] = val_surface_distortion; }

inline void CConfig::SetSurface_IDR(unsigned short val_imarker, su2double val_surface_distortion) { Surface_IDR[val_imarker] = val_surface_distortion; }

inline void CConfig::SetActDisk_DeltaTemp(unsigned short val_imarker, su2double val_actdisk_deltatemp) { ActDisk_DeltaTemp[val_imarker] = val_actdisk_deltatemp; }

inline void CConfig::SetActDisk_TotalPressRatio(unsigned short val_imarker, su2double val_actdisk_pressratio) { ActDisk_TotalPressRatio[val_imarker] = val_actdisk_pressratio; }

inline void CConfig::SetActDisk_TotalTempRatio(unsigned short val_imarker, su2double val_actdisk_tempratio) { ActDisk_TotalTempRatio[val_imarker] = val_actdisk_tempratio; }

inline void CConfig::SetActDisk_StaticPressRatio(unsigned short val_imarker, su2double val_actdisk_pressratio) { ActDisk_StaticPressRatio[val_imarker] = val_actdisk_pressratio; }

inline void CConfig::SetActDisk_StaticTempRatio(unsigned short val_imarker, su2double val_actdisk_tempratio) { ActDisk_StaticTempRatio[val_imarker] = val_actdisk_tempratio; }

inline void CConfig::SetActDisk_NetThrust(unsigned short val_imarker, su2double val_actdisk_netthrust) { ActDisk_NetThrust[val_imarker] = val_actdisk_netthrust; }

inline void CConfig::SetActDisk_BCThrust(unsigned short val_imarker, su2double val_actdisk_bcthrust) { ActDisk_BCThrust[val_imarker] = val_actdisk_bcthrust; }

inline void CConfig::SetActDisk_BCThrust_Old(unsigned short val_imarker, su2double val_actdisk_bcthrust_old) { ActDisk_BCThrust_Old[val_imarker] = val_actdisk_bcthrust_old; }

inline void CConfig::SetActDisk_GrossThrust(unsigned short val_imarker, su2double val_actdisk_grossthrust) { ActDisk_GrossThrust[val_imarker] = val_actdisk_grossthrust; }

inline void CConfig::SetActDisk_Area(unsigned short val_imarker, su2double val_actdisk_area) { ActDisk_Area[val_imarker] = val_actdisk_area; }

inline void CConfig::SetActDiskInlet_ReverseMassFlow(unsigned short val_imarker, su2double val_actdisk_area) { ActDisk_ReverseMassFlow[val_imarker] = val_actdisk_area; }

inline su2double CConfig::GetActDisk_DeltaPress(unsigned short val_imarker) { return ActDisk_DeltaPress[val_imarker]; }

inline su2double CConfig::GetActDisk_DeltaTemp(unsigned short val_imarker) { return ActDisk_DeltaTemp[val_imarker]; }

inline su2double CConfig::GetActDisk_TotalPressRatio(unsigned short val_imarker) { return ActDisk_TotalPressRatio[val_imarker]; }

inline su2double CConfig::GetActDisk_TotalTempRatio(unsigned short val_imarker) { return ActDisk_TotalTempRatio[val_imarker]; }

inline su2double CConfig::GetActDisk_StaticPressRatio(unsigned short val_imarker) { return ActDisk_StaticPressRatio[val_imarker]; }

inline su2double CConfig::GetActDisk_StaticTempRatio(unsigned short val_imarker) { return ActDisk_StaticTempRatio[val_imarker]; }

inline su2double CConfig::GetActDisk_Power(unsigned short val_imarker) { return ActDisk_Power[val_imarker]; }

inline su2double CConfig::GetActDisk_MassFlow(unsigned short val_imarker) { return ActDisk_MassFlow[val_imarker]; }

inline su2double CConfig::GetActDisk_Mach(unsigned short val_imarker) { return ActDisk_Mach[val_imarker]; }

inline su2double CConfig::GetActDisk_Force(unsigned short val_imarker) { return ActDisk_Force[val_imarker]; }

inline su2double CConfig::GetSurface_MassFlow(unsigned short val_imarker) { return Surface_MassFlow[val_imarker]; }

inline su2double CConfig::GetSurface_Mach(unsigned short val_imarker) { return Surface_Mach[val_imarker]; }

inline su2double CConfig::GetSurface_Temperature(unsigned short val_imarker) { return Surface_Temperature[val_imarker]; }

inline su2double CConfig::GetSurface_Pressure(unsigned short val_imarker) { return Surface_Pressure[val_imarker]; }

inline su2double CConfig::GetSurface_Density(unsigned short val_imarker) { return Surface_Density[val_imarker]; }

inline su2double CConfig::GetSurface_Enthalpy(unsigned short val_imarker) { return Surface_Enthalpy[val_imarker]; }

inline su2double CConfig::GetSurface_NormalVelocity(unsigned short val_imarker) { return Surface_NormalVelocity[val_imarker]; }

inline su2double CConfig::GetSurface_Uniformity(unsigned short val_imarker) { return Surface_Uniformity[val_imarker]; }

inline su2double CConfig::GetSurface_SecondaryStrength(unsigned short val_imarker) { return Surface_SecondaryStrength[val_imarker]; }

inline su2double CConfig::GetSurface_SecondOverUniform(unsigned short val_imarker) { return Surface_SecondOverUniform[val_imarker]; }

inline su2double CConfig::GetSurface_MomentumDistortion(unsigned short val_imarker) { return Surface_MomentumDistortion[val_imarker]; }

inline su2double CConfig::GetSurface_TotalTemperature(unsigned short val_imarker) { return Surface_TotalTemperature[val_imarker]; }

inline su2double CConfig::GetSurface_TotalPressure(unsigned short val_imarker) { return Surface_TotalPressure[val_imarker]; }

inline su2double CConfig::GetSurface_PressureDrop(unsigned short val_imarker) { return Surface_PressureDrop[val_imarker]; }

inline su2double CConfig::GetSurface_DC60(unsigned short val_imarker) { return Surface_DC60[val_imarker]; }

inline su2double CConfig::GetSurface_IDC(unsigned short val_imarker) { return Surface_IDC[val_imarker]; }

inline su2double CConfig::GetSurface_IDC_Mach(unsigned short val_imarker) { return Surface_IDC_Mach[val_imarker]; }

inline su2double CConfig::GetSurface_IDR(unsigned short val_imarker) { return Surface_IDR[val_imarker]; }

inline su2double CConfig::GetActDisk_NetThrust(unsigned short val_imarker) { return ActDisk_NetThrust[val_imarker]; }

inline su2double CConfig::GetActDisk_BCThrust(unsigned short val_imarker) { return ActDisk_BCThrust[val_imarker]; }

inline su2double CConfig::GetActDisk_BCThrust_Old(unsigned short val_imarker) { return ActDisk_BCThrust_Old[val_imarker]; }

inline su2double CConfig::GetActDisk_GrossThrust(unsigned short val_imarker) { return ActDisk_GrossThrust[val_imarker]; }

inline su2double CConfig::GetActDisk_Area(unsigned short val_imarker) { return ActDisk_Area[val_imarker]; }

inline su2double CConfig::GetActDisk_ReverseMassFlow(unsigned short val_imarker) { return ActDisk_ReverseMassFlow[val_imarker]; }

inline void CConfig::SetActDiskInlet_Pressure(unsigned short val_imarker, su2double val_actdisk_press) { ActDiskInlet_Pressure[val_imarker] = val_actdisk_press; }

inline void CConfig::SetActDiskInlet_TotalPressure(unsigned short val_imarker, su2double val_actdisk_totalpress) { ActDiskInlet_TotalPressure[val_imarker] = val_actdisk_totalpress; }

inline void CConfig::SetActDiskInlet_RamDrag(unsigned short val_imarker, su2double val_actdisk_ramdrag) { ActDiskInlet_RamDrag[val_imarker] = val_actdisk_ramdrag; }

inline void CConfig::SetActDiskInlet_Force(unsigned short val_imarker, su2double val_actdisk_force) { ActDiskInlet_Force[val_imarker] = val_actdisk_force; }

inline void CConfig::SetActDiskInlet_Power(unsigned short val_imarker, su2double val_actdisk_power) { ActDiskInlet_Power[val_imarker] = val_actdisk_power; }

inline void CConfig::SetActDiskInlet_Temperature(unsigned short val_imarker, su2double val_actdisk_temp) { ActDiskInlet_Temperature[val_imarker] = val_actdisk_temp; }

inline void CConfig::SetActDiskInlet_TotalTemperature(unsigned short val_imarker, su2double val_actdisk_totaltemp) { ActDiskInlet_TotalTemperature[val_imarker] = val_actdisk_totaltemp; }

inline void CConfig::SetActDiskInlet_MassFlow(unsigned short val_imarker, su2double val_actdisk_massflow) { ActDiskInlet_MassFlow[val_imarker] = val_actdisk_massflow; }

inline void CConfig::SetActDiskOutlet_Pressure(unsigned short val_imarker, su2double val_actdisk_press) { ActDiskOutlet_Pressure[val_imarker] = val_actdisk_press; }

inline void CConfig::SetActDiskOutlet_TotalPressure(unsigned short val_imarker, su2double val_actdisk_totalpress) { ActDiskOutlet_TotalPressure[val_imarker] = val_actdisk_totalpress; }

inline void CConfig::SetActDiskOutlet_GrossThrust(unsigned short val_imarker, su2double val_actdisk_grossthrust) { ActDiskOutlet_GrossThrust[val_imarker] = val_actdisk_grossthrust; }

inline void CConfig::SetActDiskOutlet_Force(unsigned short val_imarker, su2double val_actdisk_force) { ActDiskOutlet_Force[val_imarker] = val_actdisk_force; }

inline void CConfig::SetActDiskOutlet_Power(unsigned short val_imarker, su2double val_actdisk_power) { ActDiskOutlet_Power[val_imarker] = val_actdisk_power; }

inline void CConfig::SetActDiskOutlet_Temperature(unsigned short val_imarker, su2double val_actdisk_temp) { ActDiskOutlet_Temperature[val_imarker] = val_actdisk_temp; }

inline void CConfig::SetActDiskOutlet_TotalTemperature(unsigned short val_imarker, su2double val_actdisk_totaltemp) { ActDiskOutlet_TotalTemperature[val_imarker] = val_actdisk_totaltemp; }

inline void CConfig::SetActDiskOutlet_MassFlow(unsigned short val_imarker, su2double val_actdisk_massflow) { ActDiskOutlet_MassFlow[val_imarker] = val_actdisk_massflow; }

inline su2double CConfig::GetEngine_Mach(unsigned short val_imarker) { return Engine_Mach[val_imarker]; }

inline su2double CConfig::GetEngine_Force(unsigned short val_imarker) { return Engine_Force[val_imarker]; }

inline su2double CConfig::GetEngine_Power(unsigned short val_imarker) { return Engine_Power[val_imarker]; }

inline su2double CConfig::GetEngine_NetThrust(unsigned short val_imarker) { return Engine_NetThrust[val_imarker]; }

inline su2double CConfig::GetEngine_GrossThrust(unsigned short val_imarker) { return Engine_GrossThrust[val_imarker]; }

inline su2double CConfig::GetEngine_Area(unsigned short val_imarker) { return Engine_Area[val_imarker]; }

inline unsigned short CConfig::GetnZone(void) { return nZone; }

inline unsigned short CConfig::GetiZone(void) { return iZone; }

inline unsigned short CConfig::GetKind_SU2(void) { return Kind_SU2; }

inline unsigned short CConfig::GetRef_NonDim(void) { return Ref_NonDim; }

inline unsigned short CConfig::GetRef_Inc_NonDim(void) { return Ref_Inc_NonDim; }

inline void CConfig::SetKind_SU2(unsigned short val_kind_su2) { Kind_SU2 = val_kind_su2 ; }

inline bool CConfig::GetContinuous_Adjoint(void) { return ContinuousAdjoint; }

inline bool CConfig::GetViscous(void) { return Viscous; }

inline unsigned long CConfig::GetnExtIter(void) { return nExtIter; }

inline unsigned short CConfig::GetnTimeInstances(void) { return nTimeInstances; }

inline su2double CConfig::GetHarmonicBalance_Period(void) { return HarmonicBalance_Period; }

inline void CConfig::SetExtIter(unsigned long val_iter) { ExtIter = val_iter; }

inline void CConfig::SetExtIter_OffSet(unsigned long val_iter) { ExtIter_OffSet = val_iter; }

inline void CConfig::SetOuterIter(unsigned long val_iter) { OuterIter = val_iter; }

inline void CConfig::SetInnerIter(unsigned long val_iter) { InnerIter = val_iter; }

inline void CConfig::SetTimeIter(unsigned long val_iter) { TimeIter = val_iter; }

inline void CConfig::SetIntIter(unsigned long val_iter) { IntIter = val_iter; }

inline unsigned long CConfig::GetExtIter(void) { return ExtIter; }

inline unsigned long CConfig::GetExtIter_OffSet(void) { return ExtIter_OffSet; }

inline unsigned long CConfig::GetOuterIter(void) { return OuterIter; }

inline unsigned long CConfig::GetInnerIter(void) { return InnerIter; }

inline unsigned long CConfig::GetTimeIter(void) { return TimeIter; }

inline unsigned long CConfig::GetIntIter(void) { return IntIter; }

inline unsigned long CConfig::GetUnst_nIntIter(void) { return Unst_nIntIter; }

inline unsigned long CConfig::GetDyn_nIntIter(void) { return Dyn_nIntIter; }

inline long CConfig::GetUnst_RestartIter(void) { return Unst_RestartIter; }

inline long CConfig::GetUnst_AdjointIter(void) { return Unst_AdjointIter; }

inline bool CConfig::GetReorientElements(void) { return ReorientElements; }

inline unsigned long CConfig::GetIter_Avg_Objective(void) { return Iter_Avg_Objective ; }

inline long CConfig::GetDyn_RestartIter(void) { return Dyn_RestartIter; }

inline string CConfig::GetPlaneTag(unsigned short index) { return PlaneTag[index]; }

inline su2double CConfig::GetEA_IntLimit(unsigned short index) { return EA_IntLimit[index]; }

inline su2double CConfig::GetEA_ScaleFactor(void) { return EA_ScaleFactor; }

inline su2double CConfig::GetAdjointLimit(void) { return AdjointLimit; }

inline su2double *CConfig::GetHold_GridFixed_Coord(void) { return Hold_GridFixed_Coord; }

inline su2double *CConfig::GetSubsonicEngine_Cyl(void) { return SubsonicEngine_Cyl; }

inline su2double *CConfig::GetSubsonicEngine_Values(void) { return SubsonicEngine_Values; }

inline su2double *CConfig::GetDistortionRack(void) { return DistortionRack; }

inline unsigned short CConfig::GetAnalytical_Surface(void) { return Analytical_Surface; }

inline unsigned short CConfig::GetGeo_Description(void) { return Geo_Description; }

inline su2double CConfig::GetDualVol_Power(void) { return DualVol_Power; }

inline bool CConfig::GetExtraOutput(void) { return ExtraOutput; }

inline long CConfig::GetExtraHeatOutputZone(void) { return ExtraHeatOutputZone; }

inline su2double CConfig::GetRefArea(void) { return RefArea; }

inline su2double CConfig::GetThermalDiffusivity(void) { return Thermal_Diffusivity; }

inline su2double CConfig::GetThermalDiffusivity_Solid(void) { return Thermal_Diffusivity_Solid; }

inline su2double CConfig::GetTemperature_Freestream_Solid(void) { return Temperature_Freestream_Solid;  }

inline su2double CConfig::GetElasticyMod(unsigned short id_val) { return ElasticityMod[id_val]; }

inline bool CConfig::GetDE_Effects(void) { return DE_Effects; }

inline unsigned short CConfig::GetnElectric_Constant(void) { return nElectric_Constant; }

inline su2double CConfig::GetElectric_Constant(unsigned short iVar) { return Electric_Constant[iVar]; }

inline su2double CConfig::GetKnowles_B(void) { return Knowles_B; }

inline su2double CConfig::GetKnowles_N(void) { return Knowles_N; }

inline unsigned short CConfig::GetDV_FEA(void) { return Kind_DV_FEA; }

inline unsigned long CConfig::GetRefNode_ID(void) { return refNodeID; }

inline su2double CConfig::GetRefNode_Displacement(unsigned short val_coeff) { return RefNode_Displacement[val_coeff]; }

inline su2double CConfig::GetRefNode_Penalty(void) { return RefNode_Penalty; }

inline bool CConfig::GetRefGeom(void) { return RefGeom; }

inline string CConfig::GetRefGeom_FEMFileName(void) { return RefGeom_FEMFileName; }

inline unsigned short CConfig::GetRefGeom_FileFormat(void) { return RefGeom_FileFormat; }

inline unsigned short CConfig::GetElas2D_Formulation(void) { return Kind_2DElasForm; }

inline su2double CConfig::GetPoissonRatio(unsigned short id_val) { return PoissonRatio[id_val]; }

inline su2double CConfig::GetMaterialDensity(unsigned short id_val) { return MaterialDensity[id_val]; }

inline unsigned short CConfig::GetnElasticityMod(void) { return nElasticityMod; }

inline unsigned short CConfig::GetnPoissonRatio(void) { return nPoissonRatio; }

inline unsigned short CConfig::GetnMaterialDensity(void) { return nMaterialDensity; }

inline unsigned short CConfig::GetMaterialCompressibility(void) { return Kind_Material_Compress; }

inline unsigned short CConfig::GetMaterialModel(void) { return Kind_Material; }

inline unsigned short CConfig::GetGeometricConditions(void) { return Kind_Struct_Solver; }

inline bool CConfig::GetPrestretch(void) { return Prestretch; }

inline bool CConfig::Add_CrossTerm(void) { return addCrossTerm; }

inline void CConfig::Set_CrossTerm(bool needCrossTerm) { addCrossTerm = needCrossTerm; }

inline string CConfig::GetFEA_FileName(void) { return FEA_FileName; }

inline string CConfig::GetPrestretch_FEMFileName(void) { return Prestretch_FEMFileName; }

inline su2double CConfig::GetRefLength(void) { return RefLength; }

inline su2double CConfig::GetRefElemLength(void) { return RefElemLength; }

inline su2double CConfig::GetRefSharpEdges(void) { return RefSharpEdges; }

inline su2double CConfig::GetDomainVolume(void) { return DomainVolume; }

inline void CConfig::SetRefArea(su2double val_area) { RefArea = val_area; }

inline void CConfig::SetSemiSpan(su2double val_semispan) { SemiSpan = val_semispan; }

inline void CConfig::SetDomainVolume(su2double val_volume) { DomainVolume = val_volume; }

inline void CConfig::SetnExtIter(unsigned long val_niter) { nExtIter = val_niter; }

inline su2double CConfig::GetMach(void) { return Mach; }

inline su2double CConfig::GetGamma(void) { return Gamma; }

inline su2double CConfig::GetStations_Bounds(unsigned short val_var) { return Stations_Bounds[val_var]; }

inline su2double CConfig::GetFFD_Axis(unsigned short val_var) { return FFD_Axis[val_var]; }

inline su2double CConfig::GetBulk_Modulus(void) { return Bulk_Modulus; }

inline su2double CConfig::GetBeta_Factor(void) { return Beta_Factor; }

inline su2double CConfig::GetGas_Constant(void) { return Gas_Constant; }

inline su2double CConfig::GetGas_ConstantND(void) { return Gas_ConstantND; }

inline su2double CConfig::GetMolecular_Weight(void) { return Molecular_Weight; }

inline su2double CConfig::GetSpecific_Heat_Cp(void) { return Specific_Heat_Cp; }

inline su2double CConfig::GetSpecific_Heat_Cp_Solid(void) { return Specific_Heat_Cp_Solid; }

inline su2double CConfig::GetSpecific_Heat_CpND(void) { return Specific_Heat_CpND; }

inline su2double CConfig::GetSpecific_Heat_Cv(void) { return Specific_Heat_Cv; }

inline su2double CConfig::GetSpecific_Heat_CvND(void) { return Specific_Heat_CvND; }

inline su2double CConfig::GetThermal_Expansion_Coeff(void) { return Thermal_Expansion_Coeff; }

inline su2double CConfig::GetThermal_Expansion_CoeffND(void) { return Thermal_Expansion_CoeffND; }

inline su2double CConfig::GetInc_Density_Ref(void) { return Inc_Density_Ref; }

inline su2double CConfig::GetInc_Velocity_Ref(void) { return Inc_Velocity_Ref; }

inline su2double CConfig::GetInc_Temperature_Ref(void) { return Inc_Temperature_Ref; }

inline su2double CConfig::GetInc_Density_Init(void) { return Inc_Density_Init; }

inline su2double* CConfig::GetInc_Velocity_Init(void) { return Inc_Velocity_Init; }

inline su2double CConfig::GetInc_Temperature_Init(void) { return Inc_Temperature_Init; }

inline su2double CConfig::GetHeat_Flux_Ref(void) { return Heat_Flux_Ref; }

inline su2double CConfig::GetWallTemperature(void) { return Wall_Temperature; }

inline su2double CConfig::GetGas_Constant_Ref(void) { return Gas_Constant_Ref; }

inline su2double CConfig::GetTemperature_FreeStream(void) { return Temperature_FreeStream; }

inline su2double CConfig::GetEnergy_FreeStream(void) { return Energy_FreeStream; }

inline su2double CConfig::GetViscosity_FreeStream(void) { return Viscosity_FreeStream; }

inline su2double CConfig::GetDensity_FreeStream(void) { return Density_FreeStream; }

inline su2double CConfig::GetDensity_Solid(void) { return Density_Solid; }

inline su2double CConfig::GetModVel_FreeStream(void) { return ModVel_FreeStream; }

inline su2double CConfig::GetModVel_FreeStreamND(void) { return ModVel_FreeStreamND; }

inline su2double CConfig::GetPressure_FreeStream(void) { return Pressure_FreeStream; }

inline su2double CConfig::GetPressure_Thermodynamic(void) { return Pressure_Thermodynamic; }

inline su2double CConfig::GetTemperature_ve_FreeStream(void) { return Temperature_ve_FreeStream; }

inline su2double CConfig::GetPrandtl_Lam(void) { return Prandtl_Lam; }

inline su2double CConfig::GetPrandtl_Turb(void) { return Prandtl_Turb; }

inline su2double CConfig::GetThermalConductivity_Solid(void) { return Thermal_Conductivity_Solid; }

inline su2double CConfig::GetLength_Ref(void) { return Length_Ref; }

inline su2double CConfig::GetPressure_Ref(void) { return Pressure_Ref; }

inline su2double CConfig::GetTemperature_Ref(void) { return Temperature_Ref; }

inline su2double CConfig::GetDensity_Ref(void) { return Density_Ref; }

inline su2double CConfig::GetVelocity_Ref(void) { return Velocity_Ref; }

inline su2double CConfig::GetEnergy_Ref(void) { return Energy_Ref; }

inline su2double CConfig::GetTime_Ref(void) { return Time_Ref; }

inline su2double CConfig::GetViscosity_Ref(void) { return Viscosity_Ref; }

inline su2double CConfig::GetConductivity_Ref(void) { return Conductivity_Ref; }

inline su2double CConfig::GetHighlite_Area(void) { return Highlite_Area; }

inline su2double CConfig::GetFan_Poly_Eff(void) { return Fan_Poly_Eff; }

inline su2double CConfig::GetOmega_Ref(void) { return Omega_Ref; }

inline su2double CConfig::GetForce_Ref(void) { return Force_Ref; }

inline su2double CConfig::GetPressure_FreeStreamND(void) { return Pressure_FreeStreamND; }

inline su2double CConfig::GetPressure_ThermodynamicND(void) { return Pressure_ThermodynamicND; }

inline su2double CConfig::GetTemperature_FreeStreamND(void) { return Temperature_FreeStreamND; }

inline su2double CConfig::GetDensity_FreeStreamND(void) { return Density_FreeStreamND; }

inline su2double* CConfig::GetVelocity_FreeStreamND(void) { return Velocity_FreeStreamND; }

inline su2double* CConfig::GetVelocity_FreeStream(void) { return Velocity_FreeStream; }

inline su2double CConfig::GetEnergy_FreeStreamND(void) { return Energy_FreeStreamND; }

inline su2double CConfig::GetViscosity_FreeStreamND(void) { return Viscosity_FreeStreamND; }

inline su2double CConfig::GetTke_FreeStreamND(void) { return Tke_FreeStreamND; }

inline su2double CConfig::GetOmega_FreeStreamND(void) { return Omega_FreeStreamND; }

inline su2double CConfig::GetTke_FreeStream(void) { return Tke_FreeStream; }

inline su2double CConfig::GetOmega_FreeStream(void) { return Omega_FreeStream; }

inline su2double CConfig::GetNuFactor_FreeStream(void) { return NuFactor_FreeStream; }

inline su2double CConfig::GetNuFactor_Engine(void) { return NuFactor_Engine; }

inline su2double CConfig::GetSecondaryFlow_ActDisk(void) { return SecondaryFlow_ActDisk; }

inline su2double CConfig::GetInitial_BCThrust(void) { return Initial_BCThrust; }

inline void CConfig::SetInitial_BCThrust(su2double val_bcthrust) { Initial_BCThrust = val_bcthrust; }

inline su2double CConfig::GetIntermittency_FreeStream(void) { return Intermittency_FreeStream; }

inline su2double CConfig::GetTurbulenceIntensity_FreeStream(void) { return TurbulenceIntensity_FreeStream; }

inline su2double CConfig::GetTurb2LamViscRatio_FreeStream(void) { return Turb2LamViscRatio_FreeStream;}

inline su2double* CConfig::GetMassFrac_FreeStream(void) { return MassFrac_FreeStream; }

inline su2double CConfig::GetLength_Reynolds(void) { return Length_Reynolds; }

inline unsigned short CConfig::GetnStartUpIter(void) { return nStartUpIter; }

inline su2double *CConfig::GetRefOriginMoment(unsigned short val_marker) {
    if(val_marker < nMarker_Monitoring) {
      RefOriginMoment[0] = RefOriginMoment_X[val_marker];
      RefOriginMoment[1] = RefOriginMoment_Y[val_marker];
      RefOriginMoment[2] = RefOriginMoment_Z[val_marker];
    }
    return RefOriginMoment;
}

inline su2double CConfig::GetRefOriginMoment_X(unsigned short val_marker) { return RefOriginMoment_X[val_marker]; }

inline su2double CConfig::GetRefOriginMoment_Y(unsigned short val_marker) { return RefOriginMoment_Y[val_marker]; }

inline su2double CConfig::GetRefOriginMoment_Z(unsigned short val_marker) { return RefOriginMoment_Z[val_marker]; }

inline void CConfig::SetRefOriginMoment_X(unsigned short val_marker, su2double val_origin) { RefOriginMoment_X[val_marker] = val_origin; }

inline void CConfig::SetRefOriginMoment_Y(unsigned short val_marker, su2double val_origin) { RefOriginMoment_Y[val_marker] = val_origin; }

inline void CConfig::SetRefOriginMoment_Z(unsigned short val_marker, su2double val_origin) { RefOriginMoment_Z[val_marker] = val_origin; }

inline su2double CConfig::GetChargeCoeff(void) { return ChargeCoeff; }

inline su2double CConfig::GetVenkat_LimiterCoeff(void) { return Venkat_LimiterCoeff; }

inline unsigned long CConfig::GetLimiterIter(void) { return LimiterIter; }

inline su2double CConfig::GetAdjSharp_LimiterCoeff(void) { return AdjSharp_LimiterCoeff; }

inline su2double CConfig::GetReynolds(void) { return Reynolds; }

inline su2double CConfig::GetFroude(void) { return Froude; }

inline void CConfig::SetPressure_FreeStreamND(su2double val_pressure_freestreamnd) { Pressure_FreeStreamND = val_pressure_freestreamnd; }

inline void CConfig::SetPressure_FreeStream(su2double val_pressure_freestream) { Pressure_FreeStream = val_pressure_freestream; }

inline void CConfig::SetPressure_ThermodynamicND(su2double val_pressure_thermodynamicnd) { Pressure_ThermodynamicND = val_pressure_thermodynamicnd; }

inline void CConfig::SetPressure_Thermodynamic(su2double val_pressure_thermodynamic) { Pressure_Thermodynamic = val_pressure_thermodynamic; }

inline void CConfig::SetDensity_FreeStreamND(su2double val_density_freestreamnd) { Density_FreeStreamND = val_density_freestreamnd; }

inline void CConfig::SetDensity_FreeStream(su2double val_density_freestream) { Density_FreeStream = val_density_freestream; }

inline void CConfig::SetViscosity_FreeStream(su2double val_viscosity_freestream) { Viscosity_FreeStream = val_viscosity_freestream; }

inline void CConfig::SetModVel_FreeStream(su2double val_modvel_freestream) { ModVel_FreeStream = val_modvel_freestream; }

inline void CConfig::SetModVel_FreeStreamND(su2double val_modvel_freestreamnd) { ModVel_FreeStreamND = val_modvel_freestreamnd; }

inline void CConfig::SetTemperature_FreeStream(su2double val_temperature_freestream) { Temperature_FreeStream = val_temperature_freestream; }

inline void CConfig::SetTemperature_FreeStreamND(su2double val_temperature_freestreamnd) { Temperature_FreeStreamND = val_temperature_freestreamnd; }

inline void CConfig::SetGas_ConstantND(su2double val_gas_constantnd) { Gas_ConstantND = val_gas_constantnd; }

inline void CConfig::SetSpecific_Heat_CpND(su2double val_specific_heat_cpnd) { Specific_Heat_CpND = val_specific_heat_cpnd; }

inline void CConfig::SetSpecific_Heat_CvND(su2double val_specific_heat_cvnd) { Specific_Heat_CvND = val_specific_heat_cvnd; }

inline void CConfig::SetThermal_Expansion_CoeffND(su2double val_thermal_expansion_coeffnd) { Thermal_Expansion_CoeffND = val_thermal_expansion_coeffnd; }

inline void CConfig::SetVelocity_FreeStream(su2double val_velocity_freestream, unsigned short val_dim) { Velocity_FreeStream[val_dim] = val_velocity_freestream; }

inline void CConfig::SetVelocity_FreeStreamND(su2double val_velocity_freestreamnd, unsigned short val_dim) { Velocity_FreeStreamND[val_dim] = val_velocity_freestreamnd; }

inline void CConfig::SetViscosity_FreeStreamND(su2double val_viscosity_freestreamnd) { Viscosity_FreeStreamND = val_viscosity_freestreamnd; }

inline void CConfig::SetTke_FreeStreamND(su2double val_tke_freestreamnd) { Tke_FreeStreamND = val_tke_freestreamnd; }

inline void CConfig::SetOmega_FreeStreamND(su2double val_omega_freestreamnd) { Omega_FreeStreamND = val_omega_freestreamnd; }

inline void CConfig::SetTke_FreeStream(su2double val_tke_freestream) { Tke_FreeStream = val_tke_freestream; }

inline void CConfig::SetOmega_FreeStream(su2double val_omega_freestream) { Omega_FreeStream = val_omega_freestream; }

inline void CConfig::SetEnergy_FreeStreamND(su2double val_energy_freestreamnd) { Energy_FreeStreamND = val_energy_freestreamnd; }

inline void CConfig::SetEnergy_FreeStream(su2double val_energy_freestream) { Energy_FreeStream = val_energy_freestream; }

inline void CConfig::SetTotal_UnstTimeND(su2double val_total_unsttimend) { Total_UnstTimeND = val_total_unsttimend; }

inline void CConfig::SetFroude(su2double val_froude) { Froude = val_froude; }

inline void CConfig::SetReynolds(su2double val_reynolds) { Reynolds = val_reynolds; }

inline void CConfig::SetMach(su2double val_mach) { Mach = val_mach; }

inline void CConfig::SetLength_Ref(su2double val_length_ref) { Length_Ref = val_length_ref; }

inline void CConfig::SetVelocity_Ref(su2double val_velocity_ref) { Velocity_Ref = val_velocity_ref; }

inline void CConfig::SetPressure_Ref(su2double val_pressure_ref) { Pressure_Ref = val_pressure_ref; }

inline void CConfig::SetDensity_Ref(su2double val_density_ref) { Density_Ref = val_density_ref; }

inline void CConfig::SetTemperature_Ref(su2double val_temperature_ref) { Temperature_Ref = val_temperature_ref; }

inline void CConfig::SetTime_Ref(su2double val_time_ref) { Time_Ref = val_time_ref; }

inline void CConfig::SetOmega_Ref(su2double val_omega_ref) { Omega_Ref = val_omega_ref; }

inline void CConfig::SetForce_Ref(su2double val_force_ref) { Force_Ref = val_force_ref; }

inline void CConfig::SetGas_Constant_Ref(su2double val_gas_constant_ref) { Gas_Constant_Ref = val_gas_constant_ref; }

inline void CConfig::SetGas_Constant(su2double val_gas_constant) { Gas_Constant = val_gas_constant; }

inline void CConfig::SetSpecific_Heat_Cp(su2double val_specific_heat_cp) { Specific_Heat_Cp = val_specific_heat_cp; }

inline void CConfig::SetSpecific_Heat_Cv(su2double val_specific_heat_cv) { Specific_Heat_Cv = val_specific_heat_cv; }

inline void CConfig::SetThermal_Expansion_Coeff(su2double val_thermal_expansion_coeff) { Thermal_Expansion_Coeff = val_thermal_expansion_coeff; }

inline void CConfig::SetHeat_Flux_Ref(su2double val_heat_flux_ref) { Heat_Flux_Ref = val_heat_flux_ref; }

inline void CConfig::SetViscosity_Ref(su2double val_viscosity_ref) { Viscosity_Ref = val_viscosity_ref; }

inline void CConfig::SetConductivity_Ref(su2double val_conductivity_ref) { Conductivity_Ref = val_conductivity_ref; }

inline void CConfig::SetEnergy_Ref(su2double val_energy_ref) { Energy_Ref = val_energy_ref; }

inline void CConfig::SetThermalDiffusivity_Solid(su2double val_thermal_diffusivity) { Thermal_Diffusivity_Solid = val_thermal_diffusivity; }

inline su2double CConfig::GetAoA(void) { return AoA; }

inline void CConfig::SetAoA(su2double val_AoA) { AoA = val_AoA; }

inline void CConfig::SetAoA_Offset(su2double val_AoA_offset) { AoA_Offset = val_AoA_offset; }

inline void CConfig::SetAoS_Offset(su2double val_AoS_offset) { AoS_Offset = val_AoS_offset; }

inline void CConfig::SetAoA_Sens(su2double val_AoA_sens) { AoA_Sens = val_AoA_sens; }

inline void CConfig::SetAoS(su2double val_AoS) { AoS = val_AoS; }

inline su2double CConfig::GetAoS(void) { return AoS; }

inline su2double CConfig::GetAoA_Offset(void) { return AoA_Offset; }

inline su2double CConfig::GetAoS_Offset(void) { return AoS_Offset; }

inline su2double CConfig::GetAoA_Sens(void) { return AoA_Sens; }

inline unsigned short CConfig::GetnMGLevels(void) { return nMGLevels; }

inline void CConfig::SetMGLevels(unsigned short val_nMGLevels) { nMGLevels = val_nMGLevels; }

inline unsigned short CConfig::GetFinestMesh(void) { return FinestMesh; }

inline void CConfig::SetFinestMesh(unsigned short val_finestmesh) { FinestMesh = val_finestmesh; }

inline void CConfig::SubtractFinestMesh(void) { FinestMesh = FinestMesh-1; }

inline unsigned short CConfig::GetDesign_Variable(unsigned short val_dv) { return Design_Variable[val_dv]; }

inline bool CConfig::GetBuffet_Monitoring(void) { return Buffet_Monitoring; }

inline su2double CConfig::GetBuffet_k(void) { return Buffet_k; }

inline su2double CConfig::GetBuffet_lambda(void) { return Buffet_lambda; }

inline unsigned short CConfig::GetConvCriteria(void) { return ConvCriteria; }

inline unsigned short CConfig::GetMGCycle(void) { return MGCycle; }

inline unsigned short CConfig::GetGeometryMode(void) { return GeometryMode; }

inline su2double CConfig::GetCFL(unsigned short val_mesh) {	return CFL[val_mesh]; }

inline su2double CConfig::GetCFL_Solid(void) {	return CFLSolid; }

inline void CConfig::SetCFL(unsigned short val_mesh, su2double val_cfl) { CFL[val_mesh] = val_cfl; }

inline su2double CConfig::GetUnst_CFL(void) {	return Unst_CFL; }

inline su2double CConfig::GetMax_DeltaTime(void) {	return Max_DeltaTime; }

inline su2double CConfig::GetParamDV(unsigned short val_dv, unsigned short val_param) {	return ParamDV[val_dv][val_param]; }

inline su2double CConfig::GetCoordFFDBox(unsigned short val_ffd, unsigned short val_index) {	return CoordFFDBox[val_ffd][val_index]; }

inline unsigned short CConfig::GetDegreeFFDBox(unsigned short val_ffd, unsigned short val_index) {	return DegreeFFDBox[val_ffd][val_index]; }

inline string CConfig::GetFFDTag(unsigned short val_dv) {	return FFDTag[val_dv]; }

inline string CConfig::GetTagFFDBox(unsigned short val_ffd) {	return TagFFDBox[val_ffd]; }

inline unsigned short CConfig::GetnDV(void) {	return nDV; }

inline unsigned short CConfig::GetnDV_Value(unsigned short iDV) {	return nDV_Value[iDV]; }

inline unsigned short CConfig::GetnFFDBox(void) {	return nFFDBox; }

inline unsigned short CConfig::GetFFD_Continuity(void) { return FFD_Continuity; }

inline unsigned short CConfig::GetFFD_CoordSystem(void) { return FFD_CoordSystem; }

inline unsigned short CConfig::GetnRKStep(void) { return nRKStep; }

inline unsigned short CConfig::GetnLevels_TimeAccurateLTS(void) { return nLevels_TimeAccurateLTS; }

inline void CConfig::SetnLevels_TimeAccurateLTS(unsigned short val_nLevels) {nLevels_TimeAccurateLTS = val_nLevels;}

inline unsigned short CConfig::GetnTimeDOFsADER_DG(void) { return nTimeDOFsADER_DG; }

inline su2double *CConfig::GetTimeDOFsADER_DG(void) { return TimeDOFsADER_DG; }

inline unsigned short CConfig::GetnTimeIntegrationADER_DG(void) { return nTimeIntegrationADER_DG; }

inline su2double *CConfig::GetTimeIntegrationADER_DG(void) { return TimeIntegrationADER_DG; }

inline su2double *CConfig::GetWeightsIntegrationADER_DG(void) { return WeightsIntegrationADER_DG; }

inline su2double CConfig::Get_Alpha_RKStep(unsigned short val_step) { return RK_Alpha_Step[val_step]; }

inline su2double CConfig::GetLocationStations(unsigned short val_section) { return LocationStations[val_section]; }

inline su2double CConfig::GetNacelleLocation(unsigned short val_index) { return NacelleLocation[val_index]; }

inline unsigned short CConfig::GetnFFD_Fix_IDir(void) { return nFFD_Fix_IDir; }

inline unsigned short CConfig::GetnFFD_Fix_JDir(void) { return nFFD_Fix_JDir; }

inline unsigned short CConfig::GetnFFD_Fix_KDir(void) { return nFFD_Fix_KDir; }

inline short CConfig::GetFFD_Fix_IDir(unsigned short val_index) { return FFD_Fix_IDir[val_index]; }

inline short CConfig::GetFFD_Fix_JDir(unsigned short val_index) { return FFD_Fix_JDir[val_index]; }

inline short CConfig::GetFFD_Fix_KDir(unsigned short val_index) { return FFD_Fix_KDir[val_index]; }

inline unsigned short CConfig::GetMG_PreSmooth(unsigned short val_mesh) {	
	if (nMG_PreSmooth == 0) return 1;
	else return MG_PreSmooth[val_mesh]; 
}

inline unsigned short CConfig::GetMG_PostSmooth(unsigned short val_mesh) { 
	if (nMG_PostSmooth == 0) return 0;
	else return MG_PostSmooth[val_mesh];
}

inline unsigned short CConfig::GetMG_CorrecSmooth(unsigned short val_mesh) { 
	if (nMG_CorrecSmooth == 0) return 0;
	else return MG_CorrecSmooth[val_mesh]; 
}

inline unsigned long CConfig::GetWrt_Sol_Freq(void) { return Wrt_Sol_Freq; }

inline unsigned long CConfig::GetWrt_Sol_Freq_DualTime(void) { return Wrt_Sol_Freq_DualTime; }

inline unsigned long CConfig::GetWrt_Con_Freq(void) { return Wrt_Con_Freq; }

inline void CConfig::SetWrt_Con_Freq(unsigned long val_freq) { Wrt_Con_Freq = val_freq; }

inline unsigned long CConfig::GetWrt_Con_Freq_DualTime(void) { return Wrt_Con_Freq_DualTime; }

inline bool CConfig::GetWrt_Unsteady(void) { return Wrt_Unsteady; }

inline unsigned short CConfig::GetKind_Solver(void) { return Kind_Solver; }

inline void CConfig::SetKind_Solver(unsigned short val_solver) { Kind_Solver = val_solver; }

inline unsigned short CConfig::GetKind_MZSolver(void) { return Kind_MZSolver; }

inline unsigned short CConfig::GetKind_Regime(void) { return Kind_Regime; }

inline unsigned short CConfig::GetSystemMeasurements(void) { return SystemMeasurements; }

inline unsigned short CConfig::GetKind_GasModel(void) { return Kind_GasModel; }

inline unsigned short CConfig::GetKind_FluidModel(void) { return Kind_FluidModel; }

inline unsigned short CConfig::GetKind_FreeStreamOption(void) { return Kind_FreeStreamOption; } 

inline unsigned short CConfig::GetKind_DensityModel(void) { return Kind_DensityModel; } 

inline bool CConfig::GetEnergy_Equation(void) { return Energy_Equation; } 

inline unsigned short CConfig::GetKind_InitOption(void) { return Kind_InitOption; }

inline su2double CConfig::GetPressure_Critical(void) { return Pressure_Critical; }

inline su2double CConfig::GetTemperature_Critical(void) { return Temperature_Critical; }

inline su2double CConfig::GetAcentric_Factor(void) { return Acentric_Factor; }

inline unsigned short CConfig::GetKind_ViscosityModel(void) { return Kind_ViscosityModel; }

inline unsigned short CConfig::GetKind_ConductivityModel(void) { return Kind_ConductivityModel; }

inline unsigned short CConfig::GetKind_ConductivityModel_Turb(void) { return Kind_ConductivityModel_Turb; }

inline su2double CConfig::GetMu_Constant(void) { return Mu_Constant; }

inline su2double CConfig::GetMu_ConstantND(void) { return Mu_ConstantND; }

inline su2double CConfig::GetKt_Constant(void) { return Kt_Constant; }

inline su2double CConfig::GetKt_ConstantND(void) { return Kt_ConstantND; }

inline su2double CConfig::GetMu_Ref(void) { return Mu_Ref; }

inline su2double CConfig::GetMu_RefND(void) { return Mu_RefND; }

inline su2double CConfig::GetMu_Temperature_Ref(void) { return Mu_Temperature_Ref; }

inline su2double CConfig::GetMu_Temperature_RefND(void) { return Mu_Temperature_RefND; }

inline su2double CConfig::GetMu_S(void) { return Mu_S; }

inline su2double CConfig::GetMu_SND(void) { return Mu_SND; }

inline unsigned short CConfig::GetnPolyCoeffs(void) { return nPolyCoeffs; }

inline su2double CConfig::GetCp_PolyCoeff(unsigned short val_index) { return CpPolyCoefficients[val_index]; }

inline su2double CConfig::GetCp_PolyCoeffND(unsigned short val_index) { return CpPolyCoefficientsND[val_index]; }

inline su2double CConfig::GetMu_PolyCoeff(unsigned short val_index) { return MuPolyCoefficients[val_index]; }

inline su2double CConfig::GetMu_PolyCoeffND(unsigned short val_index) { return MuPolyCoefficientsND[val_index]; }

inline su2double* CConfig::GetMu_PolyCoeffND(void) { return MuPolyCoefficientsND; }

inline su2double CConfig::GetKt_PolyCoeff(unsigned short val_index) { return KtPolyCoefficients[val_index]; }

inline su2double CConfig::GetKt_PolyCoeffND(unsigned short val_index) { return KtPolyCoefficientsND[val_index]; }

inline su2double* CConfig::GetKt_PolyCoeffND(void) { return KtPolyCoefficientsND; }

inline void CConfig::SetMu_ConstantND(su2double mu_const) { Mu_ConstantND = mu_const; }

inline void CConfig::SetMu_RefND(su2double mu_ref) { Mu_RefND = mu_ref; }

inline void CConfig::SetMu_Temperature_RefND(su2double mu_Tref) {Mu_Temperature_RefND = mu_Tref; }

inline void CConfig::SetMu_SND(su2double mu_s) {Mu_SND = mu_s; }

inline void CConfig::SetKt_ConstantND(su2double kt_const) { Kt_ConstantND = kt_const; }

inline void CConfig::SetCp_PolyCoeffND(su2double val_coeff, unsigned short val_index) { CpPolyCoefficientsND[val_index] = val_coeff; }

inline void CConfig::SetMu_PolyCoeffND(su2double val_coeff, unsigned short val_index) { MuPolyCoefficientsND[val_index] = val_coeff; }

inline void CConfig::SetKt_PolyCoeffND(su2double val_coeff, unsigned short val_index) { KtPolyCoefficientsND[val_index] = val_coeff; }

inline unsigned short CConfig::GetKind_GridMovement(unsigned short val_iZone) { return Kind_GridMovement[val_iZone]; }

inline unsigned short CConfig::GetKind_GridMovement(void) { return Kind_GridMovement[0]; }

inline void CConfig::SetKind_GridMovement(unsigned short val_iZone, unsigned short motion_Type) { Kind_GridMovement[val_iZone] = motion_Type; }

inline su2double CConfig::GetMach_Motion(void) { return Mach_Motion; }

inline su2double CConfig::GetMotion_Origin_X(unsigned short val_iZone) { return Motion_Origin_X[val_iZone]; }

inline su2double CConfig::GetMotion_Origin_Y(unsigned short val_iZone) { return Motion_Origin_Y[val_iZone]; }

inline su2double CConfig::GetMotion_Origin_Z(unsigned short val_iZone) { return Motion_Origin_Z[val_iZone]; }

inline void CConfig::SetMotion_Origin_X(unsigned short val_iZone, su2double val_origin) { Motion_Origin_X[val_iZone] = val_origin; }

inline void CConfig::SetMotion_Origin_Y(unsigned short val_iZone, su2double val_origin) { Motion_Origin_Y[val_iZone] = val_origin; }

inline void CConfig::SetMotion_Origin_Z(unsigned short val_iZone, su2double val_origin) { Motion_Origin_Z[val_iZone] = val_origin; }

inline su2double CConfig::GetTranslation_Rate_X(unsigned short val_iZone) { return  Translation_Rate_X[val_iZone]; }

inline su2double CConfig::GetTranslation_Rate_Y(unsigned short val_iZone) { return  Translation_Rate_Y[val_iZone]; }

inline su2double CConfig::GetTranslation_Rate_Z(unsigned short val_iZone) { return  Translation_Rate_Z[val_iZone]; }

inline su2double CConfig::GetRotation_Rate_X(unsigned short val_iZone) { return  Rotation_Rate_X[val_iZone]; }

inline su2double CConfig::GetRotation_Rate_Y(unsigned short val_iZone) { return  Rotation_Rate_Y[val_iZone]; }

inline su2double CConfig::GetRotation_Rate_Z(unsigned short val_iZone) { return  Rotation_Rate_Z[val_iZone]; }

inline su2double CConfig::GetFinalRotation_Rate_Z(unsigned short val_iZone) { return  FinalRotation_Rate_Z[val_iZone]; }

inline void CConfig::SetRotation_Rate_Z(su2double newRotation_Rate_Z, unsigned short val_iZone) { Rotation_Rate_Z[val_iZone] = newRotation_Rate_Z; }

inline su2double CConfig::GetPitching_Omega_X(unsigned short val_iZone) { return  Pitching_Omega_X[val_iZone]; }

inline su2double CConfig::GetPitching_Omega_Y(unsigned short val_iZone) { return  Pitching_Omega_Y[val_iZone]; }

inline su2double CConfig::GetPitching_Omega_Z(unsigned short val_iZone) { return  Pitching_Omega_Z[val_iZone]; }

inline su2double CConfig::GetPitching_Ampl_X(unsigned short val_iZone) { return  Pitching_Ampl_X[val_iZone]; }

inline su2double CConfig::GetPitching_Ampl_Y(unsigned short val_iZone) { return  Pitching_Ampl_Y[val_iZone]; }

inline su2double CConfig::GetPitching_Ampl_Z(unsigned short val_iZone) { return  Pitching_Ampl_Z[val_iZone]; }

inline su2double CConfig::GetPitching_Phase_X(unsigned short val_iZone) { return  Pitching_Phase_X[val_iZone]; }

inline su2double CConfig::GetPitching_Phase_Y(unsigned short val_iZone) { return  Pitching_Phase_Y[val_iZone]; }

inline su2double CConfig::GetPitching_Phase_Z(unsigned short val_iZone) { return  Pitching_Phase_Z[val_iZone]; }

inline su2double CConfig::GetPlunging_Omega_X(unsigned short val_iZone) { return  Plunging_Omega_X[val_iZone]; }

inline su2double CConfig::GetPlunging_Omega_Y(unsigned short val_iZone) { return  Plunging_Omega_Y[val_iZone]; }

inline su2double CConfig::GetPlunging_Omega_Z(unsigned short val_iZone) { return  Plunging_Omega_Z[val_iZone]; }

inline su2double CConfig::GetPlunging_Ampl_X(unsigned short val_iZone) { return  Plunging_Ampl_X[val_iZone]; }

inline su2double CConfig::GetPlunging_Ampl_Y(unsigned short val_iZone) { return  Plunging_Ampl_Y[val_iZone]; }

inline su2double CConfig::GetPlunging_Ampl_Z(unsigned short val_iZone) { return  Plunging_Ampl_Z[val_iZone]; }

inline su2double* CConfig::GetOmega_HB(void) { return  Omega_HB; }

inline unsigned short CConfig::GetMoveMotion_Origin(unsigned short val_marker) { return MoveMotion_Origin[val_marker]; }

inline su2double CConfig::GetminTurkelBeta() { return  Min_Beta_RoeTurkel; }

inline su2double CConfig::GetmaxTurkelBeta() { return  Max_Beta_RoeTurkel; }

inline unsigned short CConfig::GetKind_Gradient_Method(void) { return Kind_Gradient_Method; }

inline unsigned short CConfig::GetKind_Linear_Solver(void) { return Kind_Linear_Solver; }

inline unsigned short CConfig::GetKind_Deform_Linear_Solver(void) { return Kind_Deform_Linear_Solver; }

inline void CConfig::SetKind_Deform_Linear_Solver_Prec(unsigned short val_kind_prec) { Kind_Deform_Linear_Solver_Prec = val_kind_prec; }

inline unsigned short CConfig::GetKind_Linear_Solver_Prec(void) { return Kind_Linear_Solver_Prec; }

inline void CConfig::SetKind_Linear_Solver_Prec(unsigned short val_kind_prec) { Kind_Linear_Solver_Prec = val_kind_prec; }

inline su2double CConfig::GetLinear_Solver_Error(void) { return Linear_Solver_Error; }

inline su2double CConfig::GetDeform_Linear_Solver_Error(void) { return Deform_Linear_Solver_Error; }

inline unsigned long CConfig::GetLinear_Solver_Iter(void) { return Linear_Solver_Iter; }

inline unsigned long CConfig::GetDeform_Linear_Solver_Iter(void) { return Deform_Linear_Solver_Iter; }

inline unsigned short CConfig::GetLinear_Solver_ILU_n(void) { return Linear_Solver_ILU_n; }

inline unsigned long CConfig::GetLinear_Solver_Restart_Frequency(void) { return Linear_Solver_Restart_Frequency; }

inline su2double CConfig::GetRelaxation_Factor_Flow(void) { return Relaxation_Factor_Flow; }

inline su2double CConfig::GetRelaxation_Factor_AdjFlow(void) { return Relaxation_Factor_AdjFlow; }

inline su2double CConfig::GetRelaxation_Factor_Turb(void) { return Relaxation_Factor_Turb; }

inline su2double CConfig::GetRelaxation_Factor_CHT(void) { return Relaxation_Factor_CHT; }

inline su2double CConfig::GetRoe_Kappa(void) { return Roe_Kappa; }

inline su2double CConfig::GetSemiSpan(void) { return SemiSpan; }

inline unsigned short CConfig::GetKind_AdjTurb_Linear_Solver(void) { return Kind_AdjTurb_Linear_Solver; }

inline unsigned short CConfig::GetKind_AdjTurb_Linear_Prec(void) { return Kind_AdjTurb_Linear_Prec; }

inline unsigned short CConfig::GetKind_DiscAdj_Linear_Solver(void) { return Kind_DiscAdj_Linear_Solver; }

inline unsigned short CConfig::GetKind_DiscAdj_Linear_Prec(void) { return Kind_DiscAdj_Linear_Prec; }

inline unsigned short CConfig::GetKind_Deform_Linear_Solver_Prec(void) { return Kind_Deform_Linear_Solver_Prec; }

inline void CConfig::SetKind_AdjTurb_Linear_Prec(unsigned short val_kind_prec) { Kind_AdjTurb_Linear_Prec = val_kind_prec; }

inline su2double CConfig::GetAdjTurb_Linear_Error(void) { return AdjTurb_Linear_Error; }

inline su2double CConfig::GetEntropyFix_Coeff(void) { return EntropyFix_Coeff; }

inline unsigned short CConfig::GetAdjTurb_Linear_Iter(void) { return AdjTurb_Linear_Iter; }

inline su2double CConfig::GetCFLRedCoeff_AdjTurb(void) { return CFLRedCoeff_AdjTurb; }

inline unsigned long CConfig::GetGridDef_Linear_Iter(void) { return GridDef_Linear_Iter; }

inline unsigned long CConfig::GetGridDef_Nonlinear_Iter(void) { return GridDef_Nonlinear_Iter; }

inline bool CConfig::GetDeform_Output(void) { return Deform_Output; }

inline su2double CConfig::GetDeform_Tol_Factor(void) { return Deform_Tol_Factor; }

inline su2double CConfig::GetDeform_Coeff(void) { return Deform_Coeff; }

inline su2double CConfig::GetDeform_Limit(void) { return Deform_Limit; }

inline su2double CConfig::GetDeform_ElasticityMod(void) { return Deform_ElasticityMod; }

inline su2double CConfig::GetDeform_PoissonRatio(void) { return Deform_PoissonRatio; }

inline unsigned short CConfig::GetDeform_Stiffness_Type(void) { return Deform_Stiffness_Type; }

inline bool CConfig::GetVisualize_Volume_Def(void) { return Visualize_Volume_Def; }

inline bool CConfig::GetVisualize_Surface_Def(void) { return Visualize_Surface_Def; }

inline bool CConfig::GetFFD_Symmetry_Plane(void) { return FFD_Symmetry_Plane; }

inline unsigned short CConfig::GetKind_Adaptation(void) { return Kind_Adaptation; }

inline su2double CConfig::GetNew_Elem_Adapt(void) { return New_Elem_Adapt; }

inline unsigned short CConfig::GetKind_TimeIntScheme(void) { return Kind_TimeNumScheme; }

inline unsigned short CConfig::GetKind_ConvNumScheme(void) { return Kind_ConvNumScheme; }

inline unsigned short CConfig::GetKind_Centered(void) { return Kind_Centered; }

inline unsigned short CConfig::GetKind_Upwind(void) { return Kind_Upwind; }

inline bool CConfig::GetMUSCL(void) { return MUSCL; }

inline bool CConfig::GetMUSCL_Flow(void) { return MUSCL_Flow; }

inline bool CConfig::GetMUSCL_Turb(void) { return MUSCL_Turb; }

inline bool CConfig::GetMUSCL_Heat(void) { return MUSCL_Heat; }

inline bool CConfig::GetMUSCL_AdjFlow(void) { return MUSCL_AdjFlow; }

inline bool CConfig::GetMUSCL_AdjTurb(void) { return MUSCL_AdjTurb; }

inline unsigned short CConfig::GetKind_TimeIntScheme_Flow(void) { return Kind_TimeIntScheme_Flow; }

inline unsigned short CConfig::GetKind_ADER_Predictor(void) { return Kind_ADER_Predictor; }

inline unsigned short CConfig::GetKind_TimeIntScheme_Heat(void) { return Kind_TimeIntScheme_Heat; }

inline unsigned short CConfig::GetKind_TimeStep_Heat(void) { return Kind_TimeStep_Heat; }

inline unsigned short CConfig::GetKind_TimeIntScheme_FEA(void) { return Kind_TimeIntScheme_FEA; }

inline unsigned short CConfig::GetKind_SpaceIteScheme_FEA(void) { return Kind_SpaceIteScheme_FEA; }

inline unsigned short CConfig::GetKind_TimeIntScheme_Radiation(void) { return Kind_TimeIntScheme_Radiation; }

inline unsigned short CConfig::GetKind_ConvNumScheme_Flow(void) { return Kind_ConvNumScheme_Flow; }

inline unsigned short CConfig::GetKind_ConvNumScheme_FEM_Flow(void) { return Kind_ConvNumScheme_FEM_Flow; }

inline unsigned short CConfig::GetKind_ConvNumScheme_Template(void) { return Kind_ConvNumScheme_Template; }

inline unsigned short CConfig::GetKind_Centered_Flow(void) { return Kind_Centered_Flow; }

inline unsigned short CConfig::GetKind_SlopeLimit(void) { return Kind_SlopeLimit; }

inline unsigned short CConfig::GetKind_SlopeLimit_Flow(void) { return Kind_SlopeLimit_Flow; }

inline unsigned short CConfig::GetKind_SlopeLimit_Turb(void) { return Kind_SlopeLimit_Turb; }

inline unsigned short CConfig::GetKind_SlopeLimit_AdjTurb(void) { return Kind_SlopeLimit_AdjTurb; }

inline unsigned short CConfig::GetKind_SlopeLimit_AdjFlow(void) { return Kind_SlopeLimit_AdjFlow; }

inline unsigned short CConfig::GetKind_Upwind_Flow(void) { return Kind_Upwind_Flow; }

inline unsigned short CConfig::GetKind_FEM_Flow(void) { return Kind_FEM_Flow; }

inline unsigned short CConfig::GetKind_FEM_DG_Shock(void) { return Kind_FEM_DG_Shock; }

inline unsigned short CConfig::GetKind_Matrix_Coloring(void) { return Kind_Matrix_Coloring; }

inline su2double CConfig::GetKappa_1st_Flow(void) { return Kappa_1st_Flow; }

inline su2double CConfig::GetKappa_2nd_Flow(void) { return Kappa_2nd_Flow; }

inline su2double CConfig::GetKappa_4th_Flow(void) { return Kappa_4th_Flow; }

inline su2double CConfig::GetKappa_2nd_Heat(void) { return Kappa_2nd_Heat; }

inline su2double CConfig::GetKappa_4th_Heat(void) { return Kappa_4th_Heat; }

inline unsigned short CConfig::GetKind_TimeIntScheme_AdjFlow(void) { return Kind_TimeIntScheme_AdjFlow; }

inline unsigned short CConfig::GetKind_ConvNumScheme_AdjFlow(void) { return Kind_ConvNumScheme_AdjFlow; }

inline unsigned short CConfig::GetKind_Centered_AdjFlow(void) { return Kind_Centered_AdjFlow; }

inline unsigned short CConfig::GetKind_Upwind_AdjFlow(void) { return Kind_Upwind_AdjFlow; }

inline su2double CConfig::GetKappa_1st_AdjFlow(void) { return Kappa_1st_AdjFlow; }

inline su2double CConfig::GetKappa_2nd_AdjFlow(void) { return Kappa_2nd_AdjFlow; }

inline su2double CConfig::GetKappa_4th_AdjFlow(void) { return Kappa_4th_AdjFlow; }

inline unsigned short CConfig::GetKind_TimeIntScheme_Turb(void) { return Kind_TimeIntScheme_Turb; }

inline unsigned short CConfig::GetKind_ConvNumScheme_Turb(void) { return Kind_ConvNumScheme_Turb; }

inline unsigned short CConfig::GetKind_Centered_Turb(void) { return Kind_Centered_Turb; }

inline unsigned short CConfig::GetKind_Upwind_Turb(void) {	return Kind_Upwind_Turb; }

inline unsigned short CConfig::GetKind_TimeIntScheme_AdjTurb(void) { return Kind_TimeIntScheme_AdjTurb; }

inline unsigned short CConfig::GetKind_ConvNumScheme_AdjTurb(void) { return Kind_ConvNumScheme_AdjTurb; }

inline unsigned short CConfig::GetKind_Centered_AdjTurb(void) { return Kind_Centered_AdjTurb; }

inline unsigned short CConfig::GetKind_Upwind_AdjTurb(void) { return Kind_Upwind_AdjTurb; }

inline unsigned short CConfig::GetKind_ConvNumScheme_Heat(void) {	return Kind_ConvNumScheme_Heat; }

inline unsigned short CConfig::GetKind_Inlet(void) { return Kind_Inlet; }

inline bool CConfig::GetInlet_Profile_From_File(void) { return Inlet_From_File; }

inline string CConfig::GetInlet_FileName(void) { return Inlet_Filename; }

inline su2double CConfig::GetInlet_Profile_Matching_Tolerance(void) { return Inlet_Matching_Tol; }

inline unsigned short CConfig::GetnInc_Inlet(void) { return nInc_Inlet;}

inline bool CConfig::GetInc_Inlet_UseNormal(void) { return Inc_Inlet_UseNormal;}

inline su2double CConfig::GetInc_Inlet_Damping(void) { return Inc_Inlet_Damping; }

inline su2double CConfig::GetInc_Outlet_Damping(void) { return Inc_Outlet_Damping; }

inline unsigned short CConfig::GetKind_Engine_Inflow(void) { return Kind_Engine_Inflow; }

inline unsigned short CConfig::GetKind_ActDisk(void) { return Kind_ActDisk; }

inline su2double* CConfig::GetFreeStreamTurboNormal(void){return FreeStreamTurboNormal;}

inline unsigned short CConfig::GetKind_AverageProcess(void) { return Kind_AverageProcess; }

inline unsigned short CConfig::GetKind_PerformanceAverageProcess(void) { return Kind_PerformanceAverageProcess; }

inline void CConfig::SetKind_AverageProcess(unsigned short new_AverageProcess) {Kind_AverageProcess = new_AverageProcess; }

inline void CConfig::SetKind_PerformanceAverageProcess(unsigned short new_AverageProcess) {Kind_PerformanceAverageProcess = new_AverageProcess; }

inline su2double CConfig::GetRampRotatingFrame_Coeff(unsigned short iCoeff) { return RampRotatingFrame_Coeff[iCoeff];}

inline bool CConfig::GetRampRotatingFrame(void) { return RampRotatingFrame;}

inline su2double CConfig::GetRampOutletPressure_Coeff(unsigned short iCoeff) { return RampOutletPressure_Coeff[iCoeff];}

inline su2double CConfig::GetFinalOutletPressure(void) { return  FinalOutletPressure; }

inline su2double CConfig::GetMonitorOutletPressure(void) { return MonitorOutletPressure; }

inline void CConfig::SetMonitotOutletPressure(su2double newMonPres) {MonitorOutletPressure = newMonPres;}

inline bool CConfig::GetRampOutletPressure(void) { return RampOutletPressure;}

inline su2double CConfig::GetMixedout_Coeff(unsigned short iCoeff) { return Mixedout_Coeff[iCoeff];}

inline su2double CConfig::GetExtraRelFacGiles(unsigned short iCoeff) { return ExtraRelFacGiles[iCoeff];}

inline su2double CConfig::GetAverageMachLimit(void) { return AverageMachLimit;}

inline unsigned short CConfig::GetKind_MixingPlaneInterface(void) { return Kind_MixingPlaneInterface;}

inline unsigned short CConfig::GetKind_TurboMachinery(unsigned short val_iZone) { return Kind_TurboMachinery[val_iZone]; }

inline unsigned short CConfig::GetKind_SpanWise(void) { return Kind_SpanWise; }

inline bool CConfig::GetBoolMixingPlaneInterface(void) { return (nMarker_MixingPlaneInterface !=0);}

inline bool CConfig::GetBoolTurbomachinery(void) { return (nMarker_Turbomachinery !=0);}

inline bool CConfig::GetBoolZoneSpecific(void) { return ZoneSpecific_Problem;}

inline bool CConfig::GetBoolTurbMixingPlane(void) { return turbMixingPlane;}

inline bool CConfig::GetSpatialFourier(void){return SpatialFourier;}

inline su2double CConfig::GetnBlades(unsigned short val_iZone) { return nBlades[val_iZone];}

inline void CConfig::SetnBlades(unsigned short val_iZone, su2double nblades) { nBlades[val_iZone] = nblades;}

inline bool CConfig::GetBoolGiles(void) { return (nMarker_Giles!=0);}

inline bool CConfig::GetBoolRiemann(void) { return (nMarker_Riemann!=0);}

inline unsigned short CConfig::GetnMarker_MixingPlaneInterface(void) { return nMarker_MixingPlaneInterface;}

inline unsigned short CConfig::GetnMarker_Turbomachinery(void) { return nMarker_Turbomachinery;}

inline unsigned short CConfig::GetnMarker_Shroud(void) { return nMarker_Shroud;}

inline string CConfig::GetMarker_Shroud(unsigned short val_marker){return Marker_Shroud[val_marker];}

inline unsigned short CConfig::GetnMarker_TurboPerformance(void) { return nMarker_TurboPerformance;}

inline unsigned short CConfig::Get_nSpanWiseSections_User(void) { return nSpanWiseSections_User;}

inline unsigned short CConfig::GetnSpanWiseSections(void) { return nSpanWiseSections;}

inline void CConfig::SetnSpanWiseSections(unsigned short nSpan) {nSpanWiseSections = nSpan;}

inline void CConfig::SetnSpanMaxAllZones(unsigned short val_nSpna_max) { nSpanMaxAllZones = val_nSpna_max;}

inline unsigned short CConfig::GetnSpanMaxAllZones(void) { return nSpanMaxAllZones;}

inline void CConfig::SetnSpan_iZones(unsigned short nSpan, unsigned short iZone) {nSpan_iZones[iZone] = nSpan;}

inline unsigned short CConfig::GetnSpan_iZones(unsigned short iZone) { return nSpan_iZones[iZone];}

inline string CConfig::GetMarker_TurboPerf_BoundIn(unsigned short index) { return Marker_TurboBoundIn[index];}

inline string CConfig::GetMarker_TurboPerf_BoundOut(unsigned short index) { return Marker_TurboBoundOut[index];}

inline string CConfig::GetMarker_PerBound(unsigned short val_marker){return Marker_PerBound[val_marker];}

inline unsigned short CConfig::GetnLocationStations(void) { return nLocationStations; }

inline unsigned short CConfig::GetnWingStations(void) { return nWingStations; }

inline su2double CConfig::GetGeo_Waterline_Location(void) { return Geo_Waterline_Location; }

inline void CConfig::SetKind_TimeIntScheme(unsigned short val_kind_timeintscheme) { Kind_TimeNumScheme = val_kind_timeintscheme; }

inline unsigned short CConfig::GetKind_ObjFunc(void) { return Kind_ObjFunc[0]; }

inline unsigned short CConfig::GetKind_ObjFunc(unsigned short val_obj) { return Kind_ObjFunc[val_obj]; }

inline su2double CConfig::GetWeight_ObjFunc(unsigned short val_obj) { return Weight_ObjFunc[val_obj]; }

inline void CConfig::SetWeight_ObjFunc(unsigned short val_obj, su2double val) {Weight_ObjFunc[val_obj] = val; }

inline su2double CConfig::GetCoeff_ObjChainRule(unsigned short iVar) { return Obj_ChainRuleCoeff[iVar]; }

inline unsigned short CConfig::GetKind_SensSmooth(void) { return Kind_SensSmooth; }

inline unsigned short CConfig::GetUnsteady_Simulation(void) { return Unsteady_Simulation; }

inline bool CConfig::GetRestart(void) {	return Restart; }

inline bool CConfig::GetWrt_Binary_Restart(void) {	return Wrt_Binary_Restart; }

inline bool CConfig::GetRead_Binary_Restart(void) {	return Read_Binary_Restart; }

inline bool CConfig::GetRestart_Flow(void) { return Restart_Flow; }

inline bool CConfig::GetEquivArea(void) { return EquivArea; }

inline bool CConfig::GetInvDesign_Cp(void) { return InvDesign_Cp; }

inline bool CConfig::GetInvDesign_HeatFlux(void) { return InvDesign_HeatFlux; }

inline void CConfig::SetnMarker_All(unsigned short val_nmarker) { nMarker_All = val_nmarker; }

inline string CConfig::GetMarker_All_TagBound(unsigned short val_marker) { return Marker_All_TagBound[val_marker]; }

inline string CConfig::GetMarker_ActDiskInlet_TagBound(unsigned short val_marker) { return Marker_ActDiskInlet[val_marker]; }

inline string CConfig::GetMarker_ActDiskOutlet_TagBound(unsigned short val_marker) { return Marker_ActDiskOutlet[val_marker]; }

inline string CConfig::GetMarker_Outlet_TagBound(unsigned short val_marker) { return Marker_Outlet[val_marker]; }

inline string CConfig::GetMarker_EngineInflow_TagBound(unsigned short val_marker) { return Marker_EngineInflow[val_marker]; }

inline string CConfig::GetMarker_EngineExhaust_TagBound(unsigned short val_marker) { return Marker_EngineExhaust[val_marker]; }

inline string CConfig::GetMarker_Monitoring_TagBound(unsigned short val_marker) { return Marker_Monitoring[val_marker]; }

inline string CConfig::GetMarker_HeatFlux_TagBound(unsigned short val_marker) { return Marker_HeatFlux[val_marker]; }

inline string CConfig::GetMarker_Moving_TagBound(unsigned short val_marker) { return Marker_Moving[val_marker]; }

inline string CConfig::GetMarker_PyCustom_TagBound(unsigned short val_marker){ return Marker_PyCustom[val_marker]; }

inline string CConfig::GetMarker_Analyze_TagBound(unsigned short val_marker) { return Marker_Analyze[val_marker]; }

inline short CConfig::GetMarker_All_TagBound(string val_tag) {
	for (unsigned short iMarker = 0; iMarker < nMarker_All; iMarker++) {
		if (val_tag == Marker_All_TagBound[iMarker]) return iMarker;
	}
	return -1;
}

inline unsigned short CConfig::GetMarker_All_KindBC(unsigned short val_marker) { return Marker_All_KindBC[val_marker]; }

inline void CConfig::SetMarker_All_KindBC(unsigned short val_marker, unsigned short val_boundary) { Marker_All_KindBC[val_marker] = val_boundary; }

inline void CConfig::SetMarker_All_TagBound(unsigned short val_marker, string val_index) { Marker_All_TagBound[val_marker] = val_index; }

inline void CConfig::SetMarker_All_Monitoring(unsigned short val_marker, unsigned short val_monitoring) { Marker_All_Monitoring[val_marker] = val_monitoring; }

inline void CConfig::SetMarker_All_GeoEval(unsigned short val_marker, unsigned short val_geoeval) { Marker_All_GeoEval[val_marker] = val_geoeval; }

inline void CConfig::SetMarker_All_Designing(unsigned short val_marker, unsigned short val_designing) { Marker_All_Designing[val_marker] = val_designing; }

inline void CConfig::SetMarker_All_Plotting(unsigned short val_marker, unsigned short val_plotting) { Marker_All_Plotting[val_marker] = val_plotting; }

inline void CConfig::SetMarker_All_Analyze(unsigned short val_marker, unsigned short val_analyze) { Marker_All_Analyze[val_marker] = val_analyze; }

inline void CConfig::SetMarker_All_ZoneInterface(unsigned short val_marker, unsigned short val_fsiinterface) { Marker_All_ZoneInterface[val_marker] = val_fsiinterface; }

inline void CConfig::SetMarker_All_Turbomachinery(unsigned short val_marker, unsigned short val_turbo) { Marker_All_Turbomachinery[val_marker] = val_turbo; }

inline void CConfig::SetMarker_All_TurbomachineryFlag(unsigned short val_marker, unsigned short val_turboflag) { Marker_All_TurbomachineryFlag[val_marker] = val_turboflag; }

inline void CConfig::SetMarker_All_MixingPlaneInterface(unsigned short val_marker, unsigned short val_mixpla_interface) { Marker_All_MixingPlaneInterface[val_marker] = val_mixpla_interface; }

inline void CConfig::SetMarker_All_DV(unsigned short val_marker, unsigned short val_DV) { Marker_All_DV[val_marker] = val_DV; }

inline void CConfig::SetMarker_All_Moving(unsigned short val_marker, unsigned short val_moving) { Marker_All_Moving[val_marker] = val_moving; }

inline void CConfig::SetMarker_All_PyCustom(unsigned short val_marker, unsigned short val_PyCustom) { Marker_All_PyCustom[val_marker] = val_PyCustom; }

inline void CConfig::SetMarker_All_PerBound(unsigned short val_marker, short val_perbound) { Marker_All_PerBound[val_marker] = val_perbound; }

inline short CConfig::GetMarker_All_PerBound(unsigned short val_marker) { return Marker_All_PerBound[val_marker]; }

inline unsigned short CConfig::GetMarker_All_Monitoring(unsigned short val_marker) { return Marker_All_Monitoring[val_marker]; }

inline unsigned short CConfig::GetMarker_All_GeoEval(unsigned short val_marker) { return Marker_All_GeoEval[val_marker]; }

inline unsigned short CConfig::GetMarker_All_Designing(unsigned short val_marker) { return Marker_All_Designing[val_marker]; }

inline short CConfig::GetMarker_All_SendRecv(unsigned short val_marker) { return Marker_All_SendRecv[val_marker]; }

inline void CConfig::SetMarker_All_SendRecv(unsigned short val_marker, short val_index) { Marker_All_SendRecv[val_marker] = val_index; }

inline unsigned short CConfig::GetMarker_All_Plotting(unsigned short val_marker) { return Marker_All_Plotting[val_marker]; }

inline unsigned short CConfig::GetMarker_All_Analyze(unsigned short val_marker) { return Marker_All_Analyze[val_marker]; }

inline unsigned short CConfig::GetMarker_All_ZoneInterface(unsigned short val_marker) { return Marker_All_ZoneInterface[val_marker]; }

inline unsigned short CConfig::GetMarker_n_ZoneInterface(void) { return nMarker_ZoneInterface; }

inline unsigned short CConfig::GetMarker_All_Turbomachinery(unsigned short val_marker) { return Marker_All_Turbomachinery[val_marker]; }

inline unsigned short CConfig::GetMarker_All_TurbomachineryFlag(unsigned short val_marker) { return Marker_All_TurbomachineryFlag[val_marker]; }

inline unsigned short CConfig::GetMarker_All_MixingPlaneInterface(unsigned short val_marker) { return Marker_All_MixingPlaneInterface[val_marker]; }

inline unsigned short CConfig::GetMarker_All_DV(unsigned short val_marker) { return Marker_All_DV[val_marker]; }

inline unsigned short CConfig::GetMarker_All_Moving(unsigned short val_marker) { return Marker_All_Moving[val_marker]; }

inline unsigned short CConfig::GetMarker_All_PyCustom(unsigned short val_marker) { return Marker_All_PyCustom[val_marker];}

inline unsigned short CConfig::GetnMarker_All(void) { return nMarker_All; }

inline unsigned short CConfig::GetnMarker_Max(void) { return nMarker_Max; }

inline unsigned short CConfig::GetnMarker_EngineInflow(void) {	return nMarker_EngineInflow; }

inline unsigned short CConfig::GetnMarker_EngineExhaust(void) { return nMarker_EngineExhaust; }

inline unsigned short CConfig::GetnMarker_InterfaceBound(void) { return nMarker_InterfaceBound; }

inline unsigned short CConfig::GetnMarker_Fluid_InterfaceBound(void) { return nMarker_Fluid_InterfaceBound; }

inline unsigned short CConfig::GetnMarker_Monitoring(void) { return nMarker_Monitoring; }

inline unsigned short CConfig::GetnMarker_DV(void) { return nMarker_DV; }

inline unsigned short CConfig::GetnMarker_Moving(void) { return nMarker_Moving; }

inline unsigned short CConfig::GetnMarker_PyCustom(void) { return nMarker_PyCustom; }

inline unsigned short CConfig::GetnMarker_Analyze(void) { return nMarker_Analyze; }

inline unsigned short CConfig::GetnMarker_NearFieldBound(void) { return nMarker_NearFieldBound; }

inline unsigned short CConfig::GetnMarker_ActDiskInlet(void) { return nMarker_ActDiskInlet; }

inline unsigned short CConfig::GetnMarker_ActDiskOutlet(void) { return nMarker_ActDiskOutlet; }

inline unsigned short CConfig::GetnMarker_Outlet(void) { return nMarker_Outlet; }

inline unsigned short CConfig::GetnMarker_Periodic(void) { return nMarker_PerBound; }

inline unsigned short CConfig::GetnMarker_HeatFlux(void) { return nMarker_HeatFlux; }

inline unsigned short CConfig::GetnObj(void) { return nObj;}

inline string CConfig::GetMesh_FileName(void) { return Mesh_FileName; }

inline string CConfig::GetMesh_Out_FileName(void) { return Mesh_Out_FileName; }

inline unsigned short CConfig::GetMesh_FileFormat(void) { return Mesh_FileFormat; }

inline unsigned short CConfig::GetOutput_FileFormat(void) { return Output_FileFormat; }

inline unsigned short CConfig::GetActDisk_Jump(void) { return ActDisk_Jump; }

inline string CConfig::GetConv_FileName(void) { return Conv_FileName; }

inline string CConfig::GetConv_FileName_FSI(void) { return Conv_FileName_FSI; }

inline string CConfig::GetBreakdown_FileName(void) { return Breakdown_FileName; }

inline string CConfig::GetSolution_FlowFileName(void) { return Solution_FlowFileName; }

inline string CConfig::GetSolution_AdjFileName(void) { return Solution_AdjFileName; }

inline string CConfig::GetSolution_FEMFileName(void) { return Solution_FEMFileName; }

inline string CConfig::GetSolution_AdjFEMFileName(void) { return Solution_AdjFEMFileName; }

inline string CConfig::GetFlow_FileName(void) { return Flow_FileName; }

inline string CConfig::GetStructure_FileName(void) { return Structure_FileName; }

inline string CConfig::GetSurfStructure_FileName(void) { return SurfStructure_FileName; }

inline string CConfig::GetAdjStructure_FileName(void) { return Structure_FileName; }

inline string CConfig::GetAdjSurfStructure_FileName(void) { return SurfStructure_FileName; }

inline string CConfig::GetSurfHeat_FileName(void) { return SurfHeat_FileName; }

inline string CConfig::GetHeat_FileName(void) { return Heat_FileName; }

inline string CConfig::GetRestart_FlowFileName(void) { return Restart_FlowFileName; }

inline string CConfig::GetRestart_HeatFileName(void) { return Restart_HeatFileName; }

inline string CConfig::GetRestart_AdjFileName(void) { return Restart_AdjFileName; }

inline string CConfig::GetRestart_FEMFileName(void) { return Restart_FEMFileName; }

inline string CConfig::GetRestart_AdjFEMFileName(void) { return Restart_AdjFEMFileName; }

inline string CConfig::GetAdj_FileName(void) { return Adj_FileName; }

inline string CConfig::GetObjFunc_Grad_FileName(void) { return ObjFunc_Grad_FileName; }

inline string CConfig::GetObjFunc_Value_FileName(void) { return ObjFunc_Value_FileName; }

inline string CConfig::GetSurfFlowCoeff_FileName(void) { return SurfFlowCoeff_FileName; }

inline string CConfig::GetSurfAdjCoeff_FileName(void) { return SurfAdjCoeff_FileName; }

inline string CConfig::GetSurfSens_FileName(void) { return SurfSens_FileName; }

inline string CConfig::GetVolSens_FileName(void) { return VolSens_FileName; }

inline unsigned short CConfig::GetResidual_Criteria_FEM(void) { return Res_FEM_CRIT; }

inline unsigned short CConfig::GetResidual_Func_Flow(void) { return Residual_Func_Flow; }

inline unsigned short CConfig::GetCauchy_Func_Flow(void) { return Cauchy_Func_Flow; }

inline unsigned short CConfig::GetCauchy_Func_AdjFlow(void) { return Cauchy_Func_AdjFlow; }

inline unsigned short CConfig::GetCauchy_Elems(void) { return Cauchy_Elems; }

inline unsigned long CConfig::GetStartConv_Iter(void) { return StartConv_Iter; }

inline su2double CConfig::GetCauchy_Eps(void) { return Cauchy_Eps; }

inline su2double CConfig::GetDelta_UnstTimeND(void) { return Delta_UnstTimeND; }

inline su2double CConfig::GetTotal_UnstTimeND(void) { return Total_UnstTimeND; }

inline su2double CConfig::GetDelta_UnstTime(void) { return Delta_UnstTime; }

inline su2double CConfig::GetCurrent_UnstTime(void) { return Current_UnstTime; }

inline void CConfig::SetDelta_UnstTimeND(su2double val_delta_unsttimend) { Delta_UnstTimeND = val_delta_unsttimend; }

inline su2double CConfig::GetTotal_UnstTime(void) { return Total_UnstTime; }

inline bool CConfig::GetSubsonicEngine(void) { return SubsonicEngine; }

inline bool CConfig::GetActDisk_DoubleSurface(void) { return ActDisk_DoubleSurface; }

inline bool CConfig::GetEngine_HalfModel(void) { return Engine_HalfModel; }

inline bool CConfig::GetActDisk_SU2_DEF(void) { return ActDisk_SU2_DEF; }

inline su2double CConfig::GetDV_Value(unsigned short val_dv, unsigned short val_value) { return DV_Value[val_dv][val_value]; }

inline void CConfig::SetDV_Value(unsigned short val_dv, unsigned short val_ind, su2double val) { DV_Value[val_dv][val_ind] = val; }

inline su2double CConfig::GetOrderMagResidual(void) { return OrderMagResidual; }

inline su2double CConfig::GetMinLogResidual(void) { return MinLogResidual; }

inline su2double CConfig::GetDamp_Engine_Inflow(void) { return Damp_Engine_Inflow; }

inline su2double CConfig::GetDamp_Engine_Exhaust(void) { return Damp_Engine_Exhaust; }

inline su2double CConfig::GetDamp_Res_Restric(void) { return Damp_Res_Restric; }

inline su2double CConfig::GetDamp_Correc_Prolong(void) { return Damp_Correc_Prolong; }

inline su2double CConfig::GetPosition_Plane(void) { return Position_Plane; }

inline su2double CConfig::GetWeightCd(void) { return WeightCd; }

inline su2double CConfig::GetdCD_dCL(void) { return dCD_dCL; }

inline su2double CConfig::GetdCMx_dCL(void) { return dCMx_dCL; }

inline su2double CConfig::GetdCMy_dCL(void) { return dCMy_dCL; }

inline su2double CConfig::GetdCMz_dCL(void) { return dCMz_dCL; }

inline void CConfig::SetdCD_dCL(su2double val_dcd_dcl) { dCD_dCL = val_dcd_dcl; }

inline void CConfig::SetdCMx_dCL(su2double val_dcmx_dcl) { dCMx_dCL = val_dcmx_dcl; }

inline void CConfig::SetdCMy_dCL(su2double val_dcmy_dcl) { dCMy_dCL = val_dcmy_dcl; }

inline void CConfig::SetdCMz_dCL(su2double val_dcmz_dcl) { dCMz_dCL = val_dcmz_dcl; }

inline void CConfig::SetdCL_dAlpha(su2double val_dcl_dalpha) { dCL_dAlpha = val_dcl_dalpha; }

inline void CConfig::SetdCM_diH(su2double val_dcm_dhi) { dCM_diH = val_dcm_dhi; }

inline su2double CConfig::GetdCD_dCMy(void) { return dCD_dCMy; }

inline void CConfig::SetdCD_dCMy(su2double val_dcd_dcmy) { dCD_dCMy = val_dcd_dcmy; }

inline su2double CConfig::GetCL_Target(void) { return CL_Target; }

inline su2double CConfig::GetCM_Target(void) { return CM_Target; }

inline su2double CConfig::GetFixAzimuthalLine(void) { return FixAzimuthalLine; }

inline su2double CConfig::GetCFLRedCoeff_Turb(void) { return CFLRedCoeff_Turb; }

inline bool CConfig::GetGrid_Movement(void) { return Grid_Movement; }

inline bool CConfig::GetRotating_Frame(void) { return Rotating_Frame; }

inline bool CConfig::GetAxisymmetric(void) { return Axisymmetric; }

inline bool CConfig::GetAdaptBoundary(void) { return AdaptBoundary; }

inline bool CConfig::GetPoissonSolver(void) { return PoissonSolver; }

inline bool CConfig::Low_Mach_Preconditioning(void) { return Low_Mach_Precon; }

inline bool CConfig::Low_Mach_Correction(void) { return Low_Mach_Corr; }

inline bool CConfig::GetGravityForce(void) { return GravityForce; }

inline bool CConfig::GetBody_Force(void) { return Body_Force; }

inline su2double* CConfig::GetBody_Force_Vector(void) { return Body_Force_Vector; }

inline bool CConfig::GetHeatSource(void) { return HeatSource; }

inline su2double CConfig::GetValHeatSource(void) { return ValHeatSource; }

inline bool CConfig::GetSmoothNumGrid(void) { return SmoothNumGrid; }

inline void CConfig::SetSmoothNumGrid(bool val_smoothnumgrid) { SmoothNumGrid = val_smoothnumgrid; }

inline unsigned short CConfig::GetKind_Turb_Model(void) { return Kind_Turb_Model; }

inline unsigned short CConfig::GetKind_Trans_Model(void) { return Kind_Trans_Model; }

inline unsigned short CConfig::GetKind_SGS_Model(void) { return Kind_SGS_Model; }

inline bool CConfig::GetFrozen_Visc_Cont(void) { return Frozen_Visc_Cont; }

inline bool CConfig::GetFrozen_Visc_Disc(void) { return Frozen_Visc_Disc; }

inline bool CConfig::GetFrozen_Limiter_Disc(void){ return Frozen_Limiter_Disc; }

inline bool CConfig::GetInconsistent_Disc(void){ return Inconsistent_Disc; }

inline bool CConfig::GetSens_Remove_Sharp(void) { return Sens_Remove_Sharp; }

inline bool CConfig::GetWrite_Conv_FSI(void) { return Write_Conv_FSI; }

inline bool CConfig::GetHold_GridFixed(void) { return Hold_GridFixed; }

inline unsigned short CConfig::GetnPeriodicIndex(void) { return nPeriodic_Index; }

inline su2double* CConfig::GetPeriodicCenter(unsigned short val_index) { return Periodic_Center[val_index]; }

inline void CConfig::SetPeriodicCenter(unsigned short val_index, su2double* center) {
  for (unsigned short i = 0; i < 3; i++) Periodic_Center[val_index][i] = center[i];
}

inline su2double* CConfig::GetPeriodicRotation(unsigned short val_index) { return Periodic_Rotation[val_index]; }

inline void CConfig::SetPeriodicRotation(unsigned short val_index, su2double* rotation) {
    for (unsigned short i = 0; i < 3; i++) Periodic_Rotation[val_index][i] = rotation[i];
}

inline su2double* CConfig::GetPeriodicTranslate(unsigned short val_index) { return Periodic_Translate[val_index]; }

inline void CConfig::SetPeriodicTranslate(unsigned short val_index, su2double* translate) {
  for (unsigned short i = 0; i < 3; i++) Periodic_Translate[val_index][i] = translate[i];
}

inline su2double CConfig::GetCyclic_Pitch(void) { return Cyclic_Pitch; }

inline su2double CConfig::GetCollective_Pitch(void) { return Collective_Pitch; }

inline string CConfig::GetDV_Filename(void) { return DV_Filename; }

inline string CConfig::GetDV_Sens_Filename(void) { return DV_Sens_Filename; }

inline string CConfig::GetDV_Unordered_Sens_Filename(void) { return DV_Unordered_Sens_Filename; }

inline bool CConfig::GetLow_MemoryOutput(void) { return Low_MemoryOutput; }

inline bool CConfig::GetWrt_Output(void) { return Wrt_Output; }

inline bool CConfig::GetWrt_Vol_Sol(void) { return Wrt_Vol_Sol; }

inline bool CConfig::GetWrt_Srf_Sol(void) { return Wrt_Srf_Sol; }

inline bool CConfig::GetWrt_Csv_Sol(void) { return Wrt_Csv_Sol; }

inline bool CConfig::GetWrt_Crd_Sol(void) { return Wrt_Crd_Sol; }

inline bool CConfig::GetWrt_Residuals(void) { return Wrt_Residuals; }

inline bool CConfig::GetWrt_Limiters(void) { return Wrt_Limiters; }

inline bool CConfig::GetWrt_Surface(void) { return Wrt_Surface; }

inline bool CConfig::GetWrt_SharpEdges(void) { return Wrt_SharpEdges; }

inline bool CConfig::GetWrt_Halo(void) { return Wrt_Halo; }

inline bool CConfig::GetWrt_Performance(void) { return Wrt_Performance; }

inline bool CConfig::GetWrt_InletFile(void) { return Wrt_InletFile; }

inline void CConfig::SetWrt_InletFile(bool val_wrt_inletfile) { Wrt_InletFile = val_wrt_inletfile; }

inline bool CConfig::GetWrt_Slice(void) { return Wrt_Slice; }

inline bool CConfig::GetWrt_Projected_Sensitivity(void) { return Wrt_Projected_Sensitivity; }

inline unsigned short CConfig::GetSensitivity_Format(void) { return Sensitivity_FileFormat; }

inline bool CConfig::GetPlot_Section_Forces(void) { return Plot_Section_Forces; }

inline vector<vector<su2double> > CConfig::GetAeroelastic_np1(unsigned short iMarker) { return Aeroelastic_np1[iMarker]; }

inline vector<vector<su2double> > CConfig::GetAeroelastic_n(unsigned short iMarker) { return Aeroelastic_n[iMarker]; }

inline vector<vector<su2double> > CConfig::GetAeroelastic_n1(unsigned short iMarker) { return Aeroelastic_n1[iMarker]; }

inline void CConfig::SetAeroelastic_np1(unsigned short iMarker, vector<vector<su2double> > solution) {Aeroelastic_np1[iMarker] = solution;}

inline su2double CConfig::GetAeroelastic_plunge(unsigned short val_marker) { return Aeroelastic_plunge[val_marker]; }

inline su2double CConfig::GetAeroelastic_pitch(unsigned short val_marker) { return Aeroelastic_pitch[val_marker]; }

inline void CConfig::SetAeroelastic_plunge(unsigned short val_marker, su2double val) {Aeroelastic_plunge[val_marker] = val; }

inline void CConfig::SetAeroelastic_pitch(unsigned short val_marker, su2double val) {Aeroelastic_pitch[val_marker] = val; }

inline void CConfig::SetAeroelastic_n1(void) {
        Aeroelastic_n1 = Aeroelastic_n;
}

inline void CConfig::SetAeroelastic_n(void) {
        Aeroelastic_n = Aeroelastic_np1;
}

inline su2double CConfig::GetAeroelastic_Flutter_Speed_Index(void) { return FlutterSpeedIndex; }

inline su2double CConfig::GetAeroelastic_Frequency_Plunge(void) { return PlungeNaturalFrequency; }

inline su2double CConfig::GetAeroelastic_Frequency_Pitch(void) { return PitchNaturalFrequency; }

inline su2double CConfig::GetAeroelastic_Airfoil_Mass_Ratio(void) { return AirfoilMassRatio; }

inline su2double CConfig::GetAeroelastic_CG_Location(void) { return CG_Location; }

inline su2double CConfig::GetAeroelastic_Radius_Gyration_Squared(void) { return RadiusGyrationSquared; }

inline unsigned short CConfig::GetAeroelasticIter(void) { return AeroelasticIter; }

inline bool CConfig::GetWind_Gust(void) { return Wind_Gust; }

inline bool CConfig::GetAeroelastic_Simulation(void) { return Aeroelastic_Simulation; }

inline unsigned short CConfig::GetGust_Type(void) { return Gust_Type; }

inline unsigned short CConfig::GetGust_Dir(void) { return Gust_Dir; }

inline su2double CConfig::GetGust_WaveLength(void) { return Gust_WaveLength; }

inline su2double CConfig::GetGust_Periods(void) { return Gust_Periods; }

inline su2double CConfig::GetGust_Ampl(void) { return Gust_Ampl; }

inline su2double CConfig::GetGust_Begin_Time(void) { return Gust_Begin_Time; }

inline su2double CConfig::GetGust_Begin_Loc(void) { return Gust_Begin_Loc; }

inline unsigned short CConfig::GetnFFD_Iter(void) { return nFFD_Iter; }

inline su2double CConfig::GetFFD_Tol(void) { return FFD_Tol; }

inline su2double CConfig::GetOpt_LineSearch_Bound(void) {return Opt_LineSearch_Bound; }

inline su2double CConfig::GetOpt_RelaxFactor(void) {return Opt_RelaxFactor; }

inline void CConfig::SetOpt_RelaxFactor(su2double val_scale) {Opt_RelaxFactor = val_scale; }

inline long CConfig::GetVisualize_CV(void) { return Visualize_CV; }

inline bool CConfig::GetWall_Functions(void) { return Wall_Functions; }

inline bool CConfig::GetFixed_CL_Mode(void) { return Fixed_CL_Mode; }

inline bool CConfig::GetFixed_CM_Mode(void) { return Fixed_CM_Mode; }

inline bool CConfig::GetEval_dOF_dCX(void) { return Eval_dOF_dCX; }

inline bool CConfig::GetDiscard_InFiles(void) { return Discard_InFiles; }

inline su2double CConfig::GetTarget_CL(void) { return Target_CL; }

inline su2double CConfig::GetdCL_dAlpha(void) { return dCL_dAlpha; }

inline su2double CConfig::GetdCM_diH(void) {return dCM_diH; }

inline unsigned long CConfig::GetIter_Fixed_NetThrust(void) {return Iter_Fixed_NetThrust; }

inline unsigned long CConfig::GetIter_Fixed_CL(void) { return Iter_Fixed_CL; }

inline unsigned long CConfig::GetUpdate_Alpha(void) {return Update_Alpha; }

inline unsigned long CConfig::GetIter_dCL_dAlpha(void) {return Iter_dCL_dAlpha; }

inline bool CConfig::GetUpdate_AoA(void) { return Update_AoA; }

inline bool CConfig::GetUpdate_BCThrust_Bool(void) { return Update_BCThrust_Bool; }

inline void CConfig::SetUpdate_AoA(bool val_update) { Update_AoA = val_update; }

inline unsigned long CConfig::GetUpdate_BCThrust(void) {return Update_BCThrust; }

inline void CConfig::SetUpdate_BCThrust_Bool(bool val_update) { Update_BCThrust_Bool = val_update; }

inline su2double CConfig::GetdNetThrust_dBCThrust(void) {return dNetThrust_dBCThrust; }

inline void CConfig::SetNonphysical_Points(unsigned long val_nonphys_points) { Nonphys_Points = val_nonphys_points; }

inline unsigned long CConfig::GetNonphysical_Points(void) { return Nonphys_Points; }

inline void CConfig::SetNonphysical_Reconstr(unsigned long val_nonphys_reconstr) { Nonphys_Reconstr = val_nonphys_reconstr; }

inline unsigned long CConfig::GetNonphysical_Reconstr(void) { return Nonphys_Reconstr; }

inline unsigned short CConfig::GetConsole_Output_Verb(void) { return Console_Output_Verb; }

inline unsigned short CConfig::GetKind_Average(void) { return Kind_Average; }

inline unsigned short CConfig::GetnIterFSI(void) { return nIterFSI; }

inline unsigned short CConfig::GetnIterFSI_Ramp(void) { return nIterFSI_Ramp; }

inline su2double CConfig::GetAitkenStatRelax(void) { return AitkenStatRelax; }

inline su2double CConfig::GetAitkenDynMaxInit(void) { return AitkenDynMaxInit; }

inline su2double CConfig::GetAitkenDynMinInit(void) { return AitkenDynMinInit; }

inline bool CConfig::GetDeadLoad(void) { return DeadLoad; }

inline bool CConfig::GetPseudoStatic(void) { return PseudoStatic; }

inline bool CConfig::GetSteadyRestart(void) { return SteadyRestart; }

inline unsigned short CConfig::GetDynamic_Analysis(void) { return Dynamic_Analysis; }

inline su2double CConfig::GetDelta_DynTime(void) { return Delta_DynTime; }

inline su2double CConfig::GetTotal_DynTime(void) { return Total_DynTime; }

inline su2double CConfig::GetCurrent_DynTime(void) { return Current_DynTime; }

inline unsigned short CConfig::GetiInst(void) { return iInst; }

inline void CConfig::SetiInst(unsigned short val_iInst) { iInst = val_iInst; }

inline bool CConfig::GetWrt_Dynamic(void) { return Wrt_Dynamic; }

inline su2double CConfig::GetNewmark_beta(void) { return Newmark_beta; }

inline su2double CConfig::GetNewmark_gamma(void) { return Newmark_gamma; }

inline unsigned short CConfig::GetnIntCoeffs(void) { return nIntCoeffs; }

inline su2double CConfig::Get_Int_Coeffs(unsigned short val_coeff) { return Int_Coeffs[val_coeff]; }

inline unsigned short CConfig::GetnElectric_Field(void) { return nElectric_Field; }

inline unsigned short CConfig::GetnDim_Electric_Field(void) { return nDim_Electric_Field; }

inline su2double CConfig::Get_Electric_Field_Mod(unsigned short val_coeff) { return Electric_Field_Mod[val_coeff]; }

inline void CConfig::Set_Electric_Field_Mod(unsigned short val_coeff, su2double val_el_field) { Electric_Field_Mod[val_coeff] = val_el_field; }

inline su2double* CConfig::Get_Electric_Field_Dir(void) { return Electric_Field_Dir; }

inline bool CConfig::GetRamp_Load(void) { return Ramp_Load; }

inline su2double CConfig::GetRamp_Time(void) { return Ramp_Time; }

inline bool CConfig::GetRampAndRelease_Load(void) { return RampAndRelease; }

inline bool CConfig::GetSine_Load(void) { return Sine_Load; }

inline su2double* CConfig::GetLoad_Sine(void) { return SineLoad_Coeff; }

inline su2double CConfig::GetRefGeom_Penalty(void) { return RefGeom_Penalty; }

inline su2double CConfig::GetTotalDV_Penalty(void) { return DV_Penalty; }

inline bool CConfig::GetPredictor(void) { return Predictor; }

inline unsigned short CConfig::GetPredictorOrder(void) { return Pred_Order; }

inline bool CConfig::GetRelaxation(void) { return Relaxation; }

inline bool CConfig::GetIncrementalLoad(void) { return IncrementalLoad; }

inline unsigned long CConfig::GetNumberIncrements(void) { return IncLoad_Nincrements; }

inline su2double CConfig::GetIncLoad_Criteria(unsigned short val_var) { return IncLoad_Criteria[val_var]; }

inline bool CConfig::GetEulerPersson(void) { return EulerPersson; }

inline void CConfig::SetEulerPersson(bool val_EulerPersson) { EulerPersson = val_EulerPersson; }

inline bool CConfig::GetFSI_Simulation(void) { return FSI_Problem; }

inline void CConfig::SetFSI_Simulation(bool FSI_sim) { FSI_Problem = FSI_sim; }

inline void CConfig::SetMultizone_Problem(bool MZ_problem) { Multizone_Problem = MZ_problem; }

inline bool CConfig::GetMultizone_Problem(void) { return Multizone_Problem; }

inline unsigned short CConfig::GetnID_DV(void) { return nID_DV; }

inline unsigned short CConfig::GetKindInterpolation(void) { return Kind_Interpolation; }

inline unsigned short CConfig::GetKindRadialBasisFunction(void) { return Kind_RadialBasisFunction; }

inline bool CConfig::GetRadialBasisFunctionPolynomialOption(void) {return RadialBasisFunction_PolynomialOption; }

inline su2double CConfig::GetRadialBasisFunctionParameter(void) {return RadialBasisFunction_Parameter; }

inline bool CConfig::GetConservativeInterpolation(void) { return ConservativeInterpolation; }

inline unsigned short CConfig::GetRelaxation_Method_FSI(void) { return Kind_BGS_RelaxMethod; }

inline su2double CConfig::GetOrderMagResidualFSI(void) { return OrderMagResidualFSI; }

inline su2double CConfig::GetMinLogResidualFSI(void) { return MinLogResidualFSI; }

inline su2double CConfig::GetOrderMagResidual_BGS_F(void) { return OrderMagResidual_BGS_F; }

inline su2double CConfig::GetMinLogResidual_BGS_F(void) { return MinLogResidual_BGS_F; }

inline su2double CConfig::GetOrderMagResidual_BGS_S(void) { return OrderMagResidual_BGS_S; }

inline su2double CConfig::GetMinLogResidual_BGS_S(void) { return MinLogResidual_BGS_S; }

inline su2double CConfig::GetResidual_FEM_UTOL(void) { return Res_FEM_UTOL; }

inline su2double CConfig::GetResidual_FEM_RTOL(void) { return Res_FEM_RTOL; }

inline su2double CConfig::GetResidual_FEM_ETOL(void) { return Res_FEM_ETOL; }

inline su2double CConfig::GetCriteria_FEM_ADJ(void) { return Res_FEM_ADJ; }

inline unsigned short CConfig::GetDynamic_LoadTransfer(void) { return Dynamic_LoadTransfer; }

inline unsigned short CConfig::GetDirectDiff() { return DirectDiff;}

inline bool CConfig::GetDiscrete_Adjoint() { return DiscreteAdjoint;}

inline unsigned short CConfig::GetRiemann_Solver_FEM(void) {return Riemann_Solver_FEM;}

inline su2double CConfig::GetQuadrature_Factor_Straight(void) {return Quadrature_Factor_Straight;}

inline su2double CConfig::GetQuadrature_Factor_Curved(void) {return Quadrature_Factor_Curved;}

inline su2double CConfig::GetQuadrature_Factor_Time_ADER_DG(void) {return Quadrature_Factor_Time_ADER_DG;}

inline su2double CConfig::GetTheta_Interior_Penalty_DGFEM(void) {return Theta_Interior_Penalty_DGFEM;}

inline unsigned short CConfig::GetSizeMatMulPadding(void) {return sizeMatMulPadding;}

inline bool CConfig::GetCompute_Entropy(void) {return Compute_Entropy;}

inline bool CConfig::GetUse_Lumped_MassMatrix_DGFEM(void) {return Use_Lumped_MassMatrix_DGFEM;}

inline bool CConfig::GetJacobian_Spatial_Discretization_Only(void) {return Jacobian_Spatial_Discretization_Only;}

inline bool CConfig::GetWeakly_Coupled_Heat(void) { return Weakly_Coupled_Heat; }

inline bool CConfig::GetIntegrated_HeatFlux(void) { return Integrated_HeatFlux; }

inline bool CConfig::GetAD_Mode(void) { return AD_Mode;}

inline bool CConfig::GetAD_Preaccumulation(void) {return AD_Preaccumulation;}

inline unsigned short CConfig::GetFFD_Blending(void){return FFD_Blending;}

inline su2double* CConfig::GetFFD_BSplineOrder(){return FFD_BSpline_Order;}

inline void CConfig::SetMax_Vel2(su2double val_max_vel2) { Max_Vel2 = val_max_vel2; }

inline su2double CConfig::GetMax_Vel2(void) { return Max_Vel2; }

inline void CConfig::SetRestart_Bandwidth_Agg(su2double val_restart_bandwidth_sum) { Restart_Bandwidth_Agg = val_restart_bandwidth_sum; }

inline su2double CConfig::GetRestart_Bandwidth_Agg(void) { return Restart_Bandwidth_Agg; }

inline unsigned long CConfig::GetWrt_Surf_Freq_DualTime(void) { return Wrt_Surf_Freq_DualTime; }

inline unsigned short CConfig::GetKind_HybridRANSLES(void) {return Kind_HybridRANSLES; }

inline unsigned short CConfig::GetKind_RoeLowDiss(void) {return Kind_RoeLowDiss; }

inline su2double CConfig::GetConst_DES(void) {return Const_DES; }

inline bool CConfig::GetQCR(void) {return QCR;}

inline bool CConfig::GetCompute_Average(void) {return Compute_Average;}

inline ofstream* CConfig::GetHistFile(void) { return ConvHistFile; }

inline void CConfig::SetHistFile(ofstream *HistFile) { ConvHistFile = HistFile; }

inline bool CConfig::GetTopology_Optimization(void) const { return topology_optimization; }

inline string CConfig::GetTopology_Optim_FileName(void) const { return top_optim_output_file; }

inline su2double CConfig::GetSIMP_Exponent(void) const { return simp_exponent; }

inline su2double CConfig::GetSIMP_MinStiffness(void) const { return simp_minimum_stiffness; }
  
inline unsigned short CConfig::GetTopology_Optim_Num_Kernels(void) const { return top_optim_nKernel; }
  
inline void CConfig::GetTopology_Optim_Kernel(const unsigned short iKernel, unsigned short &type,
                                              su2double &param, su2double &radius) const {
  type = top_optim_kernels[iKernel];
  param = top_optim_kernel_params[iKernel];
  radius = top_optim_filter_radius[iKernel];
}

inline void CConfig::GetTopology_Optim_Projection(unsigned short &type, su2double &param) const {
  type = top_optim_proj_type;  param = top_optim_proj_param;
}

inline string CConfig::GetConfigFilename(unsigned short index) { return Config_Filenames[index]; }

inline unsigned short CConfig::GetnConfigFiles(void) { return nConfig_Files; }

inline unsigned short CConfig::GetnMarker_ZoneInterface(void) { return nMarker_ZoneInterface; }

inline string CConfig::GetMarkerTag_ZoneInterface(unsigned short val_iMarker) { return Marker_ZoneInterface[val_iMarker]; }

inline bool CConfig::GetTime_Domain(void) { return Time_Domain; }

inline unsigned long CConfig::GetnInner_Iter(void) { return Inner_Iter; }

inline unsigned long CConfig::GetnOuter_Iter(void) { return Outer_Iter; }

inline unsigned long CConfig::GetnTime_Iter(void) { return Time_Iter; }

inline unsigned long CConfig::GetnIter(void) { return Iter; }

inline unsigned long CConfig::GetRestart_Iter(void) { return Restart_Iter; }

inline su2double CConfig::GetTime_Step(void) { return Time_Step; }

inline su2double CConfig::GetMax_Time(void) { return Max_Time; }

inline bool CConfig::GetMultizone_Mesh(void) { return Multizone_Mesh; }

inline bool CConfig::GetMultizone_Residual(void) { return Multizone_Residual; }

inline bool CConfig::GetSinglezone_Driver(void) { return SinglezoneDriver; }

inline bool CConfig::GetWrt_ZoneConv(void) { return Wrt_ZoneConv; }

inline bool CConfig::GetWrt_ZoneHist(void) { return Wrt_ZoneHist; }

inline bool CConfig::GetSpecial_Output(void) { return SpecialOutput; }

inline bool CConfig::GetWrt_ForcesBreakdown(void) { return Wrt_ForcesBreakdown; }

inline unsigned short CConfig::GetnScreenOutput(void) { return nScreenOutput; }

inline string CConfig::GetScreenOutput_Field(unsigned short iField) { return ScreenOutput[iField]; }

inline unsigned short CConfig::GetnHistoryOutput(void) { return nHistoryOutput; }

inline string CConfig::GetHistoryOutput_Field(unsigned short iField) { return HistoryOutput[iField]; }

inline unsigned short CConfig::GetnVolumeOutput(void) { return nVolumeOutput; }

inline string CConfig::GetVolumeOutput_Field(unsigned short iField) { return VolumeOutput[iField]; }

<<<<<<< HEAD
inline unsigned short CConfig::GetKind_RadiationModel(void) { return Kind_Radiation; }

inline unsigned short CConfig::GetKind_P1_Init(void) { return Kind_P1_Init; }

inline su2double CConfig::GetAbsorption_Coeff(void) { return Absorption_Coeff; }

inline su2double CConfig::GetScattering_Coeff(void) { return Scattering_Coeff; }

inline su2double CConfig::GetRefractive_Index(void) { return Refractive_Index; }

inline bool CConfig::AddRadiation(void) { return Radiation; }

inline su2double CConfig::GetCFL_Rad(void) { return CFL_Rad; }

=======
>>>>>>> 8aa9bc7f
inline bool CConfig::GetUsing_UQ(void) { return using_uq; }

inline su2double CConfig::GetUQ_Delta_B(void) { return uq_delta_b; }

inline unsigned short CConfig::GetEig_Val_Comp(void) {return eig_val_comp; }

inline su2double CConfig::GetUQ_URLX(void) {return uq_urlx; }

inline bool CConfig::GetUQ_Permute(void) { return uq_permute; }
<|MERGE_RESOLUTION|>--- conflicted
+++ resolved
@@ -2101,7 +2101,6 @@
 
 inline string CConfig::GetVolumeOutput_Field(unsigned short iField) { return VolumeOutput[iField]; }
 
-<<<<<<< HEAD
 inline unsigned short CConfig::GetKind_RadiationModel(void) { return Kind_Radiation; }
 
 inline unsigned short CConfig::GetKind_P1_Init(void) { return Kind_P1_Init; }
@@ -2116,8 +2115,6 @@
 
 inline su2double CConfig::GetCFL_Rad(void) { return CFL_Rad; }
 
-=======
->>>>>>> 8aa9bc7f
 inline bool CConfig::GetUsing_UQ(void) { return using_uq; }
 
 inline su2double CConfig::GetUQ_Delta_B(void) { return uq_delta_b; }
@@ -2126,4 +2123,4 @@
 
 inline su2double CConfig::GetUQ_URLX(void) {return uq_urlx; }
 
-inline bool CConfig::GetUQ_Permute(void) { return uq_permute; }
+inline bool CConfig::GetUQ_Permute(void) { return uq_permute; }