/*!
 * \file CConfig.hpp
 * \brief All the information about the definition of the physical problem.
 *        The subroutines and functions are in the <i>CConfig.cpp</i> file.
 * \author F. Palacios, T. Economon, B. Tracey
 * \version 7.1.1 "Blackbird"
 *
 * SU2 Project Website: https://su2code.github.io
 *
 * The SU2 Project is maintained by the SU2 Foundation
 * (http://su2foundation.org)
 *
 * Copyright 2012-2021, SU2 Contributors (cf. AUTHORS.md)
 *
 * SU2 is free software; you can redistribute it and/or
 * modify it under the terms of the GNU Lesser General Public
 * License as published by the Free Software Foundation; either
 * version 2.1 of the License, or (at your option) any later version.
 *
 * SU2 is distributed in the hope that it will be useful,
 * but WITHOUT ANY WARRANTY; without even the implied warranty of
 * MERCHANTABILITY or FITNESS FOR A PARTICULAR PURPOSE. See the GNU
 * Lesser General Public License for more details.
 *
 * You should have received a copy of the GNU Lesser General Public
 * License along with SU2. If not, see <http://www.gnu.org/licenses/>.
 */

#pragma once

#include "parallelization/mpi_structure.hpp"

#include <iostream>
#include <cstdlib>
#include <fstream>
#include <sstream>
#include <string>
#include <cstring>
#include <vector>
#include <array>
#include <stdlib.h>
#include <cmath>
#include <map>
#include <assert.h>

#include "option_structure.hpp"
#include "containers/container_decorators.hpp"

#ifdef HAVE_CGNS
#include "cgnslib.h"
#endif

using namespace std;

/*!
 * \class CConfig
 * \brief Main class for defining the problem; basically this class reads the configuration file, and
 *        stores all the information.
 * \author F. Palacios
 */

class CConfig {
private:
  SU2_MPI::Comm SU2_Communicator; /*!< \brief MPI communicator of SU2.*/
  int rank, size;                 /*!< \brief MPI rank and size.*/
  bool base_config;
  SU2_COMPONENT Kind_SU2;        /*!< \brief Kind of SU2 software component.*/
  unsigned short Ref_NonDim;      /*!< \brief Kind of non dimensionalization.*/
  unsigned short Ref_Inc_NonDim;  /*!< \brief Kind of non dimensionalization.*/
  unsigned short Kind_AverageProcess;            /*!< \brief Kind of mixing process.*/
  unsigned short Kind_PerformanceAverageProcess; /*!< \brief Kind of mixing process.*/
  unsigned short Kind_MixingPlaneInterface;      /*!< \brief Kind of mixing process.*/
  unsigned short Kind_SpanWise;                  /*!< \brief Kind of span-wise section computation.*/
  unsigned short *Kind_TurboMachinery;           /*!< \brief Kind of turbomachynery architecture.*/
  unsigned short iZone, nZone;    /*!< \brief Number of zones in the mesh. */
  unsigned short nZoneSpecified;  /*!< \brief Number of zones that are specified in config file. */
  su2double Highlite_Area;        /*!< \brief Highlite area. */
  su2double Fan_Poly_Eff;         /*!< \brief Fan polytropic effeciency. */
  su2double MinLogResidual;       /*!< \brief Minimum value of the log residual. */
  su2double EA_ScaleFactor;       /*!< \brief Equivalent Area scaling factor */
  su2double AdjointLimit;         /*!< \brief Adjoint variable limit */
  string* ConvField;              /*!< \brief Field used for convergence check.*/
  string ConvCriteria;            // This option is deprecated. After a grace period until 7.2.0 the usage warning should become an error.

  string* WndConvField;              /*!< \brief Function where to apply the windowed convergence criteria for the time average of the unsteady (single zone) flow problem. */
  unsigned short nConvField;         /*!< \brief Number of fields used to monitor convergence.*/
  unsigned short nWndConvField;      /*!< \brief Number of fields used to monitor time convergence.*/
  unsigned short Wnd_Cauchy_Elems;   /*!< \brief Number of elements to evaluate in the time iteration  for convergence of the time average of the unsteady (single zone)´ flow problem.  */
  su2double Wnd_Cauchy_Eps;          /*!< \brief Epsilon used for the convergence of the time average of the unsteady (single zone)´ flow problem. */
  unsigned long Wnd_StartConv_Iter;  /*!< \brief Start convergence criteria at this iteration after Start_Iter_Wnd. */
  bool Wnd_Cauchy_Crit;              /*!< \brief True => Cauchy criterion is used for time average objective function in unsteady flows. */

  bool MG_AdjointFlow;              /*!< \brief MG with the adjoint flow problem */
  su2double *PressureLimits,
  *DensityLimits,
  *TemperatureLimits;             /*!< \brief Limits for the primitive variables */
  bool ActDisk_DoubleSurface;     /*!< \brief actuator disk double surface  */
  bool Engine_HalfModel;          /*!< \brief only half model is in the computational grid  */
  bool ActDisk_SU2_DEF;           /*!< \brief actuator disk double surface  */
  unsigned short nFFD_Iter;       /*!< \brief Iteration for the point inversion problem. */
  unsigned short FFD_Blending;    /*!< \brief Kind of FFD Blending function. */
  su2double FFD_Tol;              /*!< \brief Tolerance in the point inversion problem. */
  bool FFD_IntPrev;                       /*!< \brief Enables self-intersection prevention procedure within the FFD box. */
  unsigned short FFD_IntPrev_MaxIter;     /*!< \brief Amount of iterations for FFD box self-intersection prevention procedure. */
  unsigned short FFD_IntPrev_MaxDepth;    /*!< \brief Maximum recursion depth for FFD box self-intersection procedure. */
  bool ConvexityCheck;                    /*!< \brief Enables convexity check on all mesh elements. */
  unsigned short ConvexityCheck_MaxIter;  /*!< \brief Amount of iterations for convexity check in deformations. */
  unsigned short ConvexityCheck_MaxDepth; /*!< \brief Maximum recursion depth for convexity check in deformations.*/
  su2double Opt_RelaxFactor;              /*!< \brief Scale factor for the line search. */
  su2double Opt_LineSearch_Bound;         /*!< \brief Bounds for the line search. */
  su2double StartTime;
  unsigned short SmoothNumGrid;           /*!< \brief Smooth the numerical grid. */
  bool ContinuousAdjoint,   /*!< \brief Flag to know if the code is solving an adjoint problem. */
  Viscous,                  /*!< \brief Flag to know if the code is solving a viscous problem. */
  EquivArea,                /*!< \brief Flag to know if the code is going to compute and plot the equivalent area. */
  Engine,                   /*!< \brief Flag to know if the code is going to compute a problem with engine. */
  InvDesign_Cp,             /*!< \brief Flag to know if the code is going to compute and plot the inverse design. */
  InvDesign_HeatFlux,       /*!< \brief Flag to know if the code is going to compute and plot the inverse design. */
  Wind_Gust,                /*!< \brief Flag to know if there is a wind gust. */
  Turb_Fixed_Values,        /*!< \brief Flag to know if there are fixed values for turbulence quantities in one half-plane. */
  Aeroelastic_Simulation,   /*!< \brief Flag to know if there is an aeroelastic simulation. */
  Weakly_Coupled_Heat,      /*!< \brief Flag to know if a heat equation should be weakly coupled to the incompressible solver. */
  Rotating_Frame,           /*!< \brief Flag to know if there is a rotating frame. */
  PoissonSolver,            /*!< \brief Flag to know if we are solving  poisson forces  in plasma solver. */
  Low_Mach_Precon,          /*!< \brief Flag to know if we are using a low Mach number preconditioner. */
  Low_Mach_Corr,            /*!< \brief Flag to know if we are using a low Mach number correction. */
  GravityForce,             /*!< \brief Flag to know if the gravity force is incuded in the formulation. */
  SubsonicEngine,           /*!< \brief Engine intake subsonic region. */
  Frozen_Visc_Cont,         /*!< \brief Flag for cont. adjoint problem with/without frozen viscosity. */
  Frozen_Visc_Disc,         /*!< \brief Flag for disc. adjoint problem with/without frozen viscosity. */
  Frozen_Limiter_Disc,      /*!< \brief Flag for disc. adjoint problem with/without frozen limiter. */
  Inconsistent_Disc,        /*!< \brief Use an inconsistent (primal/dual) discrete adjoint formulation. */
  Sens_Remove_Sharp,        /*!< \brief Flag for removing or not the sharp edges from the sensitivity computation. */
  Hold_GridFixed,           /*!< \brief Flag hold fixed some part of the mesh during the deformation. */
  Axisymmetric,             /*!< \brief Flag for axisymmetric calculations */
  Integrated_HeatFlux;      /*!< \brief Flag for heat flux BC whether it deals with integrated values.*/
  su2double Buffet_k;       /*!< \brief Sharpness coefficient for buffet sensor.*/
  su2double Buffet_lambda;  /*!< \brief Offset parameter for buffet sensor.*/
  su2double Damp_Engine_Inflow;   /*!< \brief Damping factor for the engine inlet. */
  su2double Damp_Engine_Exhaust;  /*!< \brief Damping factor for the engine exhaust. */
  su2double Damp_Res_Restric,     /*!< \brief Damping factor for the residual restriction. */
  Damp_Correc_Prolong;            /*!< \brief Damping factor for the correction prolongation. */
  su2double Position_Plane;    /*!< \brief Position of the Near-Field (y coordinate 2D, and z coordinate 3D). */
  su2double WeightCd;          /*!< \brief Weight of the drag coefficient. */
  su2double dCD_dCL;           /*!< \brief Fixed Cl mode derivate . */
  su2double dCMx_dCL;          /*!< \brief Fixed Cl mode derivate. */
  su2double dCMy_dCL;          /*!< \brief Fixed Cl mode derivate. */
  su2double dCMz_dCL;          /*!< \brief Fixed Cl mode derivate. */
  su2double dCD_dCMy;          /*!< \brief Fixed Cl mode derivate. */
  su2double CL_Target;         /*!< \brief Fixed Cl mode Target Cl. */
  su2double CM_Target;         /*!< \brief Fixed Cl mode Target CM. */
  su2double *HTP_Min_XCoord,
  *HTP_Min_YCoord;                   /*!< \brief Identification of the HTP. */
  TIME_MARCHING TimeMarching;        /*!< \brief Steady or unsteady (time stepping or dual time stepping) computation. */
  unsigned short Dynamic_Analysis;   /*!< \brief Static or dynamic structural analysis. */
  unsigned short nStartUpIter;       /*!< \brief Start up iterations using the fine grid. */
  su2double FixAzimuthalLine;        /*!< \brief Fix an azimuthal line due to misalignments of the nearfield. */
  su2double **DV_Value;              /*!< \brief Previous value of the design variable. */
  su2double Venkat_LimiterCoeff;     /*!< \brief Limiter coefficient */
  unsigned long LimiterIter;         /*!< \brief Freeze the value of the limiter after a number of iterations */
  su2double AdjSharp_LimiterCoeff;   /*!< \brief Coefficient to identify the limit of a sharp edge. */
  unsigned short SystemMeasurements; /*!< \brief System of measurements. */
  ENUM_REGIME Kind_Regime;           /*!< \brief Kind of flow regime: in/compressible. */
  unsigned short *Kind_ObjFunc;      /*!< \brief Kind of objective function. */
  su2double *Weight_ObjFunc;         /*!< \brief Weight applied to objective function. */
  unsigned short Kind_SensSmooth;    /*!< \brief Kind of sensitivity smoothing technique. */
  unsigned short Continuous_Eqns;    /*!< \brief Which equations to treat continuously (Hybrid adjoint)*/
  unsigned short Discrete_Eqns;      /*!< \brief Which equations to treat discretely (Hybrid adjoint). */
  unsigned short *Design_Variable;   /*!< \brief Kind of design variable. */
  unsigned short nTimeInstances;     /*!< \brief Number of periodic time instances for  harmonic balance. */
  su2double HarmonicBalance_Period;  /*!< \brief Period of oscillation to be used with harmonic balance computations. */
  su2double Delta_UnstTime,          /*!< \brief Time step for unsteady computations. */
  Delta_UnstTimeND;                  /*!< \brief Time step for unsteady computations (non dimensional). */
  su2double Delta_DynTime,        /*!< \brief Time step for dynamic structural computations. */
  Total_DynTime,                  /*!< \brief Total time for dynamic structural computations. */
  Current_DynTime;                /*!< \brief Global time of the dynamic structural computations. */
  su2double Total_UnstTime,       /*!< \brief Total time for unsteady computations. */
  Total_UnstTimeND;               /*!< \brief Total time for unsteady computations (non dimensional). */
  su2double Current_UnstTime,     /*!< \brief Global time of the unsteady simulation. */
  Current_UnstTimeND;             /*!< \brief Global time of the unsteady simulation. */
  unsigned short nMarker_Euler,   /*!< \brief Number of Euler wall markers. */
  nMarker_FarField,               /*!< \brief Number of far-field markers. */
  nMarker_Custom,                 /*!< \brief Number of custom markers. */
  nMarker_SymWall,                /*!< \brief Number of symmetry wall markers. */
  nMarker_PerBound,               /*!< \brief Number of periodic boundary markers. */
  nMarker_MixingPlaneInterface,   /*!< \brief Number of mixing plane interface boundary markers. */
  nMarker_Turbomachinery,         /*!< \brief Number turbomachinery markers. */
  nMarker_TurboPerformance,       /*!< \brief Number of turboperformance markers. */
  nSpanWiseSections_User,         /*!< \brief Number of spanwise sections to compute 3D BC and Performance for turbomachinery   */
  nMarker_Shroud,                 /*!< \brief Number of shroud markers to set grid velocity to 0.*/
  nMarker_NearFieldBound,         /*!< \brief Number of near field boundary markers. */
  nMarker_ActDiskInlet,           /*!< \brief Number of actuator disk inlet markers. */
  nMarker_ActDiskOutlet,          /*!< \brief Number of actuator disk outlet markers. */
  nMarker_Deform_Mesh_Sym_Plane,  /*!< \brief Number of markers with symmetric deformation */
  nMarker_Deform_Mesh,            /*!< \brief Number of deformable markers at the boundary. */
  nMarker_Fluid_Load,             /*!< \brief Number of markers in which the flow load is computed/employed. */
  nMarker_Fluid_InterfaceBound,   /*!< \brief Number of fluid interface markers. */
  nMarker_CHTInterface,           /*!< \brief Number of conjugate heat transfer interface markers. */
  nMarker_Inlet,                  /*!< \brief Number of inlet flow markers. */
  nMarker_Riemann,                /*!< \brief Number of Riemann flow markers. */
  nMarker_Giles,                  /*!< \brief Number of Giles flow markers. */
  nRelaxFactor_Giles,             /*!< \brief Number of relaxation factors for Giles markers. */
  nMarker_Supersonic_Inlet,       /*!< \brief Number of supersonic inlet flow markers. */
  nMarker_Supersonic_Outlet,      /*!< \brief Number of supersonic outlet flow markers. */
  nMarker_Outlet,                 /*!< \brief Number of outlet flow markers. */
  nMarker_Smoluchowski_Maxwell,   /*!< \brief Number of smoluchowski/maxwell wall boundaries. */
  nMarker_Isothermal,             /*!< \brief Number of isothermal wall boundaries. */
  nMarker_HeatFlux,               /*!< \brief Number of constant heat flux wall boundaries. */
  nMarker_EngineExhaust,          /*!< \brief Number of nacelle exhaust flow markers. */
  nMarker_EngineInflow,           /*!< \brief Number of nacelle inflow flow markers. */
  nMarker_Clamped,                /*!< \brief Number of clamped markers in the FEM. */
  nMarker_Displacement,           /*!< \brief Number of displacement surface markers. */
  nMarker_Load,                   /*!< \brief Number of load surface markers. */
  nMarker_Damper,                 /*!< \brief Number of damper surface markers. */
  nMarker_Load_Dir,               /*!< \brief Number of load surface markers defined by magnitude and direction. */
  nMarker_Disp_Dir,               /*!< \brief Number of load surface markers defined by magnitude and direction. */
  nMarker_Load_Sine,              /*!< \brief Number of load surface markers defined by magnitude and direction. */
  nMarker_FlowLoad,               /*!< \brief Number of load surface markers. */
  nMarker_Internal,               /*!< \brief Number of internal flow markers. */
  nMarker_All,                    /*!< \brief Total number of markers using the grid information. */
  nMarker_Max,                    /*!< \brief Max number of number of markers using the grid information. */
  nMarker_CfgFile;                /*!< \brief Total number of markers using the config file (note that in
                                        parallel computations this number can be different from nMarker_All). */

  bool Inlet_From_File;         /*!< \brief True if the inlet profile is to be loaded from a file. */
  string Inlet_Filename;        /*!< \brief Filename specifying an inlet profile. */
  su2double Inlet_Matching_Tol; /*!< \brief Tolerance used when matching a point to a point from the inlet file. */
  string ActDisk_FileName;      /*!< \brief Filename specifying an actuator disk. */

  string *Marker_Euler,           /*!< \brief Euler wall markers. */
  *Marker_FarField,               /*!< \brief Far field markers. */
  *Marker_Custom,
  *Marker_SymWall,                /*!< \brief Symmetry wall markers. */
  *Marker_PerBound,               /*!< \brief Periodic boundary markers. */
  *Marker_PerDonor,               /*!< \brief Rotationally periodic boundary donor markers. */
  *Marker_MixingPlaneInterface,   /*!< \brief MixingPlane interface boundary markers. */
  *Marker_TurboBoundIn,           /*!< \brief Turbomachinery performance boundary markers. */
  *Marker_TurboBoundOut,          /*!< \brief Turbomachinery performance boundary donor markers. */
  *Marker_NearFieldBound,         /*!< \brief Near Field boundaries markers. */
  *Marker_Deform_Mesh,            /*!< \brief Deformable markers at the boundary. */
  *Marker_Deform_Mesh_Sym_Plane,  /*!< \brief Marker with symmetric deformation. */
  *Marker_Fluid_Load,             /*!< \brief Markers in which the flow load is computed/employed. */
  *Marker_Fluid_InterfaceBound,   /*!< \brief Fluid interface markers. */
  *Marker_CHTInterface,           /*!< \brief Conjugate heat transfer interface markers. */
  *Marker_ActDiskInlet,           /*!< \brief Actuator disk inlet markers. */
  *Marker_ActDiskOutlet,          /*!< \brief Actuator disk outlet markers. */
  *Marker_Inlet,                  /*!< \brief Inlet flow markers. */
  *Marker_Riemann,                /*!< \brief Riemann markers. */
  *Marker_Giles,                  /*!< \brief Giles markers. */
  *Marker_Shroud,                 /*!< \brief Shroud markers. */
  *Marker_Supersonic_Inlet,       /*!< \brief Supersonic inlet flow markers. */
  *Marker_Supersonic_Outlet,      /*!< \brief Supersonic outlet flow markers. */
  *Marker_Outlet,                 /*!< \brief Outlet flow markers. */
  *Marker_Smoluchowski_Maxwell,   /*!< \brief Smoluchowski/Maxwell wall markers. */
  *Marker_Isothermal,             /*!< \brief Isothermal wall markers. */
  *Marker_HeatFlux,               /*!< \brief Constant heat flux wall markers. */
  *Marker_RoughWall,              /*!< \brief Constant heat flux wall markers. */
  *Marker_EngineInflow,           /*!< \brief Engine Inflow flow markers. */
  *Marker_EngineExhaust,          /*!< \brief Engine Exhaust flow markers. */
  *Marker_Clamped,                /*!< \brief Clamped markers. */
  *Marker_Displacement,           /*!< \brief Displacement markers. */
  *Marker_Load,                   /*!< \brief Load markers. */
  *Marker_Damper,                 /*!< \brief Damper markers. */
  *Marker_Load_Dir,               /*!< \brief Load markers defined in cartesian coordinates. */
  *Marker_Disp_Dir,               /*!< \brief Load markers defined in cartesian coordinates. */
  *Marker_Load_Sine,              /*!< \brief Sine-wave loaded markers defined in cartesian coordinates. */
  *Marker_FlowLoad,               /*!< \brief Flow Load markers. */
  *Marker_Internal,               /*!< \brief Internal flow markers. */
  *Marker_All_TagBound;           /*!< \brief Global index for markers using grid information. */

  su2double *Exhaust_Temperature_Target;     /*!< \brief Specified total temperatures for nacelle boundaries. */
  su2double *Exhaust_Pressure_Target;        /*!< \brief Specified total pressures for nacelle boundaries. */
  su2double *Inlet_Ttotal;                   /*!< \brief Specified total temperatures for inlet boundaries. */
  su2double *Riemann_Var1, *Riemann_Var2;    /*!< \brief Specified values for Riemann boundary. */
  su2double **Riemann_FlowDir;               /*!< \brief Specified flow direction vector (unit vector) for Riemann boundaries. */
  su2double *Giles_Var1, *Giles_Var2,
  *RelaxFactorAverage, *RelaxFactorFourier;  /*!< \brief Specified values for Giles BC. */
  su2double **Giles_FlowDir;                 /*!< \brief Specified flow direction vector (unit vector) for Giles BC. */
  su2double *Inlet_Ptotal;                   /*!< \brief Specified total pressures for inlet boundaries. */
  su2double **Inlet_FlowDir;                 /*!< \brief Specified flow direction vector (unit vector) for inlet boundaries. */
  su2double *Inlet_Temperature;              /*!< \brief Specified temperatures for a supersonic inlet boundaries. */
  su2double *Inlet_Pressure;                 /*!< \brief Specified static pressures for supersonic inlet boundaries. */
  su2double **Inlet_Velocity;                /*!< \brief Specified flow velocity vectors for supersonic inlet boundaries. */
  su2double **Inlet_MassFrac;                /*!< \brief Specified Mass fraction vectors for supersonic inlet boundaries (NEMO solver). */
  su2double *EngineInflow_Target;            /*!< \brief Specified fan face targets for nacelle boundaries. */
  su2double *Inflow_Mach;                    /*!< \brief Specified fan face mach for nacelle boundaries. */
  su2double *Inflow_Pressure;                /*!< \brief Specified fan face pressure for nacelle boundaries. */
  su2double *Inflow_MassFlow;                /*!< \brief Specified fan face massflow for nacelle boundaries. */
  su2double *Inflow_ReverseMassFlow;         /*!< \brief Specified fan face reverse massflow for nacelle boundaries. */
  su2double *Inflow_TotalPressure;           /*!< \brief Specified fan face total pressure for nacelle boundaries. */
  su2double *Inflow_Temperature;             /*!< \brief Specified fan face temperature for nacelle boundaries. */
  su2double *Inflow_TotalTemperature;        /*!< \brief Specified fan face total temperature for nacelle boundaries. */
  su2double *Inflow_RamDrag;                 /*!< \brief Specified fan face ram drag for nacelle boundaries. */
  su2double *Inflow_Force;                   /*!< \brief Specified force for nacelle boundaries. */
  su2double *Inflow_Power;                   /*!< \brief Specified power for nacelle boundaries. */
  su2double *Exhaust_Pressure;               /*!< \brief Specified exhaust pressure for nacelle boundaries. */
  su2double *Exhaust_Temperature;            /*!< \brief Specified exhaust temperature for nacelle boundaries. */
  su2double *Exhaust_MassFlow;               /*!< \brief Specified exhaust mass flow for nacelle boundaries. */
  su2double *Exhaust_TotalPressure;          /*!< \brief Specified exhaust total pressure for nacelle boundaries. */
  su2double *Exhaust_TotalTemperature;       /*!< \brief Specified exhaust total temperature for nacelle boundaries. */
  su2double *Exhaust_GrossThrust;            /*!< \brief Specified exhaust gross thrust for nacelle boundaries. */
  su2double *Exhaust_Force;                  /*!< \brief Specified exhaust force for nacelle boundaries. */
  su2double *Exhaust_Power;                  /*!< \brief Specified exhaust power for nacelle boundaries. */
  su2double *Engine_Power;                   /*!< \brief Specified engine power for nacelle boundaries. */
  su2double *Engine_Mach;                    /*!< \brief Specified engine mach for nacelle boundaries. */
  su2double *Engine_Force;                   /*!< \brief Specified engine force for nacelle boundaries. */
  su2double *Engine_NetThrust;               /*!< \brief Specified engine net thrust for nacelle boundaries. */
  su2double *Engine_GrossThrust;             /*!< \brief Specified engine gross thrust for nacelle boundaries. */
  su2double *Engine_Area;                    /*!< \brief Specified engine area for nacelle boundaries. */
  su2double *Outlet_Pressure;                /*!< \brief Specified back pressures (static) for outlet boundaries. */
  su2double *Isothermal_Temperature;         /*!< \brief Specified isothermal wall temperatures (static). */
  su2double *Wall_Catalycity;                /*!< \brief Specified wall species mass-fractions for catalytic boundaries. */
  su2double *Heat_Flux;                      /*!< \brief Specified wall heat fluxes. */
  su2double *Roughness_Height;               /*!< \brief Equivalent sand grain roughness for the marker according to config file. */
  su2double *Displ_Value;                    /*!< \brief Specified displacement for displacement boundaries. */
  su2double *Load_Value;                     /*!< \brief Specified force for load boundaries. */
  su2double *Damper_Constant;                /*!< \brief Specified constant for damper boundaries. */
  su2double *Load_Dir_Value;                 /*!< \brief Specified force for load boundaries defined in cartesian coordinates. */
  su2double *Load_Dir_Multiplier;            /*!< \brief Specified multiplier for load boundaries defined in cartesian coordinates. */
  su2double *Disp_Dir_Value;                 /*!< \brief Specified force for load boundaries defined in cartesian coordinates. */
  su2double *Disp_Dir_Multiplier;            /*!< \brief Specified multiplier for load boundaries defined in cartesian coordinates. */
  su2double **Load_Dir;                      /*!< \brief Specified flow direction vector (unit vector) for inlet boundaries. */
  su2double **Disp_Dir;                      /*!< \brief Specified structural displacement direction (unit vector). */
  su2double *Load_Sine_Amplitude;            /*!< \brief Specified amplitude for a sine-wave load. */
  su2double *Load_Sine_Frequency;            /*!< \brief Specified multiplier for load boundaries defined in cartesian coordinates. */
  su2double **Load_Sine_Dir;                 /*!< \brief Specified flow direction vector (unit vector) for inlet boundaries. */
  su2double *FlowLoad_Value;                 /*!< \brief Specified force for flow load boundaries. */
  su2double *ActDiskInlet_MassFlow;          /*!< \brief Specified inlet mass flow for actuator disk. */
  su2double *ActDiskInlet_Temperature;       /*!< \brief Specified inlet temperature for actuator disk. */
  su2double *ActDiskInlet_TotalTemperature;  /*!< \brief Specified inlet total temperature for actuator disk. */
  su2double *ActDiskInlet_Pressure;          /*!< \brief Specified inlet pressure for actuator disk. */
  su2double *ActDiskInlet_TotalPressure;     /*!< \brief Specified inlet total pressure for actuator disk. */
  su2double *ActDiskInlet_RamDrag;           /*!< \brief Specified inlet ram drag for actuator disk. */
  su2double *ActDiskInlet_Force;             /*!< \brief Specified inlet force for actuator disk. */
  su2double *ActDiskInlet_Power;             /*!< \brief Specified inlet power for actuator disk. */
  su2double *ActDiskOutlet_MassFlow;         /*!< \brief Specified outlet mass flow for actuator disk. */
  su2double *ActDiskOutlet_Temperature;      /*!< \brief Specified outlet temperature for actuator disk. */
  su2double *ActDiskOutlet_TotalTemperature; /*!< \brief Specified outlet total temperatur for actuator disk. */
  su2double *ActDiskOutlet_Pressure;         /*!< \brief Specified outlet pressure for actuator disk. */
  su2double *ActDiskOutlet_TotalPressure;    /*!< \brief Specified outlet total pressure for actuator disk. */
  su2double *ActDiskOutlet_GrossThrust;      /*!< \brief Specified outlet gross thrust for actuator disk. */
  su2double *ActDiskOutlet_Force;            /*!< \brief Specified outlet force for actuator disk. */
  su2double *ActDiskOutlet_Power;            /*!< \brief Specified outlet power for actuator disk. */
  su2double **ActDisk_PressJump,
  **ActDisk_TempJump,  **ActDisk_Omega;      /*!< \brief Specified deltas for actuator disk.*/
  su2double *ActDisk_DeltaPress;             /*!< \brief Specified pressure delta for actuator disk. */
  su2double *ActDisk_DeltaTemp;              /*!< \brief Specified temperature delta for actuator disk. */
  su2double *ActDisk_TotalPressRatio;        /*!< \brief Specified tot. pres. ratio for actuator disk. */
  su2double *ActDisk_TotalTempRatio;         /*!< \brief Specified tot. temp. ratio for actuator disk. */
  su2double *ActDisk_StaticPressRatio;       /*!< \brief Specified press. ratio for actuator disk. */
  su2double *ActDisk_StaticTempRatio;        /*!< \brief Specified temp. ratio for actuator disk. */
  su2double *ActDisk_Power;                  /*!< \brief Specified power for actuator disk. */
  su2double *ActDisk_MassFlow;               /*!< \brief Specified mass flow for actuator disk. */
  su2double *ActDisk_Mach;                   /*!< \brief Specified mach for actuator disk. */
  su2double *ActDisk_Force;                  /*!< \brief Specified force for actuator disk. */
  su2double *Outlet_MassFlow;                /*!< \brief Mass flow for outlet boundaries. */
  su2double *Outlet_Density;                 /*!< \brief Avg. density for outlet boundaries. */
  su2double *Outlet_Area;                    /*!< \brief Area for outlet boundaries. */
  su2double *Surface_MassFlow;               /*!< \brief Massflow at the boundaries. */
  su2double *Surface_Mach;                   /*!< \brief Mach number at the boundaries. */
  su2double *Surface_Temperature;            /*!< \brief Temperature at the boundaries. */
  su2double *Surface_Pressure;               /*!< \brief Pressure at the boundaries. */
  su2double *Surface_Density;                /*!< \brief Density at the boundaries. */
  su2double *Surface_Enthalpy;               /*!< \brief Enthalpy at the boundaries. */
  su2double *Surface_NormalVelocity;         /*!< \brief Normal velocity at the boundaries. */
  su2double *Surface_Uniformity;             /*!< \brief Integral measure of the streamwise uniformity (absolute) at the boundaries (non-dim). */
  su2double *Surface_SecondaryStrength;      /*!< \brief Integral measure of the strength of secondary flows (absolute) at the boundaries (non-dim). */
  su2double *Surface_SecondOverUniform;      /*!< \brief Integral measure of the strength of secondary flows (relative to streamwise) at the boundaries (non-dim). */
  su2double *Surface_MomentumDistortion;     /*!< \brief Integral measure of the streamwise uniformity (relative to plug flow) at the boundaries (non-dim). */
  su2double *Surface_TotalTemperature;       /*!< \brief Total temperature at the boundaries. */
  su2double *Surface_TotalPressure;          /*!< \brief Total pressure at the boundaries. */
  su2double *Surface_PressureDrop;           /*!< \brief Pressure drop between boundaries. */
  su2double *Surface_DC60;                   /*!< \brief Specified surface DC60 for nacelle boundaries. */
  su2double *Surface_IDC;                    /*!< \brief Specified IDC for nacelle boundaries. */
  su2double *Surface_IDC_Mach;               /*!< \brief Specified IDC mach for nacelle boundaries. */
  su2double *Surface_IDR;                    /*!< \brief Specified surface IDR for nacelle boundaries. */
  su2double *ActDisk_NetThrust;              /*!< \brief Specified net thrust for nacelle boundaries. */
  su2double *ActDisk_BCThrust;               /*!< \brief Specified bc thrust for nacelle boundaries. */
  su2double *ActDisk_BCThrust_Old;           /*!< \brief Specified old bc thrust for nacelle boundaries. */
  su2double *ActDisk_GrossThrust;            /*!< \brief Specified gross thrust for nacelle boundaries. */
  su2double *ActDisk_Area;                   /*!< \brief Specified area for nacelle boundaries. */
  su2double *ActDisk_ReverseMassFlow;        /*!< \brief Specified fan face mach for nacelle boundaries. */
  su2double **Periodic_RotCenter;            /*!< \brief Rotational center for each periodic boundary. */
  su2double **Periodic_RotAngles;            /*!< \brief Rotation angles for each periodic boundary. */
  su2double **Periodic_Translation;          /*!< \brief Translation vector for each periodic boundary. */
  unsigned short nPeriodic_Index;            /*!< \brief Number of SEND_RECEIVE periodic transformations. */
  su2double **Periodic_Center;               /*!< \brief Rotational center for each SEND_RECEIVE boundary. */
  su2double **Periodic_Rotation;             /*!< \brief Rotation angles for each SEND_RECEIVE boundary. */
  su2double **Periodic_Translate;            /*!< \brief Translation vector for each SEND_RECEIVE boundary. */
  string *Marker_CfgFile_TagBound;           /*!< \brief Global index for markers using config file. */
  unsigned short *Marker_All_KindBC,         /*!< \brief Global index for boundaries using grid information. */
  *Marker_CfgFile_KindBC;                    /*!< \brief Global index for boundaries using config file. */
  short *Marker_All_SendRecv;                /*!< \brief Information about if the boundary is sended (+), received (-). */
  short *Marker_All_PerBound;                /*!< \brief Global index for periodic bc using the grid information. */

  unsigned long ExtIter;            /*!< \brief Current external iteration number. */
  unsigned long ExtIter_OffSet;     /*!< \brief External iteration number offset. */
  unsigned long IntIter;            /*!< \brief Current internal iteration number. */
  unsigned long OuterIter;          /*!< \brief Current Outer iterations for multizone problems. */
  unsigned long InnerIter;          /*!< \brief Current inner iterations for multizone problems. */
  unsigned long TimeIter;           /*!< \brief Current time iterations for multizone problems. */
  long Unst_AdjointIter;            /*!< \brief Iteration number to begin the reverse time integration in the direct solver for the unsteady adjoint. */
  long Iter_Avg_Objective;          /*!< \brief Iteration the number of time steps to be averaged, counting from the back */
  su2double PhysicalTime;           /*!< \brief Physical time at the current iteration in the solver for unsteady problems. */

  unsigned short nLevels_TimeAccurateLTS;   /*!< \brief Number of time levels for time accurate local time stepping. */
  unsigned short nTimeDOFsADER_DG;          /*!< \brief Number of time DOFs used in the predictor step of ADER-DG. */
  su2double *TimeDOFsADER_DG;               /*!< \brief The location of the ADER-DG time DOFs on the interval [-1,1]. */
  unsigned short nTimeIntegrationADER_DG;   /*!< \brief Number of time integration points ADER-DG. */
  su2double *TimeIntegrationADER_DG;        /*!< \brief The location of the ADER-DG time integration points on the interval [-1,1]. */
  su2double *WeightsIntegrationADER_DG;     /*!< \brief The weights of the ADER-DG time integration points on the interval [-1,1]. */
  unsigned short nRKStep;                   /*!< \brief Number of steps of the explicit Runge-Kutta method. */
  su2double *RK_Alpha_Step;                 /*!< \brief Runge-Kutta beta coefficients. */

  unsigned short nQuasiNewtonSamples;  /*!< \brief Number of samples used in quasi-Newton solution methods. */
  bool UseVectorization;       /*!< \brief Whether to use vectorized numerics schemes. */
  bool NewtonKrylov;           /*!< \brief Use a coupled Newton method to solve the flow equations. */
  array<unsigned short,3> NK_IntParam{{20, 3, 2}}; /*!< \brief Integer parameters for NK method. */
  array<su2double,4> NK_DblParam{{-2.0, 0.1, -3.0, 1e-4}}; /*!< \brief Floating-point parameters for NK method. */

  unsigned short nMGLevels;    /*!< \brief Number of multigrid levels (coarse levels). */
  unsigned short nCFL;         /*!< \brief Number of CFL, one for each multigrid level. */
  su2double
  CFLRedCoeff_Turb,            /*!< \brief CFL reduction coefficient on the LevelSet problem. */
  CFLRedCoeff_AdjFlow,         /*!< \brief CFL reduction coefficient for the adjoint problem. */
  CFLRedCoeff_AdjTurb,         /*!< \brief CFL reduction coefficient for the adjoint turbulent problem. */
  CFLFineGrid,                 /*!< \brief CFL of the finest grid. */
  Max_DeltaTime,               /*!< \brief Max delta time. */
  Unst_CFL;                    /*!< \brief Unsteady CFL number. */

  bool ReorientElements;       /*!< \brief Flag for enabling element reorientation. */
  bool AddIndNeighbor;         /*!< \brief Include indirect neighbor in the agglomeration process. */
  unsigned short nDV,                  /*!< \brief Number of design variables. */
  nObj, nObjW;                         /*! \brief Number of objective functions. */
  unsigned short* nDV_Value;           /*!< \brief Number of values for each design variable (might be different than 1 if we allow arbitrary movement). */
  unsigned short nFFDBox;              /*!< \brief Number of ffd boxes. */
  unsigned short nTurboMachineryKind;  /*!< \brief Number turbomachinery types specified. */
  unsigned short nParamDV;             /*!< \brief Number of parameters of the design variable. */
  string DV_Filename;                  /*!< \brief Filename for providing surface positions from an external parameterization. */
  string DV_Unordered_Sens_Filename;   /*!< \brief Filename of volume sensitivities in an unordered ASCII format. */
  string DV_Sens_Filename;             /*!< \brief Filename of surface sensitivities written to an unordered ASCII format. */
  unsigned short
  Sensitivity_FileFormat;             /*!< \brief Format of the input volume sensitivity files (SU2_DOT). */
  su2double **ParamDV;                /*!< \brief Parameters of the design variable. */
  su2double **CoordFFDBox;            /*!< \brief Coordinates of the FFD boxes. */
  unsigned short **DegreeFFDBox;      /*!< \brief Degree of the FFD boxes. */
  string *FFDTag;                     /*!< \brief Parameters of the design variable. */
  string *TagFFDBox;                  /*!< \brief Tag of the FFD box. */
  unsigned short GeometryMode;        /*!< \brief Gemoetry mode (analysis or gradient computation). */
  unsigned short MGCycle;             /*!< \brief Kind of multigrid cycle. */
  unsigned short FinestMesh;          /*!< \brief Finest mesh for the full multigrid approach. */
  unsigned short nFFD_Fix_IDir,
  nFFD_Fix_JDir, nFFD_Fix_KDir;       /*!< \brief Number of planes fixed in the FFD. */
  unsigned short nMG_PreSmooth,       /*!< \brief Number of MG pre-smooth parameters found in config file. */
  nMG_PostSmooth,                     /*!< \brief Number of MG post-smooth parameters found in config file. */
  nMG_CorrecSmooth;                   /*!< \brief Number of MG correct-smooth parameters found in config file. */
  short *FFD_Fix_IDir,
  *FFD_Fix_JDir, *FFD_Fix_KDir;       /*!< \brief Exact sections. */
  unsigned short *MG_PreSmooth,       /*!< \brief Multigrid Pre smoothing. */
  *MG_PostSmooth,                     /*!< \brief Multigrid Post smoothing. */
  *MG_CorrecSmooth;                   /*!< \brief Multigrid Jacobi implicit smoothing of the correction. */
  su2double *LocationStations;        /*!< \brief Airfoil sections in wing slicing subroutine. */

  ENUM_MULTIZONE Kind_MZSolver;    /*!< \brief Kind of multizone solver.  */
  INC_DENSITYMODEL Kind_DensityModel; /*!< \brief Kind of the density model for incompressible flows. */
  CHT_COUPLING Kind_CHT_Coupling;  /*!< \brief Kind of coupling method used at CHT interfaces. */
  VISCOSITYMODEL Kind_ViscosityModel; /*!< \brief Kind of the Viscosity Model*/
  CONDUCTIVITYMODEL Kind_ConductivityModel; /*!< \brief Kind of the Thermal Conductivity Model */
  CONDUCTIVITYMODEL_TURB Kind_ConductivityModel_Turb; /*!< \brief Kind of the Turbulent Thermal Conductivity Model */
  FREESTREAM_OPTION Kind_FreeStreamOption; /*!< \brief Kind of free stream option to choose if initializing with density or temperature  */
  unsigned short Kind_Solver,      /*!< \brief Kind of solver Euler, NS, Continuous adjoint, etc.  */
  Kind_FluidModel,                 /*!< \brief Kind of the Fluid Model: Ideal or Van der Walls, ... . */
  Kind_InitOption,                 /*!< \brief Kind of Init option to choose if initializing with Reynolds number or with thermodynamic conditions   */
  Kind_TransCoeffModel,            /*!< \brief Transport coefficient Model for NEMO solver. */
  Kind_GridMovement,               /*!< \brief Kind of the static mesh movement. */
  *Kind_SurfaceMovement,           /*!< \brief Kind of the static mesh movement. */
  nKind_SurfaceMovement,           /*!< \brief Kind of the dynamic mesh movement. */
  Kind_Gradient_Method,            /*!< \brief Numerical method for computation of spatial gradients. */
  Kind_Gradient_Method_Recon,      /*!< \brief Numerical method for computation of spatial gradients used for upwind reconstruction. */
  Kind_Deform_Linear_Solver,             /*!< Numerical method to deform the grid */
  Kind_Deform_Linear_Solver_Prec,        /*!< \brief Preconditioner of the linear solver. */
  Kind_Linear_Solver,                    /*!< \brief Numerical solver for the implicit scheme. */
  Kind_Linear_Solver_Prec,               /*!< \brief Preconditioner of the linear solver. */
  Kind_AdjTurb_Linear_Solver,            /*!< \brief Numerical solver for the turbulent adjoint implicit scheme. */
  Kind_AdjTurb_Linear_Prec,              /*!< \brief Preconditioner of the turbulent adjoint linear solver. */
  Kind_DiscAdj_Linear_Solver,            /*!< \brief Linear solver for the discrete adjoint system. */
  Kind_DiscAdj_Linear_Prec,              /*!< \brief Preconditioner of the discrete adjoint linear solver. */
  Kind_SlopeLimit,              /*!< \brief Global slope limiter. */
  Kind_SlopeLimit_Flow,         /*!< \brief Slope limiter for flow equations.*/
  Kind_SlopeLimit_Turb,         /*!< \brief Slope limiter for the turbulence equation.*/
  Kind_SlopeLimit_AdjTurb,      /*!< \brief Slope limiter for the adjoint turbulent equation.*/
  Kind_SlopeLimit_AdjFlow,      /*!< \brief Slope limiter for the adjoint equation.*/
  Kind_TimeNumScheme,           /*!< \brief Global explicit or implicit time integration. */
  Kind_TimeIntScheme_Flow,      /*!< \brief Time integration for the flow equations. */
  Kind_TimeIntScheme_FEM_Flow,  /*!< \brief Time integration for the flow equations. */
  Kind_ADER_Predictor,          /*!< \brief Predictor step of the ADER-DG time integration scheme. */
  Kind_TimeIntScheme_AdjFlow,   /*!< \brief Time integration for the adjoint flow equations. */
  Kind_TimeIntScheme_Turb,      /*!< \brief Time integration for the turbulence model. */
  Kind_TimeIntScheme_AdjTurb,   /*!< \brief Time integration for the adjoint turbulence model. */
  Kind_TimeIntScheme_Heat,      /*!< \brief Time integration for the wave equations. */
  Kind_TimeStep_Heat;           /*!< \brief Time stepping method for the (fvm) heat equation. */
  STRUCT_TIME_INT Kind_TimeIntScheme_FEA;    /*!< \brief Time integration for the FEA equations. */
  STRUCT_SPACE_ITE Kind_SpaceIteScheme_FEA;  /*!< \brief Iterative scheme for nonlinear structural analysis. */
  unsigned short
  Kind_TimeIntScheme_Radiation, /*!< \brief Time integration for the Radiation equations. */
  Kind_ConvNumScheme,           /*!< \brief Global definition of the convective term. */
  Kind_ConvNumScheme_Flow,      /*!< \brief Centered or upwind scheme for the flow equations. */
  Kind_ConvNumScheme_FEM_Flow,  /*!< \brief Finite element scheme for the flow equations. */
  Kind_ConvNumScheme_Heat,      /*!< \brief Centered or upwind scheme for the flow equations. */
  Kind_ConvNumScheme_AdjFlow,   /*!< \brief Centered or upwind scheme for the adjoint flow equations. */
  Kind_ConvNumScheme_Turb,      /*!< \brief Centered or upwind scheme for the turbulence model. */
  Kind_ConvNumScheme_AdjTurb,   /*!< \brief Centered or upwind scheme for the adjoint turbulence model. */
  Kind_ConvNumScheme_Template,  /*!< \brief Centered or upwind scheme for the level set equation. */
  Kind_Centered,                /*!< \brief Centered scheme. */
  Kind_Centered_Flow,           /*!< \brief Centered scheme for the flow equations. */
  Kind_Centered_AdjFlow,        /*!< \brief Centered scheme for the adjoint flow equations. */
  Kind_Centered_Turb,           /*!< \brief Centered scheme for the turbulence model. */
  Kind_Centered_AdjTurb,        /*!< \brief Centered scheme for the adjoint turbulence model. */
  Kind_Centered_Template,       /*!< \brief Centered scheme for the template model. */
  Kind_Upwind,                  /*!< \brief Upwind scheme. */
  Kind_Upwind_Flow,             /*!< \brief Upwind scheme for the flow equations. */
  Kind_Upwind_AdjFlow,          /*!< \brief Upwind scheme for the adjoint flow equations. */
  Kind_Upwind_Turb,             /*!< \brief Upwind scheme for the turbulence model. */
  Kind_Upwind_AdjTurb,          /*!< \brief Upwind scheme for the adjoint turbulence model. */
  Kind_Upwind_Template,         /*!< \brief Upwind scheme for the template model. */
  Kind_FEM,                     /*!< \brief Finite element scheme for the flow equations. */
  Kind_FEM_Flow,                /*!< \brief Finite element scheme for the flow equations. */
  Kind_FEM_DG_Shock,            /*!< \brief Shock capturing method for the FEM DG solver. */
<<<<<<< HEAD
  Kind_Matrix_Coloring;         /*!< \brief Type of matrix coloring for sparse Jacobian computation. */
  BGS_RELAXATION Kind_BGS_RelaxMethod; /*!< \brief Kind of relaxation method for Block Gauss Seidel method in FSI problems. */
=======
  Kind_Matrix_Coloring,         /*!< \brief Type of matrix coloring for sparse Jacobian computation. */
  Kind_BGS_RelaxMethod,         /*!< \brief Kind of relaxation method for Block Gauss Seidel method in FSI problems. */
  Kind_CHT_Coupling;            /*!< \brief Kind of coupling method used at CHT interfaces. */
  

>>>>>>> e7aa180f
  bool ReconstructionGradientRequired; /*!< \brief Enable or disable a second gradient calculation for upwind reconstruction only. */
  bool LeastSquaresRequired;    /*!< \brief Enable or disable memory allocation for least-squares gradient methods. */
  bool Energy_Equation;         /*!< \brief Solve the energy equation for incompressible flows. */

  bool MUSCL,              /*!< \brief MUSCL scheme .*/
  MUSCL_Flow,              /*!< \brief MUSCL scheme for the flow equations.*/
  MUSCL_Turb,              /*!< \brief MUSCL scheme for the turbulence equations.*/
  MUSCL_Heat,              /*!< \brief MUSCL scheme for the (fvm) heat equation.*/
  MUSCL_AdjFlow,           /*!< \brief MUSCL scheme for the adj flow equations.*/
  MUSCL_AdjTurb,           /*!< \brief MUSCL scheme for the adj turbulence equations.*/
  Use_Accurate_Jacobians;  /*!< \brief Use numerically computed Jacobians for AUSM+up(2) and SLAU(2). */
  bool EulerPersson;       /*!< \brief Boolean to determine whether this is an Euler simulation with Persson shock capturing. */
  bool FSI_Problem = false,/*!< \brief Boolean to determine whether the simulation is FSI or not. */
  Multizone_Problem;       /*!< \brief Boolean to determine whether we are solving a multizone problem. */
  unsigned short nID_DV;   /*!< \brief ID for the region of FEM when computed using direct differentiation. */

  bool AD_Mode;             /*!< \brief Algorithmic Differentiation support. */
  bool AD_Preaccumulation;  /*!< \brief Enable or disable preaccumulation in the AD mode. */
  STRUCT_COMPRESS Kind_Material_Compress;  /*!< \brief Determines if the material is compressible or incompressible (structural analysis). */
  STRUCT_MODEL Kind_Material;              /*!< \brief Determines the material model to be used (structural analysis). */
  STRUCT_DEFORMATION Kind_Struct_Solver;   /*!< \brief Determines the geometric condition (small or large deformations) for structural analysis. */
  unsigned short Kind_DV_FEA;              /*!< \brief Kind of Design Variable for FEA problems.*/

  unsigned short Kind_Turb_Model;   /*!< \brief Turbulent model definition. */
  unsigned short Kind_SGS_Model;    /*!< \brief LES SGS model definition. */
  unsigned short Kind_Trans_Model,  /*!< \brief Transition model definition. */
  Kind_ActDisk, Kind_Engine_Inflow,
  *Kind_Data_Riemann,
  *Kind_Data_Giles;                /*!< \brief Kind of inlet boundary treatment. */
  INLET_TYPE Kind_Inlet;
  INLET_TYPE *Kind_Inc_Inlet;
  INC_OUTLET_TYPE *Kind_Inc_Outlet;
  WALL_TYPE *Kind_Wall;            /*!< \brief Type of wall treatment. */
  unsigned short nWall_Types;      /*!< \brief Number of wall treatment types listed. */
  unsigned short nInc_Inlet;       /*!< \brief Number of inlet boundary treatment types listed. */
  unsigned short nInc_Outlet;      /*!< \brief Number of inlet boundary treatment types listed. */
  su2double Inc_Inlet_Damping;     /*!< \brief Damping factor applied to the iterative updates to the velocity at a pressure inlet in incompressible flow. */
  su2double Inc_Outlet_Damping;    /*!< \brief Damping factor applied to the iterative updates to the pressure at a mass flow outlet in incompressible flow. */
  bool Inc_Inlet_UseNormal;        /*!< \brief Flag for whether to use the local normal as the flow direction for an incompressible pressure inlet. */
  su2double Linear_Solver_Error;   /*!< \brief Min error of the linear solver for the implicit formulation. */
  su2double Deform_Linear_Solver_Error;          /*!< \brief Min error of the linear solver for the implicit formulation. */
  su2double Linear_Solver_Smoother_Relaxation;   /*!< \brief Relaxation factor for iterative linear smoothers. */
  unsigned long Linear_Solver_Iter;              /*!< \brief Max iterations of the linear solver for the implicit formulation. */
  unsigned long Deform_Linear_Solver_Iter;       /*!< \brief Max iterations of the linear solver for the implicit formulation. */
  unsigned long Linear_Solver_Restart_Frequency; /*!< \brief Restart frequency of the linear solver for the implicit formulation. */
  unsigned long Linear_Solver_Prec_Threads;      /*!< \brief Number of threads per rank for ILU and LU_SGS preconditioners. */
  unsigned short Linear_Solver_ILU_n;            /*!< \brief ILU fill=in level. */
  su2double SemiSpan;                   /*!< \brief Wing Semi span. */
  su2double Roe_Kappa;                  /*!< \brief Relaxation of the Roe scheme. */
  su2double Relaxation_Factor_Adjoint;  /*!< \brief Relaxation coefficient for variable updates of adjoint solvers. */
  su2double Relaxation_Factor_CHT;      /*!< \brief Relaxation coefficient for the update of conjugate heat variables. */
  su2double AdjTurb_Linear_Error;       /*!< \brief Min error of the turbulent adjoint linear solver for the implicit formulation. */
  su2double EntropyFix_Coeff;           /*!< \brief Entropy fix coefficient. */
  unsigned short AdjTurb_Linear_Iter;   /*!< \brief Min error of the turbulent adjoint linear solver for the implicit formulation. */
  unsigned short nLocationStations,     /*!< \brief Number of section cuts to make when outputting mesh and cp . */
  nWingStations;                        /*!< \brief Number of section cuts to make when calculating internal volume. */
  su2double Kappa_1st_AdjFlow,  /*!< \brief Lax 1st order dissipation coefficient for adjoint flow equations (coarse multigrid levels). */
  Kappa_2nd_AdjFlow,            /*!< \brief JST 2nd order dissipation coefficient for adjoint flow equations. */
  Kappa_4th_AdjFlow,            /*!< \brief JST 4th order dissipation coefficient for adjoint flow equations. */
  Kappa_1st_Flow,           /*!< \brief Lax 1st order dissipation coefficient for flow equations (coarse multigrid levels). */
  Kappa_2nd_Flow,           /*!< \brief JST 2nd order dissipation coefficient for flow equations. */
  Kappa_4th_Flow,           /*!< \brief JST 4th order dissipation coefficient for flow equations. */
  Kappa_2nd_Heat,           /*!< \brief 2nd order dissipation coefficient for heat equation. */
  Kappa_4th_Heat,           /*!< \brief 4th order dissipation coefficient for heat equation. */
  Cent_Jac_Fix_Factor,              /*!< \brief Multiply the dissipation contribution to the Jacobian of central schemes
                                                by this factor to make the global matrix more diagonal dominant. */
  Cent_Inc_Jac_Fix_Factor;          /*!< \brief Multiply the dissipation contribution to the Jacobian of incompressible central schemes */
  su2double Geo_Waterline_Location; /*!< \brief Location of the waterline. */

  su2double Min_Beta_RoeTurkel,     /*!< \brief Minimum value of Beta for the Roe-Turkel low Mach preconditioner. */
  Max_Beta_RoeTurkel;               /*!< \brief Maximum value of Beta for the Roe-Turkel low Mach preconditioner. */
  unsigned long GridDef_Nonlinear_Iter;  /*!< \brief Number of nonlinear increments for grid deformation. */
  unsigned short Deform_StiffnessType;   /*!< \brief Type of element stiffness imposed for FEA mesh deformation. */
  bool Deform_Mesh;                      /*!< \brief Determines whether the mesh will be deformed. */
  bool Deform_Output;                    /*!< \brief Print the residuals during mesh deformation to the console. */
  su2double Deform_Tol_Factor;       /*!< \brief Factor to multiply smallest volume for deform tolerance (0.001 default) */
  su2double Deform_Coeff;            /*!< \brief Deform coeffienct */
  su2double Deform_Limit;            /*!< \brief Deform limit */
  unsigned short FFD_Continuity;     /*!< \brief Surface continuity at the intersection with the FFD */
  unsigned short FFD_CoordSystem;    /*!< \brief Define the coordinates system */
  su2double Deform_ElasticityMod,    /*!< \brief Young's modulus for volume deformation stiffness model */
  Deform_PoissonRatio,               /*!< \brief Poisson's ratio for volume deformation stiffness model */
  Deform_StiffLayerSize;             /*!< \brief Size of the layer of highest stiffness for wall distance-based mesh stiffness */
  bool FFD_Symmetry_Plane;           /*!< \brief FFD symmetry plane. */

  su2double Mach;             /*!< \brief Mach number. */
  su2double Reynolds;         /*!< \brief Reynolds number. */
  su2double Froude;           /*!< \brief Froude number. */
  su2double Length_Reynolds;  /*!< \brief Reynolds length (dimensional). */
  su2double AoA,              /*!< \brief Angle of attack (just external flow). */
  iH, AoS, AoA_Offset,
  AoS_Offset, AoA_Sens;       /*!< \brief Angle of sideSlip (just external flow). */
  bool Fixed_CL_Mode;         /*!< \brief Activate fixed CL mode (external flow only). */
  bool Fixed_CM_Mode;         /*!< \brief Activate fixed CL mode (external flow only). */
  bool Eval_dOF_dCX;          /*!< \brief Activate fixed CL mode (external flow only). */
  bool Discard_InFiles;       /*!< \brief Discard angle of attack in solution and geometry files. */
  su2double Target_CL;        /*!< \brief Specify a target CL instead of AoA (external flow only). */
  su2double Target_CM;        /*!< \brief Specify a target CM instead of AoA (external flow only). */
  su2double Total_CM;         /*!< \brief Specify a Total CM instead of AoA (external flow only). */
  su2double Total_CD;         /*!< \brief Specify a target CD instead of AoA (external flow only). */
  su2double dCL_dAlpha;       /*!< \brief value of dCl/dAlpha. */
  su2double dCM_diH;          /*!< \brief value of dCM/dHi. */
  unsigned long Iter_Fixed_CM;          /*!< \brief Iterations to re-evaluate the angle of attack (external flow only). */
  unsigned long Iter_Fixed_NetThrust;   /*!< \brief Iterations to re-evaluate the angle of attack (external flow only). */
  unsigned long Iter_dCL_dAlpha;        /*!< \brief Number of iterations to evaluate dCL_dAlpha. */
  unsigned long Update_Alpha;           /*!< \brief Iterations to re-evaluate the angle of attack (external flow only). */
  unsigned long Update_iH;              /*!< \brief Iterations to re-evaluate the angle of attack (external flow only). */
  unsigned long Update_BCThrust;        /*!< \brief Iterations to re-evaluate the angle of attack (external flow only). */
  su2double dNetThrust_dBCThrust;       /*!< \brief value of dNetThrust/dBCThrust. */
  bool Update_BCThrust_Bool;            /*!< \brief Boolean flag for whether to update the AoA for fixed lift mode on a given iteration. */
  bool Update_AoA;                      /*!< \brief Boolean flag for whether to update the AoA for fixed lift mode on a given iteration. */
  unsigned long Update_AoA_Iter_Limit;  /*!< \brief Limit on number of iterations between AoA updates for fixed lift mode. */
  bool Finite_Difference_Mode;        /*!< \brief Flag to run the finite difference mode in fixed Cl mode. */
  bool Update_HTPIncidence;           /*!< \brief Boolean flag for whether to update the AoA for fixed lift mode on a given iteration. */
  su2double ChargeCoeff;              /*!< \brief Charge coefficient (just for poisson problems). */
  unsigned short Cauchy_Func_Flow,    /*!< \brief Function where to apply the convergence criteria in the flow problem. */
  Cauchy_Func_AdjFlow,                /*!< \brief Function where to apply the convergence criteria in the adjoint problem. */
  Cauchy_Elems;                       /*!< \brief Number of elements to evaluate. */
  unsigned short Residual_Func_Flow;  /*!< \brief Equation to apply residual convergence to. */
  unsigned short Res_FEM_CRIT;        /*!< \brief Criteria to apply to the FEM convergence (absolute/relative). */
  unsigned long StartConv_Iter;       /*!< \brief Start convergence criteria at iteration. */
  su2double Cauchy_Eps;               /*!< \brief Epsilon used for the convergence. */
  bool Restart,                 /*!< \brief Restart solution (for direct, adjoint, and linearized problems).*/
  Read_Binary_Restart,          /*!< \brief Read binary SU2 native restart files.*/
  Restart_Flow;                 /*!< \brief Restart flow solution for adjoint and linearized problems. */
  unsigned short nMarker_Monitoring,  /*!< \brief Number of markers to monitor. */
  nMarker_Designing,                  /*!< \brief Number of markers for the objective function. */
  nMarker_GeoEval,                    /*!< \brief Number of markers for the objective function. */
  nMarker_ZoneInterface,              /*!< \brief Number of markers in the zone interface. */
  nMarker_Plotting,                   /*!< \brief Number of markers to plot. */
  nMarker_Analyze,                    /*!< \brief Number of markers to analyze. */
  nMarker_Moving,                     /*!< \brief Number of markers in motion (DEFORMING, MOVING_WALL). */
  nMarker_PyCustom,                   /*!< \brief Number of markers that are customizable in Python. */
  nMarker_DV,                         /*!< \brief Number of markers affected by the design variables. */
  nMarker_WallFunctions;              /*!< \brief Number of markers for which wall functions must be applied. */
  string *Marker_Monitoring,          /*!< \brief Markers to monitor. */
  *Marker_Designing,                  /*!< \brief Markers to design. */
  *Marker_GeoEval,                    /*!< \brief Markers to evaluate geometry. */
  *Marker_Plotting,                   /*!< \brief Markers to plot. */
  *Marker_Analyze,                    /*!< \brief Markers to analyze. */
  *Marker_ZoneInterface,              /*!< \brief Markers in the FSI interface. */
  *Marker_Moving,                     /*!< \brief Markers in motion (DEFORMING, MOVING_WALL). */
  *Marker_PyCustom,                   /*!< \brief Markers that are customizable in Python. */
  *Marker_DV,                         /*!< \brief Markers affected by the design variables. */
  *Marker_WallFunctions;              /*!< \brief Markers for which wall functions must be applied. */

  unsigned short  nConfig_Files;          /*!< \brief Number of config files for multiphysics problems. */
  string *Config_Filenames;               /*!< \brief List of names for configuration files. */
  WALL_FUNCTIONS  *Kind_WallFunctions;        /*!< \brief The kind of wall function to use for the corresponding markers. */
  unsigned short  **IntInfo_WallFunctions;    /*!< \brief Additional integer information for the wall function markers. */
  su2double       **DoubleInfo_WallFunctions; /*!< \brief Additional double information for the wall function markers. */
  unsigned short  *Marker_All_Monitoring,     /*!< \brief Global index for monitoring using the grid information. */
  *Marker_All_GeoEval,               /*!< \brief Global index for geometrical evaluation. */
  *Marker_All_Plotting,              /*!< \brief Global index for plotting using the grid information. */
  *Marker_All_Analyze,               /*!< \brief Global index for plotting using the grid information. */
  *Marker_All_ZoneInterface,         /*!< \brief Global index for FSI interface markers using the grid information. */
  *Marker_All_Turbomachinery,        /*!< \brief Global index for Turbomachinery markers using the grid information. */
  *Marker_All_TurbomachineryFlag,    /*!< \brief Global index for Turbomachinery markers flag using the grid information. */
  *Marker_All_MixingPlaneInterface,  /*!< \brief Global index for MixingPlane interface markers using the grid information. */
  *Marker_All_DV,                    /*!< \brief Global index for design variable markers using the grid information. */
  *Marker_All_Moving,                /*!< \brief Global index for moving surfaces using the grid information. */
  *Marker_All_Deform_Mesh,           /*!< \brief Global index for deformable markers at the boundary. */
  *Marker_All_Deform_Mesh_Sym_Plane, /*!< \brief Global index for markers with symmetric deformations. */
  *Marker_All_Fluid_Load,            /*!< \brief Global index for markers in which the flow load is computed/employed. */
  *Marker_All_PyCustom,              /*!< \brief Global index for Python customizable surfaces using the grid information. */
  *Marker_All_Designing,             /*!< \brief Global index for moving using the grid information. */
  *Marker_CfgFile_Monitoring,            /*!< \brief Global index for monitoring using the config information. */
  *Marker_CfgFile_Designing,             /*!< \brief Global index for monitoring using the config information. */
  *Marker_CfgFile_GeoEval,               /*!< \brief Global index for monitoring using the config information. */
  *Marker_CfgFile_Plotting,              /*!< \brief Global index for plotting using the config information. */
  *Marker_CfgFile_Analyze,               /*!< \brief Global index for plotting using the config information. */
  *Marker_CfgFile_ZoneInterface,         /*!< \brief Global index for FSI interface using the config information. */
  *Marker_CfgFile_Turbomachinery,        /*!< \brief Global index for Turbomachinery  using the config information. */
  *Marker_CfgFile_TurbomachineryFlag,    /*!< \brief Global index for Turbomachinery flag using the config information. */
  *Marker_CfgFile_MixingPlaneInterface,  /*!< \brief Global index for MixingPlane interface using the config information. */
  *Marker_CfgFile_Moving,             /*!< \brief Global index for moving surfaces using the config information. */
  *Marker_CfgFile_Deform_Mesh,        /*!< \brief Global index for deformable markers at the boundary. */
  *Marker_CfgFile_Deform_Mesh_Sym_Plane, /*!< \brief Global index for markers with symmetric deformations. */
  *Marker_CfgFile_Fluid_Load,         /*!< \brief Global index for markers in which the flow load is computed/employed. */
  *Marker_CfgFile_PyCustom,           /*!< \brief Global index for Python customizable surfaces using the config information. */
  *Marker_CfgFile_DV,                 /*!< \brief Global index for design variable markers using the config information. */
  *Marker_CfgFile_PerBound;           /*!< \brief Global index for periodic boundaries using the config information. */
  string *PlaneTag;                   /*!< \brief Global index for the plane adaptation (upper, lower). */
  su2double *nBlades;                 /*!< \brief number of blades for turbomachinery computation. */
  unsigned short Geo_Description;     /*!< \brief Description of the geometry. */
  unsigned short Mesh_FileFormat;     /*!< \brief Mesh input format. */
  unsigned short Tab_FileFormat;      /*!< \brief Format of the output files. */
  unsigned short output_precision;    /*!< \brief <ofstream>.precision(value) for SU2_DOT and HISTORY output */
  unsigned short ActDisk_Jump;        /*!< \brief Format of the output files. */
  unsigned long StartWindowIteration; /*!< \brief Starting Iteration for long time Windowing apporach . */
  unsigned short nCFL_AdaptParam;     /*!< \brief Number of CFL parameters provided in config. */
  bool CFL_Adapt;        /*!< \brief Use adaptive CFL number. */
  bool HB_Precondition;  /*!< \brief Flag to turn on harmonic balance source term preconditioning */
  su2double RefArea,     /*!< \brief Reference area for coefficient computation. */
  RefElemLength,         /*!< \brief Reference element length for computing the slope limiting epsilon. */
  RefSharpEdges,         /*!< \brief Reference coefficient for detecting sharp edges. */
  RefLength,             /*!< \brief Reference length for moment computation. */
  *RefOriginMoment_X,    /*!< \brief X Origin for moment computation. */
  *RefOriginMoment_Y,    /*!< \brief Y Origin for moment computation. */
  *RefOriginMoment_Z,    /*!< \brief Z Origin for moment computation. */
  *CFL_AdaptParam,       /*!< \brief Information about the CFL ramp. */
  *RelaxFactor_Giles,    /*!< \brief Information about the under relaxation factor for Giles BC. */
  *CFL,                  /*!< \brief CFL number. */
  DomainVolume;          /*!< \brief Volume of the computational grid. */
  unsigned short
  nRefOriginMoment_X,      /*!< \brief Number of X-coordinate moment computation origins. */
  nRefOriginMoment_Y,      /*!< \brief Number of Y-coordinate moment computation origins. */
  nRefOriginMoment_Z;      /*!< \brief Number of Z-coordinate moment computation origins. */
  unsigned short nMesh_Box_Size;
  short *Mesh_Box_Size;          /*!< \brief Array containing the number of grid points in the x-, y-, and z-directions for the analytic RECTANGLE and BOX grid formats. */
  string Mesh_FileName,          /*!< \brief Mesh input file. */
  Mesh_Out_FileName,             /*!< \brief Mesh output file. */
  Solution_FileName,             /*!< \brief Flow solution input file. */
  Solution_AdjFileName,          /*!< \brief Adjoint solution input file for drag functional. */
  Volume_FileName,               /*!< \brief Flow variables output file. */
  Conv_FileName,                 /*!< \brief Convergence history output file. */
  Breakdown_FileName,            /*!< \brief Breakdown output file. */
  Restart_FileName,              /*!< \brief Restart file for flow variables. */
  Restart_AdjFileName,           /*!< \brief Restart file for adjoint variables, drag functional. */
  Adj_FileName,                  /*!< \brief Output file with the adjoint variables. */
  ObjFunc_Grad_FileName,         /*!< \brief Gradient of the objective function. */
  ObjFunc_Value_FileName,        /*!< \brief Objective function. */
  SurfCoeff_FileName,            /*!< \brief Output file with the flow variables on the surface. */
  SurfAdjCoeff_FileName,         /*!< \brief Output file with the adjoint variables on the surface. */
  SurfSens_FileName,             /*!< \brief Output file for the sensitivity on the surface (discrete adjoint). */
  VolSens_FileName,              /*!< \brief Output file for the sensitivity in the volume (discrete adjoint). */
  BFM_FileName;                  /*!< \brief BFM geometry input file */

  bool
  Wrt_Performance,           /*!< \brief Write the performance summary at the end of a calculation.  */
  Wrt_AD_Statistics,         /*!< \brief Write the tape statistics (discrete adjoint).  */
  Wrt_MeshQuality,           /*!< \brief Write the mesh quality statistics to the visualization files.  */
  Wrt_MultiGrid,             /*!< \brief Write the coarse grids to the visualization files.  */
  Wrt_Projected_Sensitivity, /*!< \brief Write projected sensitivities (dJ/dx) on surfaces to ASCII file. */
  Plot_Section_Forces;       /*!< \brief Write sectional forces for specified markers. */
  unsigned short
  Console_Output_Verb,  /*!< \brief Level of verbosity for console output */
  Kind_Average;         /*!< \brief Particular average for the marker analyze. */
  su2double Gamma,      /*!< \brief Ratio of specific heats of the gas. */
  Bulk_Modulus,         /*!< \brief Value of the bulk modulus for incompressible flows. */
  Beta_Factor,          /*!< \brief Value of the epsilon^2 multiplier for Beta for the incompressible preconditioner. */
  Gas_Constant,         /*!< \brief Specific gas constant. */
  Gas_ConstantND,       /*!< \brief Non-dimensional specific gas constant. */
  Molecular_Weight,     /*!< \brief Molecular weight of an incompressible ideal gas (g/mol). */
  Specific_Heat_Cp,           /*!< \brief Specific heat at constant pressure. */
  Specific_Heat_CpND,         /*!< \brief Non-dimensional specific heat at constant pressure. */
  Specific_Heat_Cv,           /*!< \brief Specific heat at constant volume. */
  Specific_Heat_CvND,         /*!< \brief Non-dimensional specific heat at constant volume. */
  Thermal_Expansion_Coeff,    /*!< \brief Thermal expansion coefficient. */
  Thermal_Expansion_CoeffND,  /*!< \brief Non-dimensional thermal expansion coefficient. */
  Inc_Density_Ref,       /*!< \brief Reference density for custom incompressible non-dim. */
  Inc_Velocity_Ref,      /*!< \brief Reference velocity for custom incompressible non-dim. */
  Inc_Temperature_Ref,   /*!< \brief Reference temperature for custom incompressible non-dim. */
  Inc_Density_Init,      /*!< \brief Initial density for incompressible flows. */
  Inc_Temperature_Init,  /*!< \brief Initial temperature for incompressible flows w/ heat transfer. */
  Heat_Flux_Ref,         /*!< \brief Reference heat flux for non-dim. */
  Gas_Constant_Ref,      /*!< \brief Reference specific gas constant. */
  Temperature_Critical,  /*!< \brief Critical Temperature for real fluid model.  */
  Pressure_Critical,     /*!< \brief Critical Pressure for real fluid model.  */
  Density_Critical,      /*!< \brief Critical Density for real fluid model.  */
  Acentric_Factor,       /*!< \brief Acentric Factor for real fluid model.  */
  Mu_Constant,           /*!< \brief Constant viscosity for ConstantViscosity model.  */
  Mu_ConstantND,         /*!< \brief Non-dimensional constant viscosity for ConstantViscosity model.  */
  Kt_Constant,           /*!< \brief Constant thermal conductivity for ConstantConductivity model.  */
  Kt_ConstantND,         /*!< \brief Non-dimensional constant thermal conductivity for ConstantConductivity model.  */
  Mu_Ref,                /*!< \brief Reference viscosity for Sutherland model.  */
  Mu_RefND,              /*!< \brief Non-dimensional reference viscosity for Sutherland model.  */
  Mu_Temperature_Ref,    /*!< \brief Reference temperature for Sutherland model.  */
  Mu_Temperature_RefND,  /*!< \brief Non-dimensional reference temperature for Sutherland model.  */
  Mu_S,                  /*!< \brief Reference S for Sutherland model.  */
  Mu_SND;                /*!< \brief Non-dimensional reference S for Sutherland model.  */
  array<su2double, N_POLY_COEFFS> CpPolyCoefficientsND{{0.0}};  /*!< \brief Definition of the non-dimensional temperature polynomial coefficients for specific heat Cp. */
  array<su2double, N_POLY_COEFFS> MuPolyCoefficientsND{{0.0}};  /*!< \brief Definition of the non-dimensional temperature polynomial coefficients for viscosity. */
  array<su2double, N_POLY_COEFFS> KtPolyCoefficientsND{{0.0}};  /*!< \brief Definition of the non-dimensional temperature polynomial coefficients for thermal conductivity. */
  su2double Thermal_Conductivity_Solid,      /*!< \brief Thermal conductivity in solids. */
  Thermal_Diffusivity_Solid,       /*!< \brief Thermal diffusivity in solids. */
  Temperature_Freestream_Solid,    /*!< \brief Temperature in solids at freestream conditions. */
  Density_Solid,                   /*!< \brief Total density in solids. */
  Energy_FreeStream,               /*!< \brief Free-stream total energy of the fluid.  */
  ModVel_FreeStream,               /*!< \brief Magnitude of the free-stream velocity of the fluid.  */
  ModVel_FreeStreamND,             /*!< \brief Non-dimensional magnitude of the free-stream velocity of the fluid.  */
  Density_FreeStream,              /*!< \brief Free-stream density of the fluid. */
  Viscosity_FreeStream,            /*!< \brief Free-stream viscosity of the fluid.  */
  Tke_FreeStream,                  /*!< \brief Total turbulent kinetic energy of the fluid.  */
  Intermittency_FreeStream,        /*!< \brief Freestream intermittency (for sagt transition model) of the fluid.  */
  TurbulenceIntensity_FreeStream,  /*!< \brief Freestream turbulent intensity (for sagt transition model) of the fluid.  */
  Turb2LamViscRatio_FreeStream,    /*!< \brief Ratio of turbulent to laminar viscosity. */
  NuFactor_FreeStream,             /*!< \brief Ratio of turbulent to laminar viscosity. */
  NuFactor_Engine,                 /*!< \brief Ratio of turbulent to laminar viscosity at the engine. */
  SecondaryFlow_ActDisk,           /*!< \brief Ratio of turbulent to laminar viscosity at the actuator disk. */
  Initial_BCThrust,                /*!< \brief Ratio of turbulent to laminar viscosity at the actuator disk. */
  Pressure_FreeStream,             /*!< \brief Total pressure of the fluid. */
  Pressure_Thermodynamic,          /*!< \brief Thermodynamic pressure of the fluid. */
  Temperature_FreeStream,          /*!< \brief Total temperature of the fluid.  */
  Temperature_ve_FreeStream;       /*!< \brief Total vibrational-electronic temperature of the fluid.  */
  su2double Prandtl_Lam,           /*!< \brief Laminar Prandtl number for the gas.  */
  Prandtl_Turb,                    /*!< \brief Turbulent Prandtl number for the gas.  */
  wallModelKappa,                  /*!< \brief von Karman constant kappa for turbulence wall modeling */
  wallModelB,                  /*!< \brief constant B for turbulence wall modeling */
  Length_Ref,                 /*!< \brief Reference length for non-dimensionalization. */
  Pressure_Ref,               /*!< \brief Reference pressure for non-dimensionalization.  */
  Temperature_Ref,            /*!< \brief Reference temperature for non-dimensionalization.*/
  Temperature_ve_Ref,         /*!< \brief Reference vibrational-electronic temperature for non-dimensionalization.*/
  Density_Ref,                /*!< \brief Reference density for non-dimensionalization.*/
  Velocity_Ref,               /*!< \brief Reference velocity for non-dimensionalization.*/
  Time_Ref,                   /*!< \brief Reference time for non-dimensionalization. */
  Viscosity_Ref,              /*!< \brief Reference viscosity for non-dimensionalization. */
  Conductivity_Ref,           /*!< \brief Reference conductivity for non-dimensionalization. */
  Energy_Ref,                 /*!< \brief Reference viscosity for non-dimensionalization. */
  Wall_Temperature,           /*!< \brief Temperature at an isotropic wall in Kelvin. */
  Omega_Ref,                  /*!< \brief Reference angular velocity for non-dimensionalization. */
  Force_Ref,                  /*!< \brief Reference body force for non-dimensionalization. */
  Pressure_FreeStreamND,      /*!< \brief Farfield pressure value (external flow). */
  Pressure_ThermodynamicND,   /*!< \brief Farfield thermodynamic pressure value. */
  Temperature_FreeStreamND,   /*!< \brief Farfield temperature value (external flow). */
  Temperature_ve_FreeStreamND,/*!< \brief Farfield vibrational-electronic temperature value (external flow). */
  Density_FreeStreamND,       /*!< \brief Farfield density value (external flow). */
  Velocity_FreeStreamND[3],   /*!< \brief Farfield velocity values (external flow). */
  Energy_FreeStreamND,        /*!< \brief Farfield energy value (external flow). */
  Viscosity_FreeStreamND,     /*!< \brief Farfield viscosity value (external flow). */
  Tke_FreeStreamND,           /*!< \brief Farfield kinetic energy (external flow). */
  Omega_FreeStreamND,         /*!< \brief Specific dissipation (external flow). */
  Omega_FreeStream;           /*!< \brief Specific dissipation (external flow). */
  unsigned short nElectric_Constant;    /*!< \brief Number of different electric constants. */
  su2double *Electric_Constant;         /*!< \brief Dielectric constant modulus. */
  su2double Knowles_B,                  /*!< \brief Knowles material model constant B. */
  Knowles_N;                            /*!< \brief Knowles material model constant N. */
  bool DE_Effects;                      /*!< Application of DE effects to FE analysis */
  bool RefGeom, RefGeomSurf;            /*!< Read a reference geometry for optimization purposes. */
  unsigned long refNodeID;              /*!< \brief Global ID for the reference node (optimization). */
  string RefGeom_FEMFileName;           /*!< \brief File name for reference geometry. */
  unsigned short RefGeom_FileFormat;    /*!< \brief Mesh input format. */
  STRUCT_2DFORM Kind_2DElasForm;        /*!< \brief Kind of bidimensional elasticity solver. */
  unsigned short nIterFSI_Ramp;         /*!< \brief Number of FSI subiterations during which a ramp is applied. */
  unsigned short iInst;                 /*!< \brief Current instance value */
  su2double AitkenStatRelax;      /*!< \brief Aitken's relaxation factor (if set as static) */
  su2double AitkenDynMaxInit;     /*!< \brief Aitken's maximum dynamic relaxation factor for the first iteration */
  su2double AitkenDynMinInit;     /*!< \brief Aitken's minimum dynamic relaxation factor for the first iteration */
  bool RampAndRelease;            /*!< \brief option for ramp load and release */
  bool Sine_Load;                 /*!< \brief option for sine load */
  su2double Thermal_Diffusivity;  /*!< \brief Thermal diffusivity used in the heat solver. */
  su2double Cyclic_Pitch,         /*!< \brief Cyclic pitch for rotorcraft simulations. */
  Collective_Pitch;               /*!< \brief Collective pitch for rotorcraft simulations. */
  su2double Mach_Motion;          /*!< \brief Mach number based on mesh velocity and freestream quantities. */

  su2double Motion_Origin[3] = {0.0}, /*!< \brief Mesh motion origin. */
  Translation_Rate[3] = {0.0},        /*!< \brief Translational velocity of the mesh. */
  Rotation_Rate[3] = {0.0},           /*!< \brief Angular velocity of the mesh . */
  Pitching_Omega[3] = {0.0},          /*!< \brief Angular frequency of the mesh pitching. */
  Pitching_Ampl[3] = {0.0},           /*!< \brief Pitching amplitude. */
  Pitching_Phase[3] = {0.0},          /*!< \brief Pitching phase offset. */
  Plunging_Omega[3] = {0.0},          /*!< \brief Angular frequency of the mesh plunging. */
  Plunging_Ampl[3] = {0.0},           /*!< \brief Plunging amplitude. */
  BFM_Rotation_Axis[3] = {0.0};       /*!< \brief rotation axis for BFM problem */

  su2double *MarkerMotion_Origin, /*!< \brief Mesh motion origin of marker. */
  *MarkerTranslation_Rate,        /*!< \brief Translational velocity of marker. */
  *MarkerRotation_Rate,           /*!< \brief Angular velocity of marker. */
  *MarkerPitching_Omega,          /*!< \brief Angular frequency of marker. */
  *MarkerPitching_Ampl,           /*!< \brief Pitching amplitude of marker. */
  *MarkerPitching_Phase,          /*!< \brief Pitching phase offset of marker. */
  *MarkerPlunging_Omega,          /*!< \brief Angular frequency of marker.. */
  *MarkerPlunging_Ampl;           /*!< \brief Plunging amplitude of marker. */

  unsigned short
  nMarkerMotion_Origin,           /*!< \brief Number of values provided for mesh motion origin of marker. */
  nMarkerTranslation,             /*!< \brief Number of values provided for translational velocity of marker. */
  nMarkerRotation_Rate,           /*!< \brief Number of values provided for angular velocity of marker. */
  nMarkerPitching_Omega,          /*!< \brief Number of values provided for angular frequency of marker. */
  nMarkerPitching_Ampl,           /*!< \brief Number of values provided for pitching amplitude of marker. */
  nMarkerPitching_Phase,          /*!< \brief Number of values provided for pitching phase offset of marker. */
  nMarkerPlunging_Omega,          /*!< \brief Number of values provided for angular frequency of marker. */
  nMarkerPlunging_Ampl,           /*!< \brief Number of values provided for plunging amplitude of marker. */
  nRough_Wall;                    /*!< \brief Number of rough walls. */
  su2double  *Omega_HB;           /*!< \brief Frequency for Harmonic Balance Operator (in rad/s). */

  su2double Omega_BFM;            /*!< \brief Rotation rate around BFM axis (in rounds per minute). */

  unsigned short
  nOmega_HB,                      /*!< \brief Number of frequencies in Harmonic Balance Operator. */
  nMoveMotion_Origin,             /*!< \brief Number of motion origins. */
  *MoveMotion_Origin;             /*!< \brief Keeps track if we should move moment origin. */
  vector<vector<vector<su2double> > > Aeroelastic_np1, /*!< \brief Aeroelastic solution at time level n+1. */
  Aeroelastic_n,                  /*!< \brief Aeroelastic solution at time level n. */
  Aeroelastic_n1;                 /*!< \brief Aeroelastic solution at time level n-1. */
  su2double FlutterSpeedIndex,    /*!< \brief The flutter speed index. */
  PlungeNaturalFrequency,         /*!< \brief Plunging natural frequency for Aeroelastic. */
  PitchNaturalFrequency,          /*!< \brief Pitch natural frequency for Aeroelastic. */
  AirfoilMassRatio,               /*!< \brief The airfoil mass ratio for Aeroelastic. */
  CG_Location,                    /*!< \brief Center of gravity location for Aeroelastic. */
  RadiusGyrationSquared;          /*!< \brief The radius of gyration squared for Aeroelastic. */
  su2double *Aeroelastic_plunge,  /*!< \brief Value of plunging coordinate at the end of an external iteration. */
  *Aeroelastic_pitch;             /*!< \brief Value of pitching coordinate at the end of an external iteration. */
  unsigned short AeroelasticIter; /*!< \brief Solve the aeroelastic equations every given number of internal iterations. */
  unsigned short Gust_Type,   /*!< \brief Type of Gust. */
  Gust_Dir;                   /*!< \brief Direction of the gust */
  su2double Gust_WaveLength,  /*!< \brief The gust wavelength. */
  Gust_Periods,               /*!< \brief Number of gust periods. */
  Gust_Ampl,                  /*!< \brief Gust amplitude. */
  Gust_Begin_Time,            /*!< \brief Time at which to begin the gust. */
  Gust_Begin_Loc;             /*!< \brief Location at which the gust begins. */
  /*! \brief Maximal scalar product of the normed far-field velocity vector and a space coordinate where fixed turbulence quantities are set. */
  su2double Turb_Fixed_Values_MaxScalarProd;
  long Visualize_CV;          /*!< \brief Node number for the CV to be visualized */
  bool ExtraOutput;           /*!< \brief Check if extra output need. */
  bool Wall_Functions;           /*!< \brief Use wall functions with the turbulence model */
  long ExtraHeatOutputZone;      /*!< \brief Heat solver zone with extra screen output */
  bool DeadLoad;                 /*!< \brief Application of dead loads to the FE analysis */
  bool PseudoStatic;             /*!< \brief Application of dead loads to the FE analysis */
  bool SteadyRestart;            /*!< \brief Restart from a steady state for FSI problems. */
  su2double Newmark_beta,        /*!< \brief Parameter alpha for Newmark method. */
  Newmark_gamma;                 /*!< \brief Parameter delta for Newmark method. */
  unsigned short nIntCoeffs;     /*!< \brief Number of integration coeffs for structural calculations. */
  su2double *Int_Coeffs;         /*!< \brief Time integration coefficients for structural method. */
  unsigned short nElasticityMod, /*!< \brief Number of different values for the elasticity modulus. */
  nPoissonRatio,                    /*!< \brief Number of different values for the Poisson ratio modulus. */
  nMaterialDensity;                 /*!< \brief Number of different values for the Material density. */
  su2double *ElasticityMod,         /*!< \brief Value of the elasticity moduli. */
  *PoissonRatio,                    /*!< \brief Value of the Poisson ratios. */
  *MaterialDensity;                 /*!< \brief Value of the Material densities. */
  unsigned short nElectric_Field,   /*!< \brief Number of different values for the electric field in the membrane. */
  nDim_Electric_Field;              /*!< \brief Dimensionality of the problem. */
  unsigned short nDim_RefNode;      /*!< \brief Dimensionality of the vector . */
  su2double *Electric_Field_Mod,    /*!< \brief Values of the modulus of the electric field. */
  *Electric_Field_Dir;              /*!< \brief Direction of the electric field. */
  su2double *RefNode_Displacement;  /*!< \brief Displacement of the reference node. */
  bool Ramp_Load;                         /*!< \brief Apply the load with linear increases. */
  unsigned short Dynamic_LoadTransfer;    /*!< \brief Method for dynamic load transferring. */
  bool IncrementalLoad;                   /*!< \brief Apply the load in increments (for nonlinear structural analysis). */
  unsigned long IncLoad_Nincrements;      /*!< \brief Number of increments. */
  su2double Ramp_Time;                    /*!< \brief Time until the maximum load is applied. */
  bool Predictor,                         /*!< \brief Determines whether a predictor step is used. */
  Relaxation;                             /*!< \brief Determines whether a relaxation step is used. */
  unsigned short Pred_Order;              /*!< \brief Order of the predictor for FSI applications. */
  INTERFACE_INTERPOLATOR Kind_Interpolation; /*!< \brief type of interpolation to use for FSI applications. */
  bool ConservativeInterpolation;            /*!< \brief Conservative approach for non matching mesh interpolation. */
  unsigned short NumNearestNeighbors;        /*!< \brief Number of neighbors used for Nearest Neighbor interpolation. */
  RADIAL_BASIS Kind_RadialBasisFunction;     /*!< \brief type of radial basis function to use for radial basis FSI. */
  bool RadialBasisFunction_PolynomialOption; /*!< \brief Option of whether to include polynomial terms in Radial Basis Function Interpolation or not. */
  su2double RadialBasisFunction_Parameter;   /*!< \brief Radial basis function parameter (radius). */
  su2double RadialBasisFunction_PruneTol;    /*!< \brief Tolerance to prune the RBF interpolation matrix. */
  bool Prestretch;                           /*!< \brief Read a reference geometry for optimization purposes. */
  string Prestretch_FEMFileName;             /*!< \brief File name for reference geometry. */
  string FEA_FileName;              /*!< \brief File name for element-based properties. */
  bool FEAAdvancedMode;             /*!< \brief Determine if advanced features are used from the element-based FEA analysis (experimental). */
  su2double RefGeom_Penalty,        /*!< \brief Penalty weight value for the reference geometry objective function. */
  RefNode_Penalty,                  /*!< \brief Penalty weight value for the reference node objective function. */
  DV_Penalty;                       /*!< \brief Penalty weight to add a constraint to the total amount of stiffness. */
  array<su2double,2> StressPenaltyParam = {{1.0, 20.0}}; /*!< \brief Allowed stress and KS aggregation exponent. */
  unsigned long Nonphys_Points,     /*!< \brief Current number of non-physical points in the solution. */
  Nonphys_Reconstr;                 /*!< \brief Current number of non-physical reconstructions for 2nd-order upwinding. */
  su2double ParMETIS_tolerance;     /*!< \brief Load balancing tolerance for ParMETIS. */
  long ParMETIS_pointWgt;           /*!< \brief Load balancing weight given to points. */
  long ParMETIS_edgeWgt;            /*!< \brief Load balancing weight given to edges. */
  unsigned short DirectDiff;        /*!< \brief Direct Differentation mode. */
  bool DiscreteAdjoint;                /*!< \brief AD-based discrete adjoint mode. */
  su2double Const_DES;                 /*!< \brief Detached Eddy Simulation Constant. */
  WINDOW_FUNCTION Kind_WindowFct;      /*!< \brief Type of window (weight) function for objective functional. */
  unsigned short Kind_HybridRANSLES;   /*!< \brief Kind of Hybrid RANS/LES. */
  unsigned short Kind_RoeLowDiss;      /*!< \brief Kind of Roe scheme with low dissipation for unsteady flows. */
  bool QCR;                    /*!< \brief Spalart-Allmaras with Quadratic Constitutive Relation, 2000 version (SA-QCR2000) . */

  unsigned short nSpanWiseSections; /*!< \brief number of span-wise sections */
  unsigned short nSpanMaxAllZones;  /*!< \brief number of maximum span-wise sections for all zones */
  unsigned short *nSpan_iZones;     /*!< \brief number of span-wise sections for each zones */
  bool turbMixingPlane;             /*!< \brief option for turbulent mixingplane */
  bool SpatialFourier;              /*!< \brief option for computing the fourier transforms for subsonic non-reflecting BC. */
  bool RampRotatingFrame;           /*!< \brief option for ramping up or down the Rotating Frame values */
  bool RampOutletPressure;          /*!< \brief option for ramping up or down the outlet pressure */
  su2double AverageMachLimit;           /*!< \brief option for turbulent mixingplane */
  su2double FinalRotation_Rate_Z;       /*!< \brief Final rotation rate Z if Ramp rotating frame is activated. */
  su2double FinalOutletPressure;        /*!< \brief Final outlet pressure if Ramp outlet pressure is activated. */
  su2double MonitorOutletPressure;      /*!< \brief Monitor outlet pressure if Ramp outlet pressure is activated. */
  array<su2double, N_POLY_COEFFS> cp_polycoeffs{{0.0}};  /*!< \brief Array for specific heat polynomial coefficients. */
  array<su2double, N_POLY_COEFFS> mu_polycoeffs{{0.0}};  /*!< \brief Array for viscosity polynomial coefficients. */
  array<su2double, N_POLY_COEFFS> kt_polycoeffs{{0.0}};  /*!< \brief Array for thermal conductivity polynomial coefficients. */
  bool Body_Force;                      /*!< \brief Flag to know if a body force is included in the formulation. */
<<<<<<< HEAD

  ENUM_STREAMWISE_PERIODIC Kind_Streamwise_Periodic; /*!< \brief Kind of Streamwise periodic flow (pressure drop or massflow) */
  bool Streamwise_Periodic_Temperature;              /*!< \brief Use real periodicity for Energy equation or otherwise outlet source term. */
  su2double Streamwise_Periodic_PressureDrop;        /*!< \brief Value of prescribed pressure drop [Pa] which results in an artificial body force vector. */
  su2double Streamwise_Periodic_TargetMassFlow;      /*!< \brief Value of prescribed massflow [kg/s] which results in an delta p and therefore an artificial body force vector. */
  su2double Streamwise_Periodic_OutletHeat;          /*!< /brief Heatflux boundary [W/m^2] imposed at streamwise periodic outlet. */

=======
  su2double *Body_Force_Vector;         /*!< \brief Values of the prescribed body force vector. */
  unsigned short Body_Force_Type;       /*!< \brief type of body-force model. */
  unsigned short BFM_Formulation;       /*!< \brief Kind of BFM formulation. */
>>>>>>> e7aa180f
  su2double *FreeStreamTurboNormal;     /*!< \brief Direction to initialize the flow in turbomachinery computation */
  su2double Restart_Bandwidth_Agg;      /*!< \brief The aggregate of the bandwidth for writing binary restarts (to be averaged later). */
  su2double Max_Vel2;                   /*!< \brief The maximum velocity^2 in the domain for the incompressible preconditioner. */
  bool topology_optimization;           /*!< \brief If the structural solver should consider a variable density field to penalize element stiffness. */
  string top_optim_output_file;         /*!< \brief File to where the derivatives w.r.t. element densities will be written to. */
  su2double simp_exponent;              /*!< \brief Exponent for the density-based stiffness penalization of the SIMP method. */
  su2double simp_minimum_stiffness;     /*!< \brief Lower bound for the stiffness penalization of the SIMP method. */
  ENUM_FILTER_KERNEL* top_optim_kernels;   /*!< \brief The kernels to use. */
  unsigned short top_optim_nKernel;        /*!< \brief Number of kernels specified. */
  unsigned short top_optim_nKernelParams;  /*!< \brief Number of kernel parameters specified. */
  unsigned short top_optim_nRadius;        /*!< \brief Number of radius values specified. */
  unsigned short top_optim_search_lim;     /*!< \brief Limit the maximum "logical radius" considered during filtering. */
  su2double *top_optim_kernel_params;  /*!< \brief The kernel parameters. */
  su2double *top_optim_filter_radius;  /*!< \brief Radius of the filter(s) used on the design density for topology optimization. */
  ENUM_PROJECTION_FUNCTION top_optim_proj_type;  /*!< \brief The projection function used in topology optimization. */
  su2double top_optim_proj_param;      /*!< \brief The value of the parameter for the projection function. */
  bool HeatSource;                     /*!< \brief Flag to know if there is a volumetric heat source on the flow. */
  su2double ValHeatSource;             /*!< \brief Value of the volumetric heat source on the flow (W/m3). */
  su2double Heat_Source_Rot_Z;         /*!< \brief Rotation of the volumetric heat source on the Z axis. */
  RADIATION_MODEL Kind_Radiation;      /*!< \brief Kind of radiation model used. */
  P1_INIT Kind_P1_Init;                /*!< \brief Kind of initialization used in the P1 model. */
  su2double Absorption_Coeff,          /*!< \brief Absorption coefficient of the medium (radiation). */
  Scattering_Coeff;                    /*!< \brief Scattering coefficient of the medium (radiation). */
  unsigned short nMarker_Emissivity;   /*!< \brief Number of markers for which the emissivity is defined. */
  string *Marker_Emissivity;           /*!< \brief Wall markers with defined emissivity. */
  su2double *Wall_Emissivity;          /*!< \brief Emissivity of the wall. */
  bool Radiation;                      /*!< \brief Determines if a radiation model is incorporated. */
  su2double CFL_Rad;                   /*!< \brief CFL Number for the radiation solver. */

  array<su2double,5> default_cfl_adapt;  /*!< \brief Default CFL adapt param array for the COption class. */
  su2double vel_init[3], /*!< \brief initial velocity array for the COption class. */
  vel_inf[3],            /*!< \brief freestream velocity array for the COption class. */
  eng_cyl[7],            /*!< \brief engine box array for the COption class. */
  eng_val[5],            /*!< \brief engine box array values for the COption class. */
  jst_coeff[2],          /*!< \brief artificial dissipation (flow) array for the COption class. */
  ffd_coeff[3],          /*!< \brief artificial dissipation (flow) array for the COption class. */
  mixedout_coeff[3],     /*!< \brief default mixedout algorithm coefficients for the COption class. */
  rampRotFrame_coeff[3], /*!< \brief ramp rotating frame coefficients for the COption class. */
  rampOutPres_coeff[3],  /*!< \brief ramp outlet pressure coefficients for the COption class. */
  jst_adj_coeff[2],      /*!< \brief artificial dissipation (adjoint) array for the COption class. */
  ad_coeff_heat[2],      /*!< \brief artificial dissipation (heat) array for the COption class. */
  obj_coeff[5],          /*!< \brief objective array for the COption class. */
  mesh_box_length[3],    /*!< \brief mesh box length for the COption class. */
  mesh_box_offset[3],    /*!< \brief mesh box offset for the COption class. */
  geo_loc[2],            /*!< \brief SU2_GEO section locations array for the COption class. */
  distortion[2],         /*!< \brief SU2_GEO section locations array for the COption class. */
  ea_lim[3],             /*!< \brief equivalent area limit array for the COption class. */
  grid_fix[6],           /*!< \brief fixed grid (non-deforming region) array for the COption class. */
  htp_axis[2],           /*!< \brief HTP axis for the COption class. */
  ffd_axis[3],           /*!< \brief FFD axis for the COption class. */
  inc_crit[3],           /*!< \brief incremental criteria array for the COption class. */
  extrarelfac[2],        /*!< \brief extra relaxation factor for Giles BC in the COption class. */
  sineload_coeff[3],     /*!< \brief values for a sine load. */
  body_force[3],         /*!< \brief body force vector for the COption class. */
  nacelle_location[5],   /*!< \brief Location of the nacelle. */
  hs_axes[3],            /*!< \brief principal axes (x, y, z) of the ellipsoid containing the heat source. */
  hs_center[3];          /*!< \brief position of the center of the heat source. */

  unsigned short Riemann_Solver_FEM;         /*!< \brief Riemann solver chosen for the DG method. */
  su2double Quadrature_Factor_Straight;      /*!< \brief Factor applied during quadrature of elements with a constant Jacobian. */
  su2double Quadrature_Factor_Curved;        /*!< \brief Factor applied during quadrature of elements with a non-constant Jacobian. */
  su2double Quadrature_Factor_Time_ADER_DG;  /*!< \brief Factor applied during quadrature in time for ADER-DG. */
  su2double Theta_Interior_Penalty_DGFEM;    /*!< \brief Factor for the symmetrizing terms in the DG discretization of the viscous fluxes. */
  unsigned short byteAlignmentMatMul;        /*!< \brief Number of bytes in the vectorization direction for the matrix multiplication. Multipe of 64. */
  unsigned short sizeMatMulPadding;          /*!< \brief The matrix size in the vectorization direction padded to a multiple of 8. Computed from byteAlignmentMatMul. */
  bool Compute_Entropy;                      /*!< \brief Whether or not to compute the entropy in the fluid model. */
  bool Use_Lumped_MassMatrix_DGFEM;          /*!< \brief Whether or not to use the lumped mass matrix for DGFEM. */
  bool Jacobian_Spatial_Discretization_Only; /*!< \brief Flag to know if only the exact Jacobian of the spatial discretization must be computed. */
  bool Compute_Average;                      /*!< \brief Whether or not to compute averages for unsteady simulations in FV or DG solver. */
  unsigned short Comm_Level;                 /*!< \brief Level of MPI communications to be performed. */
  unsigned short Kind_Verification_Solution; /*!< \brief Verification solution for accuracy assessment. */

  bool Time_Domain;              /*!< \brief Determines if the multizone problem is solved in time-domain */
  unsigned long nOuterIter,      /*!< \brief Determines the number of outer iterations in the multizone problem */
  nInnerIter,                    /*!< \brief Determines the number of inner iterations in each multizone block */
  nTimeIter,                     /*!< \brief Determines the number of time iterations in the multizone problem */
  nIter,                         /*!< \brief Determines the number of pseudo-time iterations in a single-zone problem */
  Restart_Iter;                  /*!< \brief Determines the restart iteration in the multizone problem */
  su2double Time_Step;           /*!< \brief Determines the time step for the multizone problem */
  su2double Max_Time;            /*!< \brief Determines the maximum time for the time-domain problems */

  unsigned long HistoryWrtFreq[3],    /*!< \brief Array containing history writing frequencies for timer iter, outer iter, inner iter */
                ScreenWrtFreq[3];     /*!< \brief Array containing screen writing frequencies for timer iter, outer iter, inner iter */
  unsigned long VolumeWrtFreq;        /*!< \brief Writing frequency for solution files. */
  unsigned short* VolumeOutputFiles;  /*!< \brief File formats to output */
  unsigned short nVolumeOutputFiles;  /*!< \brief Number of File formats to output */

  bool Multizone_Mesh;            /*!< \brief Determines if the mesh contains multiple zones. */
  bool SinglezoneDriver;          /*!< \brief Determines if the single-zone driver is used. (TEMPORARY) */
  bool Wrt_ZoneConv;              /*!< \brief Write the convergence history of each individual zone to screen. */
  bool Wrt_ZoneHist;              /*!< \brief Write the convergence history of each individual zone to file. */
  bool SpecialOutput,             /*!< \brief Determines if the special output is written. */
  Wrt_ForcesBreakdown;            /*!< \brief Determines if the forces breakdown file is written. */
  string *ScreenOutput,           /*!< \brief Kind of the screen output. */
  *HistoryOutput, *VolumeOutput;  /*!< \brief Kind of the output printed to the history file. */
  unsigned short nScreenOutput,   /*!< \brief Number of screen output variables (max: 6). */
  nHistoryOutput, nVolumeOutput;  /*!< \brief Number of variables printed to the history file. */
  bool Multizone_Residual;        /*!< \brief Determines if memory should be allocated for the multizone residual. */

  bool using_uq;                /*!< \brief Using uncertainty quantification with SST model */
  su2double uq_delta_b;         /*!< \brief Parameter used to perturb eigenvalues of Reynolds Stress Matrix */
  unsigned short eig_val_comp;  /*!< \brief Parameter used to determine type of eigenvalue perturbation */
  su2double uq_urlx;            /*!< \brief Under-relaxation factor */
  bool uq_permute;              /*!< \brief Permutation of eigenvectors */

  unsigned long pastix_fact_freq;  /*!< \brief (Re-)Factorization frequency for PaStiX */
  unsigned short pastix_verb_lvl;  /*!< \brief Verbosity level for PaStiX */
  unsigned short pastix_fill_lvl;  /*!< \brief Fill level for PaStiX ILU */

  string caseName;                 /*!< \brief Name of the current case */

  unsigned long edgeColorGroupSize; /*!< \brief Size of the edge groups colored for OpenMP parallelization of edge loops. */

  INLET_SPANWISE_INTERP Kind_InletInterpolationFunction; /*!brief type of spanwise interpolation function to use for the inlet face. */
  INLET_INTERP_TYPE Kind_Inlet_InterpolationType;    /*!brief type of spanwise interpolation data to use for the inlet face. */
  bool PrintInlet_InterpolatedData;               /*!brief option for printing the interpolated data file. */

  /*--- libROM configure options ---*/
  bool libROM;                              /*!< \brief Toggle saving to libROM. */
  string libROMbase_FileName;               /*!< \brief Base filename for libROM file saving. */
  POD_KIND POD_Basis_Gen;                   /*!< \brief Type of POD basis generation (static or incremental). */
  unsigned short maxBasisDim,               /*!< \brief Maximum number of POD basis dimensions. */
  rom_save_freq;                            /*!< \brief Frequency of unsteady time steps to save. */
  
  /* other NEMO configure options*/
  unsigned short nSpecies,                  /*!< \brief No of species present in flow */
  iWall_Catalytic,
  nWall_Catalytic;                          /*!< \brief No of catalytic walls */
  su2double *Gas_Composition,               /*!< \brief Initial mass fractions of flow [dimensionless] */
  pnorm_heat;                               /*!< \brief pnorm for heat-flux. */
  bool frozen,                              /*!< \brief Flag for determining if mixture is frozen. */
  ionization,                               /*!< \brief Flag for determining if free electron gas is in the mixture. */
  vt_transfer_res_limit,                    /*!< \brief Flag for determining if residual limiting for source term VT-transfer is used. */
  monoatomic;                               /*!< \brief Flag for monoatomic mixture. */
  string GasModel,                          /*!< \brief Gas Model. */
  *Wall_Catalytic;                          /*!< \brief Pointer to catalytic walls. */

  /*!
   * \brief Set the default values of config options not set in the config file using another config object.
   * \param config - Config object to use the default values from.
   */
  void SetDefaultFromConfig(CConfig *config);

  /*!
   * \brief Set default values for all options not yet set.
   */
  void SetDefault();

  /*--- all_options is a map containing all of the options. This is used during config file parsing
   to track the options which have not been set (so the default values can be used). Without this map
   there would be no list of all the config file options. ---*/

  map<string, bool> all_options;

  /*--- brief param is a map from the option name (config file string) to its decoder (the specific child
   class of COptionBase that turns the string into a value) ---*/

  map<string, COptionBase*> option_map;


  // All of the addXxxOptions take in the name of the option, and a refernce to the field of that option
  // in the option structure. Depending on the specific type, it may take in a default value, and may
  // take in extra options. The addXxxOptions mostly follow the same pattern, so please see addDoubleOption
  // for detailed comments.
  //
  // List options are those that can be an unknown number of elements, and also take in a reference to
  // an integer. This integer will be populated with the number of elements of that type unmarshaled.
  //
  // Array options are those with a fixed number of elements.
  //
  // List and Array options should also be able to be specified with the string "NONE" indicating that there
  // are no elements. This allows the option to be present in a config file but left blank.

  /*!< \brief addDoubleOption creates a config file parser for an option with the given name whose
   value can be represented by a su2double.*/

  void addDoubleOption(const string name, su2double & option_field, su2double default_value);

  void addStringOption(const string name, string & option_field, string default_value);

  void addIntegerOption(const string name, int & option_field, int default_value);

  void addUnsignedLongOption(const string name, unsigned long & option_field, unsigned long default_value);

  void addUnsignedShortOption(const string name, unsigned short & option_field, unsigned short default_value);

  void addLongOption(const string name, long & option_field, long default_value);

  void addBoolOption(const string name, bool & option_field, bool default_value);

  // enum types work differently than all of the others because there are a small number of valid
  // string entries for the type. One must also provide a list of all the valid strings of that type.
  template <class Tenum, class Tfield>
  void addEnumOption(const string name, Tfield& option_field, const map<string,Tenum>& enum_map, Tenum default_value);

  // input_size is the number of options read in from the config file
  template <class Tenum, class Tfield>
  void addEnumListOption(const string name, unsigned short& input_size, Tfield*& option_field, const map<string,Tenum>& enum_map);

  void addDoubleArrayOption(const string name, const int size, su2double* option_field);

  void addUShortArrayOption(const string name, const int size, unsigned short* option_field);

  void addDoubleListOption(const string name, unsigned short & size, su2double * & option_field);

  void addShortListOption(const string name, unsigned short & size, short * & option_field);

  void addUShortListOption(const string name, unsigned short & size, unsigned short * & option_field);

  void addStringListOption(const string name, unsigned short & num_marker, string* & option_field);

  void addConvectOption(const string name, unsigned short & space_field, unsigned short & centered_field, unsigned short & upwind_field);

  void addConvectFEMOption(const string name, unsigned short & space_field, unsigned short & fem_field);

  void addMathProblemOption(const string name, bool & ContinuousAdjoint, const bool & ContinuousAdjoint_default,
                            bool & DiscreteAdjoint, const bool & DiscreteAdjoint_default,
                            bool & Restart_Flow, const bool & Restart_Flow_default);

  void addDVParamOption(const string name, unsigned short & nDV_field, su2double** & paramDV, string* & FFDTag,
                        unsigned short* & design_variable);

  void addDVValueOption(const string name, unsigned short* & nDVValue_field, su2double** & valueDV, unsigned short & nDV_field,  su2double** & paramDV,
                        unsigned short* & design_variable);

  void addFFDDefOption(const string name, unsigned short & nFFD_field, su2double** & coordFFD, string* & FFDTag);

  void addFFDDegreeOption(const string name, unsigned short & nFFD_field, unsigned short** & degreeFFD);

  void addStringDoubleListOption(const string name, unsigned short & list_size, string * & string_field,
                                 su2double* & double_field);

  void addInletOption(const string name, unsigned short & nMarker_Inlet, string * & Marker_Inlet,
                      su2double* & Ttotal, su2double* & Ptotal, su2double** & FlowDir);

  template <class Tenum>
  void addRiemannOption(const string name, unsigned short & nMarker_Riemann, string * & Marker_Riemann, unsigned short* & option_field, const map<string, Tenum> & enum_map,
                        su2double* & var1, su2double* & var2, su2double** & FlowDir);

  template <class Tenum>
  void addGilesOption(const string name, unsigned short & nMarker_Giles, string * & Marker_Giles, unsigned short* & option_field, const map<string, Tenum> & enum_map,
                     su2double* & var1, su2double* & var2, su2double** & FlowDir, su2double* & relaxfactor1, su2double* & relaxfactor2);

  void addExhaustOption(const string name, unsigned short & nMarker_Exhaust, string * & Marker_Exhaust,
                        su2double* & Ttotal, su2double* & Ptotal);

  void addPeriodicOption(const string & name, unsigned short & nMarker_PerBound,
                         string* & Marker_PerBound, string* & Marker_PerDonor,
                         su2double** & RotCenter, su2double** & RotAngles, su2double** & Translation);

  void addTurboPerfOption(const string & name, unsigned short & nMarker_TurboPerf,
                          string* & Marker_TurboBoundIn, string* & Marker_TurboBoundOut);

  void addActDiskOption(const string & name,
                        unsigned short & nMarker_ActDiskInlet, unsigned short & nMarker_ActDiskOutlet, string* & Marker_ActDiskInlet, string* & Marker_ActDiskOutlet,
                        su2double** & ActDisk_PressJump, su2double** & ActDisk_TempJump, su2double** & ActDisk_Omega);

  void addWallFunctionOption(const string &name,               unsigned short &list_size,
                             string* &string_field,            WALL_FUNCTIONS* &val_Kind_WF,
                             unsigned short** &val_IntInfo_WF, su2double** &val_DoubleInfo_WF);

  void addPythonOption(const string name);

public:

  /*!
   * \brief Tags for the different fields in a restart file.
   */
  vector<string> fields;

  /*!
   * \brief Constructor of the class which reads the input file.
   */
  CConfig(char case_filename[MAX_STRING_SIZE], SU2_COMPONENT val_software, bool verb_high);

  /*!
   * \brief Constructor of the class which takes an istream buffer containing the config options.
   */
  CConfig(istream &case_buffer, SU2_COMPONENT val_software, bool verb_high);

  /*!
   * \brief Constructor of the class which reads the input file and uses default options from another config.
   */
  CConfig(CConfig * config, char case_filename[MAX_STRING_SIZE], SU2_COMPONENT val_software, unsigned short val_iZone, unsigned short val_nZone, bool verb_high);

  /*!
   * \brief Constructor of the class which reads the input file.
   */
  CConfig(char case_filename[MAX_STRING_SIZE], SU2_COMPONENT val_software);

  /*!
   * \brief Constructor of the class which reads the input file.
   */
  CConfig(char case_filename[MAX_STRING_SIZE], CConfig *config);

  /*!
   * \brief Destructor of the class.
   */
  ~CConfig(void);

  /*!
  * \brief Initialize common fields of the config structure.
  */
  void Init();

  /*!
  * \brief Set the number of zones
  */
  void SetnZone();

  /*!
  * \brief Set the physical dimension of the problem
  */
  void SetnDim();

  /*!
  * \brief Print the header to screen
  * \param val_software - Kind of software component
  */
  void SetHeader(SU2_COMPONENT val_software) const;

  /*!
   * \brief Get the MPI communicator of SU2.
   * \return MPI communicator of SU2.
   */
  SU2_MPI::Comm GetMPICommunicator() const;

  /*!
   * \brief Set the MPI communicator for SU2.
   * \param[in] Communicator - MPI communicator for SU2.
   */
  void SetMPICommunicator(SU2_MPI::Comm Communicator);

  /*!
   * \brief Gets the number of zones in the mesh file.
   * \param[in] val_mesh_filename - Name of the file with the grid information.
   * \param[in] val_format - Format of the file with the grid information.
   * \return Total number of zones in the grid file.
   */
  static unsigned short GetnZone(string val_mesh_filename, unsigned short val_format);

  /*!
   * \brief Gets the number of dimensions in the mesh file
   * \param[in] val_mesh_filename - Name of the file with the grid information.
   * \param[in] val_format - Format of the file with the grid information.
   * \return Total number of domains in the grid file.
   */
  static unsigned short GetnDim(string val_mesh_filename, unsigned short val_format);

  /*!
   * \brief Initializes pointers to null
   */
  void SetPointersNull(void);

  /*!
   * \brief breaks an input line from the config file into a set of tokens
   * \param[in] str - the input line string
   * \param[out] option_name - the name of the option found at the beginning of the line
   * \param[out] option_value - the tokens found after the "=" sign on the line
   * \return false if the line is empty or a commment, true otherwise
   */
  bool TokenizeString(string & str, string & option_name, vector<string> & option_value);

  /*!
   * \brief Get reference origin for moment computation.
   * \param[in] val_marker - the marker we are monitoring.
   * \return Reference origin (in cartesians coordinates) for moment computation.
   */
  std::array<su2double,3> GetRefOriginMoment(unsigned short val_marker) const {
    std::array<su2double,3> RefOriginMoment{{0.0}};
    if(val_marker < nMarker_Monitoring) {
      RefOriginMoment[0] = RefOriginMoment_X[val_marker];
      RefOriginMoment[1] = RefOriginMoment_Y[val_marker];
      RefOriginMoment[2] = RefOriginMoment_Z[val_marker];
    }
    return RefOriginMoment;
  }

  /*!
   * \brief Get reference origin x-coordinate for moment computation.
   * \param[in] val_marker - the marker we are monitoring.
   * \return Reference origin x-coordinate (in cartesians coordinates) for moment computation.
   */
  su2double GetRefOriginMoment_X(unsigned short val_marker) const { return RefOriginMoment_X[val_marker]; }

  /*!
   * \brief Get reference origin y-coordinate for moment computation.
   * \param[in] val_marker - the marker we are monitoring.
   * \return Reference origin y-coordinate (in cartesians coordinates) for moment computation.
   */
  su2double GetRefOriginMoment_Y(unsigned short val_marker) const { return RefOriginMoment_Y[val_marker]; }

  /*!
   * \brief Get reference origin z-coordinate for moment computation.
   * \param[in] val_marker - the marker we are monitoring.
   * \return Reference origin z-coordinate (in cartesians coordinates) for moment computation.
   */
  su2double GetRefOriginMoment_Z(unsigned short val_marker) const { return RefOriginMoment_Z[val_marker]; }

  /*!
   * \brief Set reference origin x-coordinate for moment computation.
   * \param[in] val_marker - the marker we are monitoring.
   * \param[in] val_origin - New x-coordinate of the mesh motion origin.
   */
  void SetRefOriginMoment_X(unsigned short val_marker, su2double val_origin) { RefOriginMoment_X[val_marker] = val_origin; }

  /*!
   * \brief Set reference origin y-coordinate for moment computation.
   * \param[in] val_marker - the marker we are monitoring.
   * \param[in] val_origin - New y-coordinate of the mesh motion origin.
   */
  void SetRefOriginMoment_Y(unsigned short val_marker, su2double val_origin) { RefOriginMoment_Y[val_marker] = val_origin; }

  /*!
   * \brief Set reference origin z-coordinate for moment computation.
   * \param[in] val_marker - the marker we are monitoring.
   * \param[in] val_origin - New z-coordinate of the mesh motion origin.
   */
  void SetRefOriginMoment_Z(unsigned short val_marker, su2double val_origin) { RefOriginMoment_Z[val_marker] = val_origin; }

  /*!
   * \brief Get index of the upper and lower horizontal plane.
   * \param[in] index - 0 means upper surface, and 1 means lower surface.
   * \return Index of the upper and lower surface.
   */
  string GetPlaneTag(unsigned short index) const { return PlaneTag[index]; }

  /*!
   * \brief Get the integration limits for the equivalent area computation.
   * \param[in] index - 0 means x_min, and 1 means x_max.
   * \return Integration limits for the equivalent area computation.
   */
  su2double GetEA_IntLimit(unsigned short index) const { return ea_lim[index]; }

  /*!
   * \brief Get the integration limits for the equivalent area computation.
   * \param[in] index - 0 means x_min, and 1 means x_max.
   * \return Integration limits for the equivalent area computation.
   */
  su2double GetEA_ScaleFactor(void) const { return EA_ScaleFactor; }

  /*!
   * \brief Get the limit value for the adjoint variables.
   * \return Limit value for the adjoint variables.
   */
  su2double GetAdjointLimit(void) const { return AdjointLimit; }

  /*!
   * \brief Get the coordinates where of the box where the grid is going to be deformed.
   * \return Coordinates where of the box where the grid is going to be deformed.
   */
  const su2double *GetHold_GridFixed_Coord(void) const { return grid_fix; }

  /*!
   * \brief Get the values of subsonic engine.
   * \return Values of subsonic engine.
   */
  const su2double *GetSubsonicEngine_Values(void) const { return eng_val; }

  /*!
   * \brief Get the cycle of a subsonic engine.
   * \return Cyl of a subsonic engine.
   */
  const su2double *GetSubsonicEngine_Cyl(void) const { return eng_cyl; }

  /*!
   * \brief Get the distortion rack.
   * \return Distortion rack.
   */
  const su2double *GetDistortionRack(void) const { return distortion; }

  /*!
   * \brief Get Description of the geometry to be analyzed
   */
  unsigned short GetGeo_Description(void) const { return Geo_Description; }

  /*!
   * \brief Creates a tecplot file to visualize the partition made by the DDC software.
   * \return <code>TRUE</code> if the partition is going to be plotted; otherwise <code>FALSE</code>.
   */
  bool GetExtraOutput(void) const { return ExtraOutput; }

  /*!
   * \brief Heat solver zone with extra screen output.
   * \return Heat solver zone with extra screen output.
   */
  long GetExtraHeatOutputZone(void) const { return ExtraHeatOutputZone; }

  /*!
   * \brief Get the value of the Mach number (velocity divided by speed of sound).
   * \return Value of the Mach number.
   */
  su2double GetMach(void) const { return Mach; }

  /*!
   * \brief Get the value of the Gamma of fluid (ratio of specific heats).
   * \return Value of the constant: Gamma
   */
  su2double GetGamma(void) const { return Gamma; }

  /*!
   * \brief Get the values of the CFL adaption parameters.
   * \return Value of CFL adaption parameter
   */
  su2double GetCFL_AdaptParam(unsigned short val_index) const { return CFL_AdaptParam[val_index]; }

  /*!
   * \brief Get the value of the CFL adaption flag.
   * \return <code>TRUE</code> if CFL adaption is active; otherwise <code>FALSE</code>.
   */
  bool GetCFL_Adapt(void) const { return CFL_Adapt; }

  /*!
   * \brief Get the values of the CFL adapation.
   * \return Value of CFL adapation
   */
  su2double GetHTP_Axis(unsigned short val_index) const { return htp_axis[val_index]; }

  /*!
   * \brief Get the value of the limits for the sections.
   * \return Value of the limits for the sections.
   */
  su2double GetStations_Bounds(unsigned short val_var) const { return geo_loc[val_var]; }

  /*!
   * \brief Get the value of the vector that connects the cartesian axis with a sherical or cylindrical one.
   * \return Coordinate of the Axis.
   */
  su2double GetFFD_Axis(unsigned short val_var) const { return ffd_axis[val_var]; }

  /*!
   * \brief Get the value of the bulk modulus.
   * \return Value of the bulk modulus.
   */
  su2double GetBulk_Modulus(void) const { return Bulk_Modulus; }

  /*!
   * \brief Get the epsilon^2 multiplier for Beta in the incompressible preconditioner.
   * \return Value of the epsilon^2 multiplier for Beta in the incompressible preconditioner.
   */
  su2double GetBeta_Factor(void) const { return Beta_Factor; }

  /*!
   * \brief Get the value of specific gas constant.
   * \return Value of the constant: Gamma
   */
  su2double GetGas_Constant(void) const { return Gas_Constant; }

  /*!
   * \brief Get the value of specific gas constant.
   * \return Value of the constant: Gamma
   */
  su2double GetGas_ConstantND(void) const { return Gas_ConstantND; }

  /*!
   * \brief Get the value of the molecular weight for an incompressible ideal gas (g/mol).
   * \return Value of the molecular weight for an incompressible ideal gas (g/mol).
   */
  su2double GetMolecular_Weight(void) const { return Molecular_Weight; }

  /*!
   * \brief Get the value of specific heat at constant pressure.
   * \return Value of the constant: Cp
   */
  su2double GetSpecific_Heat_Cp(void) const { return Specific_Heat_Cp; }

  /*!
   * \brief Get the non-dimensional value of specific heat at constant pressure.
   * \return Value of the non-dim. constant: Cp
   */
  su2double GetSpecific_Heat_CpND(void) const { return Specific_Heat_CpND; }

  /*!
   * \brief Get the value of specific heat at constant volume.
   * \return Value of the constant: Cv
   */
  su2double GetSpecific_Heat_Cv(void) const { return Specific_Heat_Cv; }

  /*!
   * \brief Get the non-dimensional value of specific heat at constant volume.
   * \return Value of the non-dim. constant: Cv
   */
  su2double GetSpecific_Heat_CvND(void) const { return Specific_Heat_CvND; }

  /*!
   * \brief Get the value of wall temperature.
   * \return Value of the constant: Temperature
   */
  su2double GetWallTemperature(void) const { return Wall_Temperature; }

    /*!
   * \brief Get the p-norm for heat-flux objective functions (adjoint problem).
   * \return Value of the heat flux p-norm
   */
  su2double GetPnormHeat(void) const { return pnorm_heat; }

  /*!
   * \brief Get the reference value for the specific gas constant.
   * \return Reference value for the specific gas constant.
   */
  su2double GetGas_Constant_Ref(void) const { return Gas_Constant_Ref; }

  /*!
   * \brief Get the reference value for the heat flux.
   * \return Reference value for the heat flux.
   */
  su2double GetHeat_Flux_Ref(void) const { return Heat_Flux_Ref; }

  /*!
   * \brief Get the value of the frestream temperature.
   * \return Freestream temperature.
   */
  su2double GetTemperature_FreeStream(void) const { return Temperature_FreeStream; }
  /*!
   * \brief Get the value of the frestream vibrational-electronic temperature.
   * \return Freestream temperature.
   */
  su2double GetTemperature_ve_FreeStream(void) const { return Temperature_ve_FreeStream; }

  /*!
   * \brief Get the value of the frestream temperature.
   * \return Freestream temperature.
   */
  su2double GetEnergy_FreeStream(void) const { return Energy_FreeStream; }

  /*!
   * \brief Get the value of the frestream temperature.
   * \return Freestream temperature.
   */
  su2double GetViscosity_FreeStream(void) const { return Viscosity_FreeStream; }

  /*!
   * \brief Get the value of the frestream temperature.
   * \return Freestream temperature.
   */
  su2double GetDensity_FreeStream(void) const { return Density_FreeStream; }

  /*!
   * \brief Get the value of the solid density.
   * \return Solid density.
   */
  su2double GetDensity_Solid(void) const { return Density_Solid; }

  /*!
   * \brief Get the value of the frestream temperature.
   * \return Freestream temperature.
   */
  su2double GetModVel_FreeStream(void) const { return ModVel_FreeStream; }

  /*!
   * \brief Get the value of the frestream temperature.
   * \return Freestream temperature.
   */
  su2double GetModVel_FreeStreamND(void) const { return ModVel_FreeStreamND; }

  /*!
   * \brief Get the value of the laminar Prandtl number.
   * \return Laminar Prandtl number.
   */
  su2double GetPrandtl_Lam(void) const { return Prandtl_Lam; }

  /*!
   * \brief Get the value of the turbulent Prandtl number.
   * \return Turbulent Prandtl number.
   */
  su2double GetPrandtl_Turb(void) const { return Prandtl_Turb; }

  /*!
   * \brief Get the value of the von Karman constant kappa for turbulence wall modeling.
   * \return von Karman constant.
   */
  su2double GetwallModelKappa(void) const { return wallModelKappa; }

  /*!
   * \brief Get the value of the von Karman constant kappa for turbulence wall modeling.
   * \return von Karman constant.
   */
  su2double GetwallModelB(void) const { return wallModelB; }

  /*!
   * \brief Get the value of the thermal conductivity for solids.
   * \return Thermal conductivity (solid).
   */
  su2double GetThermalConductivity_Solid(void) const { return Thermal_Conductivity_Solid; }

  /*!
   * \brief Get the value of the thermal diffusivity for solids.
   * \return Thermal conductivity (solid).
   */
  su2double GetThermalDiffusivity_Solid(void) const { return Thermal_Diffusivity_Solid; }

  /*!
   * \brief Get the temperature in solids at initial conditions.
   * \return Freestream temperature (solid).
   */
  su2double GetTemperature_Initial_Solid(void) const { return Temperature_Freestream_Solid;  }

  /*!
   * \brief Get the value of the reference length for non-dimensionalization.
   *        This value should always be 1 internally, and is not user-specified.
   * \return Reference length for non-dimensionalization.
   */
  su2double GetLength_Ref(void) const { return Length_Ref; }

  /*!
   * \brief Get the value of the reference pressure for non-dimensionalization.
   * \return Reference pressure for non-dimensionalization.
   */
  su2double GetPressure_Ref(void) const { return Pressure_Ref; }

  /*!
   * \brief Get the value of the reference pressure for non-dimensionalization.
   * \return Reference pressure for non-dimensionalization.
   */
  su2double GetEnergy_Ref(void) const { return Energy_Ref; }

  /*!
   * \brief Get the value of the reference temperature for non-dimensionalization.
   * \return Reference temperature for non-dimensionalization.
   */
  su2double GetTemperature_Ref(void) const { return Temperature_Ref; }

  /*!
   * \brief Get the value of the reference temperature for non-dimensionalization.
   * \return Reference temperature for non-dimensionalization.
   */
  su2double GetTemperature_ve_Ref(void) const { return Temperature_ve_Ref; }

  /*!
   * \brief Get the value of the reference density for non-dimensionalization.
   * \return Reference density for non-dimensionalization.
   */
  su2double GetDensity_Ref(void) const { return Density_Ref; }

  /*!
   * \brief Get the value of the reference velocity for non-dimensionalization.
   * \return Reference velocity for non-dimensionalization.
   */
  su2double GetVelocity_Ref(void) const { return Velocity_Ref; }

  /*!
   * \brief Get the value of the reference time for non-dimensionalization.
   * \return Reference time for non-dimensionalization.
   */
  su2double GetTime_Ref(void) const { return Time_Ref; }

  /*!
   * \brief Get the value of the reference viscosity for non-dimensionalization.
   * \return Reference viscosity for non-dimensionalization.
   */
  su2double GetViscosity_Ref(void) const { return Viscosity_Ref; }

  /*!
   * \brief Get the value of the reference viscosity for non-dimensionalization.
   * \return Reference viscosity for non-dimensionalization.
   */
  su2double GetHighlite_Area(void) const { return Highlite_Area; }

  /*!
   * \brief Get the value of the reference viscosity for non-dimensionalization.
   * \return Reference viscosity for non-dimensionalization.
   */
  su2double GetFan_Poly_Eff(void) const { return Fan_Poly_Eff; }

  /*!
   * \brief Get the value of the reference conductivity for non-dimensionalization.
   * \return Reference conductivity for non-dimensionalization.
   */
  su2double GetConductivity_Ref(void) const { return Conductivity_Ref; }

  /*!
   * \brief Get the value of the reference angular velocity for non-dimensionalization.
   * \return Reference angular velocity for non-dimensionalization.
   */
  su2double GetOmega_Ref(void) const { return Omega_Ref; }

  /*!
   * \brief Get the value of the reference force for non-dimensionalization.
   * \return Reference force for non-dimensionalization.
   */
  su2double GetForce_Ref(void) const { return Force_Ref; }

  /*!
   * \brief Get the value of the non-dimensionalized freestream pressure.
   * \return Non-dimensionalized freestream pressure.
   */
  su2double GetPressure_FreeStream(void) const { return Pressure_FreeStream; }

  /*!
   * \brief Get the value of the non-dimensionalized freestream pressure.
   * \return Non-dimensionalized freestream pressure.
   */
  su2double GetPressure_FreeStreamND(void) const { return Pressure_FreeStreamND; }

  /*!
   * \brief Get the value of the thermodynamic pressure.
   * \return Thermodynamic pressure.
   */
  su2double GetPressure_Thermodynamic(void) const { return Pressure_Thermodynamic; }

  /*!
   * \brief Get the value of the non-dimensionalized thermodynamic pressure.
   * \return Non-dimensionalized thermodynamic pressure.
   */
  su2double GetPressure_ThermodynamicND(void) const { return Pressure_ThermodynamicND; }

  /*!
   * \brief Get the vector of the dimensionalized freestream velocity.
   * \return Dimensionalized freestream velocity vector.
   */
  su2double* GetVelocity_FreeStream(void) { return vel_inf; }
  const su2double* GetVelocity_FreeStream(void) const { return vel_inf; }

  /*!
   * \brief Get the value of the non-dimensionalized freestream temperature.
   * \return Non-dimensionalized freestream temperature.
   */
  su2double GetTemperature_FreeStreamND(void) const { return Temperature_FreeStreamND; }

  /*!
   * \brief Get the value of the non-dimensionalized freestream temperature.
   * \return Non-dimensionalized freestream temperature.
   */
  su2double GetTemperature_ve_FreeStreamND(void) const { return Temperature_ve_FreeStreamND; }

  /*!
   * \brief Get the value of the non-dimensionalized freestream density.
   * \return Non-dimensionalized freestream density.
   */
  su2double GetDensity_FreeStreamND(void) const { return Density_FreeStreamND; }

  /*!
   * \brief Get the vector of the non-dimensionalized freestream velocity.
   * \return Non-dimensionalized freestream velocity vector.
   */
  su2double* GetVelocity_FreeStreamND(void) { return Velocity_FreeStreamND; }
  const su2double* GetVelocity_FreeStreamND(void) const { return Velocity_FreeStreamND; }

  /*!
   * \brief Get the value of the non-dimensionalized freestream energy.
   * \return Non-dimensionalized freestream energy.
   */
  su2double GetEnergy_FreeStreamND(void) const { return Energy_FreeStreamND; }

  /*!
   * \brief Get the value of the non-dimensionalized freestream viscosity.
   * \return Non-dimensionalized freestream viscosity.
   */
  su2double GetViscosity_FreeStreamND(void) const { return Viscosity_FreeStreamND; }

  /*!
   * \brief Get the value of the non-dimensionalized freestream viscosity.
   * \return Non-dimensionalized freestream viscosity.
   */
  su2double GetTke_FreeStreamND(void) const { return Tke_FreeStreamND; }

  /*!
   * \brief Get the value of the non-dimensionalized freestream viscosity.
   * \return Non-dimensionalized freestream viscosity.
   */
  su2double GetOmega_FreeStreamND(void) const { return Omega_FreeStreamND; }

  /*!
   * \brief Get the value of the non-dimensionalized freestream viscosity.
   * \return Non-dimensionalized freestream viscosity.
   */
  su2double GetTke_FreeStream(void) const { return Tke_FreeStream; }

  /*!
   * \brief Get the value of the non-dimensionalized freestream viscosity.
   * \return Non-dimensionalized freestream viscosity.
   */
  su2double GetOmega_FreeStream(void) const { return Omega_FreeStream; }

  /*!
   * \brief Get the value of the non-dimensionalized freestream intermittency.
   * \return Non-dimensionalized freestream intermittency.
   */
  su2double GetIntermittency_FreeStream(void) const { return Intermittency_FreeStream; }

  /*!
   * \brief Get the value of the non-dimensionalized freestream turbulence intensity.
   * \return Non-dimensionalized freestream intensity.
   */
  su2double GetTurbulenceIntensity_FreeStream(void) const { return TurbulenceIntensity_FreeStream; }

  /*!
   * \brief Get the value of the non-dimensionalized freestream turbulence intensity.
   * \return Non-dimensionalized freestream intensity.
   */
  su2double GetNuFactor_FreeStream(void) const { return NuFactor_FreeStream; }

  /*!
   * \brief Get the value of the non-dimensionalized engine turbulence intensity.
   * \return Non-dimensionalized engine intensity.
   */
  su2double GetNuFactor_Engine(void) const { return NuFactor_Engine; }

  /*!
   * \brief Get the value of the non-dimensionalized actuator disk turbulence intensity.
   * \return Non-dimensionalized actuator disk intensity.
   */
  su2double GetSecondaryFlow_ActDisk(void) const { return SecondaryFlow_ActDisk; }

  /*!
   * \brief Get the value of the non-dimensionalized actuator disk turbulence intensity.
   * \return Non-dimensionalized actuator disk intensity.
   */
  su2double GetInitial_BCThrust(void) const { return Initial_BCThrust; }

  /*!
   * \brief Get the value of the non-dimensionalized actuator disk turbulence intensity.
   * \return Non-dimensionalized actuator disk intensity.
   */
  void SetInitial_BCThrust(su2double val_bcthrust) { Initial_BCThrust = val_bcthrust; }

  /*!
   * \brief Get the value of the turbulent to laminar viscosity ratio.
   * \return Ratio of turbulent to laminar viscosity ratio.
   */
  su2double GetTurb2LamViscRatio_FreeStream(void) const { return Turb2LamViscRatio_FreeStream;}

  /*!
   * \brief Get the value of the Reynolds length.
   * \return Reynolds length.
   */
  su2double GetLength_Reynolds(void) const { return Length_Reynolds; }

  /*!
   * \brief Get the start up iterations using the fine grid, this works only for multigrid problems.
   * \return Start up iterations using the fine grid.
   */
  unsigned short GetnStartUpIter(void) const { return nStartUpIter; }

  /*!
   * \brief Get the reference area for non dimensional coefficient computation. If the value from the
   *        is 0 then, the code will compute the reference area using the projection of the shape into
   *        the z plane (3D) or the x plane (2D).
   * \return Value of the reference area for coefficient computation.
   */
  su2double GetRefArea(void) const { return RefArea; }

  /*!
   * \brief Get the wave speed.
   * \return Value of the wave speed.
   */
  su2double GetThermalDiffusivity(void) const { return Thermal_Diffusivity; }

  /*!
   * \brief Get the thermal expansion coefficient.
   * \return Value of the thermal expansion coefficient.
   */
  su2double GetThermal_Expansion_Coeff(void) const { return Thermal_Expansion_Coeff; }

  /*!
   * \brief Get the non-dim. thermal expansion coefficient.
   * \return Value of the non-dim. thermal expansion coefficient.
   */
  su2double GetThermal_Expansion_CoeffND(void) const { return Thermal_Expansion_CoeffND; }

  /*!
   * \brief Set the thermal expansion coefficient.
   * \param[in] val_thermal_expansion - thermal expansion coefficient
   */
  void SetThermal_Expansion_Coeff(su2double val_thermal_expansion) { Thermal_Expansion_Coeff = val_thermal_expansion; }

  /*!
   * \brief Set the non-dim. thermal expansion coefficient.
   * \param[in] val_thermal_expansion - non-dim. thermal expansion coefficient
   */
  void SetThermal_Expansion_CoeffND(su2double val_thermal_expansionnd) { Thermal_Expansion_CoeffND = val_thermal_expansionnd; }

  /*!
   * \brief Get the value of the reference density for custom incompressible non-dimensionalization.
   * \return Reference density for custom incompressible non-dimensionalization.
   */
  su2double GetInc_Density_Ref(void) const { return Inc_Density_Ref; }

  /*!
   * \brief Get the value of the reference velocity for custom incompressible non-dimensionalization.
   * \return Reference velocity for custom incompressible non-dimensionalization.
   */
  su2double GetInc_Velocity_Ref(void) const { return Inc_Velocity_Ref; }

  /*!
   * \brief Get the value of the reference temperature for custom incompressible non-dimensionalization.
   * \return Reference temperature for custom incompressible non-dimensionalization.
   */
  su2double GetInc_Temperature_Ref(void) const { return Inc_Temperature_Ref; }

  /*!
   * \brief Get the value of the initial density for incompressible flows.
   * \return Initial density for incompressible flows.
   */
  su2double GetInc_Density_Init(void) const { return Inc_Density_Init; }

  /*!
   * \brief Get the value of the initial velocity for incompressible flows.
   * \return Initial velocity for incompressible flows.
   */
  const su2double* GetInc_Velocity_Init(void) const { return vel_init; }

  /*!
   * \brief Get the value of the initial temperature for incompressible flows.
   * \return Initial temperature for incompressible flows.
   */
  su2double GetInc_Temperature_Init(void) const { return Inc_Temperature_Init; }

  /*!
   * \brief Get the Young's modulus of elasticity.
   * \return Value of the Young's modulus of elasticity.
   */
  su2double GetElasticyMod(unsigned short id_val) const { return ElasticityMod[id_val]; }

  /*!
    * \brief Decide whether to apply DE effects to the model.
    * \return <code>TRUE</code> if the DE effects are to be applied, <code>FALSE</code> otherwise.
    */
  bool GetDE_Effects(void) const { return DE_Effects; }

  /*!
    * \brief Decide whether to predict the DE effects for the next time step.
    * \return <code>TRUE</code> if the DE effects are to be applied, <code>FALSE</code> otherwise.
    */
   bool GetDE_Predicted(void);

  /*!
   * \brief Get the number of different electric constants.
   * \return Value of the DE modulus.
   */
  unsigned short GetnElectric_Constant(void) const { return nElectric_Constant; }

  /*!
   * \brief Get the value of the DE modulus.
   * \return Value of the DE modulus.
   */
  su2double GetElectric_Constant(unsigned short iVar) const { return Electric_Constant[iVar]; }

  /*!
   * \brief Get the value of the B constant in the Knowles material model.
   * \return Value of the B constant in the Knowles material model.
   */
  su2double GetKnowles_B(void) const { return Knowles_B; }

  /*!
   * \brief Get the value of the N constant in the Knowles material model.
   * \return Value of the N constant in the Knowles material model.
   */
  su2double GetKnowles_N(void) const { return Knowles_N; }

  /*!
   * \brief Get the kind of design variable for FEA.
   * \return Value of the DE voltage.
   */
  unsigned short GetDV_FEA(void) const { return Kind_DV_FEA; }

  /*!
   * \brief Get the ID of the reference node.
   * \return Number of FSI subiters.
   */
  unsigned long GetRefNode_ID(void) const { return refNodeID; }

  /*!
   * \brief Get the values for the reference node displacement.
   * \param[in] val_coeff - Index of the displacement.
   */
  su2double GetRefNode_Displacement(unsigned short val_coeff) const { return RefNode_Displacement[val_coeff]; }

  /*!
   * \brief Get the penalty weight value for the objective function.
   * \return  Penalty weight value for the reference geometry objective function.
   */
  su2double GetRefNode_Penalty(void) const { return RefNode_Penalty; }

  /*!
   * \brief Decide whether it's necessary to read a reference geometry.
   */
  bool GetRefGeom(void) const { return RefGeom; }

  /*!
   * \brief Consider only the surface of the reference geometry.
   */
  bool GetRefGeomSurf(void) const { return RefGeomSurf; }

  /*!
   * \brief Get the name of the file with the reference geometry of the structural problem.
   * \return Name of the file with the reference geometry of the structural problem.
   */
  string GetRefGeom_FEMFileName(void) const { return RefGeom_FEMFileName; }

  /*!
   * \brief Get the format of the reference geometry file.
   * \return Format of the reference geometry file.
   */
  unsigned short GetRefGeom_FileFormat(void) const { return RefGeom_FileFormat; }

  /*!
   * \brief Formulation for 2D elasticity (plane stress - strain)
   * \return Flag to 2D elasticity model.
   */
  STRUCT_2DFORM GetElas2D_Formulation() const { return Kind_2DElasForm; }

  /*!
   * \brief Decide whether it's necessary to read a reference geometry.
   * \return <code>TRUE</code> if it's necessary to read a reference geometry, <code>FALSE</code> otherwise.
   */
  bool GetPrestretch(void) const { return Prestretch; }

  /*!
   * \brief Get the name of the file with the element properties for structural problems.
   * \return Name of the file with the element properties of the structural problem.
   */
  string GetFEA_FileName(void) const { return FEA_FileName; }

  /*!
   * \brief Determine if advanced features are used from the element-based FEA analysis (experimental feature).
   * \return <code>TRUE</code> is experimental, <code>FALSE</code> is the default behaviour.
   */
  inline bool GetAdvanced_FEAElementBased(void) const { return FEAAdvancedMode; }

  /*!
   * \brief Get the name of the file with the reference geometry of the structural problem.
   * \return Name of the file with the reference geometry of the structural problem.
   */
  string GetPrestretch_FEMFileName(void) const { return Prestretch_FEMFileName; }

  /*!
   * \brief Get the Poisson's ratio.
   * \return Value of the Poisson's ratio.
   */
  su2double GetPoissonRatio(unsigned short id_val) const { return PoissonRatio[id_val]; }

  /*!
   * \brief Get the Material Density.
   * \return Value of the Material Density.
   */
  su2double GetMaterialDensity(unsigned short id_val) const { return MaterialDensity[id_val]; }

  /*!
   * \brief Compressibility/incompressibility of the solids analysed using the structural solver.
   * \return Compressible or incompressible.
   */
  STRUCT_COMPRESS GetMaterialCompressibility(void) const { return Kind_Material_Compress; }

  /*!
   * \brief Compressibility/incompressibility of the solids analysed using the structural solver.
   * \return Compressible or incompressible.
   */
  STRUCT_MODEL GetMaterialModel(void) const { return Kind_Material; }

  /*!
   * \brief Geometric conditions for the structural solver.
   * \return Small or large deformation structural analysis.
   */
  STRUCT_DEFORMATION GetGeometricConditions(void) const { return Kind_Struct_Solver; }

  /*!
   * \brief Get the reference length for computing moment (the default value is 1).
   * \return Reference length for moment computation.
   */
  su2double GetRefLength(void) const { return RefLength; }

  /*!
   * \brief Get the reference element length for computing the slope limiting epsilon.
   * \return Reference element length for slope limiting epsilon.
   */
  su2double GetRefElemLength(void) const { return RefElemLength; }

  /*!
   * \brief Get the reference coefficient for detecting sharp edges.
   * \return Reference coefficient for detecting sharp edges.
   */
  su2double GetRefSharpEdges(void) const { return RefSharpEdges; }

  /*!
   * \brief Get the volume of the whole domain using the fine grid, this value is common for all the grids
   *        in the multigrid method.
   * \return Volume of the whole domain.
   */
  su2double GetDomainVolume(void) const { return DomainVolume; }

  /*!
   * \brief In case the <i>RefArea</i> is equal to 0 then, it is necessary to compute a reference area,
   *        with this function we set the value of the reference area.
   * \param[in] val_area - Value of the reference area for non dimensional coefficient computation.
   */
  void SetRefArea(su2double val_area) { RefArea = val_area; }

  /*!
   * \brief In case the <i>SemiSpan</i> is equal to 0 then, it is necessary to compute the max y distance,
   *        with this function we set the value of the semi span.
   * \param[in] val_semispan - Value of the semispan.
   */
  void SetSemiSpan(su2double val_semispan) { SemiSpan = val_semispan; }

  /*!
   * \brief Set the value of the domain volume computed on the finest grid.
   * \note This volume do not include the volume of the body that is being simulated.
   * \param[in] val_volume - Value of the domain volume computed on the finest grid.
   */
  void SetDomainVolume(su2double val_volume) { DomainVolume = val_volume; }

  /*!
   * \brief Set the finest mesh in a multigrid strategy.
   * \note If we are using a Full Multigrid Strategy or a start up with finest grid, it is necessary
   *       to change several times the finest grid.
   * \param[in] val_finestmesh - Index of the finest grid.
   */
  void SetFinestMesh(unsigned short val_finestmesh) { FinestMesh = val_finestmesh; }

  /*!
   * \brief Set the kind of time integration scheme.
   * \note If we are solving different equations it will be necessary to change several
   *       times the kind of time integration, to choose the right scheme.
   * \param[in] val_kind_timeintscheme - Kind of time integration scheme.
   */
  void SetKind_TimeIntScheme(unsigned short val_kind_timeintscheme) { Kind_TimeNumScheme = val_kind_timeintscheme; }

  /*!
   * \brief Set the parameters of the convective numerical scheme.
   * \note The parameters will change because we are solving different kind of equations.
   * \param[in] val_kind_convnumscheme - Center or upwind scheme.
   * \param[in] val_kind_centered - If centered scheme, kind of centered scheme (JST, etc.).
   * \param[in] val_kind_upwind - If upwind scheme, kind of upwind scheme (Roe, etc.).
   * \param[in] val_kind_slopelimit - If upwind scheme, kind of slope limit.
   * \param[in] val_muscl - Define if we apply a MUSCL scheme or not.
   * \param[in] val_kind_fem - If FEM, what kind of FEM discretization.
   */
  void SetKind_ConvNumScheme(unsigned short val_kind_convnumscheme, unsigned short val_kind_centered,
                             unsigned short val_kind_upwind,        unsigned short val_kind_slopelimit,
                             bool val_muscl,                        unsigned short val_kind_fem);

  /*!
   * \brief Get the value of limiter coefficient.
   * \return Value of the limiter coefficient.
   */
  su2double GetVenkat_LimiterCoeff(void) const { return Venkat_LimiterCoeff; }

  /*!
   * \brief Freeze the value of the limiter after a number of iterations.
   * \return Number of iterations.
   */
  unsigned long GetLimiterIter(void) const { return LimiterIter; }

  /*!
   * \brief Get the value of sharp edge limiter.
   * \return Value of the sharp edge limiter coefficient.
   */
  su2double GetAdjSharp_LimiterCoeff(void) const { return AdjSharp_LimiterCoeff; }

  /*!
   * \brief Get the Reynolds number. Dimensionless number that gives a measure of the ratio of inertial forces
   *        to viscous forces and consequently quantifies the relative importance of these two types of forces
   *        for given flow condition.
   * \return Value of the Reynolds number.
   */
  su2double GetReynolds(void) const { return Reynolds; }

  /*!
   * \brief Get the Froude number for free surface problems.
   * \return Value of the Froude number.
   */
  su2double GetFroude(void) const { return Froude; }

  /*!
   * \brief Set the Froude number for free surface problems.
   * \return Value of the Froude number.
   */
  void SetFroude(su2double val_froude) { Froude = val_froude; }

  /*!
   * \brief Set the Froude number for free surface problems.
   * \return Value of the Froude number.
   */
  void SetMach(su2double val_mach) { Mach = val_mach; }

  /*!
   * \brief Set the Froude number for free surface problems.
   * \return Value of the Froude number.
   */
  void SetReynolds(su2double val_reynolds) { Reynolds = val_reynolds; }

  /*!
   * \brief Set the Froude number for free surface problems.
   * \return Value of the Froude number.
   */
  void SetLength_Ref(su2double val_length_ref) { Length_Ref = val_length_ref; }

  /*!
   * \brief Set the Froude number for free surface problems.
   * \return Value of the Froude number.
   */
  void SetVelocity_Ref(su2double val_velocity_ref) { Velocity_Ref = val_velocity_ref; }

  /*!
   * \brief Set the Froude number for free surface problems.
   * \return Value of the Froude number.
   */
  void SetPressure_Ref(su2double val_pressure_ref) { Pressure_Ref = val_pressure_ref; }

  /*!
   * \brief Set the Froude number for free surface problems.
   * \return Value of the Froude number.
   */
  void SetDensity_Ref(su2double val_density_ref) { Density_Ref = val_density_ref; }

  /*!
   * \brief Set the reference temperature.
   * \return Value of the Froude number.
   */
  void SetTemperature_Ref(su2double val_temperature_ref) { Temperature_Ref = val_temperature_ref; }

  /*!
   * \brief Set the reference temperature.
   * \return Value of the Froude number.
   */
  void SetTemperature_ve_Ref(su2double val_temperature_ve_ref) { Temperature_ve_Ref = val_temperature_ve_ref; }

  /*!
   * \brief Set the Froude number for free surface problems.
   * \return Value of the Froude number.
   */
  void SetTime_Ref(su2double val_time_ref) { Time_Ref = val_time_ref; }

  /*!
   * \brief Set the Froude number for free surface problems.
   * \return Value of the Froude number.
   */
  void SetEnergy_Ref(su2double val_energy_ref) { Energy_Ref = val_energy_ref; }

  /*!
   * \brief Set the Froude number for free surface problems.
   * \return Value of the Froude number.
   */
  void SetOmega_Ref(su2double val_omega_ref) { Omega_Ref = val_omega_ref; }

  /*!
   * \brief Set the Froude number for free surface problems.
   * \return Value of the Froude number.
   */
  void SetForce_Ref(su2double val_force_ref) { Force_Ref = val_force_ref; }

  /*!
   * \brief Set the Froude number for free surface problems.
   * \return Value of the Froude number.
   */
  void SetGas_Constant_Ref(su2double val_gas_constant_ref) { Gas_Constant_Ref = val_gas_constant_ref; }

  /*!
   * \brief Set the Froude number for free surface problems.
   * \return Value of the Froude number.
   */
  void SetGas_Constant(su2double val_gas_constant) { Gas_Constant = val_gas_constant; }

  /*!
   * \brief Set the value of the specific heat at constant pressure (incompressible fluids with energy equation).
   * \param[in] val_specific_heat_cp - specific heat at constant pressure.
   */
  void SetSpecific_Heat_Cp(su2double val_specific_heat_cp) { Specific_Heat_Cp = val_specific_heat_cp; }

  /*!
   * \brief Set the non-dimensional value of the specific heat at constant pressure (incompressible fluids with energy equation).
   * \param[in] val_specific_heat_cpnd - non-dim. specific heat at constant pressure.
   */
  void SetSpecific_Heat_CpND(su2double val_specific_heat_cpnd) { Specific_Heat_CpND = val_specific_heat_cpnd; }

  /*!
   * \brief Set the value of the specific heat at constant volume (incompressible fluids with energy equation).
   * \param[in] val_specific_heat_cv - specific heat at constant volume.
   */
  void SetSpecific_Heat_Cv(su2double val_specific_heat_cv) { Specific_Heat_Cv = val_specific_heat_cv; }

  /*!
   * \brief Set the non-dimensional value of the specific heat at constant volume (incompressible fluids with energy equation).
   * \param[in] val_specific_heat_cvnd - non-dim. specific heat at constant pressure.
   */
  void SetSpecific_Heat_CvND(su2double val_specific_heat_cvnd) { Specific_Heat_CvND = val_specific_heat_cvnd; }

  /*!
   * \brief Set the heat flux reference value.
   * \return Value of the reference heat flux.
   */
  void SetHeat_Flux_Ref(su2double val_heat_flux_ref) { Heat_Flux_Ref = val_heat_flux_ref; }

  /*!
   * \brief Set the Froude number for free surface problems.
   * \return Value of the Froude number.
   */
  void SetViscosity_Ref(su2double val_viscosity_ref) { Viscosity_Ref = val_viscosity_ref; }

  /*!
   * \brief Set the Froude number for free surface problems.
   * \return Value of the Froude number.
   */
  void SetConductivity_Ref(su2double val_conductivity_ref) { Conductivity_Ref = val_conductivity_ref; }

  /*!
   * \brief Set the Froude number for free surface problems.
   * \return Value of the Froude number.
   */
  void SetPressure_FreeStreamND(su2double val_pressure_freestreamnd) { Pressure_FreeStreamND = val_pressure_freestreamnd; }

  /*!
   * \brief Set the Froude number for free surface problems.
   * \return Value of the Froude number.
   */
  void SetPressure_FreeStream(su2double val_pressure_freestream) { Pressure_FreeStream = val_pressure_freestream; }

  /*!
   * \brief Set the non-dimensionalized thermodynamic pressure for low Mach problems.
   * \return Value of the non-dimensionalized thermodynamic pressure.
   */
  void SetPressure_ThermodynamicND(su2double val_pressure_thermodynamicnd) { Pressure_ThermodynamicND = val_pressure_thermodynamicnd; }

  /*!
   * \brief Set the thermodynamic pressure for low Mach problems.
   * \return Value of the thermodynamic pressure.
   */
  void SetPressure_Thermodynamic(su2double val_pressure_thermodynamic) { Pressure_Thermodynamic = val_pressure_thermodynamic; }

  /*!
   * \brief Set the Froude number for free surface problems.
   * \return Value of the Froude number.
   */
  void SetDensity_FreeStreamND(su2double val_density_freestreamnd) { Density_FreeStreamND = val_density_freestreamnd; }

  /*!
   * \brief Set the Froude number for free surface problems.
   * \return Value of the Froude number.
   */
  void SetDensity_FreeStream(su2double val_density_freestream) { Density_FreeStream = val_density_freestream; }

  /*!
   * \brief Set the Froude number for free surface problems.
   * \return Value of the Froude number.
   */
  void SetViscosity_FreeStream(su2double val_viscosity_freestream) { Viscosity_FreeStream = val_viscosity_freestream; }

  /*!
   * \brief Set the Froude number for free surface problems.
   * \return Value of the Froude number.
   */
  void SetModVel_FreeStream(su2double val_modvel_freestream) { ModVel_FreeStream = val_modvel_freestream; }

  /*!
   * \brief Set the Froude number for free surface problems.
   * \return Value of the Froude number.
   */
  void SetModVel_FreeStreamND(su2double val_modvel_freestreamnd) { ModVel_FreeStreamND = val_modvel_freestreamnd; }

  /*!
   * \brief Set the Froude number for free surface problems.
   * \return Value of the Froude number.
   */
  void SetTemperature_FreeStream(su2double val_temperature_freestream) { Temperature_FreeStream = val_temperature_freestream; }

  /*!
   * \brief Set the Froude number for free surface problems.
   * \return Value of the Froude number.
   */
  void SetTemperature_FreeStreamND(su2double val_temperature_freestreamnd) { Temperature_FreeStreamND = val_temperature_freestreamnd; }

  /*!
   * \brief Set the Froude number for free surface problems.
   * \return Value of the Froude number.
   */
  void SetTemperature_ve_FreeStream(su2double val_temperature_ve_freestream) { Temperature_ve_FreeStream = val_temperature_ve_freestream; }

  /*!
   * \brief Set the Froude number for free surface problems.
   * \return Value of the Froude number.
   */
  void SetTemperature_ve_FreeStreamND(su2double val_temperature_ve_freestreamnd) { Temperature_ve_FreeStreamND = val_temperature_ve_freestreamnd; }

  /*!
   * \brief Set the Froude number for free surface problems.
   * \return Value of the Froude number.
   */
  void SetGas_ConstantND(su2double val_gas_constantnd) { Gas_ConstantND = val_gas_constantnd; }

  /*!
   * \brief Set the free-stream velocity.
   * \param[in] val_velocity_freestream - Value of the free-stream velocity component.
   * \param[in] val_dim - Value of the current dimension.
   */
  void SetVelocity_FreeStream(su2double val_velocity_freestream, unsigned short val_dim) { vel_inf[val_dim] = val_velocity_freestream; }

  /*!
   * \brief Set the Froude number for free surface problems.
   * \return Value of the Froude number.
   */
  void SetVelocity_FreeStreamND(su2double val_velocity_freestreamnd, unsigned short val_dim) { Velocity_FreeStreamND[val_dim] = val_velocity_freestreamnd; }

  /*!
   * \brief Set the Froude number for free surface problems.
   * \return Value of the Froude number.
   */
  void SetViscosity_FreeStreamND(su2double val_viscosity_freestreamnd) { Viscosity_FreeStreamND = val_viscosity_freestreamnd; }

  /*!
   * \brief Set the Froude number for free surface problems.
   * \return Value of the Froude number.
   */
  void SetTke_FreeStreamND(su2double val_tke_freestreamnd) { Tke_FreeStreamND = val_tke_freestreamnd; }

  /*!
   * \brief Set the Froude number for free surface problems.
   * \return Value of the Froude number.
   */
  void SetOmega_FreeStreamND(su2double val_omega_freestreamnd) { Omega_FreeStreamND = val_omega_freestreamnd; }

  /*!
   * \brief Set the Froude number for free surface problems.
   * \return Value of the Froude number.
   */
  void SetTke_FreeStream(su2double val_tke_freestream) { Tke_FreeStream = val_tke_freestream; }

  /*!
   * \brief Set the Froude number for free surface problems.
   * \return Value of the Froude number.
   */
  void SetOmega_FreeStream(su2double val_omega_freestream) { Omega_FreeStream = val_omega_freestream; }

  /*!
   * \brief Set the Froude number for free surface problems.
   * \return Value of the Froude number.
   */
  void SetEnergy_FreeStreamND(su2double val_energy_freestreamnd) { Energy_FreeStreamND = val_energy_freestreamnd; }

  /*!
   * \brief Set the Froude number for free surface problems.
   * \return Value of the Froude number.
   */
  void SetEnergy_FreeStream(su2double val_energy_freestream) { Energy_FreeStream = val_energy_freestream; }

  /*!
   * \brief Set the thermal diffusivity for solids.
   * \return Value of the Froude number.
   */
  void SetThermalDiffusivity_Solid(su2double val_thermal_diffusivity) { Thermal_Diffusivity_Solid = val_thermal_diffusivity; }

  /*!
   * \brief Set the Froude number for free surface problems.
   * \return Value of the Froude number.
   */
  void SetTotal_UnstTimeND(su2double val_total_unsttimend) { Total_UnstTimeND = val_total_unsttimend; }

  /*!
   * \brief Get the angle of attack of the body. This is the angle between a reference line on a lifting body
   *        (often the chord line of an airfoil) and the vector representing the relative motion between the
   *        lifting body and the fluid through which it is moving.
   * \return Value of the angle of attack.
   */
  su2double GetAoA(void) const { return AoA; }

  /*!
   * \brief Get the off set angle of attack of the body. The solution and the geometry
   *        file are able to modifity the angle of attack in the config file
   * \return Value of the off set angle of attack.
   */
  su2double GetAoA_Offset(void) const { return AoA_Offset; }

  /*!
   * \brief Get the off set sideslip angle of the body. The solution and the geometry
   *        file are able to modifity the angle of attack in the config file
   * \return Value of the off set sideslip angle.
   */
  su2double GetAoS_Offset(void) const { return AoS_Offset; }

  /*!
   * \brief Get the functional sensitivity with respect to changes in the angle of attack.
   * \return Value of the angle of attack.
   */
  su2double GetAoA_Sens(void) const { return AoA_Sens; }

  /*!
   * \brief Set the angle of attack.
   * \param[in] val_AoA - Value of the angle of attack.
   */
  void SetAoA(su2double val_AoA) { AoA = val_AoA; }

  /*!
   * \brief Set the off set angle of attack.
   * \param[in] val_AoA - Value of the angle of attack.
   */
  void SetAoA_Offset(su2double val_AoA_offset) { AoA_Offset = val_AoA_offset; }

  /*!
   * \brief Set the off set sideslip angle.
   * \param[in] val_AoA - Value of the off set sideslip angle.
   */
  void SetAoS_Offset(su2double val_AoS_offset) { AoS_Offset = val_AoS_offset; }

  /*!
   * \brief Set the angle of attack.
   * \param[in] val_AoA - Value of the angle of attack.
   */
  void SetAoA_Sens(su2double val_AoA_sens) { AoA_Sens = val_AoA_sens; }

  /*!
   * \brief Set the angle of attack.
   * \param[in] val_AoA - Value of the angle of attack.
   */
  void SetAoS(su2double val_AoS) { AoS = val_AoS; }

  /*!
   * \brief Get the angle of sideslip of the body. It relates to the rotation of the aircraft centerline from
   *        the relative wind.
   * \return Value of the angle of sideslip.
   */
  su2double GetAoS(void) const { return AoS; }

  /*!
   * \brief Get the charge coefficient that is used in the poissonal potential simulation.
   * \return Value of the charge coefficient.
   */
  su2double GetChargeCoeff(void) const { return ChargeCoeff; }

  /*!
   * \brief Get the number of multigrid levels.
   * \return Number of multigrid levels (without including the original grid).
   */
  unsigned short GetnMGLevels(void) const { return nMGLevels; }

  /*!
   * \brief Set the number of multigrid levels.
   * \param[in] val_nMGLevels - Index of the mesh were the CFL is applied
   */
  void SetMGLevels(unsigned short val_nMGLevels) { nMGLevels = val_nMGLevels; }

  /*!
   * \brief Get the index of the finest grid.
   * \return Index of the finest grid in a multigrid strategy, this is 0 unless we are
   performing a Full multigrid.
   */
  unsigned short GetFinestMesh(void) const { return FinestMesh; }

  /*!
   * \brief Get the kind of multigrid (V or W).
   * \note This variable is used in a recursive way to perform the different kind of cycles
   * \return 0 or 1 depending of we are dealing with a V or W cycle.
   */
  unsigned short GetMGCycle(void) const { return MGCycle; }

  /*!
   * \brief Get the king of evaluation in the geometrical module.
   * \return 0 or 1 depending of we are dealing with a V or W cycle.
   */
  unsigned short GetGeometryMode(void) const { return GeometryMode; }

  /*!
   * \brief Get the Courant Friedrich Levi number for each grid.
   * \param[in] val_mesh - Index of the mesh were the CFL is applied.
   * \return CFL number for each grid.
   */
  su2double GetCFL(unsigned short val_mesh) const { return CFL[val_mesh]; }

  /*!
   * \brief Get the Courant Friedrich Levi number for each grid.
   * \param[in] val_mesh - Index of the mesh were the CFL is applied.
   * \return CFL number for each grid.
   */
  void SetCFL(unsigned short val_mesh, su2double val_cfl) { CFL[val_mesh] = val_cfl; }

  /*!
   * \brief Get the Courant Friedrich Levi number for unsteady simulations.
   * \return CFL number for unsteady simulations.
   */
  su2double GetUnst_CFL(void) const { return Unst_CFL; }

  /*!
   * \brief Get information about element reorientation
   * \return    <code>TRUE</code> means that elements can be reoriented if suspected unhealthy
   */
  bool GetReorientElements(void) const { return ReorientElements; }

  /*!
   * \brief Get the Courant Friedrich Levi number for unsteady simulations.
   * \return CFL number for unsteady simulations.
   */
  su2double GetMax_DeltaTime(void) const { return Max_DeltaTime; }

  /*!
   * \brief Get a parameter of the particular design variable.
   * \param[in] val_dv - Number of the design variable that we want to read.
   * \param[in] val_param - Index of the parameter that we want to read.
   * \return Design variable parameter.
   */
  su2double GetParamDV(unsigned short val_dv, unsigned short val_param) const { return ParamDV[val_dv][val_param]; }

  /*!
   * \brief Get the coordinates of the FFD corner points.
   * \param[in] val_ffd - Index of the FFD box.
   * \param[in] val_coord - Index of the coordinate that we want to read.
   * \return Value of the coordinate.
   */
  su2double GetCoordFFDBox(unsigned short val_ffd, unsigned short val_index) const { return CoordFFDBox[val_ffd][val_index]; }

  /*!
   * \brief Get the degree of the FFD corner points.
   * \param[in] val_ffd - Index of the FFD box.
   * \param[in] val_degree - Index (I,J,K) to obtain the degree.
   * \return Value of the degree in a particular direction.
   */
  unsigned short GetDegreeFFDBox(unsigned short val_ffd, unsigned short val_index) const { return DegreeFFDBox[val_ffd][val_index]; }

  /*!
   * \brief Get the FFD Tag of a particular design variable.
   * \param[in] val_dv - Number of the design variable that we want to read.
   * \return Name of the FFD box.
   */
  string GetFFDTag(unsigned short val_dv) const { return FFDTag[val_dv]; }

  /*!
   * \brief Get the FFD Tag of a particular FFD box.
   * \param[in] val_ffd - Number of the FFD box that we want to read.
   * \return Name of the FFD box.
   */
  string GetTagFFDBox(unsigned short val_ffd) const { return TagFFDBox[val_ffd]; }

  /*!
   * \brief Get the number of design variables.
   * \return Number of the design variables.
   */
  unsigned short GetnDV(void) const { return nDV; }

  /*!
   * \brief Get the number of design variables.
   * \return Number of the design variables.
   */
  unsigned short GetnDV_Value(unsigned short iDV) const { return nDV_Value[iDV]; }

  /*!
   * \brief Get the number of FFD boxes.
   * \return Number of FFD boxes.
   */
  unsigned short GetnFFDBox(void) const { return nFFDBox; }

  /*!
   * \brief Get the required continuity level at the surface intersection with the FFD
   * \return Continuity level at the surface intersection.
   */
  unsigned short GetFFD_Continuity(void) const { return FFD_Continuity; }

  /*!
   * \brief Get the coordinate system that we are going to use to define the FFD
   * \return Coordinate system (cartesian, spherical, etc).
   */
  unsigned short GetFFD_CoordSystem(void) const { return FFD_CoordSystem; }

  /*!
   * \brief Get the kind of FFD Blending function.
   * \return Kind of FFD Blending function.
   */
  unsigned short GetFFD_Blending(void) const { return FFD_Blending;}

  /*!
   * \brief Get the kind BSpline Order in i,j,k direction.
   * \return The kind BSpline Order in i,j,k direction.
   */
  const su2double* GetFFD_BSplineOrder() const { return ffd_coeff;}

  /*!
   * \brief Get the number of Runge-Kutta steps.
   * \return Number of Runge-Kutta steps.
   */
  unsigned short GetnRKStep(void) const { return nRKStep; }

  /*!
   * \brief Get the number of time levels for time accurate local time stepping.
   * \return Number of time levels.
   */
  unsigned short GetnLevels_TimeAccurateLTS(void) const { return nLevels_TimeAccurateLTS; }

  /*!
   * \brief Set the number of time levels for time accurate local time stepping.
   * \param[in] val_nLevels - The number of time levels to be set.
   */
  void SetnLevels_TimeAccurateLTS(unsigned short val_nLevels) { nLevels_TimeAccurateLTS = val_nLevels;}

  /*!
   * \brief Get the number time DOFs for ADER-DG.
   * \return Number of time DOFs used in ADER-DG.
   */
  unsigned short GetnTimeDOFsADER_DG(void) const { return nTimeDOFsADER_DG; }

  /*!
   * \brief Get the location of the time DOFs for ADER-DG on the interval [-1..1].
   * \return The location of the time DOFs used in ADER-DG.
   */
  const su2double *GetTimeDOFsADER_DG(void) const { return TimeDOFsADER_DG; }

  /*!
   * \brief Get the number time integration points for ADER-DG.
   * \return Number of time integration points used in ADER-DG.
   */
  unsigned short GetnTimeIntegrationADER_DG(void) const { return nTimeIntegrationADER_DG; }

  /*!
   * \brief Get the location of the time integration points for ADER-DG on the interval [-1..1].
   * \return The location of the time integration points used in ADER-DG.
   */
  const su2double *GetTimeIntegrationADER_DG(void) const { return TimeIntegrationADER_DG; }

  /*!
   * \brief Get the weights of the time integration points for ADER-DG.
   * \return The weights of the time integration points used in ADER-DG.
   */
  const su2double *GetWeightsIntegrationADER_DG(void) const { return WeightsIntegrationADER_DG; }

  /*!
   * \brief Get the total number of boundary markers of the local process including send/receive domains.
   * \return Total number of boundary markers.
   */
  unsigned short GetnMarker_All(void) const { return nMarker_All; }

  /*!
   * \brief Get the total number of boundary markers in the config file.
   * \return Total number of boundary markers.
   */
  unsigned short GetnMarker_CfgFile(void) const { return nMarker_CfgFile; }

  /*!
   * \brief Get the number of Euler boundary markers.
   * \return Number of Euler boundary markers.
   */
  unsigned short GetnMarker_Euler(void) const { return nMarker_Euler; }

  /*!
   * \brief Get the number of symmetry boundary markers.
   * \return Number of symmetry boundary markers.
   */
  unsigned short GetnMarker_SymWall(void) const { return nMarker_SymWall; }

  /*!
   * \brief Get the total number of boundary markers in the cfg plus the possible send/receive domains.
   * \return Total number of boundary markers.
   */
  unsigned short GetnMarker_Max(void) const { return nMarker_Max; }

  /*!
   * \brief Get the total number of boundary markers.
   * \return Total number of boundary markers.
   */
  unsigned short GetnMarker_EngineInflow(void) const { return nMarker_EngineInflow; }

  /*!
   * \brief Get the total number of boundary markers.
   * \return Total number of boundary markers.
   */
  unsigned short GetnMarker_EngineExhaust(void) const { return nMarker_EngineExhaust; }

  /*!
   * \brief Get the total number of boundary markers.
   * \return Total number of boundary markers.
   */
  unsigned short GetnMarker_NearFieldBound(void) const { return nMarker_NearFieldBound; }

  /*!
   * \brief Get the total number of deformable markers at the boundary.
   * \return Total number of deformable markers at the boundary.
   */
  unsigned short GetnMarker_Deform_Mesh(void) const { return nMarker_Deform_Mesh; }

  /*!
   * \brief Get the total number of markers in which the flow load is computed/employed.
   * \return Total number of markers in which the flow load is computed/employed.
   */
  unsigned short GetnMarker_Fluid_Load(void) const { return nMarker_Fluid_Load; }

  /*!
   * \brief Get the total number of boundary markers.
   * \return Total number of boundary markers.
   */
  unsigned short GetnMarker_Fluid_InterfaceBound(void) const { return nMarker_Fluid_InterfaceBound; }

  /*!
   * \brief Get the total number of boundary markers.
   * \return Total number of boundary markers.
   */
  unsigned short GetnMarker_ActDiskInlet(void) const { return nMarker_ActDiskInlet; }

  /*!
   * \brief Get the total number of boundary markers.
   * \return Total number of boundary markers.
   */
  unsigned short GetnMarker_ActDiskOutlet(void) const { return nMarker_ActDiskOutlet; }

  /*!
   * \brief Get the total number of boundary markers.
   * \return Total number of boundary markers.
   */
  unsigned short GetnMarker_Outlet(void) const { return nMarker_Outlet; }

  /*!
   * \brief Get the total number of monitoring markers.
   * \return Total number of monitoring markers.
   */
  unsigned short GetnMarker_Monitoring(void) const { return nMarker_Monitoring; }

  /*!
   * \brief Get the total number of DV markers.
   * \return Total number of DV markers.
   */
  unsigned short GetnMarker_DV(void) const { return nMarker_DV; }

  /*!
   * \brief Get the total number of moving markers.
   * \return Total number of moving markers.
   */
  unsigned short GetnMarker_Moving(void) const { return nMarker_Moving; }

  /*!
   * \brief Get the total number of Python customizable markers.
   * \return Total number of Python customizable markers.
   */
  unsigned short GetnMarker_PyCustom(void) const { return nMarker_PyCustom; }

  /*!
   * \brief Get the total number of moving markers.
   * \return Total number of moving markers.
   */
  unsigned short GetnMarker_Analyze(void) const { return nMarker_Analyze; }

  /*!
   * \brief Get the total number of periodic markers.
   * \return Total number of periodic markers.
   */
  unsigned short GetnMarker_Periodic(void) const { return nMarker_PerBound; }

  /*!
   * \brief Get the total (local) number of heat flux markers.
   * \return Total number of heat flux markers.
   */
  unsigned short GetnMarker_HeatFlux(void) const { return nMarker_HeatFlux; }

  /*!
   * \brief Get the total number of rough markers.
   * \return Total number of heat flux markers.
   */
  unsigned short GetnRoughWall(void) const { return nRough_Wall; }

  /*!
   * \brief Get the total number of objectives in kind_objective list
   * \return Total number of objectives in kind_objective list
   */
  unsigned short GetnObj(void) const { return nObj;}

  /*!
   * \brief Stores the number of marker in the simulation.
   * \param[in] val_nmarker - Number of markers of the problem.
   */
  void SetnMarker_All(unsigned short val_nmarker) { nMarker_All = val_nmarker; }

  /*!
   * \brief Get the starting direct iteration number for the unsteady adjoint (reverse time integration).
   * \return Starting direct iteration number for the unsteady adjoint.
   */
  long GetUnst_AdjointIter(void) const { return Unst_AdjointIter; }

  /*!
   * \brief Number of iterations to average (reverse time integration).
   * \return Starting direct iteration number for the unsteady adjoint.
   */
  unsigned long GetIter_Avg_Objective(void) const { return Iter_Avg_Objective ; }

  /*!
   * \brief Retrieves the number of periodic time instances for Harmonic Balance.
   * \return: Number of periodic time instances for Harmonic Balance.
   */
  unsigned short GetnTimeInstances(void) const { return nTimeInstances; }

  /*!
   * \brief Retrieves the period of oscillations to be used with Harmonic Balance.
   * \return: Period for Harmonic Balance.
   */
  su2double GetHarmonicBalance_Period(void) const { return HarmonicBalance_Period; }

  /*!
   * \brief Set the current external iteration number.
   * \param[in] val_iter - Current external iteration number.
   */
  void SetExtIter_OffSet(unsigned long val_iter) { ExtIter_OffSet = val_iter; }

  /*!
   * \brief Set the current FSI iteration number.
   * \param[in] val_iter - Current FSI iteration number.
   */
  void SetOuterIter(unsigned long val_iter) { OuterIter = val_iter; }

  /*!
   * \brief Set the current FSI iteration number.
   * \param[in] val_iter - Current FSI iteration number.
   */
  void SetInnerIter(unsigned long val_iter) { InnerIter = val_iter; }

  /*!
   * \brief Set the current time iteration number.
   * \param[in] val_iter - Current FSI iteration number.
   */
  void SetTimeIter(unsigned long val_iter) { TimeIter = val_iter; }

  /*!
   * \brief Get the current time iteration number.
   * \param[in] val_iter - Current time iterationnumber.
   */
  unsigned long GetTimeIter() const { return TimeIter; }

  /*!
   * \brief Get the current internal iteration number.
   * \return Current external iteration.
   */
  unsigned long GetExtIter_OffSet(void) const { return ExtIter_OffSet; }

  /*!
   * \brief Get the current FSI iteration number.
   * \return Current FSI iteration.
   */
  unsigned long GetOuterIter(void) const { return OuterIter; }

  /*!
   * \brief Get the current FSI iteration number.
   * \return Current FSI iteration.
   */
  unsigned long GetInnerIter(void) const { return InnerIter; }

  /*!
   * \brief Set the current physical time.
   * \param[in] val_t - Current physical time.
   */
  void SetPhysicalTime(su2double val_t) { PhysicalTime = val_t; }

  /*!
   * \brief Get the current physical time.
   * \return Current physical time.
   */
  su2double GetPhysicalTime(void) const { return PhysicalTime; }

  /*!
   * \brief Get information about writing the performance summary at the end of a calculation.
   * \return <code>TRUE</code> means that the performance summary will be written at the end of a calculation.
   */
  bool GetWrt_Performance(void) const { return Wrt_Performance; }

  /*!
   * \brief Get information about the computational graph (e.g. memory usage) when using AD in reverse mode.
   * \return <code>TRUE</code> means that the tape statistics will be written after each recording.
   */
  bool GetWrt_AD_Statistics(void) const { return Wrt_AD_Statistics; }

  /*!
   * \brief Get information about writing the mesh quality metrics to the visualization files.
   * \return <code>TRUE</code> means that the mesh quality metrics will be written to the visualization files.
   */
  bool GetWrt_MeshQuality(void) const { return Wrt_MeshQuality; }

  /*!
   * \brief Write coarse grids to the visualization files.
   */
  bool GetWrt_MultiGrid(void) const { return Wrt_MultiGrid; }

  /*!
   * \brief Get information about writing projected sensitivities on surfaces to an ASCII file with rows as x, y, z, dJ/dx, dJ/dy, dJ/dz for each vertex.
   * \return <code>TRUE</code> means that projected sensitivities on surfaces in an ASCII file with rows as x, y, z, dJ/dx, dJ/dy, dJ/dz for each vertex will be written.
   */
  bool GetWrt_Projected_Sensitivity(void) const { return Wrt_Projected_Sensitivity; }

  /*!
   * \brief Get information about the format for the input volume sensitvities.
   * \return Format of the input volume sensitivities.
   */
  unsigned short GetSensitivity_Format(void) const { return Sensitivity_FileFormat; }

  /*!
   * \brief Get information about writing sectional force files.
   * \return <code>TRUE</code> means that sectional force files will be written for specified markers.
   */
  bool GetPlot_Section_Forces(void) const { return Plot_Section_Forces; }

  /*!
   * \brief Get the alpha (convective) coefficients for the Runge-Kutta integration scheme.
   * \param[in] val_step - Index of the step.
   * \return Alpha coefficient for the Runge-Kutta integration scheme.
   */
  su2double Get_Alpha_RKStep(unsigned short val_step) const { return RK_Alpha_Step[val_step]; }

  /*!
   * \brief Get the index of the surface defined in the geometry file.
   * \param[in] val_marker - Value of the marker in which we are interested.
   * \return Value of the index that is in the geometry file for the surface that
   *         has the marker <i>val_marker</i>.
   */
  string GetMarker_All_TagBound(unsigned short val_marker) const { return Marker_All_TagBound[val_marker]; }

  /*!
   * \brief Get the index of the surface defined in the geometry file.
   * \param[in] val_marker - Value of the marker in which we are interested.
   * \return Value of the index that is in the geometry file for the surface that
   *         has the marker <i>val_marker</i>.
   */
  string GetMarker_ActDiskInlet_TagBound(unsigned short val_marker) const { return Marker_ActDiskInlet[val_marker]; }

  /*!
   * \brief Get the index of the surface defined in the geometry file.
   * \param[in] val_marker - Value of the marker in which we are interested.
   * \return Value of the index that is in the geometry file for the surface that
   *         has the marker <i>val_marker</i>.
   */
  string GetMarker_ActDiskOutlet_TagBound(unsigned short val_marker) const { return Marker_ActDiskOutlet[val_marker]; }

  /*!
   * \brief Get the index of the surface defined in the geometry file.
   * \param[in] val_marker - Value of the marker in which we are interested.
   * \return Value of the index that is in the geometry file for the surface that
   *         has the marker <i>val_marker</i>.
   */
  string GetMarker_Outlet_TagBound(unsigned short val_marker) const { return Marker_Outlet[val_marker]; }

  /*!
   * \brief Get the index of the surface defined in the geometry file.
   * \param[in] val_marker - Value of the marker in which we are interested.
   * \return Value of the index that is in the geometry file for the surface that
   *         has the marker <i>val_marker</i>.
   */
  string GetMarker_EngineInflow_TagBound(unsigned short val_marker) const { return Marker_EngineInflow[val_marker]; }

  /*!
   * \brief Get the index of the surface defined in the geometry file.
   * \param[in] val_marker - Value of the marker in which we are interested.
   * \return Value of the index that is in the geometry file for the surface that
   *         has the marker <i>val_marker</i>.
   */
  string GetMarker_EngineExhaust_TagBound(unsigned short val_marker) const { return Marker_EngineExhaust[val_marker]; }

  /*!
   * \brief Get the name of the surface defined in the geometry file.
   * \param[in] val_marker - Value of the marker in which we are interested.
   * \return Name that is in the geometry file for the surface that
   *         has the marker <i>val_marker</i>.
   */
  string GetMarker_Monitoring_TagBound(unsigned short val_marker) const { return Marker_Monitoring[val_marker]; }

  /*!
   * \brief Get the name of the surface defined in the geometry file.
   * \param[in] val_marker - Value of the marker in which we are interested.
   * \return Name that is in the geometry file for the surface that
   *         has the marker <i>val_marker</i>.
   */
  string GetMarker_HeatFlux_TagBound(unsigned short val_marker) const { return Marker_HeatFlux[val_marker]; }

  /*!
   * \brief Get the tag if the iMarker defined in the geometry file.
   * \param[in] val_tag - Value of the tag in which we are interested.
   * \return Value of the marker <i>val_marker</i> that is in the geometry file
   *         for the surface that has the tag.
   */
  short GetMarker_All_TagBound(string val_tag)  {
    for (unsigned short iMarker = 0; iMarker < nMarker_All; iMarker++) {
      if (val_tag == Marker_All_TagBound[iMarker]) return iMarker;
    }
    return -1;
  }

  /*!
   * \brief Get the kind of boundary for each marker.
   * \param[in] val_marker - Index of the marker in which we are interested.
   * \return Kind of boundary for the marker <i>val_marker</i>.
   */
  unsigned short GetMarker_All_KindBC(unsigned short val_marker) const { return Marker_All_KindBC[val_marker]; }

  /*!
   * \brief Set the value of the boundary <i>val_boundary</i> (read from the config file)
   *        for the marker <i>val_marker</i>.
   * \param[in] val_marker - Index of the marker in which we are interested.
   * \param[in] val_boundary - Kind of boundary read from config file.
   */
  void SetMarker_All_KindBC(unsigned short val_marker, unsigned short val_boundary) { Marker_All_KindBC[val_marker] = val_boundary; }

  /*!
   * \brief Set the value of the index <i>val_index</i> (read from the geometry file) for
   *        the marker <i>val_marker</i>.
   * \param[in] val_marker - Index of the marker in which we are interested.
   * \param[in] val_index - Index of the surface read from geometry file.
   */
  void SetMarker_All_TagBound(unsigned short val_marker, string val_index) { Marker_All_TagBound[val_marker] = val_index; }

  /*!
   * \brief Set if a marker <i>val_marker</i> is going to be monitored <i>val_monitoring</i>
   *        (read from the config file).
   * \note This is important for non dimensional coefficient computation.
   * \param[in] val_marker - Index of the marker in which we are interested.
   * \param[in] val_monitoring - 0 or 1 depending if the the marker is going to be monitored.
   */
  void SetMarker_All_Monitoring(unsigned short val_marker, unsigned short val_monitoring) { Marker_All_Monitoring[val_marker] = val_monitoring; }

  /*!
   * \brief Set if a marker <i>val_marker</i> is going to be monitored <i>val_monitoring</i>
   *        (read from the config file).
   * \note This is important for non dimensional coefficient computation.
   * \param[in] val_marker - Index of the marker in which we are interested.
   * \param[in] val_monitoring - 0 or 1 depending if the the marker is going to be monitored.
   */
  void SetMarker_All_GeoEval(unsigned short val_marker, unsigned short val_geoeval) { Marker_All_GeoEval[val_marker] = val_geoeval; }

  /*!
   * \brief Set if a marker <i>val_marker</i> is going to be designed <i>val_designing</i>
   *        (read from the config file).
   * \note This is important for non dimensional coefficient computation.
   * \param[in] val_marker - Index of the marker in which we are interested.
   * \param[in] val_monitoring - 0 or 1 depending if the the marker is going to be designed.
   */
  void SetMarker_All_Designing(unsigned short val_marker, unsigned short val_designing) { Marker_All_Designing[val_marker] = val_designing; }

  /*!
   * \brief Set if a marker <i>val_marker</i> is going to be plot <i>val_plotting</i>
   *        (read from the config file).
   * \param[in] val_marker - Index of the marker in which we are interested.
   * \param[in] val_plotting - 0 or 1 depending if the the marker is going to be plot.
   */
  void SetMarker_All_Plotting(unsigned short val_marker, unsigned short val_plotting) { Marker_All_Plotting[val_marker] = val_plotting; }

  /*!
   * \brief Set if a marker <i>val_marker</i> is going to be plot <i>val_plotting</i>
   *        (read from the config file).
   * \param[in] val_marker - Index of the marker in which we are interested.
   * \param[in] val_plotting - 0 or 1 depending if the the marker is going to be plot.
   */
  void SetMarker_All_Analyze(unsigned short val_marker, unsigned short val_analyze) { Marker_All_Analyze[val_marker] = val_analyze; }

  /*!
   * \brief Set if a marker <i>val_marker</i> is part of the FSI interface <i>val_plotting</i>
   *        (read from the config file).
   * \param[in] val_marker - Index of the marker in which we are interested.
   * \param[in] val_plotting - 0 or 1 depending if the the marker is part of the FSI interface.
   */
  void SetMarker_All_ZoneInterface(unsigned short val_marker, unsigned short val_fsiinterface) { Marker_All_ZoneInterface[val_marker] = val_fsiinterface; }

  /*!
   * \brief Set if a marker <i>val_marker</i> is part of the Turbomachinery (read from the config file).
   * \param[in] val_marker - Index of the marker in which we are interested.
   * \param[in] val_turboperf - 0 if not part of Turbomachinery or greater than 1 if it is part.
   */
  void SetMarker_All_Turbomachinery(unsigned short val_marker, unsigned short val_turbo) { Marker_All_Turbomachinery[val_marker] = val_turbo; }

  /*!
   * \brief Set a flag to the marker <i>val_marker</i> part of the Turbomachinery (read from the config file).
   * \param[in] val_marker - Index of the marker in which we are interested.
   * \param[in] val_turboperflag - 0 if is not part of the Turbomachinery, flag INFLOW or OUTFLOW if it is part.
   */
  void SetMarker_All_TurbomachineryFlag(unsigned short val_marker, unsigned short val_turboflag) { Marker_All_TurbomachineryFlag[val_marker] = val_turboflag; }

  /*!
   * \brief Set if a marker <i>val_marker</i> is part of the MixingPlane interface (read from the config file).
   * \param[in] val_marker - Index of the marker in which we are interested.
   * \param[in] val_turboperf - 0 if not part of the MixingPlane interface or greater than 1 if it is part.
   */
  void SetMarker_All_MixingPlaneInterface(unsigned short val_marker, unsigned short val_mixpla_interface) { Marker_All_MixingPlaneInterface[val_marker] = val_mixpla_interface; }

  /*!
   * \brief Set if a marker <i>val_marker</i> is going to be affected by design variables <i>val_moving</i>
   *        (read from the config file).
   * \param[in] val_marker - Index of the marker in which we are interested.
   * \param[in] val_DV - 0 or 1 depending if the the marker is affected by design variables.
   */
  void SetMarker_All_DV(unsigned short val_marker, unsigned short val_DV) { Marker_All_DV[val_marker] = val_DV; }

  /*!
   * \brief Set if a marker <i>val_marker</i> is going to be moved <i>val_moving</i>
   *        (read from the config file).
   * \param[in] val_marker - Index of the marker in which we are interested.
   * \param[in] val_moving - 0 or 1 depending if the the marker is going to be moved.
   */
  void SetMarker_All_Moving(unsigned short val_marker, unsigned short val_moving) { Marker_All_Moving[val_marker] = val_moving; }

  /*!
   * \brief Set if a marker <i>val_marker</i> allows deformation at the boundary.
   * \param[in] val_marker - Index of the marker in which we are interested.
   * \param[in] val_interface - 0 or 1 depending if the the marker is or not a DEFORM_MESH marker.
   */
  void SetMarker_All_Deform_Mesh(unsigned short val_marker, unsigned short val_deform) { Marker_All_Deform_Mesh[val_marker] = val_deform; }

  /*!
   * \brief Set if a marker <i>val_marker</i> allows deformation at the boundary.
   * \param[in] val_marker - Index of the marker in which we are interested.
   * \param[in] val_interface - 0 or 1 depending if the the marker is or not a DEFORM_MESH_SYM_PLANE marker.
   */
  void SetMarker_All_Deform_Mesh_Sym_Plane(unsigned short val_marker, unsigned short val_deform) { Marker_All_Deform_Mesh_Sym_Plane[val_marker] = val_deform; }

  /*!
   * \brief Set if a in marker <i>val_marker</i> the flow load will be computed/employed.
   * \param[in] val_marker - Index of the marker in which we are interested.
   * \param[in] val_interface - 0 or 1 depending if the the marker is or not a Fluid_Load marker.
   */
  void SetMarker_All_Fluid_Load(unsigned short val_marker, unsigned short val_interface) { Marker_All_Fluid_Load[val_marker] = val_interface; }

  /*!
   * \brief Set if a marker <i>val_marker</i> is going to be customized in Python <i>val_PyCustom</i>
   *        (read from the config file).
   * \param[in] val_marker - Index of the marker in which we are interested.
   * \param[in] val_PyCustom - 0 or 1 depending if the the marker is going to be customized in Python.
   */
  void SetMarker_All_PyCustom(unsigned short val_marker, unsigned short val_PyCustom) { Marker_All_PyCustom[val_marker] = val_PyCustom; }

  /*!
   * \brief Set if a marker <i>val_marker</i> is going to be periodic <i>val_perbound</i>
   *        (read from the config file).
   * \param[in] val_marker - Index of the marker in which we are interested.
   * \param[in] val_perbound - Index of the surface with the periodic boundary.
   */
  void SetMarker_All_PerBound(unsigned short val_marker, short val_perbound) { Marker_All_PerBound[val_marker] = val_perbound; }

  /*!
   * \brief Set if a marker <i>val_marker</i> is going to be sent or receive <i>val_index</i>
   *        from another domain.
   * \param[in] val_marker - 0 or 1 depending if the the marker is going to be moved.
   * \param[in] val_index - Index of the surface read from geometry file.
   */
  void SetMarker_All_SendRecv(unsigned short val_marker, short val_index) { Marker_All_SendRecv[val_marker] = val_index; }

  /*!
   * \brief Get the send-receive information for a marker <i>val_marker</i>.
   * \param[in] val_marker - 0 or 1 depending if the the marker is going to be moved.
   * \return If positive, the information is sended to that domain, in case negative
   *         the information is receive from that domain.
   */
  short GetMarker_All_SendRecv(unsigned short val_marker) const { return Marker_All_SendRecv[val_marker]; }

  /*!
   * \brief Get an internal index that identify the periodic boundary conditions.
   * \param[in] val_marker - Value of the marker that correspond with the periodic boundary.
   * \return The internal index of the periodic boundary condition.
   */
  short GetMarker_All_PerBound(unsigned short val_marker) const { return Marker_All_PerBound[val_marker]; }

  /*!
   * \brief Get the monitoring information for a marker <i>val_marker</i>.
   * \param[in] val_marker - 0 or 1 depending if the the marker is going to be monitored.
   * \return 0 or 1 depending if the marker is going to be monitored.
   */
  unsigned short GetMarker_All_Monitoring(unsigned short val_marker) const { return Marker_All_Monitoring[val_marker]; }

  /*!
   * \brief Get the monitoring information for a marker <i>val_marker</i>.
   * \param[in] val_marker - 0 or 1 depending if the the marker is going to be monitored.
   * \return 0 or 1 depending if the marker is going to be monitored.
   */
  unsigned short GetMarker_All_GeoEval(unsigned short val_marker) const { return Marker_All_GeoEval[val_marker]; }

  /*!
   * \brief Get the design information for a marker <i>val_marker</i>.
   * \param[in] val_marker - 0 or 1 depending if the the marker is going to be monitored.
   * \return 0 or 1 depending if the marker is going to be monitored.
   */
  unsigned short GetMarker_All_Designing(unsigned short val_marker) const { return Marker_All_Designing[val_marker]; }

  /*!
   * \brief Get the plotting information for a marker <i>val_marker</i>.
   * \param[in] val_marker - 0 or 1 depending if the the marker is going to be moved.
   * \return 0 or 1 depending if the marker is going to be plotted.
   */
  unsigned short GetMarker_All_Plotting(unsigned short val_marker) const { return Marker_All_Plotting[val_marker]; }

  /*!
   * \brief Get the plotting information for a marker <i>val_marker</i>.
   * \param[in] val_marker - 0 or 1 depending if the the marker is going to be moved.
   * \return 0 or 1 depending if the marker is going to be plotted.
   */
  unsigned short GetMarker_All_Analyze(unsigned short val_marker) const { return Marker_All_Analyze[val_marker]; }

  /*!
   * \brief Get the FSI interface information for a marker <i>val_marker</i>.
   * \param[in] val_marker - 0 or 1 depending if the the marker is going to be moved.
   * \return 0 or 1 depending if the marker is part of the FSI interface.
   */
  unsigned short GetMarker_All_ZoneInterface(unsigned short val_marker) const { return Marker_All_ZoneInterface[val_marker]; }

  /*!
   * \brief Get the MixingPlane interface information for a marker <i>val_marker</i>.
   * \param[in] val_marker value of the marker on the grid.
   * \return 0 if is not part of the MixingPlane Interface and greater than 1 if it is part.
   */
  unsigned short GetMarker_All_MixingPlaneInterface(unsigned short val_marker) const { return Marker_All_MixingPlaneInterface[val_marker]; }

  /*!
   * \brief Get the Turbomachinery information for a marker <i>val_marker</i>.
   * \param[in] val_marker value of the marker on the grid.
   * \return 0 if is not part of the Turbomachinery and greater than 1 if it is part.
   */
  unsigned short GetMarker_All_Turbomachinery(unsigned short val_marker) const { return Marker_All_Turbomachinery[val_marker]; }

  /*!
   * \brief Get the Turbomachinery flag information for a marker <i>val_marker</i>.
   * \param[in] val_marker value of the marker on the grid.
   * \return 0 if is not part of the Turbomachinery, flag INFLOW or OUTFLOW if it is part.
   */
  unsigned short GetMarker_All_TurbomachineryFlag(unsigned short val_marker) const { return Marker_All_TurbomachineryFlag[val_marker]; }

  /*!
   * \brief Get the number of FSI interface markers <i>val_marker</i>.
   * \param[in] void.
   * \return Number of markers belonging to the FSI interface.
   */
  unsigned short GetMarker_n_ZoneInterface(void) const { return nMarker_ZoneInterface; }

  /*!
   * \brief Get the DV information for a marker <i>val_marker</i>.
   * \param[in] val_marker - 0 or 1 depending if the the marker is going to be affected by design variables.
   * \return 0 or 1 depending if the marker is going to be affected by design variables.
   */
  unsigned short GetMarker_All_DV(unsigned short val_marker) const { return Marker_All_DV[val_marker]; }

  /*!
   * \brief Get the motion information for a marker <i>val_marker</i>.
   * \param[in] val_marker - 0 or 1 depending if the the marker is going to be moved.
   * \return 0 or 1 depending if the marker is going to be moved.
   */
  unsigned short GetMarker_All_Moving(unsigned short val_marker) const { return Marker_All_Moving[val_marker]; }

  /*!
   * \brief Get whether marker <i>val_marker</i> is a DEFORM_MESH marker
   * \param[in] val_marker - 0 or 1 depending if the the marker belongs to the DEFORM_MESH subset.
   * \return 0 or 1 depending if the marker belongs to the DEFORM_MESH subset.
   */
  unsigned short GetMarker_All_Deform_Mesh(unsigned short val_marker) const { return Marker_All_Deform_Mesh[val_marker]; }

  /*!
   * \brief Get whether marker <i>val_marker</i> is a DEFORM_MESH_SYM_PLANE marker
   * \param[in] val_marker - 0 or 1 depending if the the marker belongs to the DEFORM_MESH_SYM_PLANE subset.
   * \return 0 or 1 depending if the marker belongs to the DEFORM_MESH_SYM_PLANE subset.
   */
  unsigned short GetMarker_All_Deform_Mesh_Sym_Plane(unsigned short val_marker) const { return Marker_All_Deform_Mesh_Sym_Plane[val_marker]; }

  /*!
   * \brief Get whether marker <i>val_marker</i> is a Fluid_Load marker
   * \param[in] val_marker - 0 or 1 depending if the the marker belongs to the Fluid_Load subset.
   * \return 0 or 1 depending if the marker belongs to the Fluid_Load subset.
   */
  unsigned short GetMarker_All_Fluid_Load(unsigned short val_marker) const { return Marker_All_Fluid_Load[val_marker]; }

  /*!
   * \brief Get the Python customization for a marker <i>val_marker</i>.
   * \param[in] val_marker - Index of the marker in which we are interested.
   * \return 0 or 1 depending if the marker is going to be customized in Python.
   */
  unsigned short GetMarker_All_PyCustom(unsigned short val_marker) const { return Marker_All_PyCustom[val_marker];}

  /*!
   * \brief Get the airfoil sections in the slicing process.
   * \param[in] val_section - Index of the section.
   * \return Coordinate of the airfoil to slice.
   */
  su2double GetLocationStations(unsigned short val_section) const { return LocationStations[val_section]; }

  /*!
   * \brief Get the defintion of the nacelle location.
   * \param[in] val_index - Index of the section.
   * \return Coordinate of the nacelle location.
   */
  su2double GetNacelleLocation(unsigned short val_index) const { return nacelle_location[val_index]; }

  /*!
   * \brief Get the number of pre-smoothings in a multigrid strategy.
   * \param[in] val_mesh - Index of the grid.
   * \return Number of smoothing iterations.
   */
  unsigned short GetMG_PreSmooth(unsigned short val_mesh) const {
    if (nMG_PreSmooth == 0) return 1;
    return MG_PreSmooth[val_mesh];
  }

  /*!
   * \brief Get the number of post-smoothings in a multigrid strategy.
   * \param[in] val_mesh - Index of the grid.
   * \return Number of smoothing iterations.
   */
  unsigned short GetMG_PostSmooth(unsigned short val_mesh) const {
    if (nMG_PostSmooth == 0) return 0;
    return MG_PostSmooth[val_mesh];
  }

  /*!
   * \brief Get the number of implicit Jacobi smoothings of the correction in a multigrid strategy.
   * \param[in] val_mesh - Index of the grid.
   * \return Number of implicit smoothing iterations.
   */
  unsigned short GetMG_CorrecSmooth(unsigned short val_mesh) const {
    if (nMG_CorrecSmooth == 0) return 0;
    return MG_CorrecSmooth[val_mesh];
  }

  /*!
   * \brief plane of the FFD (I axis) that should be fixed.
   * \param[in] val_index - Index of the arrray with all the planes in the I direction that should be fixed.
   * \return Index of the plane that is going to be freeze.
   */
  short GetFFD_Fix_IDir(unsigned short val_index) const { return FFD_Fix_IDir[val_index]; }

  /*!
   * \brief plane of the FFD (J axis) that should be fixed.
   * \param[in] val_index - Index of the arrray with all the planes in the J direction that should be fixed.
   * \return Index of the plane that is going to be freeze.
   */
  short GetFFD_Fix_JDir(unsigned short val_index) const { return FFD_Fix_JDir[val_index]; }

  /*!
   * \brief plane of the FFD (K axis) that should be fixed.
   * \param[in] val_index - Index of the arrray with all the planes in the K direction that should be fixed.
   * \return Index of the plane that is going to be freeze.
   */
  short GetFFD_Fix_KDir(unsigned short val_index) const { return FFD_Fix_KDir[val_index]; }

  /*!
   * \brief Get the number of planes to fix in the I direction.
   * \return Number of planes to fix in the I direction.
   */
  unsigned short GetnFFD_Fix_IDir(void) const { return nFFD_Fix_IDir; }

  /*!
   * \brief Get the number of planes to fix in the J direction.
   * \return Number of planes to fix in the J direction.
   */
  unsigned short GetnFFD_Fix_JDir(void) const { return nFFD_Fix_JDir; }

  /*!
   * \brief Get the number of planes to fix in the K direction.
   * \return Number of planes to fix in the K direction.
   */
  unsigned short GetnFFD_Fix_KDir(void) const { return nFFD_Fix_KDir; }

  /*!
   * \brief Governing equations of the flow (it can be different from the run time equation).
   * \param[in] val_zone - Zone where the soler is applied.
   * \return Governing equation that we are solving.
   */
  unsigned short GetKind_Solver(void) const { return Kind_Solver; }

  /*!
   * \brief Governing equations of the flow (it can be different from the run time equation).
   * \param[in] val_zone - Zone where the soler is applied.
   * \return Governing equation that we are solving.
   */
  void SetKind_Solver(unsigned short val_solver) { Kind_Solver = val_solver; }

  /*!
   * \brief Return true if a fluid solver is in use.
   */
  bool GetFluidProblem(void) const {
    switch (Kind_Solver) {
      case EULER : case NAVIER_STOKES: case RANS:
      case INC_EULER : case INC_NAVIER_STOKES: case INC_RANS:
      case NEMO_EULER : case NEMO_NAVIER_STOKES:
      case DISC_ADJ_INC_EULER: case DISC_ADJ_INC_NAVIER_STOKES: case DISC_ADJ_INC_RANS:
      case DISC_ADJ_EULER: case DISC_ADJ_NAVIER_STOKES: case DISC_ADJ_RANS:
        return true;
      default:
        return false;
    }
  }

  /*!
   * \brief Return true if a structural solver is in use.
   */
  bool GetStructuralProblem(void) const {
    return (Kind_Solver == FEM_ELASTICITY) || (Kind_Solver == DISC_ADJ_FEM);
  }

  /*!
   * \brief Return true if a heat solver is in use.
   */
  bool GetHeatProblem(void) const {
    return (Kind_Solver == HEAT_EQUATION) || (Kind_Solver == DISC_ADJ_HEAT);
  }

  /*!
   * \brief Return true if a high order FEM solver is in use.
   */
  bool GetFEMSolver(void) const {
    switch (Kind_Solver) {
      case FEM_EULER: case FEM_NAVIER_STOKES: case FEM_RANS: case FEM_LES:
      case DISC_ADJ_FEM_EULER: case DISC_ADJ_FEM_NS: case DISC_ADJ_FEM_RANS:
        return true;
      default:
        return false;
    }
  }

  /*!
   * \brief Return true if a NEMO solver is in use.
   */
  bool GetNEMOProblem(void) const {
    switch (Kind_Solver) {
      case NEMO_EULER : case NEMO_NAVIER_STOKES:
        return true;
      default:
        return false;
    }
  }

   /*!
   * \brief Return true if an AUSM method is in use.
   */
  bool GetAUSMMethod(void) const {
    switch (Kind_Upwind_Flow) {
      case AUSM : case AUSMPLUSUP: case AUSMPLUSUP2: case AUSMPWPLUS:
        return true;
      default:
        return false;
    }
  }

  /*!
   * \brief Kind of Multizone Solver.
   * \return Governing equation that we are solving.
   */
  ENUM_MULTIZONE GetKind_MZSolver(void) const { return Kind_MZSolver; }

  /*!
   * \brief Governing equations of the flow (it can be different from the run time equation).
   * \param[in] val_zone - Zone where the soler is applied.
   * \return Governing equation that we are solving.
   */
  ENUM_REGIME GetKind_Regime(void) const { return Kind_Regime; }

  /*!
   * \brief Governing equations of the flow (it can be different from the run time equation).
   * \param[in] val_zone - Zone where the soler is applied.
   * \return Governing equation that we are solving.
   */
  unsigned short GetSystemMeasurements(void) const { return SystemMeasurements; }

  /*!
   * \brief Gas model that we are using.
   * \return Gas model that we are using.
   */
  string GetGasModel(void) const {return GasModel;}

  /*!
   * \brief Get the transport coefficient model.
   * \return Index of transport coefficient model.
   */
  unsigned short GetKind_TransCoeffModel(void) const { return Kind_TransCoeffModel; }

  /*!
   * \brief Get the total number of heat flux markers.
   * \return Total number of heat flux markers.
   */
  unsigned short GetnWall_Catalytic(void) const { return nWall_Catalytic; }

  /*!
   * \brief Get the name of the surface defined in the geometry file.
   * \param[in] val_marker - Value of the marker in which we are interested.
   * \return Name that is in the geometry file for the surface that
   *         has the marker <i>val_marker</i>.
   */
  string GetWall_Catalytic_TagBound(unsigned short val_marker) const { return Wall_Catalytic[val_marker]; }

  /*!
   * \brief Fluid model that we are using.
   * \return Fluid model that we are using.
   */
  unsigned short GetKind_FluidModel(void) const { return Kind_FluidModel; }

  /*!
   * \brief Option to define the density model for incompressible flows.
   * \return Density model option
   */
  INC_DENSITYMODEL GetKind_DensityModel() const { return Kind_DensityModel; }

  /*!
   * \brief Flag for whether to solve the energy equation for incompressible flows.
   * \return Flag for energy equation
   */
  bool GetEnergy_Equation(void) const { return Energy_Equation; }

  /*!
   * \brief free stream option to initialize the solution
   * \return free stream option
   */
  FREESTREAM_OPTION GetKind_FreeStreamOption() const { return Kind_FreeStreamOption; }

  /*!
   * \brief free stream option to initialize the solution
   * \return free stream option
   */
  unsigned short GetKind_InitOption(void) const { return Kind_InitOption; }
  /*!
   * \brief Get the value of the critical pressure.
   * \return Critical pressure.
   */
  su2double GetPressure_Critical(void) const { return Pressure_Critical; }

  /*!
   * \brief Get the value of the critical temperature.
   * \return Critical temperature.
   */
  su2double GetTemperature_Critical(void) const { return Temperature_Critical; }

  /*!
   * \brief Get the value of the critical pressure.
   * \return Critical pressure.
   */
  su2double GetAcentric_Factor(void) const { return Acentric_Factor; }

  /*!
   * \brief Get the value of the viscosity model.
   * \return Viscosity model.
   */
  VISCOSITYMODEL GetKind_ViscosityModel() const { return Kind_ViscosityModel; }

  /*!
   * \brief Get the value of the thermal conductivity model.
   * \return Conductivity model.
   */
  CONDUCTIVITYMODEL GetKind_ConductivityModel() const { return Kind_ConductivityModel; }

  /*!
   * \brief Get the value of the turbulent thermal conductivity model.
   * \return Turbulent conductivity model.
   */
  CONDUCTIVITYMODEL_TURB GetKind_ConductivityModel_Turb() const { return Kind_ConductivityModel_Turb; }

  /*!
   * \brief Get the value of the constant viscosity.
   * \return Constant viscosity.
   */
  su2double GetMu_Constant(void) const { return Mu_Constant; }

  /*!
   * \brief Get the value of the non-dimensional constant viscosity.
   * \return Non-dimensional constant viscosity.
   */
  su2double GetMu_ConstantND(void) const { return Mu_ConstantND; }

  /*!
   * \brief Get the value of the thermal conductivity.
   * \return Thermal conductivity.
   */
  su2double GetKt_Constant(void) const { return Kt_Constant; }

  /*!
   * \brief Get the value of the non-dimensional thermal conductivity.
   * \return Non-dimensional thermal conductivity.
   */
  su2double GetKt_ConstantND(void) const { return Kt_ConstantND; }

  /*!
   * \brief Get the value of the reference viscosity for Sutherland model.
   * \return The reference viscosity.
   */
  su2double GetMu_Ref(void) const { return Mu_Ref; }

  /*!
   * \brief Get the value of the non-dimensional reference viscosity for Sutherland model.
   * \return The non-dimensional reference viscosity.
   */
  su2double GetMu_RefND(void) const { return Mu_RefND; }

  /*!
   * \brief Get the value of the reference temperature for Sutherland model.
   * \return The reference temperature.
   */
  su2double GetMu_Temperature_Ref(void) const { return Mu_Temperature_Ref; }

  /*!
   * \brief Get the value of the non-dimensional reference temperature for Sutherland model.
   * \return The non-dimensional reference temperature.
   */
  su2double GetMu_Temperature_RefND(void) const { return Mu_Temperature_RefND; }

  /*!
   * \brief Get the value of the reference S for Sutherland model.
   * \return The reference S.
   */
  su2double GetMu_S(void) const { return Mu_S; }

  /*!
   * \brief Get the value of the non-dimensional reference S for Sutherland model.
   * \return The non-dimensional reference S.
   */
  su2double GetMu_SND(void) const { return Mu_SND; }

  /*!
   * \brief Get the number of coefficients in the temperature polynomial models.
   * \return The the number of coefficients in the temperature polynomial models.
   */
  unsigned short GetnPolyCoeffs(void) const { return N_POLY_COEFFS; }

  /*!
   * \brief Get the temperature polynomial coefficient for specific heat Cp.
   * \param[in] val_index - Index of the array with all polynomial coefficients.
   * \return Temperature polynomial coefficient for specific heat Cp.
   */
  su2double GetCp_PolyCoeff(unsigned short val_index) const { return cp_polycoeffs[val_index]; }

  /*!
   * \brief Get the temperature polynomial coefficient for specific heat Cp.
   * \param[in] val_index - Index of the array with all polynomial coefficients.
   * \return Temperature polynomial coefficient for specific heat Cp.
   */
  su2double GetCp_PolyCoeffND(unsigned short val_index) const { return CpPolyCoefficientsND[val_index]; }

  /*!
   * \brief Get the temperature polynomial coefficient for viscosity.
   * \param[in] val_index - Index of the array with all polynomial coefficients.
   * \return Temperature polynomial coefficient for viscosity.
   */
  su2double GetMu_PolyCoeff(unsigned short val_index) const { return mu_polycoeffs[val_index]; }

  /*!
   * \brief Get the temperature polynomial coefficient for viscosity.
   * \param[in] val_index - Index of the array with all polynomial coefficients.
   * \return Non-dimensional temperature polynomial coefficient for viscosity.
   */
  su2double GetMu_PolyCoeffND(unsigned short val_index) const { return MuPolyCoefficientsND[val_index]; }

  /*!
   * \brief Get the temperature polynomial coefficients for viscosity.
   * \return Non-dimensional temperature polynomial coefficients for viscosity.
   */
  const su2double* GetMu_PolyCoeffND(void) const { return MuPolyCoefficientsND.data(); }

  /*!
   * \brief Get the temperature polynomial coefficient for thermal conductivity.
   * \param[in] val_index - Index of the array with all polynomial coefficients.
   * \return Temperature polynomial coefficient for thermal conductivity.
   */
  su2double GetKt_PolyCoeff(unsigned short val_index) const { return kt_polycoeffs[val_index]; }

  /*!
   * \brief Get the temperature polynomial coefficient for thermal conductivity.
   * \param[in] val_index - Index of the array with all polynomial coefficients.
   * \return Non-dimensional temperature polynomial coefficient for thermal conductivity.
   */
  su2double GetKt_PolyCoeffND(unsigned short val_index) const { return KtPolyCoefficientsND[val_index]; }

  /*!
   * \brief Get the temperature polynomial coefficients for thermal conductivity.
   * \return Non-dimensional temperature polynomial coefficients for thermal conductivity.
   */
  const su2double* GetKt_PolyCoeffND(void) const { return KtPolyCoefficientsND.data(); }

  /*!
   * \brief Set the value of the non-dimensional constant viscosity.
   */
  void SetMu_ConstantND(su2double mu_const) { Mu_ConstantND = mu_const; }

  /*!
   * \brief Set the value of the non-dimensional thermal conductivity.
   */
  void SetKt_ConstantND(su2double kt_const) { Kt_ConstantND = kt_const; }

  /*!
   * \brief Set the value of the non-dimensional reference viscosity for Sutherland model.
   */
  void SetMu_RefND(su2double mu_ref) { Mu_RefND = mu_ref; }

  /*!
   * \brief Set the value of the non-dimensional reference temperature for Sutherland model.
   */
  void SetMu_Temperature_RefND(su2double mu_Tref) { Mu_Temperature_RefND = mu_Tref; }

  /*!
   * \brief Set the value of the non-dimensional S for Sutherland model.
   */
  void SetMu_SND(su2double mu_s) { Mu_SND = mu_s; }

  /*!
   * \brief Set the temperature polynomial coefficient for specific heat Cp.
   * \param[in] val_coeff - Temperature polynomial coefficient for specific heat Cp.
   * \param[in] val_index - Index of the array with all polynomial coefficients.
   */
  void SetCp_PolyCoeffND(su2double val_coeff, unsigned short val_index) { CpPolyCoefficientsND[val_index] = val_coeff; }

  /*!
   * \brief Set the temperature polynomial coefficient for viscosity.
   * \param[in] val_coeff - Non-dimensional temperature polynomial coefficient for viscosity.
   * \param[in] val_index - Index of the array with all polynomial coefficients.
   */
  void SetMu_PolyCoeffND(su2double val_coeff, unsigned short val_index) { MuPolyCoefficientsND[val_index] = val_coeff; }

  /*!
   * \brief Set the temperature polynomial coefficient for thermal conductivity.
   * \param[in] val_coeff - Non-dimensional temperature polynomial coefficient for thermal conductivity.
   * \param[in] val_index - Index of the array with all polynomial coefficients.
   */
  void SetKt_PolyCoeffND(su2double val_coeff, unsigned short val_index) { KtPolyCoefficientsND[val_index] = val_coeff; }

  /*!
   * \brief Get the kind of method for computation of spatial gradients used for viscous and source terms.
   * \return Numerical method for computation of spatial gradients used for viscous and source terms.
   */
  unsigned short GetKind_Gradient_Method(void) const { return Kind_Gradient_Method; }

  /*!
   * \brief Get the kind of method for computation of spatial gradients used for upwind reconstruction.
   * \return Numerical method for computation of spatial gradients used for upwind reconstruction.
   */
  unsigned short GetKind_Gradient_Method_Recon(void) const { return Kind_Gradient_Method_Recon; }

  /*!
   * \brief Get flag for whether a second gradient calculation is required for upwind reconstruction alone.
   * \return <code>TRUE</code> means that a second gradient will be calculated for upwind reconstruction.
   */
  bool GetReconstructionGradientRequired(void) const { return ReconstructionGradientRequired; }

  /*!
   * \brief Get flag for whether a least-squares gradient method is being applied.
   * \return <code>TRUE</code> means that a least-squares gradient method is being applied.
   */
  bool GetLeastSquaresRequired(void) const { return LeastSquaresRequired; }

  /*!
   * \brief Get the kind of solver for the implicit solver.
   * \return Numerical solver for implicit formulation (solving the linear system).
   */
  unsigned short GetKind_Linear_Solver(void) const { return Kind_Linear_Solver; }


  /*!
   * \brief Get the kind of preconditioner for the implicit solver.
   * \return Numerical preconditioner for implicit formulation (solving the linear system).
   */
  unsigned short GetKind_Linear_Solver_Prec(void) const { return Kind_Linear_Solver_Prec; }

  /*!
   * \brief Get the kind of solver for the implicit solver.
   * \return Numerical solver for implicit formulation (solving the linear system).
   */
  unsigned short GetKind_Deform_Linear_Solver(void) const { return Kind_Deform_Linear_Solver; }

  /*!
   * \brief Set the kind of preconditioner for the implicit solver.
   * \return Numerical preconditioner for implicit formulation (solving the linear system).
   */
  void SetKind_Deform_Linear_Solver_Prec(unsigned short val_kind_prec) { Kind_Deform_Linear_Solver_Prec = val_kind_prec; }

  /*!
   * \brief Set the kind of preconditioner for the implicit solver.
   * \return Numerical preconditioner for implicit formulation (solving the linear system).
   */
  void SetKind_Linear_Solver_Prec(unsigned short val_kind_prec) { Kind_Linear_Solver_Prec = val_kind_prec; }

  /*!
   * \brief Get min error of the linear solver for the implicit formulation.
   * \return Min error of the linear solver for the implicit formulation.
   */
  su2double GetLinear_Solver_Error(void) const { return Linear_Solver_Error; }

  /*!
   * \brief Get min error of the linear solver for the implicit formulation.
   * \return Min error of the linear solver for the implicit formulation.
   */
  su2double GetDeform_Linear_Solver_Error(void) const { return Deform_Linear_Solver_Error; }

  /*!
   * \brief Get max number of iterations of the linear solver for the implicit formulation.
   * \return Max number of iterations of the linear solver for the implicit formulation.
   */
  unsigned long GetLinear_Solver_Iter(void) const { return Linear_Solver_Iter; }

  /*!
   * \brief Get max number of iterations of the linear solver for the implicit formulation.
   * \return Max number of iterations of the linear solver for the implicit formulation.
   */
  unsigned long GetDeform_Linear_Solver_Iter(void) const { return Deform_Linear_Solver_Iter; }

  /*!
   * \brief Get the ILU fill-in level for the linear solver.
   * \return Fill in level of the ILU preconditioner for the linear solver.
   */
  unsigned short GetLinear_Solver_ILU_n(void) const { return Linear_Solver_ILU_n; }

  /*!
   * \brief Get restart frequency of the linear solver for the implicit formulation.
   * \return Restart frequency of the linear solver for the implicit formulation.
   */
  unsigned long GetLinear_Solver_Restart_Frequency(void) const { return Linear_Solver_Restart_Frequency; }

  /*!
   * \brief Get the relaxation factor for iterative linear smoothers.
   * \return Relaxation factor.
   */
  su2double GetLinear_Solver_Smoother_Relaxation(void) const { return Linear_Solver_Smoother_Relaxation; }

  /*!
   * \brief Get the relaxation factor for solution updates of adjoint solvers.
   */
  su2double GetRelaxation_Factor_Adjoint(void) const { return Relaxation_Factor_Adjoint; }

  /*!
   * \brief Get the relaxation coefficient of the CHT coupling.
   * \return relaxation coefficient of the CHT coupling.
   */
  su2double GetRelaxation_Factor_CHT(void) const { return Relaxation_Factor_CHT; }

  /*!
   * \brief Get the number of samples used in quasi-Newton methods.
   */
  unsigned short GetnQuasiNewtonSamples(void) const { return nQuasiNewtonSamples; }

  /*!
   * \brief Get whether to use vectorized numerics (if available).
   */
  bool GetUseVectorization(void) const { return UseVectorization; }

  /*!
   * \brief Get whether to use a Newton-Krylov method.
   */
  bool GetNewtonKrylov(void) const { return NewtonKrylov; }

  /*!
   * \brief Get Newton-Krylov integer parameters.
   */
  array<unsigned short,3> GetNewtonKrylovIntParam(void) const { return NK_IntParam; }

  /*!
   * \brief Get Newton-Krylov floating-point parameters.
   */
  array<su2double,4> GetNewtonKrylovDblParam(void) const { return NK_DblParam; }

  /*!
   * \brief Get the relaxation coefficient of the linear solver for the implicit formulation.
   * \return relaxation coefficient of the linear solver for the implicit formulation.
   */
  su2double GetRoe_Kappa(void) const { return Roe_Kappa; }

  /*!
   * \brief Get the wing semi span.
   * \return value of the wing semi span.
   */
  su2double GetSemiSpan(void) const { return SemiSpan; }

  /*!
   * \brief Get the kind of solver for the implicit solver.
   * \return Numerical solver for implicit formulation (solving the linear system).
   */
  unsigned short GetKind_AdjTurb_Linear_Solver(void) const { return Kind_AdjTurb_Linear_Solver; }

  /*!
   * \brief Get the kind of preconditioner for the implicit solver.
   * \return Numerical preconditioner for implicit formulation (solving the linear system).
   */
  unsigned short GetKind_AdjTurb_Linear_Prec(void) const { return Kind_AdjTurb_Linear_Prec; }

  /*!
   * \brief Get the kind of solver for the implicit solver.
   * \return Numerical solver for implicit formulation (solving the linear system).
   */
  unsigned short GetKind_DiscAdj_Linear_Solver(void) const { return Kind_DiscAdj_Linear_Solver; }

  /*!
   * \brief Get the kind of preconditioner for the implicit solver.
   * \return Numerical preconditioner for implicit formulation (solving the linear system).
   */
  unsigned short GetKind_DiscAdj_Linear_Prec(void) const { return Kind_DiscAdj_Linear_Prec; }

  /*!
   * \brief Get the kind of preconditioner for the implicit solver.
   * \return Numerical preconditioner for implicit formulation (solving the linear system).
   */
  unsigned short GetKind_Deform_Linear_Solver_Prec(void) const { return Kind_Deform_Linear_Solver_Prec; }

  /*!
   * \brief Set the kind of preconditioner for the implicit solver.
   * \return Numerical preconditioner for implicit formulation (solving the linear system).
   */
  void SetKind_AdjTurb_Linear_Prec(unsigned short val_kind_prec) { Kind_AdjTurb_Linear_Prec = val_kind_prec; }

  /*!
   * \brief Get min error of the linear solver for the implicit formulation.
   * \return Min error of the linear solver for the implicit formulation.
   */
  su2double GetAdjTurb_Linear_Error(void) const { return AdjTurb_Linear_Error; }

  /*!
   * \brief Get the entropy fix.
   * \return Vaule of the entropy fix.
   */
  su2double GetEntropyFix_Coeff(void) const { return EntropyFix_Coeff; }

  /*!
   * \brief Get max number of iterations of the linear solver for the implicit formulation.
   * \return Max number of iterations of the linear solver for the implicit formulation.
   */
  unsigned short GetAdjTurb_Linear_Iter(void) const { return AdjTurb_Linear_Iter; }

  /*!
   * \brief Get CFL reduction factor for adjoint turbulence model.
   * \return CFL reduction factor.
   */
  su2double GetCFLRedCoeff_AdjTurb(void) const { return CFLRedCoeff_AdjTurb; }

  /*!
   * \brief Get the number of nonlinear increments for mesh deformation.
   * \return Number of nonlinear increments for mesh deformation.
   */
  unsigned long GetGridDef_Nonlinear_Iter(void) const { return GridDef_Nonlinear_Iter; }

  /*!
   * \brief Get information about whether the mesh will be deformed using pseudo linear elasticity.
   * \return <code>TRUE</code> means that grid deformation is active.
   */
  bool GetDeform_Mesh(void) const { return Deform_Mesh; }

  /*!
   * \brief Get information about writing grid deformation residuals to the console.
   * \return <code>TRUE</code> means that grid deformation residuals will be written to the console.
   */
  bool GetDeform_Output(void) const { return Deform_Output; }

  /*!
   * \brief Get factor to multiply smallest volume for deform tolerance.
   * \return Factor to multiply smallest volume for deform tolerance.
   */
  su2double GetDeform_Coeff(void) const { return Deform_Coeff; }

  /*!
   * \brief Get limit for the volumetric deformation.
   * \return Distance to the surface to be deformed.
   */
  su2double GetDeform_Limit(void) const { return Deform_Limit; }

  /*!
   * \brief Get Young's modulus for deformation (constant stiffness deformation)
   */
  su2double GetDeform_ElasticityMod(void) const { return Deform_ElasticityMod; }

  /*!
   * \brief Get Poisson's ratio for deformation (constant stiffness deformation)
   * \
   */
  su2double GetDeform_PoissonRatio(void) const { return Deform_PoissonRatio; }

  /*!
   * \brief Get the type of stiffness to impose for FEA mesh deformation.
   * \return type of stiffness to impose for FEA mesh deformation.
   */
  unsigned short GetDeform_Stiffness_Type(void) const { return Deform_StiffnessType; }

  /*!
   * \brief Get the size of the layer of highest stiffness for wall distance-based mesh stiffness.
   */
  su2double GetDeform_StiffLayerSize(void) const { return Deform_StiffLayerSize; }

  /*!
   * \brief Define the FFD box with a symetry plane.
   * \return <code>TRUE</code> if there is a symmetry plane in the FFD; otherwise <code>FALSE</code>.
   */
  bool GetFFD_Symmetry_Plane(void) const { return FFD_Symmetry_Plane; }

  /*!
   * \brief Get the kind of SU2 software component.
   * \return Kind of the SU2 software component.
   */
  SU2_COMPONENT GetKind_SU2(void) const { return Kind_SU2; }

  /*!
   * \brief Get the kind of non-dimensionalization.
   * \return Kind of non-dimensionalization.
   */
  unsigned short GetRef_NonDim(void) const { return Ref_NonDim; }

  /*!
   * \brief Get the kind of incompressible non-dimensionalization.
   * \return Kind of incompressible non-dimensionalization.
   */
  unsigned short GetRef_Inc_NonDim(void) const { return Ref_Inc_NonDim; }

  /*!
   * \brief Get the kind of SU2 software component.
   * \return Kind of the SU2 software component.
   */
  void SetKind_SU2(SU2_COMPONENT val_kind_su2) { Kind_SU2 = val_kind_su2 ; }

  /*!
   * \brief Get the kind of the turbulence model.
   * \return Kind of the turbulence model.
   */
  unsigned short GetKind_Turb_Model(void) const { return Kind_Turb_Model; }

  /*!
   * \brief Get the kind of the transition model.
   * \return Kind of the transion model.
   */
  unsigned short GetKind_Trans_Model(void) const { return Kind_Trans_Model; }

  /*!
   * \brief Get the kind of the subgrid scale model.
   * \return Kind of the subgrid scale model.
   */
  unsigned short GetKind_SGS_Model(void) const { return Kind_SGS_Model; }

  /*!
   * \brief Get the kind of time integration method.
   * \note This is the information that the code will use, the method will
   *       change in runtime depending of the specific equation (direct, adjoint,
   *       linearized) that is being solved.
   * \return Kind of time integration method.
   */
  unsigned short GetKind_TimeIntScheme(void) const { return Kind_TimeNumScheme; }

  /*!
   * \brief Get the kind of convective numerical scheme.
   * \note This is the information that the code will use, the method will
   *       change in runtime depending of the specific equation (direct, adjoint,
   *       linearized) that is being solved.
   * \return Kind of the convective scheme.
   */
  unsigned short GetKind_ConvNumScheme(void) const { return Kind_ConvNumScheme; }

  /*!
   * \brief Get kind of center scheme for the convective terms.
   * \note This is the information that the code will use, the method will
   *       change in runtime depending of the specific equation (direct, adjoint,
   *       linearized) that is being solved.
   * \return Kind of center scheme for the convective terms.
   */
  unsigned short GetKind_Centered(void) const { return Kind_Centered; }

  /*!
   * \brief Get kind of upwind scheme for the convective terms.
   * \note This is the information that the code will use, the method will
   *       change in runtime depending of the specific equation (direct, adjoint,
   *       linearized) that is being solved.
   * \return Kind of upwind scheme for the convective terms.
   */
  unsigned short GetKind_Upwind(void) const { return Kind_Upwind; }

  /*!
   * \brief Get if the upwind scheme used MUSCL or not.
   * \note This is the information that the code will use, the method will
   *       change in runtime depending of the specific equation (direct, adjoint,
   *       linearized) that is being solved.
   * \return MUSCL scheme.
   */
  bool GetMUSCL(void) const { return MUSCL; }

  /*!
   * \brief Get if the upwind scheme used MUSCL or not.
   * \note This is the information that the code will use, the method will
   *       change in runtime depending of the specific equation (direct, adjoint,
   *       linearized) that is being solved.
   * \return MUSCL scheme.
   */
  bool GetMUSCL_Flow(void) const { return MUSCL_Flow; }

  /*!
   * \brief Get if the upwind scheme used MUSCL or not.
   * \note This is the information that the code will use, the method will
   *       change in runtime depending of the specific equation (direct, adjoint,
   *       linearized) that is being solved.
   * \return MUSCL scheme.
   */
  bool GetMUSCL_Heat(void) const { return MUSCL_Heat; }

  /*!
   * \brief Get if the upwind scheme used MUSCL or not.
   * \note This is the information that the code will use, the method will
   *       change in runtime depending of the specific equation (direct, adjoint,
   *       linearized) that is being solved.
   * \return MUSCL scheme.
   */
  bool GetMUSCL_Turb(void) const { return MUSCL_Turb; }

  /*!
   * \brief Get if the upwind scheme used MUSCL or not.
   * \note This is the information that the code will use, the method will
   *       change in runtime depending of the specific equation (direct, adjoint,
   *       linearized) that is being solved.
   * \return MUSCL scheme.
   */
  bool GetMUSCL_AdjFlow(void) const { return MUSCL_AdjFlow; }

  /*!
   * \brief Get if the upwind scheme used MUSCL or not.
   * \note This is the information that the code will use, the method will
   *       change in runtime depending of the specific equation (direct, adjoint,
   *       linearized) that is being solved.
   * \return MUSCL scheme.
   */
  bool GetMUSCL_AdjTurb(void) const { return MUSCL_AdjTurb; }

  /*!
   * \brief Get whether to "Use Accurate Jacobians" for AUSM+up(2) and SLAU(2).
   * \return yes/no.
   */
  bool GetUse_Accurate_Jacobians(void) const { return Use_Accurate_Jacobians; }

  /*!
   * \brief Get the kind of integration scheme (explicit or implicit)
   *        for the flow equations.
   * \note This value is obtained from the config file, and it is constant
   *       during the computation.
   * \return Kind of integration scheme for the flow equations.
   */
  unsigned short GetKind_TimeIntScheme_Flow(void) const { return Kind_TimeIntScheme_Flow; }

  /*!
   * \brief Get the kind of scheme (aliased or non-aliased) to be used in the
   *        predictor step of ADER-DG.
   * \return Kind of scheme used in the predictor step of ADER-DG.
   */
  unsigned short GetKind_ADER_Predictor(void) const { return Kind_ADER_Predictor; }

  /*!
   * \brief Get the kind of integration scheme (explicit or implicit)
   *        for the flow equations.
   * \note This value is obtained from the config file, and it is constant
   *       during the computation.
   * \return Kind of integration scheme for the plasma equations.
   */
  unsigned short GetKind_TimeIntScheme_Heat(void) const { return Kind_TimeIntScheme_Heat; }

  /*!
   * \brief Get the kind of time stepping
   *        for the heat equation.
   * \note This value is obtained from the config file, and it is constant
   *       during the computation.
   * \return Kind of time stepping for the heat equation.
   */
  unsigned short GetKind_TimeStep_Heat(void) const { return Kind_TimeStep_Heat; }

  /*!
   * \brief Get the kind of integration scheme (explicit or implicit)
   *        for the flow equations.
   * \note This value is obtained from the config file, and it is constant
   *       during the computation.
   * \return Kind of integration scheme for the plasma equations.
   */
  STRUCT_TIME_INT GetKind_TimeIntScheme_FEA(void) const { return Kind_TimeIntScheme_FEA; }

  /*!
   * \brief Get the kind of integration scheme (explicit or implicit)
   *        for the radiation equations.
   * \note This value is obtained from the config file, and it is constant
   *       during the computation.
   * \return Kind of integration scheme for the radiation equations.
   */
  unsigned short GetKind_TimeIntScheme_Radiation(void) const { return Kind_TimeIntScheme_Radiation; }

  /*!
   * \brief Get the kind of integration scheme (explicit or implicit)
   *        for the template equations.
   * \note This value is obtained from the config file, and it is constant
   *       during the computation.
   * \return Kind of integration scheme for the plasma equations.
   */
  unsigned short GetKind_TimeIntScheme_Template(void);

  /*!
   * \brief Get the kind of integration scheme (explicit or implicit)
   *        for the flow equations.
   * \note This value is obtained from the config file, and it is constant
   *       during the computation.
   * \return Kind of integration scheme for the plasma equations.
   */
  STRUCT_SPACE_ITE GetKind_SpaceIteScheme_FEA(void) const { return Kind_SpaceIteScheme_FEA; }

  /*!
   * \brief Get the kind of convective numerical scheme for the flow
   *        equations (centered or upwind).
   * \note This value is obtained from the config file, and it is constant
   *       during the computation.
   * \return Kind of convective numerical scheme for the flow equations.
   */
  unsigned short GetKind_ConvNumScheme_Flow(void) const { return Kind_ConvNumScheme_Flow; }

  /*!
   * \brief Get the kind of convective numerical scheme for the flow
   *        equations (finite element).
   * \note This value is obtained from the config file, and it is constant
   *       during the computation.
   * \return Kind of convective numerical scheme for the flow equations.
   */
  unsigned short GetKind_ConvNumScheme_FEM_Flow(void) const { return Kind_ConvNumScheme_FEM_Flow; }

  /*!
   * \brief Get the kind of convective numerical scheme for the template
   *        equations (centered or upwind).
   * \note This value is obtained from the config file, and it is constant
   *       during the computation.
   * \return Kind of convective numerical scheme for the flow equations.
   */
  unsigned short GetKind_ConvNumScheme_Template(void) const { return Kind_ConvNumScheme_Template; }

  /*!
   * \brief Get the kind of center convective numerical scheme for the flow equations.
   * \note This value is obtained from the config file, and it is constant
   *       during the computation.
   * \return Kind of center convective numerical scheme for the flow equations.
   */
  ENUM_CENTERED GetKind_Centered_Flow(void) const { return static_cast<ENUM_CENTERED>(Kind_Centered_Flow); }

  /*!
   * \brief Get the kind of center convective numerical scheme for the plasma equations.
   * \note This value is obtained from the config file, and it is constant
   *       during the computation.
   * \return Kind of center convective numerical scheme for the flow equations.
   */
  unsigned short GetKind_Centered_Template(void);

  /*!
   * \brief Get the kind of upwind convective numerical scheme for the flow equations.
   * \note This value is obtained from the config file, and it is constant
   *       during the computation.
   * \return Kind of upwind convective numerical scheme for the flow equations.
   */
  unsigned short GetKind_Upwind_Flow(void) const { return Kind_Upwind_Flow; }

  /*!
   * \brief Get the kind of finite element convective numerical scheme for the flow equations.
   * \note This value is obtained from the config file, and it is constant
   *       during the computation.
   * \return Kind of finite element convective numerical scheme for the flow equations.
   */
  unsigned short GetKind_FEM_Flow(void) const { return Kind_FEM_Flow; }

  /*!
   * \brief Get the kind of shock capturing method in FEM DG solver.
   * \note This value is obtained from the config file, and it is constant
   *       during the computation.
   * \return Kind of shock capturing method in FEM DG solver.
   */
  unsigned short GetKind_FEM_DG_Shock(void) const { return Kind_FEM_DG_Shock; }

  /*!
   * \brief Get the kind of matrix coloring used for the sparse Jacobian computation.
   * \note This value is obtained from the config file, and it is constant
   *       during the computation.
   * \return Kind of matrix coloring used.
   */
  unsigned short GetKind_Matrix_Coloring(void) const { return Kind_Matrix_Coloring; }

  /*!
   * \brief Get the method for limiting the spatial gradients.
   * \return Method for limiting the spatial gradients.
   */
  unsigned short GetKind_SlopeLimit(void) const { return Kind_SlopeLimit; }

  /*!
   * \brief Get the method for limiting the spatial gradients.
   * \return Method for limiting the spatial gradients solving the flow equations.
   */
  unsigned short GetKind_SlopeLimit_Flow(void) const { return Kind_SlopeLimit_Flow; }

  /*!
   * \brief Get the method for limiting the spatial gradients.
   * \return Method for limiting the spatial gradients solving the turbulent equation.
   */
  unsigned short GetKind_SlopeLimit_Turb(void) const { return Kind_SlopeLimit_Turb; }

  /*!
   * \brief Get the method for limiting the spatial gradients.
   * \return Method for limiting the spatial gradients solving the adjoint turbulent equation.
   */
  unsigned short GetKind_SlopeLimit_AdjTurb(void) const { return Kind_SlopeLimit_AdjTurb; }

  /*!
   * \brief Get the method for limiting the spatial gradients.
   * \return Method for limiting the spatial gradients solving the adjoint flow equation.
   */
  unsigned short GetKind_SlopeLimit_AdjFlow(void) const { return Kind_SlopeLimit_AdjFlow; }

  /*!
   * \brief Value of the calibrated constant for the Lax method (center scheme).
   * \note This constant is used in coarse levels and with first order methods.
   * \return Calibrated constant for the Lax method.
   */
  su2double GetKappa_1st_Flow(void) const { return Kappa_1st_Flow; }

  /*!
   * \brief Value of the calibrated constant for the JST method (center scheme).
   * \return Calibrated constant for the JST method for the flow equations.
   */
  su2double GetKappa_2nd_Flow(void) const { return Kappa_2nd_Flow; }

  /*!
   * \brief Value of the calibrated constant for the JST method (center scheme).
   * \return Calibrated constant for the JST method for the flow equations.
   */
  su2double GetKappa_4th_Flow(void) const { return Kappa_4th_Flow; }

  /*!
   * \brief Value of the calibrated constant for the JST method (center scheme).
   * \return Calibrated constant for the JST-like method for the heat equations.
   */
  su2double GetKappa_2nd_Heat(void) const { return Kappa_2nd_Heat; }

  /*!
   * \brief Value of the calibrated constant for the JST-like method (center scheme).
   * \return Calibrated constant for the JST-like method for the heat equation.
   */
  su2double GetKappa_4th_Heat(void) const { return Kappa_4th_Heat; }

  /*!
   * \brief Factor by which to multiply the dissipation contribution to Jacobians of central schemes.
   * \return The factor.
   */
  su2double GetCent_Jac_Fix_Factor(void) const { return Cent_Jac_Fix_Factor; }

  /*!
   * \brief Factor by which to multiply the dissipation contribution to Jacobians of incompressible central schemes.
   * \return The factor.
   */
  su2double GetCent_Inc_Jac_Fix_Factor(void) const { return Cent_Inc_Jac_Fix_Factor; }

  /*!
   * \brief Get the kind of integration scheme (explicit or implicit)
   *        for the adjoint flow equations.
   * \note This value is obtained from the config file, and it is constant
   *       during the computation.
   * \return Kind of integration scheme for the adjoint flow equations.
   */
  unsigned short GetKind_TimeIntScheme_AdjFlow(void) const { return Kind_TimeIntScheme_AdjFlow; }

  /*!
   * \brief Get the kind of convective numerical scheme for the adjoint flow
   *        equations (centered or upwind).
   * \note This value is obtained from the config file, and it is constant
   *       during the computation.
   * \return Kind of convective numerical scheme for the adjoint flow equations.
   */
  unsigned short GetKind_ConvNumScheme_AdjFlow(void) const { return Kind_ConvNumScheme_AdjFlow; }

  /*!
   * \brief Get the kind of center convective numerical scheme for the adjoint flow equations.
   * \note This value is obtained from the config file, and it is constant
   *       during the computation.
   * \return Kind of center convective numerical scheme for the adjoint flow equations.
   */
  unsigned short GetKind_Centered_AdjFlow(void) const { return Kind_Centered_AdjFlow; }

  /*!
   * \brief Get the kind of upwind convective numerical scheme for the adjoint flow equations.
   * \note This value is obtained from the config file, and it is constant
   *       during the computation.
   * \return Kind of upwind convective numerical scheme for the adjoint flow equations.
   */
  unsigned short GetKind_Upwind_AdjFlow(void) const { return Kind_Upwind_AdjFlow; }

  /*!
   * \brief Value of the calibrated constant for the high order method (center scheme).
   * \return Calibrated constant for the high order center method for the adjoint flow equations.
   */
  su2double GetKappa_2nd_AdjFlow(void) const { return Kappa_2nd_AdjFlow; }

  /*!
   * \brief Value of the calibrated constant for the high order method (center scheme).
   * \return Calibrated constant for the high order center method for the adjoint flow equations.
   */
  su2double GetKappa_4th_AdjFlow(void) const { return Kappa_4th_AdjFlow; }

  /*!
   * \brief Value of the calibrated constant for the low order method (center scheme).
   * \return Calibrated constant for the low order center method for the adjoint flow equations.
   */
  su2double GetKappa_1st_AdjFlow(void) const { return Kappa_1st_AdjFlow; }

  /*!
   * \brief Get the kind of integration scheme (implicit)
   *        for the turbulence equations.
   * \note This value is obtained from the config file, and it is constant
   *       during the computation.
   * \return Kind of integration scheme for the turbulence equations.
   */
  unsigned short GetKind_TimeIntScheme_Turb(void) const { return Kind_TimeIntScheme_Turb; }

  /*!
   * \brief Get the kind of convective numerical scheme for the turbulence
   *        equations (upwind).
   * \note This value is obtained from the config file, and it is constant
   *       during the computation.
   * \return Kind of convective numerical scheme for the turbulence equations.
   */
  unsigned short GetKind_ConvNumScheme_Turb(void) const { return Kind_ConvNumScheme_Turb; }

  /*!
   * \brief Get the kind of center convective numerical scheme for the turbulence equations.
   * \note This value is obtained from the config file, and it is constant
   *       during the computation.
   * \return Kind of center convective numerical scheme for the turbulence equations.
   */
  unsigned short GetKind_Centered_Turb(void) const { return Kind_Centered_Turb; }

  /*!
   * \brief Get the kind of upwind convective numerical scheme for the turbulence equations.
   * \note This value is obtained from the config file, and it is constant
   *       during the computation.
   * \return Kind of upwind convective numerical scheme for the turbulence equations.
   */
  unsigned short GetKind_Upwind_Turb(void) const { return Kind_Upwind_Turb; }

  /*!
   * \brief Get the kind of integration scheme (explicit or implicit)
   *        for the adjoint turbulence equations.
   * \note This value is obtained from the config file, and it is constant
   *       during the computation.
   * \return Kind of integration scheme for the adjoint turbulence equations.
   */
  unsigned short GetKind_TimeIntScheme_AdjTurb(void) const { return Kind_TimeIntScheme_AdjTurb; }

  /*!
   * \brief Get the kind of convective numerical scheme for the adjoint turbulence
   *        equations (centered or upwind).
   * \note This value is obtained from the config file, and it is constant
   *       during the computation.
   * \return Kind of convective numerical scheme for the adjoint turbulence equations.
   */
  unsigned short GetKind_ConvNumScheme_AdjTurb(void) const { return Kind_ConvNumScheme_AdjTurb; }

  /*!
   * \brief Get the kind of convective numerical scheme for the heat equation.
   * \note This value is obtained from the config file, and it is constant
   *       during the computation.
   * \return Kind of convective numerical scheme for the heat equation.
   */
  unsigned short GetKind_ConvNumScheme_Heat(void) const { return Kind_ConvNumScheme_Heat; }

  /*!
   * \brief Get the kind of center convective numerical scheme for the adjoint turbulence equations.
   * \note This value is obtained from the config file, and it is constant
   *       during the computation.
   * \return Kind of center convective numerical scheme for the adjoint turbulence equations.
   */
  unsigned short GetKind_Centered_AdjTurb(void) const { return Kind_Centered_AdjTurb; }

  /*!
   * \brief Get the kind of upwind convective numerical scheme for the adjoint turbulence equations.
   * \note This value is obtained from the config file, and it is constant
   *       during the computation.
   * \return Kind of upwind convective numerical scheme for the adjoint turbulence equations.
   */
  unsigned short GetKind_Upwind_AdjTurb(void) const { return Kind_Upwind_AdjTurb; }

  /*!
   * \brief Provides information about the way in which the turbulence will be treated by the
   *        cont. adjoint method.
   * \return <code>FALSE</code> means that the adjoint turbulence equations will be used.
   */
  bool GetFrozen_Visc_Cont(void) const { return Frozen_Visc_Cont; }

  /*!
   * \brief Provides information about the way in which the turbulence will be treated by the
   *        disc. adjoint method.
   * \return <code>FALSE</code> means that the adjoint turbulence equations will be used.
   */
  bool GetFrozen_Visc_Disc(void) const { return Frozen_Visc_Disc; }

  /*!
   * \brief Provides information about using an inconsistent (primal/dual) discrete adjoint formulation
   * \return <code>FALSE</code> means that the adjoint use the same numerical methods than the primal problem.
   */
  bool GetInconsistent_Disc(void) const { return Inconsistent_Disc; }

  /*!
   * \brief Provides information about the way in which the limiter will be treated by the
   *        disc. adjoint method.
   * \return <code>FALSE</code> means that the limiter computation is included.
   */
  bool GetFrozen_Limiter_Disc(void) const { return Frozen_Limiter_Disc; }

  /*!
   * \brief Provides information about if the sharp edges are going to be removed from the sensitivity.
   * \return <code>FALSE</code> means that the sharp edges will be removed from the sensitivity.
   */
  bool GetSens_Remove_Sharp(void) const { return Sens_Remove_Sharp; }

  /*!
   * \brief Get the kind of inlet boundary condition treatment (total conditions or mass flow).
   * \return Kind of inlet boundary condition.
   */
  INLET_TYPE GetKind_Inlet(void) const { return Kind_Inlet; }

  /*!
   * \brief Check if the inlet profile(s) are specified in an input file
   * \return True if an input file is to be used for the inlet profile(s)
   */
  bool GetInlet_Profile_From_File(void) const { return Inlet_From_File; }

  /*!
   * \brief Get name of the input file for the specified inlet profile.
   * \return Name of the input file for the specified inlet profile.
   */
  string GetInlet_FileName(void) const { return Inlet_Filename; }

  /*!
   * \brief Get name of the input file for the specified actuator disk.
   * \return Name of the input file for the specified actuator disk.
   */
  string GetActDisk_FileName(void) const { return ActDisk_FileName; }

  /*!
   * \brief Get the tolerance used for matching two points on a specified inlet
   * \return Tolerance used for matching a point to a specified inlet
   */
  su2double GetInlet_Profile_Matching_Tolerance(void) const { return Inlet_Matching_Tol; }

  /*!
   * \brief Get the type of incompressible inlet from the list.
   * \return Kind of the incompressible inlet.
   */
  INLET_TYPE GetKind_Inc_Inlet(string val_marker) const;

  /*!
   * \brief Get the total number of types in Kind_Inc_Inlet list
   * \return Total number of types in Kind_Inc_Inlet list
   */
  unsigned short GetnInc_Inlet(void) const { return nInc_Inlet;}

  /*!
   * \brief Flag for whether the local boundary normal is used as the flow direction for an incompressible pressure inlet.
   * \return <code>FALSE</code> means the prescribed flow direction is used.
   */
  bool GetInc_Inlet_UseNormal(void) const { return Inc_Inlet_UseNormal;}

  /*!
   * \brief Get the type of incompressible outlet from the list.
   * \return Kind of the incompressible outlet.
   */
  INC_OUTLET_TYPE GetKind_Inc_Outlet(string val_marker) const;

  /*!
   * \brief Get the damping factor applied to velocity updates at incompressible pressure inlets.
   * \return Damping factor applied to velocity updates at incompressible pressure inlets.
   */
  su2double GetInc_Inlet_Damping(void) const { return Inc_Inlet_Damping; }

  /*!
   * \brief Get the damping factor applied to pressure updates at incompressible mass flow outlet.
   * \return Damping factor applied to pressure updates at incompressible mass flow outlet.
   */
  su2double GetInc_Outlet_Damping(void) const { return Inc_Outlet_Damping; }

  /*!
   * \brief Get the kind of mixing process for averaging quantities at the boundaries.
   * \return Kind of mixing process.
   */
  unsigned short GetKind_AverageProcess(void) const { return Kind_AverageProcess; }

  /*!
   * \brief Get the kind of mixing process for averaging quantities at the boundaries.
   * \return Kind of mixing process.
   */
  unsigned short GetKind_PerformanceAverageProcess(void) const { return Kind_PerformanceAverageProcess; }

  /*!
   * \brief Set the kind of mixing process for averaging quantities at the boundaries.
   * \return Kind of mixing process.
   */
  void SetKind_AverageProcess(unsigned short new_AverageProcess) { Kind_AverageProcess = new_AverageProcess; }

  /*!
   * \brief Set the kind of mixing process for averaging quantities at the boundaries.
   * \return Kind of mixing process.
   */
  void SetKind_PerformanceAverageProcess(unsigned short new_AverageProcess) { Kind_PerformanceAverageProcess = new_AverageProcess; }

  /*!
   * \brief Get coeff for Rotating Frame Ramp.
   * \return coeff Ramp Rotating Frame.
   */
  su2double GetRampRotatingFrame_Coeff(unsigned short iCoeff) const { return rampRotFrame_coeff[iCoeff];}

  /*!
   * \brief Get Rotating Frame Ramp option.
   * \return Ramp Rotating Frame option.
   */
  bool GetRampRotatingFrame(void) const { return RampRotatingFrame;}

  /*!
   * \brief Get coeff for Outlet Pressure Ramp.
   * \return coeff Ramp Outlet Pressure.
   */
  su2double GetRampOutletPressure_Coeff(unsigned short iCoeff) const { return rampOutPres_coeff[iCoeff];}

  /*!
   * \brief Get final Outlet Pressure value for the ramp.
   * \return final Outlet Pressure value.
   */
  su2double GetFinalOutletPressure(void) const { return  FinalOutletPressure; }

  /*!
   * \brief Get final Outlet Pressure value for the ramp.
   * \return Monitor Outlet Pressure value.
   */
  su2double GetMonitorOutletPressure(void) const { return MonitorOutletPressure; }

  /*!
   * \brief Set Monitor Outlet Pressure value for the ramp.
   */
  void SetMonitotOutletPressure(su2double newMonPres) { MonitorOutletPressure = newMonPres;}

  /*!
   * \brief Get Outlet Pressure Ramp option.
   * \return Ramp Outlet pressure option.
   */
  bool GetRampOutletPressure(void) const { return RampOutletPressure;}

  /*!
   * \brief Get mixedout coefficients.
   * \return mixedout coefficient.
   */
  su2double GetMixedout_Coeff(unsigned short iCoeff) const { return mixedout_coeff[iCoeff];}

  /*!
   * \brief Get extra relaxation factor coefficients for the Giels BC.
   * \return mixedout coefficient.
   */
  su2double GetExtraRelFacGiles(unsigned short iCoeff) const { return extrarelfac[iCoeff];}

  /*!
   * \brief Get mach limit for average massflow-based procedure .
   * \return mach limit.
   */
  su2double GetAverageMachLimit(void) const { return AverageMachLimit;}

  /*!
   * \brief Get the kind of mixing process for averaging quantities at the boundaries.
   * \return Kind of mixing process.
   */
  unsigned short GetKind_MixingPlaneInterface(void) const { return Kind_MixingPlaneInterface;}

  /*!
   * \brief Get the kind of turbomachinery architecture.
   * \return Kind of turbomachinery architecture.
   */
  unsigned short GetKind_TurboMachinery(unsigned short val_iZone) const { return Kind_TurboMachinery[val_iZone]; }

  /*!
   * \brief Get the kind of turbomachinery architecture.
   * \return Kind of turbomachinery architecture.
   */
  unsigned short GetKind_SpanWise(void) const { return Kind_SpanWise; }

  /*!
   * \brief Verify if there is mixing plane interface specified from config file.
   * \return boolean.
   */
  bool GetBoolMixingPlaneInterface(void) const { return (nMarker_MixingPlaneInterface !=0);}

  /*!
   * \brief Verify if there is mixing plane interface specified from config file.
   * \return boolean.
   */
  bool GetBoolTurbMixingPlane(void) const { return turbMixingPlane;}

  /*!
   * \brief Verify if there is mixing plane interface specified from config file.
   * \return boolean.
   */
  bool GetSpatialFourier(void) const { return SpatialFourier;}

  /*!
   * \brief number mixing plane interface specified from config file.
   * \return number of bound.
   */
  unsigned short GetnMarker_MixingPlaneInterface(void) const { return nMarker_MixingPlaneInterface;}

  /*!
   * \brief Verify if there is Turbomachinery performance option specified from config file.
   * \return boolean.
   */
  bool GetBoolTurbomachinery(void) const { return (nMarker_Turbomachinery !=0);}

  /*!
   * \brief number Turbomachinery blades computed using the pitch information.
   * \return nBlades.
   */
  su2double GetnBlades(unsigned short val_iZone) const { return nBlades[val_iZone];}

  /*!
   * \brief number Turbomachinery blades computed using the pitch information.
   * \return nBlades.
   */
  void SetnBlades(unsigned short val_iZone, su2double nblades) { nBlades[val_iZone] = nblades;}

  /*!
   * \brief Verify if there is any Giles Boundary Condition option specified from config file.
   * \return boolean.
   */
  bool GetBoolGiles(void) const { return (nMarker_Giles!=0);}

  /*!
   * \brief Verify if there is any Riemann Boundary Condition option specified from config file.
   * \return boolean.
   */
  bool GetBoolRiemann(void) const { return (nMarker_Riemann!=0);}

  /*!
   * \brief number Turbomachinery performance option specified from config file.
   * \return number of bound.
   */
  unsigned short GetnMarker_Turbomachinery(void) const { return nMarker_Turbomachinery;}

  /*!
   * \brief Get number of shroud markers.
   * \return number of marker shroud.
   */
  unsigned short GetnMarker_Shroud(void) const { return nMarker_Shroud;}

  /*!
   * \brief Get the marker shroud.
   * \return marker shroud.
   */
  string GetMarker_Shroud(unsigned short val_marker) const { return Marker_Shroud[val_marker];}

  /*!
   * \brief number Turbomachinery performance option specified from config file.
   * \return number of bound.
   */
  unsigned short GetnMarker_TurboPerformance(void) const { return nMarker_TurboPerformance;}

  /*!
   * \brief number span-wise sections to compute 3D BC and performance for turbomachinery specified by the user.
   * \return number of span-wise sections.
   */
  unsigned short Get_nSpanWiseSections_User(void) const { return nSpanWiseSections_User;}

  /*!
   * \brief number span-wise sections to compute 3D BC and performance for turbomachinery.
   * \return number of span-wise sections.
   */
  unsigned short GetnSpanWiseSections(void) const { return nSpanWiseSections;}

  /*!
   * \brief set number of maximum span-wise sections among all zones .
   */
  void SetnSpanMaxAllZones(unsigned short val_nSpna_max) { nSpanMaxAllZones = val_nSpna_max;}

  /*!
   * \brief number span-wise sections to compute performance for turbomachinery.
   * \return number of max span-wise sections.
   */
  unsigned short GetnSpanMaxAllZones(void) const { return nSpanMaxAllZones;}

  /*!
   * \brief set number span-wise sections to compute 3D BC and performance for turbomachinery.
   */
  void SetnSpanWiseSections(unsigned short nSpan) { nSpanWiseSections = nSpan;}

  /*!
   * \brief set number span-wise sections to compute 3D BC and performance for turbomachinery.
   */
  unsigned short GetnSpan_iZones(unsigned short iZone) const { return nSpan_iZones[iZone];}

  /*!
   * \brief set number span-wise sections to compute 3D BC and performance for turbomachinery.
   */
  void SetnSpan_iZones(unsigned short nSpan, unsigned short iZone) { nSpan_iZones[iZone] = nSpan;}

  /*!
   * \brief get inlet bounds name for Turbomachinery performance calculation.
   * \return name of the bound.
   */
  string GetMarker_TurboPerf_BoundIn(unsigned short index) const { return Marker_TurboBoundIn[index];}

  /*!
   * \brief get outlet bounds name for Turbomachinery performance calculation.
   * \return name of the bound.
   */
  string GetMarker_TurboPerf_BoundOut(unsigned short index) const { return Marker_TurboBoundOut[index];}

  /*!
   * \brief get marker kind for Turbomachinery performance calculation.
   * \return kind index.
   */
  unsigned short GetKind_TurboPerf(unsigned short index);

  /*!
   * \brief get outlet bounds name for Turbomachinery performance calculation.
   * \return name of the bound.
   */
  string GetMarker_PerBound(unsigned short val_marker) const { return Marker_PerBound[val_marker];}

  /*!
   * \brief Get the kind of inlet boundary condition treatment (total conditions or mass flow).
   * \return Kind of inlet boundary condition.
   */
  unsigned short GetKind_Engine_Inflow(void) const { return Kind_Engine_Inflow; }

  /*!
   * \brief Get the kind of inlet boundary condition treatment (total conditions or mass flow).
   * \return Kind of inlet boundary condition.
   */
  unsigned short GetKind_ActDisk(void) const { return Kind_ActDisk; }

  /*!
   * \brief Set the kind of wall - rough or smooth.
   */
  void SetKindWall(string val_marker, unsigned short val_kindwall);

  /*!
   * \brief Get the number of sections.
   * \return Number of sections
   */
  unsigned short GetnLocationStations(void) const { return nLocationStations; }

  /*!
   * \brief Get the number of sections for computing internal volume.
   * \return Number of sections for computing internal volume.
   */
  unsigned short GetnWingStations(void) const { return nWingStations; }

  /*!
   * \brief Get the location of the waterline.
   * \return Z location of the waterline.
   */
  su2double GetGeo_Waterline_Location(void) const { return Geo_Waterline_Location; }

  /*!
   * \brief Provides information about the the nodes that are going to be moved on a deformation
   *        volumetric grid deformation.
   * \return <code>TRUE</code> means that only the points on the FFD box will be moved.
   */
  bool GetHold_GridFixed(void) const { return Hold_GridFixed; }

  /*!
   * \author H. Kline
   * \brief Get the kind of objective function. There are several options: Drag coefficient,
   *        Lift coefficient, efficiency, etc.
   * \note The objective function will determine the boundary condition of the adjoint problem.
   * \param[in] val_obj
   * \return Kind of objective function.
   */
  unsigned short GetKind_ObjFunc(unsigned short val_obj = 0) const { return Kind_ObjFunc[val_obj]; }

  /*!
   * \author H. Kline
   * \brief Get the weight of objective function. There are several options: Drag coefficient,
   *        Lift coefficient, efficiency, etc.
   * \note The objective function will determine the boundary condition of the adjoint problem.
   * \return Weight of objective function.
   */
  su2double GetWeight_ObjFunc(unsigned short val_obj) const { return Weight_ObjFunc[val_obj]; }

  /*!
   * \author H. Kline
   * \brief Set the weight of objective function. There are several options: Drag coefficient,
   *        Lift coefficient, efficiency, etc.
   * \note The objective function will determine the boundary condition of the adjoint problem.
   * \return Weight of objective function.
   */
  void SetWeight_ObjFunc(unsigned short val_obj, su2double val) { Weight_ObjFunc[val_obj] = val; }

  /*!
   * \author H. Kline
   * \brief Get the coefficients of the objective defined by the chain rule with primitive variables.
   * \note This objective is only applicable to gradient calculations. Objective value must be
   * calculated using the area averaged outlet values of density, velocity, and pressure.
   * Gradients are w.r.t density, velocity[3], and pressure. when 2D gradient w.r.t. 3rd component of velocity set to 0.
   */
  su2double GetCoeff_ObjChainRule(unsigned short iVar) const { return obj_coeff[iVar]; }

  /*!
   * \brief Get the kind of sensitivity smoothing technique.
   * \return Kind of sensitivity smoothing technique.
   */
  unsigned short GetKind_SensSmooth(void) const { return Kind_SensSmooth; }

  /*!
   * \brief Provides information about the time integration, and change the write in the output
   *        files information about the iteration.
   * \return The kind of time integration: Steady state, time stepping method (unsteady) or
   *         dual time stepping method (unsteady).
   */
  TIME_MARCHING GetTime_Marching() const { return TimeMarching; }

  /*!
   * \brief Provides the number of species present in the plasma
   * \return: The number of species present in the plasma, read from input file
   */
  unsigned short GetnSpecies(void) const { return nSpecies; }

   /*!
   * \brief Get the wall heat flux on a constant heat flux boundary.
   * \return The heat flux.
   */
  const su2double *GetWall_Catalycity(void) const { return Wall_Catalycity; }

  /*!
   * \brief Provides the gas mass fractions of the flow
   * \return: Gas Mass fractions
   */
  const su2double *GetGas_Composition(void) const { return Gas_Composition; }

  /*!
   * \brief Provides the restart information.
   * \return Restart information, if <code>TRUE</code> then the code will use the solution as restart.
   */
  bool GetRestart(void) const { return Restart; }

  /*!
   * \brief Flag for whether binary SU2 native restart files are read.
   * \return Flag for whether binary SU2 native restart files are read, if <code>TRUE</code> then the code will load binary restart files.
   */
  bool GetRead_Binary_Restart(void) const { return Read_Binary_Restart; }

  /*!
   * \brief Provides the number of varaibles.
   * \return Number of variables.
   */
  unsigned short GetnVar(void);

  /*!
   * \brief Provides the number of varaibles.
   * \return Number of variables.
   */
  unsigned short GetnZone(void) const { return nZone; }

  /*!
   * \brief Provides the number of varaibles.
   * \return Number of variables.
   */
  unsigned short GetiZone(void) const { return iZone; }

  /*!
   * \brief For some problems like adjoint or the linearized equations it
   *          is necessary to restart the flow solution.
   * \return Flow restart information, if <code>TRUE</code> then the code will restart the flow solution.
   */

  bool GetRestart_Flow(void) const { return Restart_Flow; }

  /*!
   * \brief Indicates whether the flow is frozen (chemistry deactivated).
   */
  bool GetFrozen(void) const { return frozen; }

  /*!
   * \brief Indicates whether electron gas is present in the gas mixture.
   */
  bool GetIonization(void) const { return ionization; }

  /*!
   * \brief Indicates whether the VT source residual is limited.
   */
  bool GetVTTransferResidualLimiting(void) const { return vt_transfer_res_limit; }

  /*!
   * \brief Indicates if mixture is monoatomic.
   */
  bool GetMonoatomic(void) const { return monoatomic; }

  /*!
   * \brief Information about computing and plotting the equivalent area distribution.
   * \return <code>TRUE</code> or <code>FALSE</code>  depending if we are computing the equivalent area.
   */
  bool GetEquivArea(void) const { return EquivArea; }

  /*!
   * \brief Information about computing and plotting the equivalent area distribution.
   * \return <code>TRUE</code> or <code>FALSE</code>  depending if we are computing the equivalent area.
   */
  bool GetInvDesign_Cp(void) const { return InvDesign_Cp; }

  /*!
   * \brief Information about computing and plotting the equivalent area distribution.
   * \return <code>TRUE</code> or <code>FALSE</code>  depending if we are computing the equivalent area.
   */
  bool GetInvDesign_HeatFlux(void) const { return InvDesign_HeatFlux; }

  /*!
   * \brief Get name of the input grid.
   * \return File name of the input grid.
   */
  string GetMesh_FileName(void) const { return Mesh_FileName; }

  /*!
  * \brief Get name of BFM input file.
  * \return File name of BFM geometry input file.
  */
  string GetBFM_FileName(void) const { return BFM_FileName; }
  /*!
   * \brief Get name of the output grid, this parameter is important for grid
   *        adaptation and deformation.
   * \return File name of the output grid.
   */
  string GetMesh_Out_FileName(void) const { return Mesh_Out_FileName; }

  /*!
   * \brief Get the name of the file with the solution of the flow problem.
   * \return Name of the file with the solution of the flow problem.
   */
  string GetSolution_FileName(void) const { return Solution_FileName; }

  /*!
   * \brief Get the name of the file with the solution of the adjoint flow problem
   *          with drag objective function.
   * \return Name of the file with the solution of the adjoint flow problem with
   *         drag objective function.
   */
  string GetSolution_AdjFileName(void) const { return Solution_AdjFileName; }

  /*!
   * \brief Get the format of the input/output grid.
   * \return Format of the input/output grid.
   */
  unsigned short GetMesh_FileFormat(void) const { return Mesh_FileFormat; }

  /*!
   * \brief Get the format of the output solution.
   * \return Format of the output solution.
   */
  unsigned short GetTabular_FileFormat(void) const { return Tab_FileFormat; }

  /*!
   * \brief Get the output precision to be used in <ofstream>.precision(value) for history and SU2_DOT output.
   * \return Output precision.
   */
  unsigned short GetOutput_Precision(void) const { return output_precision; }

  /*!
   * \brief Get the format of the output solution.
   * \return Format of the output solution.
   */
  unsigned short GetActDisk_Jump(void) const { return ActDisk_Jump; }

  /*!
   * \brief Get the name of the file with the convergence history of the problem.
   * \return Name of the file with convergence history of the problem.
   */
  string GetConv_FileName(void) const { return Conv_FileName; }

  /*!
   * \brief Get the Starting Iteration for the windowing approach
   *        in Sensitivity Analysis for period-averaged outputs, which oscillate.
   * \return
   */
  unsigned long GetStartWindowIteration(void) const { return StartWindowIteration; }

  /*!
   * \brief Get Index of the window function used as weight in the cost functional
   * \return
   */
  WINDOW_FUNCTION GetKindWindow(void) const { return Kind_WindowFct; }

  /*!
   * \brief Get the name of the file with the forces breakdown of the problem.
   * \return Name of the file with forces breakdown of the problem.
   */
  string GetBreakdown_FileName(void) const { return Breakdown_FileName; }

  /*!
   * \brief Get the name of the file with the flow variables.
   * \return Name of the file with the primitive variables.
   */
  string GetVolume_FileName(void) const { return Volume_FileName; }

  /*!
   * \brief Add any numbers necessary to the filename (iteration number, zone ID ...)
   * \param[in] config - Definition of the particular problem.
   * \param[in] filename - the base filename.
   * \param[in] ext - the extension to be added.
   * \return The new filename
   */
  string GetFilename(string filename, string ext, int Iter) const;

  /*!
   * \brief Append the zone index to the restart or the solution files.
   * \return Name of the restart file for the flow variables.
   */
  string GetMultizone_FileName(string val_filename, int val_iZone, string ext) const;

  /*!
   * \brief Append the zone index to the restart or the solution files.
   * \return Name of the restart file for the flow variables.
   */
  string GetMultizone_HistoryFileName(string val_filename, int val_iZone, string ext) const;

  /*!
   * \brief Append the instance index to the restart or the solution files.
   * \return Name of the restart file for the flow variables.
   */
  string GetMultiInstance_FileName(string val_filename, int val_iInst, string ext) const;

  /*!
   * \brief Append the instance index to the restart or the solution files.
   * \return Name of the restart file for the flow variables.
   */
  string GetMultiInstance_HistoryFileName(string val_filename, int val_iInst) const;

  /*!
   * \brief Get the name of the restart file for the flow variables.
   * \return Name of the restart file for the flow variables.
   */
  string GetRestart_FileName(void) const { return Restart_FileName; }

  /*!
   * \brief Get the name of the restart file for the adjoint variables (drag objective function).
   * \return Name of the restart file for the adjoint variables (drag objective function).
   */
  string GetRestart_AdjFileName(void) const { return Restart_AdjFileName; }

  /*!
   * \brief Get the name of the file with the adjoint variables.
   * \return Name of the file with the adjoint variables.
   */
  string GetAdj_FileName(void) const { return Adj_FileName; }

  /*!
   * \brief Get the name of the file with the gradient of the objective function.
   * \return Name of the file with the gradient of the objective function.
   */
  string GetObjFunc_Grad_FileName(void) const { return ObjFunc_Grad_FileName; }

  /*!
   * \brief Get the name of the file with the gradient of the objective function.
   * \return Name of the file with the gradient of the objective function.
   */
  string GetObjFunc_Value_FileName(void) const { return ObjFunc_Value_FileName; }

  /*!
   * \brief Get the name of the file with the surface information for the flow problem.
   * \return Name of the file with the surface information for the flow problem.
   */
  string GetSurfCoeff_FileName(void) const { return SurfCoeff_FileName; }

  /*!
   * \brief Get the name of the file with the surface information for the adjoint problem.
   * \return Name of the file with the surface information for the adjoint problem.
   */
  string GetSurfAdjCoeff_FileName(void) const { return SurfAdjCoeff_FileName; }

  /*!
   * \brief Get the name of the file with the surface sensitivity (discrete adjoint).
   * \return Name of the file with the surface sensitivity (discrete adjoint).
   */
  string GetSurfSens_FileName(void) const { return SurfSens_FileName; }

  /*!
   * \brief Get the name of the file with the volume sensitivity (discrete adjoint).
   * \return Name of the file with the volume sensitivity (discrete adjoint).
   */
  string GetVolSens_FileName(void) const { return VolSens_FileName; }

  /*!
   * \brief Augment the input filename with the iteration number for an unsteady file.
   * \param[in] val_filename - String value of the base filename.
   * \param[in] val_iter - Unsteady iteration number or time instance.
   * \return Name of the file with the iteration number for an unsteady solution file.
   */
  string GetUnsteady_FileName(string val_filename, int val_iter, string ext) const;

  /*!
   * \brief Append the input filename string with the appropriate objective function extension.
   * \param[in] val_filename - String value of the base filename.
   * \return Name of the file with the appropriate objective function extension.
   */
  string GetObjFunc_Extension(string val_filename) const;

  /*!
   * \brief Get the criteria for structural residual (relative/absolute).
   * \return Relative/Absolute criteria for structural convergence.
   */
  unsigned short GetResidual_Criteria_FEM(void) const { return Res_FEM_CRIT; }

  /*!
   * \brief Get functional that is going to be used to evaluate the residual flow convergence.
   * \return Functional that is going to be used to evaluate the residual flow convergence.
   */
  unsigned short GetResidual_Func_Flow(void) const { return Residual_Func_Flow; }

  /*!
   * \brief Get functional that is going to be used to evaluate the flow convergence.
   * \return Functional that is going to be used to evaluate the flow convergence.
   */
  unsigned short GetCauchy_Func_Flow(void) const { return Cauchy_Func_Flow; }

  /*!
   * \brief Get functional that is going to be used to evaluate the adjoint flow convergence.
   * \return Functional that is going to be used to evaluate the adjoint flow convergence.
   */
  unsigned short GetCauchy_Func_AdjFlow(void) const { return Cauchy_Func_AdjFlow; }

  /*!
   * \brief Get the number of iterations that are considered in the Cauchy convergence criteria.
   * \return Number of elements in the Cauchy criteria.
   */
  unsigned short GetCauchy_Elems(void) const { return Cauchy_Elems; }

  /*!
   * \brief Get the number of iterations that are not considered in the convergence criteria.
   * \return Number of iterations before starting with the convergence criteria.
   */
  unsigned long GetStartConv_Iter(void) const { return StartConv_Iter; }

  /*!
   * \brief Get the value of convergence criteria for the Cauchy method in the direct,
   *        adjoint or linearized problem.
   * \return Value of the convergence criteria.
   */
  su2double GetCauchy_Eps(void) const { return Cauchy_Eps; }

  /*!
   * \brief If we are prforming an unsteady simulation, there is only
   *        one value of the time step for the complete simulation.
   * \return Value of the time step in an unsteady simulation (non dimensional).
   */
  su2double GetDelta_UnstTimeND(void) const { return Delta_UnstTimeND; }

  /*!
   * \brief If we are prforming an unsteady simulation, there is only
   *        one value of the time step for the complete simulation.
   * \return Value of the time step in an unsteady simulation (non dimensional).
   */
  su2double GetTotal_UnstTimeND(void) const { return Total_UnstTimeND; }

  /*!
   * \brief If we are prforming an unsteady simulation, there is only
   *        one value of the time step for the complete simulation.
   * \return Value of the time step in an unsteady simulation.
   */
  su2double GetDelta_UnstTime(void) const { return Delta_UnstTime; }

  /*!
   * \brief Set the value of the unsteadty time step using the CFL number.
   * \param[in] val_delta_unsttimend - Value of the unsteady time step using CFL number.
   */
  void SetDelta_UnstTimeND(su2double val_delta_unsttimend) { Delta_UnstTimeND = val_delta_unsttimend; }

  /*!
   * \brief If we are performing an unsteady simulation, this is the
   *    value of max physical time for which we run the simulation
   * \return Value of the physical time in an unsteady simulation.
   */
  su2double GetTotal_UnstTime(void) const { return Total_UnstTime; }

  /*!
   * \brief If we are performing an unsteady simulation, this is the
   *    value of current time.
   * \return Value of the physical time in an unsteady simulation.
   */
  su2double GetCurrent_UnstTime(void) const { return Current_UnstTime; }

  /*!
   * \brief Divide the rectbles and hexahedron.
   * \return <code>TRUE</code> if the elements must be divided; otherwise <code>FALSE</code>.
   */
  bool GetSubsonicEngine(void) const { return SubsonicEngine; }

  /*!
   * \brief Actuator disk defined with a double surface.
   * \return <code>TRUE</code> if the elements must be divided; otherwise <code>FALSE</code>.
   */
  bool GetActDisk_DoubleSurface(void) const { return ActDisk_DoubleSurface; }

  /*!
   * \brief Only halg of the engine is in the compputational grid.
   * \return <code>TRUE</code> if the engine is complete; otherwise <code>FALSE</code>.
   */
  bool GetEngine_HalfModel(void) const { return Engine_HalfModel; }

  /*!
   * \brief Actuator disk defined with a double surface.
   * \return <code>TRUE</code> if the elements must be divided; otherwise <code>FALSE</code>.
   */
  bool GetActDisk_SU2_DEF(void) const { return ActDisk_SU2_DEF; }

  /*!
   * \brief Value of the design variable step, we use this value in design problems.
   * \param[in] val_dv - Number of the design variable that we want to read.
   * \param[in] val_val - Value of the design variable that we want to read.
   * \return Design variable step.
   */
  su2double& GetDV_Value(unsigned short val_dv, unsigned short val_val = 0) { return DV_Value[val_dv][val_val]; }
  const su2double& GetDV_Value(unsigned short val_dv, unsigned short val_val = 0) const { return DV_Value[val_dv][val_val]; }

  /*!
   * \brief Set the value of the design variable step, we use this value in design problems.
   * \param[in] val_dv - Number of the design variable that we want to read.
   * \param[in] val    - Value of the design variable.
   */
  void SetDV_Value(unsigned short val_dv, unsigned short val_ind, su2double val) { DV_Value[val_dv][val_ind] = val; }

  /*!
   * \brief Get information about the grid movement.
   * \return <code>TRUE</code> if there is a grid movement; otherwise <code>FALSE</code>.
   */
  bool GetGrid_Movement(void) const {
    return (Kind_GridMovement != NO_MOVEMENT) || (nKind_SurfaceMovement > 0);
  }

  /*!
   * \brief Get information about dynamic grids.
   * \return <code>TRUE</code> if there is a grid movement; otherwise <code>FALSE</code>.
   */
  bool GetDynamic_Grid(void) const { return GetGrid_Movement() || (Deform_Mesh && Time_Domain); }

  /*!
   * \brief Get information about the volumetric movement.
   * \return <code>TRUE</code> if there is a volumetric movement is required; otherwise <code>FALSE</code>.
   */
  bool GetVolumetric_Movement(void) const;

  /*!
   * \brief Get information about deforming markers.
   * \param[in] kind_movement - Kind of surface movement.
   * \return <code>TRUE</code> at least one surface of kind_movement moving; otherwise <code>FALSE</code>.
   */
  bool GetSurface_Movement(unsigned short kind_movement) const;

  /*!
   * \brief Set a surface movement marker.
   * \param[in] iMarker - Moving marker.
   * \param[in] kind_movement - Kind of surface movement.
   * \return <code>TRUE</code> at least one surface of kind_movement moving; otherwise <code>FALSE</code>.
   */
  void SetSurface_Movement(unsigned short iMarker, unsigned short kind_movement);

  /*!
   * \brief Get the type of dynamic mesh motion. Each zone gets a config file.
   * \return Type of dynamic mesh motion.
   */
  unsigned short GetKind_GridMovement() const { return Kind_GridMovement; }

  /*!
   * \brief Set the type of dynamic mesh motion.
   * \param[in] val_iZone - Number for the current zone in the mesh (each zone has independent motion).
   * \param[in] motion_Type - Specify motion type.
   */
  void SetKind_GridMovement(unsigned short motion_Type) { Kind_GridMovement = motion_Type; }

  /*!
   * \brief Get the type of surface motion.
   * \param[in] iMarkerMoving -  Index of the moving marker (as specified in Marker_Moving).
   * \return Type of surface motion.
   */
  unsigned short GetKind_SurfaceMovement(unsigned short iMarkerMoving) const { return Kind_SurfaceMovement[iMarkerMoving];}

  /*!
   * \brief Get the mach number based on the mesh velocity and freestream quantities.
   * \return Mach number based on the mesh velocity and freestream quantities.
   */
  su2double GetMach_Motion(void) const { return Mach_Motion; }

  /*!
   * \brief Get the mesh motion origin.
   * \param[in] iDim - spatial component
   * \return The mesh motion origin.
   */
  su2double GetMotion_Origin(unsigned short iDim) const { return Motion_Origin[iDim];}

  /*!
   * \brief Set the mesh motion origin.
   * \param[in] val - new value of the origin
   * \return The mesh motion origin.
   */
  void SetMotion_Origin(const su2double* val) { for (int iDim = 0; iDim < 3; iDim++) Motion_Origin[iDim] = val[iDim]; }

  /*!
   * \brief Get the mesh motion origin.
   * \param[in] iMarkerMoving -  Index of the moving marker (as specified in Marker_Moving)
   * \param[in] iDim - spatial component
   * \return The motion origin of the marker.
   */
  su2double GetMarkerMotion_Origin(unsigned short iMarkerMoving, unsigned short iDim) const { return MarkerMotion_Origin[3*iMarkerMoving + iDim];}

  /*!
   * \brief Set the mesh motion origin.
   * \param[in] val - new value of the origin
   * \param[in] iMarkerMoving -  Index of the moving marker (as specified in Marker_Moving)
   */
  void SetMarkerMotion_Origin(const su2double* val, unsigned short iMarkerMoving) {
    for (int iDim = 0; iDim < 3; iDim++) MarkerMotion_Origin[3*iMarkerMoving + iDim] = val[iDim];
  }

  /*!
   * \brief Get the translational velocity of the mesh.
   * \param[in] iDim - spatial component
   * \return Translational velocity of the mesh.
   */
  su2double GetTranslation_Rate(unsigned short iDim) const { return Translation_Rate[iDim];}

  /*!
   * \brief Get the translational velocity of the marker.
   * \param[in] iMarkerMoving -  Index of the moving marker (as specified in Marker_Moving)
   * \param[in] iDim - spatial component
   * \return Translational velocity of the marker.
   */
  su2double GetMarkerTranslationRate(unsigned short iMarkerMoving, unsigned short iDim) const { return MarkerTranslation_Rate[3*iMarkerMoving + iDim];}

  /*!
   * \brief Get the rotation rate of the mesh.
   * \param[in] iDim - spatial component
   * \return Translational velocity of the mesh.
   */
  su2double GetRotation_Rate(unsigned short iDim) const { return Rotation_Rate[iDim];}

  /*!
   * \brief Get the rotation rate of the mesh.
   * \param[in] iDim - spatial component
   * \param[in] val - new value of the rotation rate.
   * \return Translational velocity of the mesh.
   */
  void SetRotation_Rate(unsigned short iDim, su2double val) { Rotation_Rate[iDim] = val;}

  /*!
   * \brief Get the rotation axis of the BFM problem
   * \param[in] iDim - spatial component
   * \return Cartesian rotation axis component
   */
  su2double GetBFM_Axis(unsigned short iDim) const { return BFM_Rotation_Axis[iDim];}

  /*!
   * \brief Get the rotation rate of the BFM problem
   * \return BFM rotation rate (rpm)
   */
  su2double GetBFM_Rotation() const { return Omega_BFM;}


  /*!
   * \brief Get the rotation rate of the marker.
   *  \param[in] iMarkerMoving -  Index of the moving marker (as specified in Marker_Moving)
   * \param[in] iDim - spatial component
   * \return Rotation velocity of the marker.
   */
  su2double GetMarkerRotationRate(unsigned short iMarkerMoving, unsigned short iDim) const { return MarkerRotation_Rate[3*iMarkerMoving + iDim];}

  /*!
   * \brief Get the pitching rate of the mesh.
   * \param[in] iDim - spatial component
   * \return Angular frequency of the mesh pitching.
   */
  su2double GetPitching_Omega(unsigned short iDim) const { return Pitching_Omega[iDim];}

  /*!
   * \brief Get pitching rate of the marker.
   * \param[in] iMarkerMoving - Index of the moving marker (as specified in Marker_Moving)
   * \param[in] iDim - spatial component
   * \return  Angular frequency of the marker pitching.
   */
  su2double GetMarkerPitching_Omega(unsigned short iMarkerMoving, unsigned short iDim) const { return MarkerPitching_Omega[3*iMarkerMoving + iDim];}

  /*!
   * \brief Get the pitching amplitude of the mesh.
   * \param[in] iDim - spatial component
   * \return pitching amplitude of the mesh.
   */
  su2double GetPitching_Ampl(unsigned short iDim) const { return Pitching_Ampl[iDim];}

  /*!
   * \brief Get pitching amplitude of the marker.
   * \param[in] iMarkerMoving -  Index of the moving marker (as specified in Marker_Moving)
   * \param[in] iDim - spatial component
   * \return  pitching amplitude of the marker.
   */
  su2double GetMarkerPitching_Ampl(unsigned short iMarkerMoving, unsigned short iDim) const { return MarkerPitching_Ampl[3*iMarkerMoving + iDim];}

  /*!
   * \brief Get the pitching phase of the mesh.
   * \param[in] val_iZone - Number for the current zone in the mesh (each zone has independent motion).
   * \return pitching phase of the mesh.
   */
  su2double GetPitching_Phase(unsigned short iDim) const { return Pitching_Phase[iDim];}

  /*!
   * \brief Get pitching phase of the marker.
   * \param[in] iMarkerMoving -  Index of the moving marker (as specified in Marker_Moving) \
   * \param[in] iDim - spatial component
   * \return pitching phase of the marker.
   */
  su2double GetMarkerPitching_Phase(unsigned short iMarkerMoving, unsigned short iDim) const { return MarkerPitching_Phase[3*iMarkerMoving + iDim];}

  /*!
   * \brief Get the plunging rate of the mesh.
   * \param[in] iDim - spatial component
   * \return Angular frequency of the mesh plunging.
   */
  su2double GetPlunging_Omega(unsigned short iDim) const { return Plunging_Omega[iDim];}

  /*!
   * \brief Get plunging rate of the marker.
   * \param[in] iMarkerMoving -  Index of the moving marker (as specified in Marker_Moving)
   * \param[in] iDim - spatial component
   * \return Angular frequency of the marker plunging.
   */
  su2double GetMarkerPlunging_Omega(unsigned short iMarkerMoving, unsigned short iDim) const { return MarkerPlunging_Omega[3*iMarkerMoving + iDim];}

  /*!
   * \brief Get the plunging amplitude of the mesh.
   * \param[in] val_iZone - Number for the current zone in the mesh (each zone has independent motion).
   * \param[in] iDim - spatial component
   * \return Plunging amplitude of the mesh.
   */
  su2double GetPlunging_Ampl(unsigned short iDim) const { return Plunging_Ampl[iDim];}

  /*!
   * \brief Get plunging amplitude of the marker.
   * \param[in] iMarkerMoving -  Index of the moving marker (as specified in Marker_Moving)
   * \param[in] iDim - spatial component
   * \return Plunging amplitude of the marker.
   */
  su2double GetMarkerPlunging_Ampl(unsigned short iMarkerMoving, unsigned short iDim) const { return MarkerPlunging_Ampl[3*iMarkerMoving + iDim];}

  /*!
   * \brief Get the angular velocity of the mesh about the z-axis.
   * \return Angular velocity of the mesh about the z-axis.
   */
  su2double GetFinalRotation_Rate_Z() const { return FinalRotation_Rate_Z;}

  /*!
   * \brief Set the angular velocity of the mesh about the z-axis.
   * \param[in] newRotation_Rate_Z - new rotation rate after computing the ramp value.
   */
  void SetRotation_Rate_Z(su2double newRotation_Rate_Z);

  /*!
   * \brief Get the Harmonic Balance frequency pointer.
   * \return Harmonic Balance Frequency pointer.
   */
  const su2double* GetOmega_HB(void) const { return  Omega_HB; }

  /*!
   * \brief Get if harmonic balance source term is to be preconditioned
   * \return yes or no to harmonic balance preconditioning
   */
  bool GetHB_Precondition(void) const { return HB_Precondition; }

  /*!
   * \brief Get if we should update the motion origin.
   * \param[in] val_marker - Value of the marker in which we are interested.
   * \return yes or no to update motion origin.
   */
  unsigned short GetMoveMotion_Origin(unsigned short val_marker) const { return MoveMotion_Origin[val_marker]; }

  /*!
   * \brief Get the minimum value of Beta for Roe-Turkel preconditioner
   * \return the minimum value of Beta for Roe-Turkel preconditioner
   */
  su2double GetminTurkelBeta() const { return  Min_Beta_RoeTurkel; }

  /*!
   * \brief Get the minimum value of Beta for Roe-Turkel preconditioner
   * \return the minimum value of Beta for Roe-Turkel preconditioner
   */
  su2double GetmaxTurkelBeta() const { return  Max_Beta_RoeTurkel; }

  /*!
   * \brief Get information about the adibatic wall condition
   * \return <code>TRUE</code> if it is a adiabatic wall condition; otherwise <code>FALSE</code>.
   */
  bool GetAdiabaticWall(void);

  /*!
   * \brief Get information about the isothermal wall condition
   * \return <code>TRUE</code> if it is a isothermal wall condition; otherwise <code>FALSE</code>.
   */
  bool GetIsothermalWall(void);

  /*!
   * \brief Get information about the Low Mach Preconditioning
   * \return <code>TRUE</code> if we are using low Mach preconditioner; otherwise <code>FALSE</code>.
   */
  bool Low_Mach_Preconditioning(void) const { return Low_Mach_Precon; }

  /*!
   * \brief Get information about the Low Mach Correction
   * \return <code>TRUE</code> if we are using low Mach correction; otherwise <code>FALSE</code>.
   */
  bool Low_Mach_Correction(void) const { return Low_Mach_Corr; }

  /*!
   * \brief Get information about the poisson solver condition
   * \return <code>TRUE</code> if it is a poisson solver condition; otherwise <code>FALSE</code>.
   */
  bool GetPoissonSolver(void) const { return PoissonSolver; }

  /*!
   * \brief Get information about the gravity force.
   * \return <code>TRUE</code> if it uses the gravity force; otherwise <code>FALSE</code>.
   */
  bool GetGravityForce(void) const { return GravityForce; }

  /*!
   * \brief Get information about the body force.
   * \return <code>TRUE</code> if it uses a body force; otherwise <code>FALSE</code>.
   */
  bool GetBody_Force(void) const { return Body_Force; }

  /*!
   * \brief Get a pointer to the body force vector.
   * \return A pointer to the body force vector.
   */
  const su2double* GetBody_Force_Vector(void) const { return body_force; }

  /*!
<<<<<<< HEAD
   * \brief Get information about the streamwise periodicity (None, Pressure_Drop, Massflow).
   * \return Driving force identification.
   */
  ENUM_STREAMWISE_PERIODIC GetKind_Streamwise_Periodic(void) const { return Kind_Streamwise_Periodic; }

  /*!
   * \brief Get information about the streamwise periodicity Energy equation handling.
   * \return Real periodic treatment of energy equation.
   */
  bool GetStreamwise_Periodic_Temperature(void) const { return Streamwise_Periodic_Temperature; }

  /*!
   * \brief Get the value of the artificial periodic outlet heat.
   * \return Heat value.
   */
  su2double GetStreamwise_Periodic_OutletHeat(void) const { return Streamwise_Periodic_OutletHeat; }

  /*!
   * \brief Get the value of the pressure delta from which body force vector is computed.
   * \return Delta Pressure for body force computation.
   */
  su2double GetStreamwise_Periodic_PressureDrop(void) const { return Streamwise_Periodic_PressureDrop; }

  /*!
   * \brief Get the value of the massflow from which body force vector is computed.
   * \return Massflow for body force computation.
   */
  su2double GetStreamwise_Periodic_TargetMassFlow(void) const { return Streamwise_Periodic_TargetMassFlow; }

=======
   * \brief Get information regarding type of body force
   * \return Type of body force
   */
  unsigned short GetBody_Force_Type(void) {return Body_Force_Type; }

  /*!
   * \brief Get information regarding body-force model formulation
   * \return Type of body force model
   */
  unsigned short GetBFM_Formulation(void) {return BFM_Formulation; }

  bool GetBFM(void) {if(GetBody_Force() == VARIABLE_BF){
    return true;
  }else{
    return false;
  }
  }
>>>>>>> e7aa180f
  /*!
   * \brief Get information about the volumetric heat source.
   * \return <code>TRUE</code> if it uses a volumetric heat source; otherwise <code>FALSE</code>.
   */
  inline bool GetHeatSource(void) const { return HeatSource; }

  /*!
   * \brief Get information about the volumetric heat source.
   * \return Value of the volumetric heat source
   */
  inline su2double GetHeatSource_Val(void) const {return ValHeatSource;}

  /*!
   * \brief Get the rotation angle of the volumetric heat source in axis Z.
   * \return Rotation (Z) of the volumetric heat source
   */
  inline su2double GetHeatSource_Rot_Z(void) const {return Heat_Source_Rot_Z;}

  /*!
   * \brief Set the rotation angle of the volumetric heat source in axis Z.
   * \param[in] val_rot - Rotation (Z) of the volumetric heat source
   */
  inline void SetHeatSource_Rot_Z(su2double val_rot) {Heat_Source_Rot_Z = val_rot;}

  /*!
   * \brief Get the position of the center of the volumetric heat source.
   * \return Pointer to the center of the ellipsoid that introduces a volumetric heat source.
   */
  inline const su2double* GetHeatSource_Center(void) const {return hs_center;}

  /*!
   * \brief Set the position of the center of the volumetric heat source.
   * \param[in] x_cent = X position of the center of the volumetric heat source.
   * \param[in] y_cent = Y position of the center of the volumetric heat source.
   * \param[in] z_cent = Z position of the center of the volumetric heat source.
   */
  inline void SetHeatSource_Center(su2double x_cent, su2double y_cent, su2double z_cent) {
    hs_center[0] = x_cent; hs_center[1] = y_cent; hs_center[2] = z_cent;
  }

  /*!
   * \brief Get the radius of the ellipsoid that introduces a volumetric heat source.
   * \return Pointer to the radii (x, y, z) of the ellipsoid that introduces a volumetric heat source.
   */
  inline const su2double* GetHeatSource_Axes(void) const {return hs_axes;}

  /*!
   * \brief Get information about the rotational frame.
   * \return <code>TRUE</code> if there is a rotational frame; otherwise <code>FALSE</code>.
   */
  bool GetRotating_Frame(void) const { return Rotating_Frame; }

  /*!
   * \brief Get information about the axisymmetric frame.
   * \return <code>TRUE</code> if there is a rotational frame; otherwise <code>FALSE</code>.
   */
  bool GetAxisymmetric(void) const { return Axisymmetric; }

  /*!
   * \brief Get information about there is a smoothing of the grid coordinates.
   * \return <code>TRUE</code> if there is smoothing of the grid coordinates; otherwise <code>FALSE</code>.
   */
  unsigned short GetSmoothNumGrid(void) const { return SmoothNumGrid; }

  /*!
   * \brief Subtract one to the index of the finest grid (full multigrid strategy).
   * \return Change the index of the finest grid.
   */
  void SubtractFinestMesh(void) { FinestMesh = FinestMesh-1; }

  /*!
   * \brief Obtain the kind of design variable.
   * \param[in] val_dv - Number of the design variable that we want to read.
   * \return Design variable identification.
   */
  unsigned short GetDesign_Variable(unsigned short val_dv) const { return Design_Variable[val_dv]; }

  /*!
   * \brief Get the buffet sensor sharpness coefficient.
   * \return Sharpness coefficient for buffet sensor.
   */
  su2double GetBuffet_k(void) const { return Buffet_k; }

  /*!
   * \brief Get the buffet sensor offset parameter.
   * \return Offset parameter for buffet sensor.
   */
  su2double GetBuffet_lambda(void) const { return Buffet_lambda; }

  /*!
   * \brief Get the index in the config information of the marker <i>val_marker</i>.
   * \note When we read the config file, it stores the markers in a particular vector.
   * \return Index in the config information of the marker <i>val_marker</i>.
   */
  unsigned short GetMarker_CfgFile_TagBound(string val_marker) const;

  /*!
   * \brief Get the name in the config information of the marker number <i>val_marker</i>.
   * \note When we read the config file, it stores the markers in a particular vector.
   * \return Name of the marker in the config information of the marker <i>val_marker</i>.
   */
  string GetMarker_CfgFile_TagBound(unsigned short val_marker) const;

  /*!
   * \brief Get the boundary information (kind of boundary) in the config information of the marker <i>val_marker</i>.
   * \return Kind of boundary in the config information of the marker <i>val_marker</i>.
   */
  unsigned short GetMarker_CfgFile_KindBC(string val_marker) const;

  /*!
   * \brief Get the monitoring information from the config definition for the marker <i>val_marker</i>.
   * \return Monitoring information of the boundary in the config information for the marker <i>val_marker</i>.
   */
  unsigned short GetMarker_CfgFile_Monitoring(string val_marker) const;

  /*!
   * \brief Get the monitoring information from the config definition for the marker <i>val_marker</i>.
   * \return Monitoring information of the boundary in the config information for the marker <i>val_marker</i>.
   */
  unsigned short GetMarker_CfgFile_GeoEval(string val_marker) const;

  /*!
   * \brief Get the monitoring information from the config definition for the marker <i>val_marker</i>.
   * \return Monitoring information of the boundary in the config information for the marker <i>val_marker</i>.
   */
  unsigned short GetMarker_CfgFile_Designing(string val_marker) const;

  /*!
   * \brief Get the plotting information from the config definition for the marker <i>val_marker</i>.
   * \return Plotting information of the boundary in the config information for the marker <i>val_marker</i>.
   */
  unsigned short GetMarker_CfgFile_Plotting(string val_marker) const;

  /*!
   * \brief Get the plotting information from the config definition for the marker <i>val_marker</i>.
   * \return Plotting information of the boundary in the config information for the marker <i>val_marker</i>.
   */
  unsigned short GetMarker_CfgFile_Analyze(string val_marker) const;

  /*!
   * \brief Get the multi-physics interface information from the config definition for the marker <i>val_marker</i>.
   * \return Plotting information of the boundary in the config information for the marker <i>val_marker</i>.
   */
  unsigned short GetMarker_CfgFile_ZoneInterface(string val_marker) const;

  /*!
   * \brief Get the TurboPerformance information from the config definition for the marker <i>val_marker</i>.
   * \return TurboPerformance information of the boundary in the config information for the marker <i>val_marker</i>.
   */
  unsigned short GetMarker_CfgFile_Turbomachinery(string val_marker) const;

  /*!
   * \brief Get the TurboPerformance flag information from the config definition for the marker <i>val_marker</i>.
   * \return TurboPerformance flag information of the boundary in the config information for the marker <i>val_marker</i>.
   */
  unsigned short GetMarker_CfgFile_TurbomachineryFlag(string val_marker) const;

  /*!
   * \brief Get the MixingPlane interface information from the config definition for the marker <i>val_marker</i>.
   * \return Plotting information of the boundary in the config information for the marker <i>val_marker</i>.
   */
  unsigned short GetMarker_CfgFile_MixingPlaneInterface(string val_marker) const;

  /*!
   * \brief Get the DV information from the config definition for the marker <i>val_marker</i>.
   * \return DV information of the boundary in the config information for the marker <i>val_marker</i>.
   */
  unsigned short GetMarker_CfgFile_DV(string val_marker) const;

  /*!
   * \brief Get the motion information from the config definition for the marker <i>val_marker</i>.
   * \return Motion information of the boundary in the config information for the marker <i>val_marker</i>.
   */
  unsigned short GetMarker_CfgFile_Moving(string val_marker) const;

  /*!
   * \brief Get the DEFORM_MESH information from the config definition for the marker <i>val_marker</i>.
   * \return DEFORM_MESH information of the boundary in the config information for the marker <i>val_marker</i>.
   */
  unsigned short GetMarker_CfgFile_Deform_Mesh(string val_marker) const;

  /*!
   * \brief Get the DEFORM_MESH_SYM_PLANE information from the config definition for the marker <i>val_marker</i>.
   * \return DEFORM_MESH_SYM_PLANE information of the boundary in the config information for the marker <i>val_marker</i>.
   */
  unsigned short GetMarker_CfgFile_Deform_Mesh_Sym_Plane(string val_marker) const;

  /*!
   * \brief Get the Fluid_Load information from the config definition for the marker <i>val_marker</i>.
   * \return Fluid_Load information of the boundary in the config information for the marker <i>val_marker</i>.
   */
  unsigned short GetMarker_CfgFile_Fluid_Load(string val_marker) const;

  /*!
   * \brief Get the Python customization information from the config definition for the marker <i>val_marker</i>.
   * \return Python customization information of the boundary in the config information for the marker <i>val_marker</i>.
   */
  unsigned short GetMarker_CfgFile_PyCustom(string val_marker) const;

  /*!
   * \brief Get the periodic information from the config definition of the marker <i>val_marker</i>.
   * \return Periodic information of the boundary in the config information of the marker <i>val_marker</i>.
   */
  unsigned short GetMarker_CfgFile_PerBound(string val_marker) const;

  /*!
   * \brief  Get the name of the marker <i>val_marker</i>.
   * \return The interface which owns that marker <i>val_marker</i>.
   */
  unsigned short GetMarker_ZoneInterface(string val_marker) const;

  /*!
   * \brief  Get the name of the marker <i>val_iMarker</i>.
   * \return The name of the marker in the interface
   */
  string GetMarkerTag_ZoneInterface(unsigned short val_iMarker) const { return Marker_ZoneInterface[val_iMarker]; }

  /*!
   * \brief  Get the number of markers in the multizone interface.
   * \return The number markers in the multizone interface
   */
  unsigned short GetnMarker_ZoneInterface(void) const { return nMarker_ZoneInterface; }

  /*!
   * \brief Determines whether a marker with index iMarker is a solid boundary.
   * \param iMarker
   * \return <TRUE> it marker with index iMarker is a solid boundary.
   */
  bool GetSolid_Wall(unsigned short iMarker) const;

  /*!
   * \brief Determines whether a marker with index iMarker is a viscous no-slip boundary.
   * \param iMarker
   * \return <TRUE> it marker with index iMarker is a viscous no-slip boundary.
   */
  bool GetViscous_Wall(unsigned short iMarker) const;

  /*!
   * \brief Determines if problem is adjoint
   * \return true if Adjoint
   */
  bool GetContinuous_Adjoint(void) const { return ContinuousAdjoint; }

  /*!
   * \brief Determines if problem is viscous
   * \return true if Viscous
   */
  bool GetViscous(void) const { return Viscous; }

  /*!
   * \brief Provides the index of the solution in the container.
   * \param[in] val_eqsystem - Equation that is being solved.
   * \return Index on the solution container.
   */
  unsigned short GetContainerPosition(unsigned short val_eqsystem);

  /*!
   * \brief Value of the minimum residual value (log10 scale).
   * \return Value of the minimum residual value (log10 scale).
   */
  su2double GetMinLogResidual(void) const { return MinLogResidual; }

  /*!
   * \brief Value of the damping factor for the engine inlet bc.
   * \return Value of the damping factor.
   */
  su2double GetDamp_Engine_Inflow(void) const { return Damp_Engine_Inflow; }

  /*!
   * \brief Value of the damping factor for the engine exhaust inlet bc.
   * \return Value of the damping factor.
   */
  su2double GetDamp_Engine_Exhaust(void) const { return Damp_Engine_Exhaust; }

  /*!
   * \brief Value of the damping factor for the residual restriction.
   * \return Value of the damping factor.
   */
  su2double GetDamp_Res_Restric(void) const { return Damp_Res_Restric; }

  /*!
   * \brief Value of the damping factor for the correction prolongation.
   * \return Value of the damping factor.
   */
  su2double GetDamp_Correc_Prolong(void) const { return Damp_Correc_Prolong; }

  /*!
   * \brief Value of the position of the Near Field (y coordinate for 2D, and z coordinate for 3D).
   * \return Value of the Near Field position.
   */
  su2double GetPosition_Plane(void) const { return Position_Plane; }

  /*!
   * \brief Value of the weight of the drag coefficient in the Sonic Boom optimization.
   * \return Value of the weight of the drag coefficient in the Sonic Boom optimization.
   */
  su2double GetWeightCd(void) const { return WeightCd; }

  /*!
   * \brief Value of the weight of the CD, CL, CM optimization.
   * \return Value of the weight of the CD, CL, CM optimization.
   */
  void SetdNetThrust_dBCThrust(su2double val_dnetthrust_dbcthrust);

  /*!
   * \brief Value of the azimuthal line to fix due to a misalignments of the nearfield.
   * \return Azimuthal line to fix due to a misalignments of the nearfield.
   */
  su2double GetFixAzimuthalLine(void) const { return FixAzimuthalLine; }

  /*!
   * \brief Value of the weight of the CD, CL, CM optimization.
   * \return Value of the weight of the CD, CL, CM optimization.
   */
  su2double GetdCD_dCMy(void) const { return dCD_dCMy; }

  /*!
   * \brief Value of the weight of the CD, CL, CM optimization.
   * \return Value of the weight of the CD, CL, CM optimization.
   */
  su2double GetCM_Target(void) const { return CM_Target; }

  /*!
   * \brief Value of the weight of the CD, CL, CM optimization.
   * \return Value of the weight of the CD, CL, CM optimization.
   */
  su2double GetdCD_dCL(void) const { return dCD_dCL; }

  /*!
   * \brief Value of the weight of the CD, CL, CM optimization.
   * \return Value of the weight of the CD, CL, CM optimization.
   */
  void SetdCD_dCL(su2double val_dcd_dcl) { dCD_dCL = val_dcd_dcl; }

  /*!
   * \brief Value of the weight of the CD, CL, CM optimization.
   * \return Value of the weight of the CD, CL, CM optimization.
   */
  su2double GetdCMx_dCL(void) const { return dCMx_dCL; }

  /*!
   * \brief Value of the weight of the CD, CL, CM optimization.
   * \return Value of the weight of the CD, CL, CM optimization.
   */
  void SetdCMx_dCL(su2double val_dcmx_dcl) { dCMx_dCL = val_dcmx_dcl; }

  /*!
   * \brief Value of the weight of the CD, CL, CM optimization.
   * \return Value of the weight of the CD, CL, CM optimization.
   */
  su2double GetdCMy_dCL(void) const { return dCMy_dCL; }

  /*!
   * \brief Value of the weight of the CD, CL, CM optimization.
   * \return Value of the weight of the CD, CL, CM optimization.
   */
  void SetdCMy_dCL(su2double val_dcmy_dcl) { dCMy_dCL = val_dcmy_dcl; }

  /*!
   * \brief Value of the weight of the CD, CL, CM optimization.
   * \return Value of the weight of the CD, CL, CM optimization.
   */
  su2double GetdCMz_dCL(void) const { return dCMz_dCL; }

  /*!
   * \brief Value of the weight of the CD, CL, CM optimization.
   * \return Value of the weight of the CD, CL, CM optimization.
   */
  void SetdCMz_dCL(su2double val_dcmz_dcl) { dCMz_dCL = val_dcmz_dcl; }

  /*!
   * \brief Value of the weight of the CD, CL, CM optimization.
   * \return Value of the weight of the CD, CL, CM optimization.
   */
  void SetdCL_dAlpha(su2double val_dcl_dalpha) { dCL_dAlpha = val_dcl_dalpha; }

  /*!
   * \brief Value of the weight of the CD, CL, CM optimization.
   * \return Value of the weight of the CD, CL, CM optimization.
   */
  void SetdCM_diH(su2double val_dcm_dhi) { dCM_diH = val_dcm_dhi; }

  /*!
   * \brief Value of the weight of the CD, CL, CM optimization.
   * \return Value of the weight of the CD, CL, CM optimization.
   */
  void SetdCD_dCMy(su2double val_dcd_dcmy) { dCD_dCMy = val_dcd_dcmy; }

  /*!
   * \brief Value of the weight of the CD, CL, CM optimization.
   * \return Value of the weight of the CD, CL, CM optimization.
   */
  su2double GetCL_Target(void) const { return CL_Target; }

  /*!
   * \brief Set the global parameters of each simulation for each runtime system.
   * \param[in] val_solver - Solver of the simulation.
   * \param[in] val_system - Runtime system that we are solving.
   */
  void SetGlobalParam(unsigned short val_solver, unsigned short val_system);

  /*!
   * \brief Center of rotation for a rotational periodic boundary.
   */
  const su2double *GetPeriodicRotCenter(string val_marker) const;

  /*!
   * \brief Angles of rotation for a rotational periodic boundary.
   */
  const su2double *GetPeriodicRotAngles(string val_marker) const;

  /*!
   * \brief Translation vector for a translational periodic boundary.
   */
  const su2double *GetPeriodicTranslation(string val_marker) const;

  /*!
   * \brief Get the translation vector for a periodic transformation.
   * \param[in] val_index - Index corresponding to the periodic transformation.
   * \return The translation vector.
   */
  const su2double* GetPeriodic_Translation(unsigned short val_index ) const { return Periodic_Translation[val_index]; }

  /*!
   * \brief Get the rotationally periodic donor marker for boundary <i>val_marker</i>.
   * \return Periodic donor marker from the config information for the marker <i>val_marker</i>.
   */
  unsigned short GetMarker_Periodic_Donor(string val_marker) const;

  /*!
   * \brief Get the origin of the actuator disk.
   */
  su2double GetActDisk_NetThrust(string val_marker) const;

  /*!
   * \brief Get the origin of the actuator disk.
   */
  su2double GetActDisk_Power(string val_marker) const;

  /*!
   * \brief Get the origin of the actuator disk.
   */
  su2double GetActDisk_MassFlow(string val_marker) const;

  /*!
   * \brief Get the origin of the actuator disk.
   */
  su2double GetActDisk_Mach(string val_marker) const;

  /*!
   * \brief Get the origin of the actuator disk.
   */
  su2double GetActDisk_Force(string val_marker) const;

  /*!
   * \brief Get the origin of the actuator disk.
   */
  su2double GetActDisk_BCThrust(string val_marker) const;

  /*!
   * \brief Get the origin of the actuator disk.
   */
  su2double GetActDisk_BCThrust_Old(string val_marker) const;

  /*!
   * \brief Get the tip radius of th actuator disk.
   */
  su2double GetActDisk_Area(string val_marker) const;

  /*!
   * \brief Get the tip radius of th actuator disk.
   */
  su2double GetActDisk_ReverseMassFlow(string val_marker) const;

  /*!
   * \brief Get the thrust corffient of the actuator disk.
   */
  su2double GetActDisk_PressJump(string val_marker, unsigned short val_index) const;

  /*!
   * \brief Get the thrust corffient of the actuator disk.
   */
  su2double GetActDisk_TempJump(string val_marker, unsigned short val_index) const;

  /*!
   * \brief Get the rev / min of the actuator disk.
   */
  su2double GetActDisk_Omega(string val_marker, unsigned short val_index) const;

  /*!
   * \brief Get Actuator Disk Outlet for boundary <i>val_marker</i> (actuator disk inlet).
   * \return Actuator Disk Outlet from the config information for the marker <i>val_marker</i>.
   */
  unsigned short GetMarker_CfgFile_ActDiskOutlet(string val_marker) const;

  /*!
   * \brief Get Actuator Disk Outlet for boundary <i>val_marker</i> (actuator disk inlet).
   * \return Actuator Disk Outlet from the config information for the marker <i>val_marker</i>.
   */
  unsigned short GetMarker_CfgFile_EngineExhaust(string val_marker) const;

  /*!
   * \brief Get the internal index for a moving boundary <i>val_marker</i>.
   * \return Internal index for a moving boundary <i>val_marker</i>.
   */
  unsigned short GetMarker_Moving(string val_marker) const;

  /*!
   * \brief Get bool if marker is moving. <i>val_marker</i>.
   * \param[in] val_marker - String of the marker to test.
   * \return Bool if the marker is a moving boundary <i>val_marker</i>.
   */
  bool GetMarker_Moving_Bool(string val_marker) const;

  /*!
   * \brief Get the internal index for a DEFORM_MESH boundary <i>val_marker</i>.
   * \return Internal index for a DEFORM_MESH boundary <i>val_marker</i>.
   */
  unsigned short GetMarker_Deform_Mesh(string val_marker) const;

  /*!
   * \brief Get the internal index for a DEFORM_MESH_SYM_PLANE boundary <i>val_marker</i>.
   * \return Internal index for a DEFORM_MESH_SYM_PLANE boundary <i>val_marker</i>.
   */
  unsigned short GetMarker_Deform_Mesh_Sym_Plane(string val_marker) const;

  /*!
   * \brief Get the internal index for a Fluid_Load boundary <i>val_marker</i>.
   * \return Internal index for a Fluid_Load boundary <i>val_marker</i>.
   */
  unsigned short GetMarker_Fluid_Load(string val_marker) const;

  /*!
   * \brief Get the name of the surface defined in the geometry file.
   * \param[in] val_marker - Value of the marker in which we are interested.
   * \return Name that is in the geometry file for the surface that
   *         has the marker <i>val_marker</i>.
   */
  string GetMarker_Moving_TagBound(unsigned short val_marker) const { return Marker_Moving[val_marker]; }

  /*!
   * \brief Get the name of the DEFORM_MESH boundary defined in the geometry file.
   * \param[in] val_marker - Value of the marker in which we are interested.
   * \return Name that is in the geometry file for the surface that
   *         has the marker <i>val_marker</i>.
   */
  string GetMarker_Deform_Mesh_TagBound(unsigned short val_marker) const { return Marker_Deform_Mesh[val_marker]; }

  /*!
   * \brief Get the name of the DEFORM_MESH_SYM_PLANE boundary defined in the geometry file.
   * \param[in] val_marker - Value of the marker in which we are interested.
   * \return Name that is in the geometry file for the surface that
   *         has the marker <i>val_marker</i>.
   */
  string GetMarker_Deform_Mesh_Sym_Plane_TagBound(unsigned short val_marker) const { return Marker_Deform_Mesh_Sym_Plane[val_marker]; }

  /*!
   * \brief Get the name of the Fluid_Load boundary defined in the geometry file.
   * \param[in] val_marker - Value of the marker in which we are interested.
   * \return Name that is in the geometry file for the surface that
   *         has the marker <i>val_marker</i>.
   */
  string GetMarker_Fluid_Load_TagBound(unsigned short val_marker) const { return Marker_Fluid_Load[val_marker]; }

  /*!
   * \brief Get the name of the surface defined in the geometry file.
   * \param[in] val_marker - Value of the marker in which we are interested.
   * \return Name that is in the geometry file for the surface that
   *         has the marker <i>val_marker</i>.
   */
  string GetMarker_PyCustom_TagBound(unsigned short val_marker) const { return Marker_PyCustom[val_marker]; }

  /*!
   * \brief Get the name of the surface defined in the geometry file.
   * \param[in] val_marker - Value of the marker in which we are interested.
   * \return Name that is in the geometry file for the surface that
   *         has the marker <i>val_marker</i>.
   */
  string GetMarker_Analyze_TagBound(unsigned short val_marker) const { return Marker_Analyze[val_marker]; }

  /*!
   * \brief Get the total temperature at a nacelle boundary.
   * \param[in] val_index - Index corresponding to the inlet boundary.
   * \return The total temperature.
   */
  su2double GetExhaust_Temperature_Target(string val_index) const;

  /*!
   * \brief Get the total temperature at an inlet boundary.
   * \param[in] val_index - Index corresponding to the inlet boundary.
   * \return The total temperature.
   */
  su2double GetInlet_Ttotal(string val_index) const;

  /*!
   * \brief Get the temperature at a supersonic inlet boundary.
   * \param[in] val_index - Index corresponding to the inlet boundary.
   * \return The inlet density.
   */
  su2double GetInlet_Temperature(string val_index) const;

  /*!
   * \brief Get the pressure at a supersonic inlet boundary.
   * \param[in] val_index - Index corresponding to the inlet boundary.
   * \return The inlet pressure.
   */
  su2double GetInlet_Pressure(string val_index) const;

  /*!
   * \brief Get the velocity vector at a supersonic inlet boundary.
   * \param[in] val_index - Index corresponding to the inlet boundary.
   * \return The inlet velocity vector.
   */
  const su2double* GetInlet_Velocity(string val_index) const;

  /*!
   * \brief Get the mass fraction vector at a supersonic inlet boundary.
   * \param[in] val_index - Index corresponding to the inlet boundary.
   * \return The inlet mass fraction vector - NEMO only.
   */
  const su2double* GetInlet_MassFrac(string val_index) const;

  /*!
   * \brief Get the total pressure at an inlet boundary.
   * \param[in] val_index - Index corresponding to the inlet boundary.
   * \return The total pressure.
   */
  su2double GetInlet_Ptotal(string val_index) const;

  /*!
   * \brief Set the total pressure at an inlet boundary.
   * \param[in] val_pressure - Pressure value at the inlet boundary.
   * \param[in] val_index - Index corresponding to the inlet boundary.
   */
  void SetInlet_Ptotal(su2double val_pressure, string val_marker);

  /*!
   * \brief Get the total pressure at an nacelle boundary.
   * \param[in] val_index - Index corresponding to the inlet boundary.
   * \return The total pressure.
   */
  su2double GetExhaust_Pressure_Target(string val_index) const;

  /*!
   * \brief Value of the CFL reduction in LevelSet problems.
   * \return Value of the CFL reduction in LevelSet problems.
   */
  su2double GetCFLRedCoeff_Turb(void) const { return CFLRedCoeff_Turb; }

  /*!
   * \brief Get the flow direction unit vector at an inlet boundary.
   * \param[in] val_index - Index corresponding to the inlet boundary.
   * \return The flow direction vector.
   */
  const su2double* GetInlet_FlowDir(string val_index) const;

  /*!
   * \brief Get the back pressure (static) at an outlet boundary.
   * \param[in] val_index - Index corresponding to the outlet boundary.
   * \return The outlet pressure.
   */
  su2double GetOutlet_Pressure(string val_index) const;

  /*!
   * \brief Set the back pressure (static) at an outlet boundary.
   * \param[in] val_pressure - Pressure value at the outlet boundary.
   * \param[in] val_index - Index corresponding to the outlet boundary.
   */
  void SetOutlet_Pressure(su2double val_pressure, string val_marker);

  /*!
   * \brief Get the var 1 at Riemann boundary.
   * \param[in] val_marker - Index corresponding to the Riemann boundary.
   * \return The var1
   */
  su2double GetRiemann_Var1(string val_marker) const;

  /*!
   * \brief Get the var 2 at Riemann boundary.
   * \param[in] val_marker - Index corresponding to the Riemann boundary.
   * \return The var2
   */
  su2double GetRiemann_Var2(string val_marker) const;

  /*!
   * \brief Get the Flowdir at Riemann boundary.
   * \param[in] val_marker - Index corresponding to the Riemann boundary.
   * \return The Flowdir
   */
  const su2double* GetRiemann_FlowDir(string val_marker) const;

  /*!
   * \brief Get Kind Data of Riemann boundary.
   * \param[in] val_marker - Index corresponding to the Riemann boundary.
   * \return Kind data
   */
  unsigned short GetKind_Data_Riemann(string val_marker) const;

  /*!
   * \brief Get the var 1 for the Giels BC.
   * \param[in] val_marker - Index corresponding to the Giles BC.
   * \return The var1
   */
  su2double GetGiles_Var1(string val_marker) const;

  /*!
   * \brief Get the var 2 for the Giles boundary.
   * \param[in] val_marker - Index corresponding to the Giles BC.
   * \return The var2
   */
  su2double GetGiles_Var2(string val_marker) const;

  /*!
   * \brief Get the Flowdir for the Giles BC.
   * \param[in] val_marker - Index corresponding to the Giles BC.
   * \return The Flowdir
   */
  const su2double* GetGiles_FlowDir(string val_marker) const;

  /*!
   * \brief Get Kind Data for the Giles BC.
   * \param[in] val_marker - Index corresponding to the Giles BC.
   * \return Kind data
   */
  unsigned short GetKind_Data_Giles(string val_marker) const;

  /*!
   * \brief Set the var 1 for Giles BC.
   * \param[in] val_marker - Index corresponding to the Giles BC.
   */
  void SetGiles_Var1(su2double newVar1, string val_marker);

  /*!
   * \brief Get the relax factor for the average component for the Giles BC.
   * \param[in] val_marker - Index corresponding to the Giles BC.
   * \return The relax factor for the average component
   */
  su2double GetGiles_RelaxFactorAverage(string val_marker) const;

  /*!
   * \brief Get the relax factor for the fourier component for the Giles BC.
   * \param[in] val_marker - Index corresponding to the Giles BC.
   * \return The relax factor for the fourier component
   */
  su2double GetGiles_RelaxFactorFourier(string val_marker) const;

  /*!
   * \brief Get the outlet pressure imposed as BC for internal flow.
   * \return outlet pressure
   */
  su2double GetPressureOut_BC() const;

  /*!
   * \brief Set the outlet pressure imposed as BC for internal flow.
   * \param[in] val_temp - New value of the outlet pressure.
   */
  void SetPressureOut_BC(su2double val_press);

  /*!
   * \brief Get the inlet velocity or pressure imposed for incompressible flow.
   * \return inlet velocity or pressure
   */
  su2double GetIncInlet_BC() const;

  /*!
   * \brief Set the inlet velocity or pressure imposed as BC for incompressible flow.
   * \param[in] val_in - New value of the inlet velocity or pressure.
   */
  void SetIncInlet_BC(su2double val_in);

  /*!
   * \brief Get the inlet temperature imposed as BC for incompressible flow.
   * \return inlet temperature
   */
  su2double GetIncTemperature_BC() const;

  /*!
   * \brief Set the inlet temperature imposed as BC for incompressible flow.
   * \param[in] val_temperature - New value of the inlet temperature.
   */
  void SetIncTemperature_BC(su2double val_temperature);

  /*!
   * \brief Get the outlet pressure imposed as BC for incompressible flow.
   * \return outlet pressure
   */
  su2double GetIncPressureOut_BC() const;

  /*!
   * \brief Set the outlet pressure imposed as BC for incompressible flow.
   * \param[in] val_pressure - New value of the outlet pressure.
   */
  void SetIncPressureOut_BC(su2double val_pressure);

  /*!
   * \brief Get the inlet total pressure imposed as BC for internal flow.
   * \return inlet total pressure
   */
  su2double GetTotalPressureIn_BC() const;

  /*!
   * \brief Get the inlet total temperature imposed as BC for internal flow.
   * \return inlet total temperature
   */
  su2double GetTotalTemperatureIn_BC() const;

  /*!
   * \brief Set the inlet total temperature imposed as BC for internal flow.
   * \param[in] val_temp - New value of the total temperature.
   */
  void SetTotalTemperatureIn_BC(su2double val_temp);

  /*!
   * \brief Get the inlet flow angle imposed as BC for internal flow.
   * \return inlet flow angle
   */
  su2double GetFlowAngleIn_BC() const;

  /*!
   * \brief Get the wall temperature (static) at an isothermal boundary.
   * \param[in] val_index - Index corresponding to the isothermal boundary.
   * \return The wall temperature.
   */
  su2double GetIsothermal_Temperature(string val_index) const;

  /*!
   * \brief Get the wall heat flux on a constant heat flux boundary.
   * \param[in] val_index - Index corresponding to the constant heat flux boundary.
   * \return The heat flux.
   */
  su2double GetWall_HeatFlux(string val_index) const;

  /*!
   * \brief Get the wall function treatment for the given boundary marker.
   * \param[in] val_marker - String of the viscous wall marker.
   * \return The type of wall function treatment.
   */
  WALL_FUNCTIONS GetWallFunction_Treatment(string val_marker) const;

  /*!
   * \brief Get the additional integer info for the wall function treatment
            for the given boundary marker.
   * \param[in] val_marker - String of the viscous wall marker.
   * \return Pointer to the integer info for the given marker.
   */
  const unsigned short* GetWallFunction_IntInfo(string val_marker) const;

  /*!
   * \brief Get the additional double info for the wall function treatment
            for the given boundary marker.
   * \param[in] val_marker - String of the viscous wall marker.
   * \return Pointer to the double info for the given marker.
   */
  const su2double* GetWallFunction_DoubleInfo(string val_marker) const;

  /*!
   * \brief Get the type of wall and roughness height on a wall boundary (Heatflux or Isothermal).
   * \param[in] val_index - Index corresponding to the boundary.
   * \return The wall type and roughness height.
   */
  pair<WALL_TYPE,su2double> GetWallRoughnessProperties(string val_marker) const;

  /*!
   * \brief Get the target (pressure, massflow, etc) at an engine inflow boundary.
   * \param[in] val_index - Index corresponding to the engine inflow boundary.
   * \return Target (pressure, massflow, etc) .
   */
  su2double GetEngineInflow_Target(string val_marker) const;

  /*!
   * \brief Get the fan face Mach number at an engine inflow boundary.
   * \param[in] val_marker - Name of the boundary.
   * \return The fan face Mach number.
   */
  su2double GetInflow_Mach(string val_marker) const;

  /*!
   * \brief Get the back pressure (static) at an engine inflow boundary.
   * \param[in] val_marker - Name of the boundary.
   * \return The engine inflow pressure.
   */
  su2double GetInflow_Pressure(string val_marker) const;

  /*!
   * \brief Get the mass flow rate at an engine inflow boundary.
   * \param[in] val_marker - Name of the boundary.
   * \return The engine mass flow rate.
   */
  su2double GetInflow_MassFlow(string val_marker) const;

  /*!
   * \brief Get the percentage of reverse flow at an engine inflow boundary.
   * \param[in] val_marker - Name of the boundary.
   * \return The percentage of reverse flow.
   */
  su2double GetInflow_ReverseMassFlow(string val_marker) const;

  /*!
   * \brief Get the percentage of reverse flow at an engine inflow boundary.
   * \param[in] val_index - Index corresponding to the engine inflow boundary.
   * \return The percentage of reverse flow.
   */
  su2double GetInflow_ReverseMassFlow(unsigned short val_marker) const { return Inflow_ReverseMassFlow[val_marker]; }

  /*!
   * \brief Get the total pressure at an engine inflow boundary.
   * \param[in] val_marker - Name of the boundary.
   * \return The total pressure.
   */
  su2double GetInflow_TotalPressure(string val_marker) const;

  /*!
   * \brief Get the temperature (static) at an engine inflow boundary.
   * \param[in] val_marker - Name of the boundary.
   * \return The engine inflow temperature.
   */
  su2double GetInflow_Temperature(string val_marker) const;

  /*!
   * \brief Get the total temperature at an engine inflow boundary.
   * \param[in] val_marker - Name of the boundary.
   * \return The engine inflow total temperature.
   */
  su2double GetInflow_TotalTemperature(string val_marker) const;

  /*!
   * \brief Get the ram drag at an engine inflow boundary.
   * \param[in] val_marker - Name of the boundary.
   * \return The engine inflow ram drag.
   */
  su2double GetInflow_RamDrag(string val_marker) const;

  /*!
   * \brief Get the force balance at an engine inflow boundary.
   * \param[in] val_marker - Name of the boundary.
   * \return The engine inflow force balance.
   */
  su2double GetInflow_Force(string val_marker) const;

  /*!
   * \brief Get the power at an engine inflow boundary.
   * \param[in] val_marker - Name of the boundary.
   * \return The engine inflow power.
   */
  su2double GetInflow_Power(string val_marker) const;

  /*!
   * \brief Get the back pressure (static) at an engine exhaust boundary.
   * \param[in] val_marker - Name of the boundary.
   * \return The engine exhaust pressure.
   */
  su2double GetExhaust_Pressure(string val_marker) const;

  /*!
   * \brief Get the temperature (static) at an engine exhaust boundary.
   * \param[in] val_marker - Name of the boundary.
   * \return The engine exhaust temperature.
   */
  su2double GetExhaust_Temperature(string val_marker) const;

  /*!
   * \brief Get the massflow at an engine exhaust boundary.
   * \param[in] val_marker - Name of the boundary.
   * \return The engine exhaust massflow.
   */
  su2double GetExhaust_MassFlow(string val_marker) const;

  /*!
   * \brief Get the total pressure at an engine exhaust boundary.
   * \param[in] val_marker - Name of the boundary.
   * \return The engine exhaust total pressure.
   */
  su2double GetExhaust_TotalPressure(string val_marker) const;

  /*!
   * \brief Get the total temperature at an engine exhaust boundary.
   * \param[in] val_marker - Name of the boundary.
   * \return The total temperature.
   */
  su2double GetExhaust_TotalTemperature(string val_marker) const;

  /*!
   * \brief Get the gross thrust at an engine exhaust boundary.
   * \param[in] val_marker - Name of the boundary.
   * \return Gross thrust.
   */
  su2double GetExhaust_GrossThrust(string val_marker) const;

  /*!
   * \brief Get the force balance at an engine exhaust boundary.
   * \param[in] val_marker - Name of the boundary.
   * \return Force balance.
   */
  su2double GetExhaust_Force(string val_marker) const;

  /*!
   * \brief Get the power at an engine exhaust boundary.
   * \param[in] val_marker - Name of the boundary.
   * \return Power.
   */
  su2double GetExhaust_Power(string val_marker) const;

  /*!
   * \brief Get the back pressure (static) at an outlet boundary.
   * \param[in] val_index - Index corresponding to the outlet boundary.
   * \return The outlet pressure.
   */
  void SetInflow_Mach(unsigned short val_marker, su2double val_fanface_mach) { Inflow_Mach[val_marker] = val_fanface_mach; }

  /*!
   * \brief Set the fan face static pressure at an engine inflow boundary.
   * \param[in] val_index - Index corresponding to the engine inflow boundary.
   * \param[in] val_fanface_pressure - Fan face static pressure.
   */
  void SetInflow_Pressure(unsigned short val_marker, su2double val_fanface_pressure) { Inflow_Pressure[val_marker] = val_fanface_pressure; }

  /*!
   * \brief Set the massflow at an engine inflow boundary.
   * \param[in] val_index - Index corresponding to the engine inflow boundary.
   * \param[in] val_fanface_massflow - Massflow.
   */
  void SetInflow_MassFlow(unsigned short val_marker, su2double val_fanface_massflow) { Inflow_MassFlow[val_marker] = val_fanface_massflow; }

  /*!
   * \brief Set the reverse flow at an engine inflow boundary.
   * \param[in] val_index - Index corresponding to the engine inflow boundary.
   * \param[in] val_fanface_reversemassflow - reverse flow.
   */
  void SetInflow_ReverseMassFlow(unsigned short val_marker, su2double val_fanface_reversemassflow) { Inflow_ReverseMassFlow[val_marker] = val_fanface_reversemassflow; }

  /*!
   * \brief Set the fan face total pressure at an engine inflow boundary.
   * \param[in] val_index - Index corresponding to the engine inflow boundary.
   * \param[in] val_fanface_totalpressure - Fan face total pressure.
   */
  void SetInflow_TotalPressure(unsigned short val_marker, su2double val_fanface_totalpressure) { Inflow_TotalPressure[val_marker] = val_fanface_totalpressure; }

  /*!
   * \brief Set the fan face static temperature at an engine inflow boundary.
   * \param[in] val_index - Index corresponding to the engine inflow boundary.
   * \param[in] val_fanface_pressure - Fan face static temperature.
   */
  void SetInflow_Temperature(unsigned short val_marker, su2double val_fanface_temperature) { Inflow_Temperature[val_marker] = val_fanface_temperature; }

  /*!
   * \brief Set the fan face total temperature at an engine inflow boundary.
   * \param[in] val_index - Index corresponding to the engine inflow boundary.
   * \param[in] val_fanface_totaltemperature - Fan face total temperature.
   */
  void SetInflow_TotalTemperature(unsigned short val_marker, su2double val_fanface_totaltemperature) { Inflow_TotalTemperature[val_marker] = val_fanface_totaltemperature; }

  /*!
   * \brief Set the ram drag temperature at an engine inflow boundary.
   * \param[in] val_index - Index corresponding to the engine inflow boundary.
   * \param[in] val_fanface_ramdrag - Ram drag value.
   */
  void SetInflow_RamDrag(unsigned short val_marker, su2double val_fanface_ramdrag) { Inflow_RamDrag[val_marker] = val_fanface_ramdrag; }

  /*!
   * \brief Set the force balance at an engine inflow boundary.
   * \param[in] val_index - Index corresponding to the engine inflow boundary.
   * \param[in] val_fanface_force - Fan face force.
   */
  void SetInflow_Force(unsigned short val_marker, su2double val_fanface_force) { Inflow_Force[val_marker] = val_fanface_force; }

  /*!
   * \brief Set the power at an engine inflow boundary.
   * \param[in] val_index - Index corresponding to the engine inflow boundary.
   * \param[in] val_fanface_force - Power.
   */
  void SetInflow_Power(unsigned short val_marker, su2double val_fanface_power) { Inflow_Power[val_marker] = val_fanface_power; }

  /*!
   * \brief Set the back pressure (static) at an engine exhaust boundary.
   * \param[in] val_index - Index corresponding to the outlet boundary.
   * \param[in] val_exhaust_pressure - Exhaust static pressure.
   */
  void SetExhaust_Pressure(unsigned short val_marker, su2double val_exhaust_pressure) { Exhaust_Pressure[val_marker] = val_exhaust_pressure; }

  /*!
   * \brief Set the temperature (static) at an engine exhaust boundary.
   * \param[in] val_index - Index corresponding to the outlet boundary.
   * \param[in] val_exhaust_temp - Exhaust static temperature.
   */
  void SetExhaust_Temperature(unsigned short val_marker, su2double val_exhaust_temp) { Exhaust_Temperature[val_marker] = val_exhaust_temp; }

  /*!
   * \brief Set the back pressure (static) at an engine exhaust boundary.
   * \param[in] val_index - Index corresponding to the outlet boundary.
   * \param[in] val_exhaust_temp - Exhaust static temperature.
   */
  void SetExhaust_MassFlow(unsigned short val_marker, su2double val_exhaust_massflow) { Exhaust_MassFlow[val_marker] = val_exhaust_massflow; }

  /*!
   * \brief Set the back pressure (total) at an engine exhaust boundary.
   * \param[in] val_index - Index corresponding to the outlet boundary.
   * \param[in] val_exhaust_totalpressure - Exhaust total pressure.
   */
  void SetExhaust_TotalPressure(unsigned short val_marker, su2double val_exhaust_totalpressure) { Exhaust_TotalPressure[val_marker] = val_exhaust_totalpressure; }

  /*!
   * \brief Set the total temperature at an engine exhaust boundary.
   * \param[in] val_index - Index corresponding to the outlet boundary.
   * \param[in] val_exhaust_totaltemp - Exhaust total temperature.
   */
  void SetExhaust_TotalTemperature(unsigned short val_marker, su2double val_exhaust_totaltemp) { Exhaust_TotalTemperature[val_marker] = val_exhaust_totaltemp; }

  /*!
   * \brief Set the gross thrust at an engine exhaust boundary.
   * \param[in] val_index - Index corresponding to the outlet boundary.
   * \param[in] val_exhaust_grossthrust - Exhaust gross thrust temperature.
   */
  void SetExhaust_GrossThrust(unsigned short val_marker, su2double val_exhaust_grossthrust) { Exhaust_GrossThrust[val_marker] = val_exhaust_grossthrust; }

  /*!
   * \brief Set the force balance at an engine exhaust boundary.
   * \param[in] val_index - Index corresponding to the outlet boundary.
   * \param[in] val_exhaust_force - Exhaust force balance.
   */
  void SetExhaust_Force(unsigned short val_marker, su2double val_exhaust_force) { Exhaust_Force[val_marker] = val_exhaust_force; }

  /*!
   * \brief Set the power at an engine exhaust boundary.
   * \param[in] val_index - Index corresponding to the outlet boundary.
   * \param[in] val_exhaust_power - Exhaust power.
   */
  void SetExhaust_Power(unsigned short val_marker, su2double val_exhaust_power) { Exhaust_Power[val_marker] = val_exhaust_power; }

  /*!
   * \brief Set the back pressure (static) at an outlet boundary.
   * \param[in] val_marker - Index corresponding to a particular engine boundary.
   * \param[in] val_engine_mach - Exhaust power.
   */
  void SetEngine_Mach(unsigned short val_marker, su2double val_engine_mach) { Engine_Mach[val_marker] = val_engine_mach; }

  /*!
   * \brief Set the back pressure (static) at an outlet boundary.
   * \param[in] val_marker - Index corresponding to a particular engine boundary.
   * \param[in] val_engine_force - Exhaust power.
   */
  void SetEngine_Force(unsigned short val_marker, su2double val_engine_force) { Engine_Force[val_marker] = val_engine_force; }

  /*!
   * \brief Get the back pressure (static) at an outlet boundary.
   * \param[in] val_marker - Index corresponding to a particular engine boundary.
   * \param[in] val_engine_power - Exhaust power.
   */
  void SetEngine_Power(unsigned short val_marker, su2double val_engine_power) { Engine_Power[val_marker] = val_engine_power; }

  /*!
   * \brief Get the back pressure (static) at an outlet boundary.
   * \param[in] val_marker - Index corresponding to a particular engine boundary.
   * \param[in] val_engine_netthrust - Exhaust power.
   */
  void SetEngine_NetThrust(unsigned short val_marker, su2double val_engine_netthrust) { Engine_NetThrust[val_marker] = val_engine_netthrust; }

  /*!
   * \brief Get the back pressure (static) at an outlet boundary.
   * \param[in] val_marker - Index corresponding to a particular engine boundary.
   * \param[in] val_engine_grossthrust - Exhaust power.
   */
  void SetEngine_GrossThrust(unsigned short val_marker, su2double val_engine_grossthrust) { Engine_GrossThrust[val_marker] = val_engine_grossthrust; }

  /*!
   * \brief Get the back pressure (static) at an outlet boundary.
   * \param[in] val_marker - Index corresponding to a particular engine boundary.
   * \param[in] val_engine_area - Exhaust power.
   */
  void SetEngine_Area(unsigned short val_marker, su2double val_engine_area) { Engine_Area[val_marker] = val_engine_area; }

  /*!
   * \brief Get the back pressure (static) at an outlet boundary.
   * \param[in] val_marker - Index corresponding to a particular engine boundary.
   * \return The outlet pressure.
   */
  su2double GetEngine_Mach(unsigned short val_marker) const { return Engine_Mach[val_marker]; }

  /*!
   * \brief Get the back pressure (static) at an outlet boundary.
   * \param[in] val_marker - Index corresponding to a particular engine boundary.
   * \return The outlet pressure.
   */
  su2double GetEngine_Force(unsigned short val_marker) const { return Engine_Force[val_marker]; }

  /*!
   * \brief Get the back pressure (static) at an outlet boundary.
   * \param[in] val_marker - Index corresponding to a particular engine boundary.
   * \return The outlet pressure.
   */
  su2double GetEngine_Power(unsigned short val_marker) const { return Engine_Power[val_marker]; }

  /*!
   * \brief Get the back pressure (static) at an outlet boundary.
   * \param[in] val_marker - Index corresponding to a particular engine boundary.
   * \return The outlet pressure.
   */

  su2double GetEngine_NetThrust(unsigned short val_marker) const { return Engine_NetThrust[val_marker]; }
  /*!
   * \brief Get the back pressure (static) at an outlet boundary.
   * \param[in] val_marker - Index corresponding to a particular engine boundary.
   * \return The outlet pressure.
   */

  su2double GetEngine_GrossThrust(unsigned short val_marker) const { return Engine_GrossThrust[val_marker]; }

  /*!
   * \brief Get the back pressure (static) at an outlet boundary.
   * \param[in] val_marker - Index corresponding to a particular engine boundary.
   * \return The outlet pressure.
   */
  su2double GetEngine_Area(unsigned short val_marker) const { return Engine_Area[val_marker]; }

  /*!
   * \brief Get the back pressure (static) at an outlet boundary.
   * \param[in] val_index - Index corresponding to the outlet boundary.
   * \return The outlet pressure.
   */
  void SetActDiskInlet_Temperature(unsigned short val_marker, su2double val_actdisk_temp) { ActDiskInlet_Temperature[val_marker] = val_actdisk_temp; }

  /*!
   * \brief Get the back pressure (static) at an outlet boundary.
   * \param[in] val_index - Index corresponding to the outlet boundary.
   * \return The outlet pressure.
   */
  void SetActDiskInlet_TotalTemperature(unsigned short val_marker, su2double val_actdisk_totaltemp) { ActDiskInlet_TotalTemperature[val_marker] = val_actdisk_totaltemp; }

  /*!
   * \brief Get the back pressure (static) at an outlet boundary.
   * \param[in] val_index - Index corresponding to the outlet boundary.
   * \return The outlet pressure.
   */
  su2double GetActDiskInlet_Temperature(string val_marker) const;

  /*!
   * \brief Get the back pressure (static) at an outlet boundary.
   * \param[in] val_index - Index corresponding to the outlet boundary.
   * \return The outlet pressure.
   */
  su2double GetActDiskInlet_TotalTemperature(string val_marker) const;

  /*!
   * \brief Get the back pressure (static) at an outlet boundary.
   * \param[in] val_index - Index corresponding to the outlet boundary.
   * \return The outlet pressure.
   */
  void SetActDiskOutlet_Temperature(unsigned short val_marker, su2double val_actdisk_temp) { ActDiskOutlet_Temperature[val_marker] = val_actdisk_temp; }

  /*!
   * \brief Get the back pressure (static) at an outlet boundary.
   * \param[in] val_index - Index corresponding to the outlet boundary.
   * \return The outlet pressure.
   */
  void SetActDiskOutlet_TotalTemperature(unsigned short val_marker, su2double val_actdisk_totaltemp) { ActDiskOutlet_TotalTemperature[val_marker] = val_actdisk_totaltemp; }

  /*!
   * \brief Get the back pressure (static) at an outlet boundary.
   * \param[in] val_index - Index corresponding to the outlet boundary.
   * \return The outlet pressure.
   */
  su2double GetActDiskOutlet_Temperature(string val_marker) const;

  /*!
   * \brief Get the back pressure (static) at an outlet boundary.
   * \param[in] val_index - Index corresponding to the outlet boundary.
   * \return The outlet pressure.
   */
  su2double GetActDiskOutlet_TotalTemperature(string val_marker) const;

  /*!
   * \brief Get the back pressure (static) at an outlet boundary.
   * \param[in] val_index - Index corresponding to the outlet boundary.
   * \return The outlet pressure.
   */
  su2double GetActDiskInlet_MassFlow(string val_marker) const;

  /*!
   * \brief Get the back pressure (static) at an outlet boundary.
   * \param[in] val_index - Index corresponding to the outlet boundary.
   * \return The outlet pressure.
   */
  void SetActDiskInlet_MassFlow(unsigned short val_marker, su2double val_actdisk_massflow) { ActDiskInlet_MassFlow[val_marker] = val_actdisk_massflow; }

  /*!
   * \brief Get the back pressure (static) at an outlet boundary.
   * \param[in] val_index - Index corresponding to the outlet boundary.
   * \return The outlet pressure.
   */
  su2double GetActDiskOutlet_MassFlow(string val_marker) const;

  /*!
   * \brief Get the back pressure (static) at an outlet boundary.
   * \param[in] val_index - Index corresponding to the outlet boundary.
   * \return The outlet pressure.
   */
  void SetActDiskOutlet_MassFlow(unsigned short val_marker, su2double val_actdisk_massflow) { ActDiskOutlet_MassFlow[val_marker] = val_actdisk_massflow; }

  /*!
   * \brief Get the back pressure (static) at an outlet boundary.
   * \param[in] val_index - Index corresponding to the outlet boundary.
   * \return The outlet pressure.
   */
  su2double GetActDiskInlet_Pressure(string val_marker) const;

  /*!
   * \brief Get the back pressure (static) at an outlet boundary.
   * \param[in] val_index - Index corresponding to the outlet boundary.
   * \return The outlet pressure.
   */
  su2double GetActDiskInlet_TotalPressure(string val_marker) const;

  /*!
   * \brief Get the back pressure (static) at an outlet boundary.
   * \param[in] val_index - Index corresponding to the outlet boundary.
   * \return The outlet pressure.
   */
  su2double GetActDisk_DeltaPress(unsigned short val_marker) const { return ActDisk_DeltaPress[val_marker]; }

  /*!
   * \brief Get the back pressure (static) at an outlet boundary.
   * \param[in] val_index - Index corresponding to the outlet boundary.
   * \return The outlet pressure.
   */
  su2double GetActDisk_DeltaTemp(unsigned short val_marker) const { return ActDisk_DeltaTemp[val_marker]; }

  /*!
   * \brief Get the back pressure (static) at an outlet boundary.
   * \param[in] val_index - Index corresponding to the outlet boundary.
   * \return The outlet pressure.
   */
  su2double GetActDisk_TotalPressRatio(unsigned short val_marker) const { return ActDisk_TotalPressRatio[val_marker]; }

  /*!
   * \brief Get the back pressure (static) at an outlet boundary.
   * \param[in] val_index - Index corresponding to the outlet boundary.
   * \return The outlet pressure.
   */
  su2double GetActDisk_TotalTempRatio(unsigned short val_marker) const { return ActDisk_TotalTempRatio[val_marker]; }

  /*!
   * \brief Get the back pressure (static) at an outlet boundary.
   * \param[in] val_index - Index corresponding to the outlet boundary.
   * \return The outlet pressure.
   */
  su2double GetActDisk_StaticPressRatio(unsigned short val_marker) const { return ActDisk_StaticPressRatio[val_marker]; }

  /*!
   * \brief Get the back pressure (static) at an outlet boundary.
   * \param[in] val_index - Index corresponding to the outlet boundary.
   * \return The outlet pressure.
   */
  su2double GetActDisk_StaticTempRatio(unsigned short val_marker) const { return ActDisk_StaticTempRatio[val_marker]; }

  /*!
   * \brief Get the back pressure (static) at an outlet boundary.
   * \param[in] val_index - Index corresponding to the outlet boundary.
   * \return The outlet pressure.
   */
  su2double GetActDisk_NetThrust(unsigned short val_marker) const { return ActDisk_NetThrust[val_marker]; }

  /*!
   * \brief Get the back pressure (static) at an outlet boundary.
   * \param[in] val_index - Index corresponding to the outlet boundary.
   * \return The outlet pressure.
   */
  su2double GetActDisk_BCThrust(unsigned short val_marker) const { return ActDisk_BCThrust[val_marker]; }

  /*!
   * \brief Get the back pressure (static) at an outlet boundary.
   * \param[in] val_index - Index corresponding to the outlet boundary.
   * \return The outlet pressure.
   */
  su2double GetActDisk_BCThrust_Old(unsigned short val_marker) const { return ActDisk_BCThrust_Old[val_marker]; }

  /*!
   * \brief Get the back pressure (static) at an outlet boundary.
   * \param[in] val_index - Index corresponding to the outlet boundary.
   * \return The outlet pressure.
   */
  su2double GetActDisk_GrossThrust(unsigned short val_marker) const { return ActDisk_GrossThrust[val_marker]; }

  /*!
   * \brief Get the back pressure (static) at an outlet boundary.
   * \param[in] val_index - Index corresponding to the outlet boundary.
   * \return The outlet pressure.
   */
  su2double GetActDisk_Area(unsigned short val_marker) const { return ActDisk_Area[val_marker]; }

  /*!
   * \brief Get the back pressure (static) at an outlet boundary.
   * \param[in] val_index - Index corresponding to the outlet boundary.
   * \return The outlet pressure.
   */
  su2double GetActDisk_ReverseMassFlow(unsigned short val_marker) const { return ActDisk_ReverseMassFlow[val_marker]; }

  /*!
   * \brief Get the back pressure (static) at an outlet boundary.
   * \param[in] val_index - Index corresponding to the outlet boundary.
   * \return The outlet pressure.
   */
  su2double GetActDiskInlet_RamDrag(string val_marker) const;

  /*!
   * \brief Get the back pressure (static) at an outlet boundary.
   * \param[in] val_index - Index corresponding to the outlet boundary.
   * \return The outlet pressure.
   */
  su2double GetActDiskInlet_Force(string val_marker) const;

  /*!
   * \brief Get the back pressure (static) at an outlet boundary.
   * \param[in] val_index - Index corresponding to the outlet boundary.
   * \return The outlet pressure.
   */
  su2double GetActDiskInlet_Power(string val_marker) const;

  /*!
   * \brief Get the back pressure (static) at an outlet boundary.
   * \param[in] val_index - Index corresponding to the outlet boundary.
   * \return The outlet pressure.
   */
  void SetActDiskInlet_Pressure(unsigned short val_marker, su2double val_actdisk_press) { ActDiskInlet_Pressure[val_marker] = val_actdisk_press; }

  /*!
   * \brief Get the back pressure (static) at an outlet boundary.
   * \param[in] val_index - Index corresponding to the outlet boundary.
   * \return The outlet pressure.
   */
  void SetActDiskInlet_TotalPressure(unsigned short val_marker, su2double val_actdisk_totalpress) { ActDiskInlet_TotalPressure[val_marker] = val_actdisk_totalpress; }

  /*!
   * \brief Get the back pressure (static) at an outlet boundary.
   * \param[in] val_index - Index corresponding to the outlet boundary.
   * \return The outlet pressure.
   */
  void SetActDisk_DeltaPress(unsigned short val_marker, su2double val_actdisk_deltapress) { ActDisk_DeltaPress[val_marker] = val_actdisk_deltapress; }

  /*!
   * \brief Get the back pressure (static) at an outlet boundary.
   * \param[in] val_index - Index corresponding to the outlet boundary.
   * \return The outlet pressure.
   */
  void SetActDisk_Power(unsigned short val_marker, su2double val_actdisk_power) { ActDisk_Power[val_marker] = val_actdisk_power; }

  /*!
   * \brief Get the back pressure (static) at an outlet boundary.
   * \param[in] val_index - Index corresponding to the outlet boundary.
   * \return The outlet pressure.
   */
  void SetActDisk_MassFlow(unsigned short val_marker, su2double val_actdisk_massflow) { ActDisk_MassFlow[val_marker] = val_actdisk_massflow; }

  /*!
   * \brief Get the back pressure (static) at an outlet boundary.
   * \param[in] val_index - Index corresponding to the outlet boundary.
   * \return The outlet pressure.
   */
  void SetActDisk_Mach(unsigned short val_marker, su2double val_actdisk_mach) { ActDisk_Mach[val_marker] = val_actdisk_mach; }

  /*!
   * \brief Get the back pressure (static) at an outlet boundary.
   * \param[in] val_index - Index corresponding to the outlet boundary.
   * \return The outlet pressure.
   */
  void SetActDisk_Force(unsigned short val_marker, su2double val_actdisk_force) { ActDisk_Force[val_marker] = val_actdisk_force; }

  /*!
   * \brief Get the back pressure (static) at an outlet boundary.
   * \param[in] val_index - Index corresponding to the outlet boundary.
   * \return The outlet pressure.
   */
  su2double GetOutlet_MassFlow(string val_marker) const;

  /*!
   * \brief Get the back pressure (static) at an outlet boundary.
   * \param[in] val_index - Index corresponding to the outlet boundary.
   * \return The outlet pressure.
   */
  void SetOutlet_MassFlow(unsigned short val_marker, su2double val_massflow) { Outlet_MassFlow[val_marker] = val_massflow; }

  /*!
   * \brief Get the back pressure (static) at an outlet boundary.
   * \param[in] val_index - Index corresponding to the outlet boundary.
   * \return The outlet pressure.
   */
  su2double GetOutlet_Density(string val_marker) const;

  /*!
   * \brief Get the back pressure (static) at an outlet boundary.
   * \param[in] val_index - Index corresponding to the outlet boundary.
   * \return The outlet pressure.
   */
  void SetOutlet_Density(unsigned short val_marker, su2double val_density) { Outlet_Density[val_marker] = val_density; }

  /*!
   * \brief Get the back pressure (static) at an outlet boundary.
   * \param[in] val_index - Index corresponding to the outlet boundary.
   * \return The outlet pressure.
   */
  su2double GetOutlet_Area(string val_marker) const;

  /*!
   * \brief Get the back pressure (static) at an outlet boundary.
   * \param[in] val_index - Index corresponding to the outlet boundary.
   * \return The outlet pressure.
   */
  void SetOutlet_Area(unsigned short val_marker, su2double val_area) { Outlet_Area[val_marker] = val_area; }

  /*!
   * \brief Get the back pressure (static) at an outlet boundary.
   * \param[in] val_index - Index corresponding to the outlet boundary.
   * \return The outlet pressure.
   */
  void SetSurface_DC60(unsigned short val_marker, su2double val_surface_distortion) { Surface_DC60[val_marker] = val_surface_distortion; }

  /*!
   * \brief Set the massflow at the surface.
   * \param[in] val_marker - Index corresponding to the outlet boundary.
   * \param[in] val_surface_massflow - Value of the mass flow.
   */
  void SetSurface_MassFlow(unsigned short val_marker, su2double val_surface_massflow) { Surface_MassFlow[val_marker] = val_surface_massflow; }

  /*!
   * \brief Set the mach number at the surface.
   * \param[in] val_marker - Index corresponding to the outlet boundary.
   * \param[in] val_surface_massflow - Value of the mach number.
   */
  void SetSurface_Mach(unsigned short val_marker, su2double val_surface_mach) { Surface_Mach[val_marker] = val_surface_mach; }

  /*!
   * \brief Set the temperature at the surface.
   * \param[in] val_marker - Index corresponding to the outlet boundary.
   * \param[in] val_surface_massflow - Value of the temperature.
   */
  void SetSurface_Temperature(unsigned short val_marker, su2double val_surface_temperature) { Surface_Temperature[val_marker] = val_surface_temperature; }

  /*!
   * \brief Set the pressure at the surface.
   * \param[in] val_marker - Index corresponding to the outlet boundary.
   * \param[in] val_surface_massflow - Value of the pressure.
   */
  void SetSurface_Pressure(unsigned short val_marker, su2double val_surface_pressure) { Surface_Pressure[val_marker] = val_surface_pressure; }

  /*!
   * \brief Set the density at the surface.
   * \param[in] val_marker - Index corresponding to the outlet boundary.
   * \param[in] val_surface_density - Value of the density.
   */
  void SetSurface_Density(unsigned short val_marker, su2double val_surface_density) { Surface_Density[val_marker] = val_surface_density; }

  /*!
   * \brief Set the enthalpy at the surface.
   * \param[in] val_marker - Index corresponding to the outlet boundary.
   * \param[in] val_surface_density - Value of the density.
   */
  void SetSurface_Enthalpy(unsigned short val_marker, su2double val_surface_enthalpy) { Surface_Enthalpy[val_marker] = val_surface_enthalpy; }

  /*!
   * \brief Set the normal velocity at the surface.
   * \param[in] val_marker - Index corresponding to the outlet boundary.
   * \param[in] val_surface_normalvelocity - Value of the normal velocity.
   */
  void SetSurface_NormalVelocity(unsigned short val_marker, su2double val_surface_normalvelocity) { Surface_NormalVelocity[val_marker] = val_surface_normalvelocity; }

  /*!
   * \brief Set the streamwise flow uniformity at the surface.
   * \param[in] val_marker - Index corresponding to the outlet boundary.
   * \param[in] val_surface_streamwiseuniformity - Value of the streamwise flow uniformity.
   */
  void SetSurface_Uniformity(unsigned short val_marker, su2double val_surface_streamwiseuniformity) { Surface_Uniformity[val_marker] = val_surface_streamwiseuniformity; }

  /*!
   * \brief Set the secondary flow strength at the surface.
   * \param[in] val_marker - Index corresponding to the outlet boundary.
   * \param[in] val_surface_secondarystrength - Value of the secondary flow strength.
   */
  void SetSurface_SecondaryStrength(unsigned short val_marker, su2double val_surface_secondarystrength) { Surface_SecondaryStrength[val_marker] = val_surface_secondarystrength; }

  /*!
   * \brief Set the relative secondary flow strength at the surface.
   * \param[in] val_marker - Index corresponding to the outlet boundary.
   * \param[in] val_surface_secondaryoverstream - Value of the relative seondary flow strength.
   */
  void SetSurface_SecondOverUniform(unsigned short val_marker, su2double val_surface_secondaryoverstream) { Surface_SecondOverUniform[val_marker] = val_surface_secondaryoverstream; }

  /*!
   * \brief Set the momentum distortion at the surface.
   * \param[in] val_marker - Index corresponding to the outlet boundary.
   * \param[in] val_surface_momentumdistortion - Value of the momentum distortion.
   */
  void SetSurface_MomentumDistortion(unsigned short val_marker, su2double val_surface_momentumdistortion) { Surface_MomentumDistortion[val_marker] = val_surface_momentumdistortion; }

  /*!
   * \brief Set the total temperature at the surface.
   * \param[in] val_marker - Index corresponding to the outlet boundary.
   * \param[in] val_surface_totaltemperature - Value of the total temperature.
   */
  void SetSurface_TotalTemperature(unsigned short val_marker, su2double val_surface_totaltemperature) { Surface_TotalTemperature[val_marker] = val_surface_totaltemperature; }

  /*!
   * \brief Set the total pressure at the surface.
   * \param[in] val_marker - Index corresponding to the outlet boundary.
   * \param[in] val_surface_totalpressure - Value of the total pressure.
   */
  void SetSurface_TotalPressure(unsigned short val_marker, su2double val_surface_totalpressure) { Surface_TotalPressure[val_marker] = val_surface_totalpressure; }

  /*!
   * \brief Set the pressure drop between two surfaces.
   * \param[in] val_marker - Index corresponding to the outlet boundary.
   * \param[in] val_surface_pressuredrop - Value of the pressure drop.
   */
  void SetSurface_PressureDrop(unsigned short val_marker, su2double val_surface_pressuredrop) { Surface_PressureDrop[val_marker] = val_surface_pressuredrop; }

  /*!
   * \brief Get the back pressure (static) at an outlet boundary.
   * \param[in] val_index - Index corresponding to the outlet boundary.
   * \return The outlet pressure.
   */
  void SetSurface_IDC(unsigned short val_marker, su2double val_surface_distortion) { Surface_IDC[val_marker] = val_surface_distortion; }

  /*!
   * \brief Get the back pressure (static) at an outlet boundary.
   * \param[in] val_index - Index corresponding to the outlet boundary.
   * \return The outlet pressure.
   */
  void SetSurface_IDC_Mach(unsigned short val_marker, su2double val_surface_distortion) { Surface_IDC_Mach[val_marker] = val_surface_distortion; }

  /*!
   * \brief Get the back pressure (static) at an outlet boundary.
   * \param[in] val_index - Index corresponding to the outlet boundary.
   * \return The outlet pressure.
   */
  void SetSurface_IDR(unsigned short val_marker, su2double val_surface_distortion) { Surface_IDR[val_marker] = val_surface_distortion; }

  /*!
   * \brief Get the back pressure (static) at an outlet boundary.
   * \param[in] val_index - Index corresponding to the outlet boundary.
   * \return The outlet pressure.
   */
  void SetActDisk_DeltaTemp(unsigned short val_marker, su2double val_actdisk_deltatemp) { ActDisk_DeltaTemp[val_marker] = val_actdisk_deltatemp; }

  /*!
   * \brief Get the back pressure (static) at an outlet boundary.
   * \param[in] val_index - Index corresponding to the outlet boundary.
   * \return The outlet pressure.
   */
  void SetActDisk_TotalPressRatio(unsigned short val_marker, su2double val_actdisk_pressratio) { ActDisk_TotalPressRatio[val_marker] = val_actdisk_pressratio; }

  /*!
   * \brief Get the back pressure (static) at an outlet boundary.
   * \param[in] val_index - Index corresponding to the outlet boundary.
   * \return The outlet pressure.
   */
  void SetActDisk_TotalTempRatio(unsigned short val_marker, su2double val_actdisk_tempratio) { ActDisk_TotalTempRatio[val_marker] = val_actdisk_tempratio; }

  /*!
   * \brief Get the back pressure (static) at an outlet boundary.
   * \param[in] val_index - Index corresponding to the outlet boundary.
   * \return The outlet pressure.
   */
  void SetActDisk_StaticPressRatio(unsigned short val_marker, su2double val_actdisk_pressratio) { ActDisk_StaticPressRatio[val_marker] = val_actdisk_pressratio; }

  /*!
   * \brief Get the back pressure (static) at an outlet boundary.
   * \param[in] val_index - Index corresponding to the outlet boundary.
   * \return The outlet pressure.
   */
  void SetActDisk_StaticTempRatio(unsigned short val_marker, su2double val_actdisk_tempratio) { ActDisk_StaticTempRatio[val_marker] = val_actdisk_tempratio; }

  /*!
   * \brief Get the back pressure (static) at an outlet boundary.
   * \param[in] val_index - Index corresponding to the outlet boundary.
   * \return The outlet pressure.
   */
  void SetActDisk_NetThrust(unsigned short val_marker, su2double val_actdisk_netthrust) { ActDisk_NetThrust[val_marker] = val_actdisk_netthrust; }

  /*!
   * \brief Get the back pressure (static) at an outlet boundary.
   * \param[in] val_index - Index corresponding to the outlet boundary.
   * \return The outlet pressure.
   */
  void SetActDisk_BCThrust(string val_marker, su2double val_actdisk_bcthrust);

  /*!
   * \brief Get the back pressure (static) at an outlet boundary.
   * \param[in] val_index - Index corresponding to the outlet boundary.
   * \return The outlet pressure.
   */
  void SetActDisk_BCThrust(unsigned short val_marker, su2double val_actdisk_bcthrust) { ActDisk_BCThrust[val_marker] = val_actdisk_bcthrust; }

  /*!
   * \brief Get the back pressure (static) at an outlet boundary.
   * \param[in] val_index - Index corresponding to the outlet boundary.
   * \return The outlet pressure.
   */
  void SetActDisk_BCThrust_Old(string val_marker, su2double val_actdisk_bcthrust_old);

  /*!
   * \brief Get the back pressure (static) at an outlet boundary.
   * \param[in] val_index - Index corresponding to the outlet boundary.
   * \return The outlet pressure.
   */
  void SetActDisk_BCThrust_Old(unsigned short val_marker, su2double val_actdisk_bcthrust_old) { ActDisk_BCThrust_Old[val_marker] = val_actdisk_bcthrust_old; }

  /*!
   * \brief Get the back pressure (static) at an outlet boundary.
   * \param[in] val_index - Index corresponding to the outlet boundary.
   * \return The outlet pressure.
   */
  void SetActDisk_GrossThrust(unsigned short val_marker, su2double val_actdisk_grossthrust) { ActDisk_GrossThrust[val_marker] = val_actdisk_grossthrust; }

  /*!
   * \brief Get the back pressure (static) at an outlet boundary.
   * \param[in] val_index - Index corresponding to the outlet boundary.
   * \return The outlet pressure.
   */
  void SetActDisk_Area(unsigned short val_marker, su2double val_actdisk_area) { ActDisk_Area[val_marker] = val_actdisk_area; }

  /*!
   * \brief Get the back pressure (static) at an outlet boundary.
   * \param[in] val_index - Index corresponding to the outlet boundary.
   * \return The outlet pressure.
   */
  void SetActDiskInlet_ReverseMassFlow(unsigned short val_marker, su2double val_actdisk_area) { ActDisk_ReverseMassFlow[val_marker] = val_actdisk_area; }

  /*!
   * \brief Get the back pressure (static) at an outlet boundary.
   * \param[in] val_index - Index corresponding to the outlet boundary.
   * \return The outlet pressure.
   */
  void SetActDiskInlet_RamDrag(unsigned short val_marker, su2double val_actdisk_ramdrag) { ActDiskInlet_RamDrag[val_marker] = val_actdisk_ramdrag; }

  /*!
   * \brief Get the back pressure (static) at an outlet boundary.
   * \param[in] val_index - Index corresponding to the outlet boundary.
   * \return The outlet pressure.
   */
  void SetActDiskInlet_Force(unsigned short val_marker, su2double val_actdisk_force) { ActDiskInlet_Force[val_marker] = val_actdisk_force; }

  /*!
   * \brief Get the back pressure (static) at an outlet boundary.
   * \param[in] val_index - Index corresponding to the outlet boundary.
   * \return The outlet pressure.
   */
  void SetActDiskInlet_Power(unsigned short val_marker, su2double val_actdisk_power) { ActDiskInlet_Power[val_marker] = val_actdisk_power; }

  /*!
   * \brief Get the back pressure (static) at an outlet boundary.
   * \param[in] val_index - Index corresponding to the outlet boundary.
   * \return The outlet pressure.
   */
  su2double GetActDisk_Power(unsigned short val_marker) const { return ActDisk_Power[val_marker]; }

  /*!
   * \brief Get the back pressure (static) at an outlet boundary.
   * \param[in] val_index - Index corresponding to the outlet boundary.
   * \return The outlet pressure.
   */
  su2double GetActDisk_MassFlow(unsigned short val_marker) const { return ActDisk_MassFlow[val_marker]; }

  /*!
   * \brief Get the back pressure (static) at an outlet boundary.
   * \param[in] val_index - Index corresponding to the outlet boundary.
   * \return The outlet pressure.
   */
  su2double GetActDisk_Mach(unsigned short val_marker) const { return ActDisk_Mach[val_marker]; }

  /*!
   * \brief Get the back pressure (static) at an outlet boundary.
   * \param[in] val_index - Index corresponding to the outlet boundary.
   * \return The outlet pressure.
   */
  su2double GetActDisk_Force(unsigned short val_marker) const { return ActDisk_Force[val_marker]; }

  /*!
   * \brief Get the back pressure (static) at an outlet boundary.
   * \param[in] val_index - Index corresponding to the outlet boundary.
   * \return The outlet pressure.
   */
  su2double GetSurface_DC60(unsigned short val_marker) const { return Surface_DC60[val_marker]; }

  /*!
   * \brief Get the massflow at an outlet boundary.
   * \param[in] val_index - Index corresponding to the outlet boundary.
   * \return The massflow.
   */
  su2double GetSurface_MassFlow(unsigned short val_marker) const { return Surface_MassFlow[val_marker]; }

  /*!
   * \brief Get the mach number at an outlet boundary.
   * \param[in] val_index - Index corresponding to the outlet boundary.
   * \return The mach number.
   */
  su2double GetSurface_Mach(unsigned short val_marker) const { return Surface_Mach[val_marker]; }

  /*!
   * \brief Get the temperature at an outlet boundary.
   * \param[in] val_index - Index corresponding to the outlet boundary.
   * \return The temperature.
   */
  su2double GetSurface_Temperature(unsigned short val_marker) const { return Surface_Temperature[val_marker]; }

  /*!
   * \brief Get the pressure at an outlet boundary.
   * \param[in] val_index - Index corresponding to the outlet boundary.
   * \return The pressure.
   */
  su2double GetSurface_Pressure(unsigned short val_marker) const { return Surface_Pressure[val_marker]; }

  /*!
   * \brief Get the density at an outlet boundary.
   * \param[in] val_index - Index corresponding to the outlet boundary.
   * \return The density.
   */
  su2double GetSurface_Density(unsigned short val_marker) const { return Surface_Density[val_marker]; }

  /*!
   * \brief Get the enthalpy at an outlet boundary.
   * \param[in] val_index - Index corresponding to the outlet boundary.
   * \return The density.
   */
  su2double GetSurface_Enthalpy(unsigned short val_marker) const { return Surface_Enthalpy[val_marker]; }

  /*!
   * \brief Get the normal velocity at an outlet boundary.
   * \param[in] val_index - Index corresponding to the outlet boundary.
   * \return The normal velocity.
   */
  su2double GetSurface_NormalVelocity(unsigned short val_marker) const { return Surface_NormalVelocity[val_marker]; }

  /*!
   * \brief Get the streamwise flow uniformity at the surface.
   * \param[in] val_marker - Index corresponding to the outlet boundary.
   * \return The streamwise flow uniformity.
   */
  su2double GetSurface_Uniformity(unsigned short val_marker) const { return Surface_Uniformity[val_marker]; }

  /*!
   * \brief Get the secondary flow strength at the surface.
   * \param[in] val_marker - Index corresponding to the outlet boundary.
   * \return The secondary flow strength.
   */
  su2double GetSurface_SecondaryStrength(unsigned short val_marker) const { return Surface_SecondaryStrength[val_marker]; }

  /*!
   * \brief Get the relative secondary flow strength at the surface.
   * \param[in] val_marker - Index corresponding to the outlet boundary.
   * \return The relative seondary flow strength.
   */
  su2double GetSurface_SecondOverUniform(unsigned short val_marker) const { return Surface_SecondOverUniform[val_marker]; }

  /*!
   * \brief Get the momentum distortion at the surface.
   * \param[in] val_marker - Index corresponding to the outlet boundary.
   * \return The momentum distortion.
   */
  su2double GetSurface_MomentumDistortion(unsigned short val_marker) const { return Surface_MomentumDistortion[val_marker]; }

  /*!
   * \brief Get the total temperature at an outlet boundary.
   * \param[in] val_index - Index corresponding to the outlet boundary.
   * \return The total temperature.
   */
  su2double GetSurface_TotalTemperature(unsigned short val_marker) const { return Surface_TotalTemperature[val_marker]; }

  /*!
   * \brief Get the total pressure at an outlet boundary.
   * \param[in] val_index - Index corresponding to the outlet boundary.
   * \return The total pressure.
   */
  su2double GetSurface_TotalPressure(unsigned short val_marker) const { return Surface_TotalPressure[val_marker]; }

  /*!
   * \brief Get the pressure drop between two surfaces.
   * \param[in] val_index - Index corresponding to the outlet boundary.
   * \return The pressure drop.
   */
  su2double GetSurface_PressureDrop(unsigned short val_marker) const { return Surface_PressureDrop[val_marker]; }

  /*!
   * \brief Get the back pressure (static) at an outlet boundary.
   * \param[in] val_index - Index corresponding to the outlet boundary.
   * \return The outlet pressure.
   */
  su2double GetSurface_IDC(unsigned short val_marker) const { return Surface_IDC[val_marker]; }

  /*!
   * \brief Get the back pressure (static) at an outlet boundary.
   * \param[in] val_index - Index corresponding to the outlet boundary.
   * \return The outlet pressure.
   */
  su2double GetSurface_IDC_Mach(unsigned short val_marker) const { return Surface_IDC_Mach[val_marker]; }

  /*!
   * \brief Get the back pressure (static) at an outlet boundary.
   * \param[in] val_index - Index corresponding to the outlet boundary.
   * \return The outlet pressure.
   */
  su2double GetSurface_IDR(unsigned short val_marker) const { return Surface_IDR[val_marker]; }

  /*!
   * \brief Get the back pressure (static) at an outlet boundary.
   * \param[in] val_index - Index corresponding to the outlet boundary.
   * \return The outlet pressure.
   */
  su2double GetActDiskOutlet_Pressure(string val_marker) const;

  /*!
   * \brief Get the back pressure (static) at an outlet boundary.
   * \param[in] val_index - Index corresponding to the outlet boundary.
   * \return The outlet pressure.
   */
  su2double GetActDiskOutlet_TotalPressure(string val_marker) const;

  /*!
   * \brief Get the back pressure (static) at an outlet boundary.
   * \param[in] val_index - Index corresponding to the outlet boundary.
   * \return The outlet pressure.
   */
  su2double GetActDiskOutlet_GrossThrust(string val_marker) const;

  /*!
   * \brief Get the back pressure (static) at an outlet boundary.
   * \param[in] val_index - Index corresponding to the outlet boundary.
   * \return The outlet pressure.
   */
  su2double GetActDiskOutlet_Force(string val_marker) const;

  /*!
   * \brief Get the back pressure (static) at an outlet boundary.
   * \param[in] val_index - Index corresponding to the outlet boundary.
   * \return The outlet pressure.
   */
  su2double GetActDiskOutlet_Power(string val_marker) const;

  /*!
   * \brief Get the back pressure (static) at an outlet boundary.
   * \param[in] val_index - Index corresponding to the outlet boundary.
   * \return The outlet pressure.
   */
  void SetActDiskOutlet_Pressure(unsigned short val_marker, su2double val_actdisk_press) { ActDiskOutlet_Pressure[val_marker] = val_actdisk_press; }

  /*!
   * \brief Get the back pressure (static) at an outlet boundary.
   * \param[in] val_index - Index corresponding to the outlet boundary.
   * \return The outlet pressure.
   */
  void SetActDiskOutlet_TotalPressure(unsigned short val_marker, su2double val_actdisk_totalpress) { ActDiskOutlet_TotalPressure[val_marker] = val_actdisk_totalpress; }

  /*!
   * \brief Get the back pressure (static) at an outlet boundary.
   * \param[in] val_index - Index corresponding to the outlet boundary.
   * \return The outlet pressure.
   */
  void SetActDiskOutlet_GrossThrust(unsigned short val_marker, su2double val_actdisk_grossthrust) { ActDiskOutlet_GrossThrust[val_marker] = val_actdisk_grossthrust; }

  /*!
   * \brief Get the back pressure (static) at an outlet boundary.
   * \param[in] val_index - Index corresponding to the outlet boundary.
   * \return The outlet pressure.
   */
  void SetActDiskOutlet_Force(unsigned short val_marker, su2double val_actdisk_force) { ActDiskOutlet_Force[val_marker] = val_actdisk_force; }

  /*!
   * \brief Get the back pressure (static) at an outlet boundary.
   * \param[in] val_index - Index corresponding to the outlet boundary.
   * \return The outlet pressure.
   */
  void SetActDiskOutlet_Power(unsigned short val_marker, su2double val_actdisk_power) { ActDiskOutlet_Power[val_marker] = val_actdisk_power; }

  /*!
   * \brief Get the displacement value at an displacement boundary.
   * \param[in] val_index - Index corresponding to the displacement boundary.
   * \return The displacement value.
   */
  su2double GetDispl_Value(string val_index) const;

  /*!
   * \brief Get the force value at an load boundary.
   * \param[in] val_index - Index corresponding to the load boundary.
   * \return The load value.
   */
  su2double GetLoad_Value(string val_index) const;

  /*!
   * \brief Get the constant value at a damper boundary.
   * \param[in] val_index - Index corresponding to the load boundary.
   * \return The damper constant.
   */
  su2double GetDamper_Constant(string val_index) const;

  /*!
   * \brief Get the force value at a load boundary defined in cartesian coordinates.
   * \param[in] val_index - Index corresponding to the load boundary.
   * \return The load value.
   */
  su2double GetLoad_Dir_Value(string val_index) const;

  /*!
   * \brief Get the force multiplier at a load boundary in cartesian coordinates.
   * \param[in] val_index - Index corresponding to the load boundary.
   * \return The load multiplier.
   */
  su2double GetLoad_Dir_Multiplier(string val_index) const;

  /*!
   * \brief Get the force value at a load boundary defined in cartesian coordinates.
   * \param[in] val_index - Index corresponding to the load boundary.
   * \return The load value.
   */
  su2double GetDisp_Dir_Value(string val_index) const;

  /*!
   * \brief Get the force multiplier at a load boundary in cartesian coordinates.
   * \param[in] val_index - Index corresponding to the load boundary.
   * \return The load multiplier.
   */
  su2double GetDisp_Dir_Multiplier(string val_index) const;

  /*!
   * \brief Get the force direction at a loaded boundary in cartesian coordinates.
   * \param[in] val_index - Index corresponding to the load boundary.
   * \return The load direction.
   */
  const su2double* GetLoad_Dir(string val_index) const;

  /*!
   * \brief Get the force direction at a loaded boundary in cartesian coordinates.
   * \param[in] val_index - Index corresponding to the load boundary.
   * \return The load direction.
   */
  const su2double* GetDisp_Dir(string val_index) const;

  /*!
   * \brief Get the amplitude of the sine-wave at a load boundary defined in cartesian coordinates.
   * \param[in] val_index - Index corresponding to the load boundary.
   * \return The load value.
   */
  su2double GetLoad_Sine_Amplitude(string val_index) const;

  /*!
   * \brief Get the frequency of the sine-wave at a load boundary in cartesian coordinates.
   * \param[in] val_index - Index corresponding to the load boundary.
   * \return The load frequency.
   */
  su2double GetLoad_Sine_Frequency(string val_index) const;

  /*!
   * \brief Get the force direction at a sine-wave loaded boundary in cartesian coordinates.
   * \param[in] val_index - Index corresponding to the load boundary.
   * \return The load direction.
   */
  const su2double* GetLoad_Sine_Dir(string val_index) const;

  /*!
   * \brief Get the force value at an load boundary.
   * \param[in] val_index - Index corresponding to the load boundary.
   * \return The load value.
   */
  su2double GetFlowLoad_Value(string val_index) const;

  /*!
   * \brief Cyclic pitch amplitude for rotor blades.
   * \return The specified cyclic pitch amplitude.
   */
  su2double GetCyclic_Pitch(void) const { return Cyclic_Pitch; }

  /*!
   * \brief Collective pitch setting for rotor blades.
   * \return The specified collective pitch setting.
   */
  su2double GetCollective_Pitch(void) const { return Collective_Pitch; }

  /*!
   * \brief Get name of the arbitrary mesh motion input file.
   * \return File name of the arbitrary mesh motion input file.
   */
  string GetDV_Filename(void) const { return DV_Filename; }

  /*!
   * \brief Get name of the unordered ASCII volume sensitivity file.
   * \return File name of the unordered ASCII volume sensitivity file.
   */
  string GetDV_Unordered_Sens_Filename(void) const { return DV_Unordered_Sens_Filename; }

  /*!
   * \brief Get name of the unordered ASCII surface sensitivity file.
   * \return File name of the unordered ASCII surface sensitivity file.
   */
  string GetDV_Sens_Filename(void) const { return DV_Sens_Filename; }

  /*!
   * \brief Set the config options.
   */
  void SetConfig_Options();

  /*!
   * \brief Set the config options.
   */
  void SetRunTime_Options(void);

  /*!
   * \brief Set the config file parsing.
   */
  void SetConfig_Parsing(char case_filename[MAX_STRING_SIZE]);

  /*!
   * \brief Set the config file parsing.
   */
  void SetConfig_Parsing(istream &config_buffer);

  /*!
   * \brief Set the config file parsing.
   */
  bool SetRunTime_Parsing(char case_filename[MAX_STRING_SIZE]);

  /*!
   * \brief Config file postprocessing.
   */
  void SetPostprocessing(SU2_COMPONENT val_software, unsigned short val_izone, unsigned short val_nDim);

  /*!
   * \brief Config file markers processing.
   */
  void SetMarkers(SU2_COMPONENT val_software);

  /*!
   * \brief Config file output.
   */
  void SetOutput(SU2_COMPONENT val_software, unsigned short val_izone);

  /*!
   * \brief Value of Aeroelastic solution coordinate at time n+1.
   */
  vector<vector<su2double> > GetAeroelastic_np1(unsigned short iMarker) const { return Aeroelastic_np1[iMarker]; }

  /*!
   * \brief Value of Aeroelastic solution coordinate at time n.
   */
  vector<vector<su2double> > GetAeroelastic_n(unsigned short iMarker) const { return Aeroelastic_n[iMarker]; }

  /*!
   * \brief Value of Aeroelastic solution coordinate at time n-1.
   */
  vector<vector<su2double> > GetAeroelastic_n1(unsigned short iMarker) const { return Aeroelastic_n1[iMarker]; }

  /*!
   * \brief Value of Aeroelastic solution coordinate at time n+1.
   */
  void SetAeroelastic_np1(unsigned short iMarker, vector<vector<su2double> > solution) { Aeroelastic_np1[iMarker] = solution;}

  /*!
   * \brief Value of Aeroelastic solution coordinate at time n from time n+1.
   */
  void SetAeroelastic_n(void) { Aeroelastic_n = Aeroelastic_np1; }

  /*!
   * \brief Value of Aeroelastic solution coordinate at time n-1 from time n.
   */
  void SetAeroelastic_n1(void) { Aeroelastic_n1 = Aeroelastic_n; }

  /*!
   * \brief Aeroelastic Flutter Speed Index.
   */
  su2double GetAeroelastic_Flutter_Speed_Index(void) const { return FlutterSpeedIndex; }

  /*!
   * \brief Uncoupled Aeroelastic Frequency Plunge.
   */
  su2double GetAeroelastic_Frequency_Plunge(void) const { return PlungeNaturalFrequency; }

  /*!
   * \brief Uncoupled Aeroelastic Frequency Pitch.
   */
  su2double GetAeroelastic_Frequency_Pitch(void) const { return PitchNaturalFrequency; }

  /*!
   * \brief Aeroelastic Airfoil Mass Ratio.
   */
  su2double GetAeroelastic_Airfoil_Mass_Ratio(void) const { return AirfoilMassRatio; }

  /*!
   * \brief Aeroelastic center of gravity location.
   */
  su2double GetAeroelastic_CG_Location(void) const { return CG_Location; }

  /*!
   * \brief Aeroelastic radius of gyration squared.
   */
  su2double GetAeroelastic_Radius_Gyration_Squared(void) const { return RadiusGyrationSquared; }

  /*!
   * \brief Aeroelastic solve every x inner iteration.
   */
  unsigned short GetAeroelasticIter(void) const { return AeroelasticIter; }

  /*!
   * \brief Value of plunging coordinate.
   * \param[in] val_marker - the marker we are monitoring.
   * \return Value of plunging coordinate.
   */
  su2double GetAeroelastic_plunge(unsigned short val_marker) const { return Aeroelastic_plunge[val_marker]; }

  /*!
   * \brief Value of pitching coordinate.
   * \param[in] val_marker - the marker we are monitoring.
   * \return Value of pitching coordinate.
   */
  su2double GetAeroelastic_pitch(unsigned short val_marker) const { return Aeroelastic_pitch[val_marker]; }

  /*!
   * \brief Value of plunging coordinate.
   * \param[in] val_marker - the marker we are monitoring.
   * \param[in] val - value of plunging coordinate.
   */
  void SetAeroelastic_plunge(unsigned short val_marker, su2double val) { Aeroelastic_plunge[val_marker] = val; }

  /*!
   * \brief Value of pitching coordinate.
   * \param[in] val_marker - the marker we are monitoring.
   * \param[in] val - value of pitching coordinate.
   */
  void SetAeroelastic_pitch(unsigned short val_marker, su2double val) { Aeroelastic_pitch[val_marker] = val; }

  /*!
   * \brief Get information about the aeroelastic simulation.
   * \return <code>TRUE</code> if it is an aeroelastic case; otherwise <code>FALSE</code>.
   */
  bool GetAeroelastic_Simulation(void) const { return Aeroelastic_Simulation; }

  /*!
   * \brief Get information about the wind gust.
   * \return <code>TRUE</code> if there is a wind gust; otherwise <code>FALSE</code>.
   */
  bool GetWind_Gust(void) const { return Wind_Gust; }

  /*!
   * \brief Get the type of gust to simulate.
   * \return type of gust to use for the simulation.
   */
  unsigned short GetGust_Type(void) const { return Gust_Type; }

  /*!
   * \brief Get the gust direction.
   * \return the gust direction.
   */
  unsigned short GetGust_Dir(void) const { return Gust_Dir; }

  /*!
   * \brief Value of the gust wavelength.
   */
  su2double GetGust_WaveLength(void) const { return Gust_WaveLength; }

  /*!
   * \brief Value of the number of gust periods.
   */
  su2double GetGust_Periods(void) const { return Gust_Periods; }

  /*!
   * \brief Value of the gust amplitude.
   */
  su2double GetGust_Ampl(void) const { return Gust_Ampl; }

  /*!
   * \brief Value of the time at which to begin the gust.
   */
  su2double GetGust_Begin_Time(void) const { return Gust_Begin_Time; }

  /*!
   * \brief Value of the location ath which the gust begins.
   */
  su2double GetGust_Begin_Loc(void) const { return Gust_Begin_Loc; }

  /*!
   * \brief Get whether fixed values for turbulence quantities are applied.
   * \return <code>TRUE</code> if fixed values are applied; otherwise <code>FALSE</code>.
   */
  bool GetTurb_Fixed_Values(void) const { return Turb_Fixed_Values; }

  /*!
   * \brief Get shift of the upstream half-plane where fixed values for turbulence quantities are applied.
   * \details This half-plane is given by the condition that the dot product between the
   * coordinate vector and the normalized far-field velocity vector is less than what this
   * function returns.
   */
  su2double GetTurb_Fixed_Values_MaxScalarProd(void) const { return Turb_Fixed_Values_MaxScalarProd; }

  /*!
   * \brief Get the number of iterations to evaluate the parametric coordinates.
   * \return Number of iterations to evaluate the parametric coordinates.
   */
  unsigned short GetnFFD_Iter(void) const { return nFFD_Iter; }

  /*!
   * \brief Get the tolerance of the point inversion algorithm.
   * \return Tolerance of the point inversion algorithm.
   */
  su2double GetFFD_Tol(void) const { return FFD_Tol; }

  /*!
   * \brief Get information about whether to do a check on self-intersections within
      the FFD box based on value on the Jacobian determinant.
   * \param[out] FFD_IntPrev: <code>TRUE</code> if FFD intersection prevention is active; otherwise <code>FALSE</code>.
   * \param[out] FFD_IntPrev_MaxIter: Maximum number of iterations in the intersection prevention procedure.
   * \param[out] FFD_IntPrev_MaxDepth: Maximum recursion depth in the intersection prevention procedure.
   */
  tuple<bool, unsigned short, unsigned short> GetFFD_IntPrev(void) const {
    return make_tuple(FFD_IntPrev, FFD_IntPrev_MaxIter, FFD_IntPrev_MaxDepth);
  }

  /*!
   * \brief Get information about whether to do a check on convexity of the mesh elements.
   * \param[out] ConvexityCheck: <code>TRUE</code> if convexity check is active; otherwise <code>FALSE</code>.
   * \param[out] ConvexityCheck_MaxIter: Maximum number of iterations in the convexity check.
   * \param[out] ConvexityCheck_MaxDepth: Maximum recursion depth in the convexity check.
   */
  tuple<bool, unsigned short, unsigned short> GetConvexityCheck(void) const {
    return make_tuple(ConvexityCheck, ConvexityCheck_MaxIter, ConvexityCheck_MaxDepth);
  }

  /*!
   * \brief Get the scale factor for the line search.
   * \return Scale factor for the line search.
   */
  su2double GetOpt_RelaxFactor(void) const { return Opt_RelaxFactor; }

  /*!
   * \brief Get the bound for the line search.
   * \return Bound for the line search.
   */
  su2double GetOpt_LineSearch_Bound(void) const { return Opt_LineSearch_Bound; }

  /*!
   * \brief Set the scale factor for the line search.
   * \param[in] val_scale - scale of the deformation.
   */
  void SetOpt_RelaxFactor(su2double val_scale) { Opt_RelaxFactor = val_scale; }

  /*!
   * \brief Get the node number of the CV to visualize.
   * \return Node number of the CV to visualize.
   */
  long GetVisualize_CV(void) const { return Visualize_CV; }

  /*!
   * \brief Get information about whether to use fixed CL mode.
   * \return <code>TRUE</code> if fixed CL mode is active; otherwise <code>FALSE</code>.
   */
  bool GetFixed_CL_Mode(void) const { return Fixed_CL_Mode; }

  /*!
   * \brief Get information about whether to use fixed CL mode.
   * \return <code>TRUE</code> if fixed CL mode is active; otherwise <code>FALSE</code>.
   */
  bool GetFixed_CM_Mode(void) const { return Fixed_CM_Mode; }

  /*!
   * \brief Get information about whether to use fixed CL mode.
   * \return <code>TRUE</code> if fixed CL mode is active; otherwise <code>FALSE</code>.
   */
  bool GetEval_dOF_dCX(void) const { return Eval_dOF_dCX; }

  /*!
   * \brief Get information about whether to use fixed CL mode.
   * \return <code>TRUE</code> if fixed CL mode is active; otherwise <code>FALSE</code>.
   */
  bool GetDiscard_InFiles(void) const { return Discard_InFiles; }

  /*!
   * \brief Get the value specified for the target CL.
   * \return Value of the target CL.
   */
  su2double GetTarget_CL(void) const { return Target_CL; }

  /*!
   * \brief Get the value for the lift curve slope for fixed CL mode.
   * \return Lift curve slope for fixed CL mode.
   */
  su2double GetdCL_dAlpha(void) const { return dCL_dAlpha; }

  /*!
   * \brief Number of iterations to evaluate dCL_dAlpha.
   * \return Number of iterations.
   */
  unsigned long GetIter_dCL_dAlpha(void) const { return Iter_dCL_dAlpha; }

  /*!
   * \brief Get the value of the damping coefficient for fixed CL mode.
   * \return Damping coefficient for fixed CL mode.
   */
  su2double GetdCM_diH(void) const { return dCM_diH; }

  /*!
   * \brief Get the value of iterations to re-evaluate the angle of attack.
   * \return Number of iterations.
   */
  unsigned long GetIter_Fixed_NetThrust(void) const { return Iter_Fixed_NetThrust; }

  /*!
   * \brief Get the value of the damping coefficient for fixed CL mode.
   * \return Damping coefficient for fixed CL mode.
   */
  su2double GetdNetThrust_dBCThrust(void) const { return dNetThrust_dBCThrust; }

  /*!
   * \brief Get the value of iterations to re-evaluate the angle of attack.
   * \return Number of iterations.
   */
  unsigned long GetUpdate_BCThrust(void) const { return Update_BCThrust; }

  /*!
   * \brief Set the value of the boolean for updating AoA in fixed lift mode.
   * \param[in] val_update - the bool for whether to update the AoA.
   */
  void SetUpdate_BCThrust_Bool(bool val_update) { Update_BCThrust_Bool = val_update; }

  /*!
   * \brief Set the value of the boolean for updating AoA in fixed lift mode.
   * \param[in] val_update - the bool for whether to update the AoA.
   */
  void SetUpdate_AoA(bool val_update) { Update_AoA = val_update; }

  /*!
   * \brief Get information about whether to update the AoA for fixed lift mode.
   * \return <code>TRUE</code> if we should update the AoA for fixed lift mode; otherwise <code>FALSE</code>.
   */
  bool GetUpdate_BCThrust_Bool(void) const { return Update_BCThrust_Bool; }

  /*!
   * \brief Get information about whether to update the AoA for fixed lift mode.
   * \return <code>TRUE</code> if we should update the AoA for fixed lift mode; otherwise <code>FALSE</code>.
   */
  bool GetUpdate_AoA(void) const { return Update_AoA; }

  /*!
   * \brief Get the maximum number of iterations between AoA updates for fixed C_L mode
   * \return Number of maximum iterations between AoA updates
   */
  unsigned long GetUpdate_AoA_Iter_Limit(void) const { return Update_AoA_Iter_Limit; }

  /*!
   * \brief Get whether at the end of finite differencing (Fixed CL mode)
   * \return boolean indicating end of finite differencing mode (Fixed CL mode)
   */
  bool GetFinite_Difference_Mode(void) const { return Finite_Difference_Mode; }

  /*!
   * \brief Set whether at the end of finite differencing (Fixed CL mode)
   */
  void SetFinite_Difference_Mode(bool val_fd_mode) { Finite_Difference_Mode = val_fd_mode; }

  /*!
   * \brief Set the current number of non-physical nodes in the solution.
   * \param[in] val_nonphys_points - current number of non-physical points.
   */
  void SetNonphysical_Points(unsigned long val_nonphys_points) { Nonphys_Points = val_nonphys_points; }

  /*!
   * \brief Get the current number of non-physical nodes in the solution.
   * \return Current number of non-physical points.
   */
  unsigned long GetNonphysical_Points(void) const { return Nonphys_Points; }

  /*!
   * \brief Set the current number of non-physical reconstructions for 2nd-order upwinding.
   * \param[in] val_nonphys_reconstr - current number of non-physical reconstructions for 2nd-order upwinding.
   */
  void SetNonphysical_Reconstr(unsigned long val_nonphys_reconstr) { Nonphys_Reconstr = val_nonphys_reconstr; }

  /*!
   * \brief Get the current number of non-physical reconstructions for 2nd-order upwinding.
   * \return Current number of non-physical reconstructions for 2nd-order upwinding.
   */
  unsigned long GetNonphysical_Reconstr(void) const { return Nonphys_Reconstr; }

  /*!
   * \brief Start the timer for profiling subroutines.
   * \param[in] val_start_time - the value of the start time.
   */
  void Tick(double *val_start_time);

  /*!
   * \brief Stop the timer for profiling subroutines and store results.
   * \param[in] val_start_time - the value of the start time.
   * \param[in] val_function_name - string for the name of the profiled subroutine.
   * \param[in] val_group_id - string for the name of the profiled subroutine.
   */
  void Tock(double val_start_time, string val_function_name, int val_group_id);

  /*!
   * \brief Write a CSV file containing the results of the profiling.
   */
  void SetProfilingCSV(void);

  /*!
   * \brief Start the timer for profiling subroutines.
   * \param[in] val_start_time - the value of the start time.
   */
  void GEMM_Tick(double *val_start_time) const;

  /*!
   * \brief Stop the timer for the GEMM profiling and store results.
   * \param[in] val_start_time - The value of the start time.
   * \param[in] M, N, K        - Matrix size of the GEMM call.
   */
  void GEMM_Tock(double val_start_time, int M, int N, int K) const;

  /*!
   * \brief Write a CSV file containing the results of the profiling.
   */
  void GEMMProfilingCSV(void);

  /*!
   * \brief Set freestream turbonormal for initializing solution.
   */
  void SetFreeStreamTurboNormal(const su2double* turboNormal);

  /*!
   * \brief Set freestream turbonormal for initializing solution.
   */
  const su2double* GetFreeStreamTurboNormal(void) const { return FreeStreamTurboNormal; }

  /*!
   * \brief Set multizone properties.
   */
  void SetMultizone(const CConfig *driver_config, const CConfig* const* config_container);

  /*!
   * \brief Get the verbosity level of the console output.
   * \return Verbosity level for the console output.
   */
  unsigned short GetConsole_Output_Verb(void) const { return Console_Output_Verb; }

  /*!
   * \brief Get the kind of marker analyze marker (area-averaged, mass flux averaged, etc).
   * \return Kind of average.
   */
  unsigned short GetKind_Average(void) const { return Kind_Average; }

  /*!
   *
   * \brief Get the direct differentation method.
   * \return direct differentiation method.
   */
  unsigned short GetDirectDiff() const { return DirectDiff;}

  /*!
   * \brief Get the indicator whether we are solving an discrete adjoint problem.
   * \return the discrete adjoint indicator.
   */
  bool GetDiscrete_Adjoint(void) const { return DiscreteAdjoint; }

  /*!
   * \brief Get the number of subiterations while a ramp is applied.
   * \return Number of FSI subiters.
   */
  unsigned short GetnIterFSI_Ramp(void) const { return nIterFSI_Ramp; }

  /*!
   * \brief Get Aitken's relaxation parameter for static relaxation cases.
   * \return Aitken's relaxation parameters.
   */
  su2double GetAitkenStatRelax(void) const { return AitkenStatRelax; }

  /*!
   * \brief Get Aitken's maximum relaxation parameter for dynamic relaxation cases and first iteration.
   * \return Aitken's relaxation parameters.
   */
  su2double GetAitkenDynMaxInit(void) const { return AitkenDynMaxInit; }

  /*!
   * \brief Get Aitken's maximum relaxation parameter for dynamic relaxation cases and first iteration.
   * \return Aitken's relaxation parameters.
   */
  su2double GetAitkenDynMinInit(void) const { return AitkenDynMinInit; }

  /*!
   * \brief Decide whether to apply dead loads to the model.
   * \return <code>TRUE</code> if the dead loads are to be applied, <code>FALSE</code> otherwise.
   */
  bool GetDeadLoad(void) const { return DeadLoad; }

  /*!
   * \brief Identifies if the mesh is matching or not (temporary, while implementing interpolation procedures).
   * \return <code>TRUE</code> if the mesh is matching, <code>FALSE</code> otherwise.
   */
  bool GetPseudoStatic(void) const { return PseudoStatic; }

  /*!
   * \brief Identifies if we want to restart from a steady or an unsteady solution.
   * \return <code>TRUE</code> if we restart from steady state solution, <code>FALSE</code> otherwise.
   */
  bool GetSteadyRestart(void) const { return SteadyRestart; }

  /*!
   * \brief Provides information about the time integration of the structural analysis, and change the write in the output
   *        files information about the iteration.
   * \return The kind of time integration: Static or dynamic analysis
   */
  unsigned short GetDynamic_Analysis(void) const { return Dynamic_Analysis; }

  /*!
   * \brief If we are prforming an unsteady simulation, there is only
   *        one value of the time step for the complete simulation.
   * \return Value of the time step in an unsteady simulation (non dimensional).
   */
  su2double GetDelta_DynTime(void) const { return Delta_DynTime; }

  /*!
   * \brief If we are prforming an unsteady simulation, there is only
   *        one value of the time step for the complete simulation.
   * \return Value of the time step in an unsteady simulation (non dimensional).
   */
  su2double GetTotal_DynTime(void) const { return Total_DynTime; }

  /*!
   * \brief If we are prforming an unsteady simulation, there is only
   *        one value of the time step for the complete simulation.
   * \return Value of the time step in an unsteady simulation (non dimensional).
   */
  su2double GetCurrent_DynTime(void) const { return Current_DynTime; }

  /*!
   * \brief Get the current instance.
   * \return Current instance identifier.
   */
  unsigned short GetiInst(void) const { return iInst; }

  /*!
   * \brief Set the current instance.
   * \param[in] iInst - current instance identifier.
   */
  void SetiInst(unsigned short val_iInst) { iInst = val_iInst; }

  /*!
   * \brief Get Newmark alpha parameter.
   * \return Value of the Newmark alpha parameter.
   */
  su2double GetNewmark_beta(void) const { return Newmark_beta; }

  /*!
   * \brief Get Newmark delta parameter.
   * \return Value of the Newmark delta parameter.
   */
  su2double GetNewmark_gamma(void) const { return Newmark_gamma; }

  /*!
   * \brief Get the number of integration coefficients provided by the user.
   * \return Number of integration coefficients.
   */
  unsigned short GetnIntCoeffs(void) const { return nIntCoeffs; }

  /*!
   * \brief Get the number of different values for the elasticity modulus.
   * \return Number of different values for the elasticity modulus.
   */
  unsigned short GetnElasticityMod(void) const { return nElasticityMod; }

  /*!
   * \brief Get the number of different values for the Poisson ratio.
   * \return Number of different values for the Poisson ratio.
   */
  unsigned short GetnPoissonRatio(void) const { return nPoissonRatio; }

  /*!
   * \brief Get the number of different values for the Material density.
   * \return Number of different values for the Material density.
   */
  unsigned short GetnMaterialDensity(void) const { return nMaterialDensity; }

  /*!
   * \brief Get the integration coefficients for the Generalized Alpha - Newmark integration integration scheme.
   * \param[in] val_coeff - Index of the coefficient.
   * \return Alpha coefficient for the Runge-Kutta integration scheme.
   */
  su2double Get_Int_Coeffs(unsigned short val_coeff) const { return Int_Coeffs[val_coeff]; }

  /*!
   * \brief Get the number of different values for the modulus of the electric field.
   * \return Number of different values for the modulus of the electric field.
   */
  unsigned short GetnElectric_Field(void) const { return nElectric_Field; }

  /*!
   * \brief Get the dimensionality of the electric field.
   * \return Number of integration coefficients.
   */
  unsigned short GetnDim_Electric_Field(void) const { return nDim_Electric_Field; }

  /*!
   * \brief Get the values for the electric field modulus.
   * \param[in] val_coeff - Index of the coefficient.
   * \return Alpha coefficient for the Runge-Kutta integration scheme.
   */
  su2double Get_Electric_Field_Mod(unsigned short val_coeff) const { return Electric_Field_Mod[val_coeff]; }

  /*!
   * \brief Set the values for the electric field modulus.
   * \param[in] val_coeff - Index of the electric field.
   * \param[in] val_el_field - Value of the electric field.
   */
  void Set_Electric_Field_Mod(unsigned short val_coeff, su2double val_el_field) { Electric_Field_Mod[val_coeff] = val_el_field; }

  /*!
   * \brief Get the direction of the electric field in reference configuration.
   * \param[in] val_coeff - Index of the coefficient.
   * \return Alpha coefficient for the Runge-Kutta integration scheme.
   */
  const su2double* Get_Electric_Field_Dir(void) const { return Electric_Field_Dir; }

  /*!
   * \brief Check if the user wants to apply the load as a ramp.
   * \return    <code>TRUE</code> means that the load is to be applied as a ramp.
   */
  bool GetRamp_Load(void) const { return Ramp_Load; }

  /*!
   * \brief Get the maximum time of the ramp.
   * \return    Value of the max time while the load is linearly increased
   */
  su2double GetRamp_Time(void) const { return Ramp_Time; }

  /*!
   * \brief Check if the user wants to apply the load as a ramp.
   * \return  <code>TRUE</code> means that the load is to be applied as a ramp.
   */
  bool GetRampAndRelease_Load(void) const { return RampAndRelease; }

  /*!
   * \brief Check if the user wants to apply the load as a ramp.
   * \return  <code>TRUE</code> means that the load is to be applied as a ramp.
   */
  bool GetSine_Load(void) const { return Sine_Load; }

  /*!
   * \brief Get the sine load properties.
   * \param[in] val_index - Index corresponding to the load boundary.
   * \return The pointer to the sine load values.
   */
  const su2double* GetLoad_Sine(void) const { return sineload_coeff; }

  /*!
   * \brief Get the kind of load transfer method we want to use for dynamic problems
   * \note This value is obtained from the config file, and it is constant
   *       during the computation.
   * \return Kind of transfer method for multiphysics problems
   */
  unsigned short GetDynamic_LoadTransfer(void) const { return Dynamic_LoadTransfer; }

  /*!
   * \brief Get the penalty weight value for the objective function.
   * \return  Penalty weight value for the reference geometry objective function.
   */
  su2double GetRefGeom_Penalty(void) const { return RefGeom_Penalty; }

  /*!
   * \brief Get the penalty weight value for the objective function.
   * \return  Penalty weight value for the reference geometry objective function.
   */
  su2double GetTotalDV_Penalty(void) const { return DV_Penalty; }

  /*!
   * \brief Get the maximum allowed VM stress and KS exponent for the stress penalty objective function.
   */
  array<su2double,2> GetStressPenaltyParam(void) const { return StressPenaltyParam; }

  /*!
   * \brief Get whether a predictor is used for FSI applications.
   * \return Bool: determines if predictor is used or not
   */
  bool GetPredictor(void) const { return Predictor; }

  /*!
   * \brief Get the order of the predictor for FSI applications.
   * \return Order of predictor
   */
  unsigned short GetPredictorOrder(void) const { return Pred_Order; }

  /*!
   * \brief Get boolean for using Persson's shock capturing method in Euler flow DG-FEM
   * \return Boolean for using Persson's shock capturing method in Euler flow DG-FEM
   */
  bool GetEulerPersson(void) const { return EulerPersson; }

  /*!
   * \brief Set boolean for using Persson's shock capturing method in Euler flow DG-FEM
   * \param[in] val_EulerPersson - Boolean for using Persson's shock capturing method in Euler flow DG-FEM
   */
  void SetEulerPersson(bool val_EulerPersson) { EulerPersson = val_EulerPersson; }

  /*!
   * \brief Get whether a relaxation parameter is used for FSI applications.
   * \return Bool: determines if relaxation parameter  is used or not
   */
  bool GetRelaxation(void) const { return Relaxation; }

  /*!
   * \brief Check if the simulation we are running is a FSI simulation
   * \return Value of the physical time in an unsteady simulation.
   */
  bool GetFSI_Simulation(void) const { return FSI_Problem || (nMarker_Fluid_Load > 0); }

  /*!
   * \brief Set that the simulation we are running is a multizone simulation
   * \param[in] MZ_problem - boolean that determines is Multizone_Problem is true/false.
   */
  void SetMultizone_Problem(bool MZ_problem) { Multizone_Problem = MZ_problem; }

  /*!
   * \brief Get whether the simulation we are running is a multizone simulation
   * \return Multizone_Problem - boolean that determines is Multizone_Problem is true/false.
   */
  bool GetMultizone_Problem(void) const { return Multizone_Problem; }

  /*!
   * \brief Get the ID for the FEA region that we want to compute the gradient for using direct differentiation
   * \return ID
   */
  unsigned short GetnID_DV(void) const { return nID_DV; }

  /*!
   * \brief Check if we want to apply an incremental load to the nonlinear structural simulation
   * \return <code>TRUE</code> means that the load is to be applied in increments.
   */
  bool GetIncrementalLoad(void) const { return IncrementalLoad; }

  /*!
   * \brief Get the number of increments for an incremental load.
   * \return Number of increments.
   */
  unsigned long GetNumberIncrements(void) const { return IncLoad_Nincrements; }

  /*!
   * \brief Get the value of the criteria for applying incremental loading.
   * \return Value of the log10 of the residual.
   */
  su2double GetIncLoad_Criteria(unsigned short val_var) const { return inc_crit[val_var]; }

  /*!
   * \brief Get the relaxation method chosen for the simulation
   * \return Value of the relaxation method
   */
  BGS_RELAXATION GetRelaxation_Method_BGS(void) const { return Kind_BGS_RelaxMethod; }

  /*!
   * \brief Get the kind of Riemann solver for the DG method (FEM flow solver).
   * \note This value is obtained from the config file, and it is constant during the computation.
   * \return Kind of Riemann solver for the DG method (FEM flow solver).
   */
  unsigned short GetRiemann_Solver_FEM(void) const { return Riemann_Solver_FEM; }

  /*!
   * \brief Get the factor applied during quadrature of straight elements.
   * \return The specified straight element quadrature factor.
   */
  su2double GetQuadrature_Factor_Straight(void) const { return Quadrature_Factor_Straight; }

  /*!
   * \brief Get the factor applied during quadrature of curved elements.
   * \return The specified curved element quadrature factor.
   */
  su2double GetQuadrature_Factor_Curved(void) const { return Quadrature_Factor_Curved; }

  /*!
   * \brief Get the factor applied during time quadrature for ADER-DG.
   * \return The specified ADER-DG time quadrature factor.
   */
  su2double GetQuadrature_Factor_Time_ADER_DG(void) const { return Quadrature_Factor_Time_ADER_DG; }

  /*!
   * \brief Function to make available the multiplication factor theta of the
   *        symmetrizing terms in the DG discretization of the viscous terms.
   * \return The specified factor for the DG discretization.
   */
  su2double GetTheta_Interior_Penalty_DGFEM(void) const { return Theta_Interior_Penalty_DGFEM; }

  /*!
   * \brief Function to make available the matrix size in vectorization in
            order to optimize the gemm performance.
   * \return The matrix size in this direction.
   */
  unsigned short GetSizeMatMulPadding(void) const { return sizeMatMulPadding; }

  /*!
   * \brief Function to make available whether or not the entropy must be computed.
   * \return The boolean whether or not the entropy must be computed.
   */
  bool GetCompute_Entropy(void) const { return Compute_Entropy; }

  /*!
   * \brief Function to make available whether or not the lumped mass matrix
            must be used for steady computations.
   * \return The boolean whether or not to use the lumped mass matrix.
   */
  bool GetUse_Lumped_MassMatrix_DGFEM(void) const { return Use_Lumped_MassMatrix_DGFEM; }

  /*!
   * \brief Function to make available whether or not only the exact Jacobian
   *        of the spatial discretization must be computed.
   * \return The boolean whether or not the Jacobian must be computed.
   */
  bool GetJacobian_Spatial_Discretization_Only(void) const { return Jacobian_Spatial_Discretization_Only; }

  /*!
   * \brief Get the interpolation method used for matching between zones.
   */
  INTERFACE_INTERPOLATOR GetKindInterpolation(void) const { return Kind_Interpolation; }

  /*!
   * \brief Get option of whether to use conservative interpolation between zones.
   */
  bool GetConservativeInterpolation(void) const { return ConservativeInterpolation && GetStructuralProblem(); }

  /*!
   * \brief Get the basis function to use for radial basis function interpolation for FSI.
   */
  RADIAL_BASIS GetKindRadialBasisFunction(void) const { return Kind_RadialBasisFunction; }

  /*!
   * \brief Get option of whether to use polynomial terms in Radial Basis Function interpolation.
   */
  bool GetRadialBasisFunctionPolynomialOption(void) const { return RadialBasisFunction_PolynomialOption; }

  /*!
   * \brief Get the basis function radius to use for radial basis function interpolation for FSI.
   */
  su2double GetRadialBasisFunctionParameter(void) const { return RadialBasisFunction_Parameter; }

  /*!
   * \brief Get the tolerance used to prune the interpolation matrix (making it sparser).
   */
  su2double GetRadialBasisFunctionPruneTol(void) const { return RadialBasisFunction_PruneTol; }

  /*!
   * \brief Get the number of donor points to use in Nearest Neighbor interpolation.
   */
  unsigned short GetNumNearestNeighbors(void) const { return NumNearestNeighbors; }

  /*!
   * \brief Get the kind of inlet face interpolation function to use.
   */
  inline INLET_SPANWISE_INTERP GetKindInletInterpolationFunction(void) const { return Kind_InletInterpolationFunction; }

  /*!
   * \brief Get the kind of inlet face interpolation data type.
   */
  inline INLET_INTERP_TYPE GetKindInletInterpolationType (void) const  { return Kind_Inlet_InterpolationType; }

  /*!
   * \brief Get whether to print inlet interpolated data or not.
   */
  bool GetPrintInlet_InterpolatedData(void) const { return PrintInlet_InterpolatedData; }

  /*!
   * \brief Get information about using UQ methodology
   * \return <code>TRUE</code> means that UQ methodology of eigenspace perturbation will be used
   */
  bool GetUsing_UQ(void) const { return using_uq; }

  /*!
   * \brief Get the amount of eigenvalue perturbation to be done
   * \return Value of the uq_delta_b parameter
   */
  su2double GetUQ_Delta_B(void) const { return uq_delta_b; }

  /*!
   * \brief Get the kind of eigenspace perturbation to be done
   * \return Value of the eig_val_comp
   */
  unsigned short GetEig_Val_Comp(void) const { return eig_val_comp; }

  /*!
   * \brief Get the underelaxation factor
   * \return Value of the uq_urlx parameter
   */
  su2double GetUQ_URLX(void) const { return uq_urlx; }

  /*!
   * \brief Get information about eigenspace perturbation
   * \return <code>TRUE</code> means eigenspace perterturbation will be used
   */
  bool GetUQ_Permute(void) const { return uq_permute; }

  /*!
   * \brief Get information about whether to use wall functions.
   * \return <code>TRUE</code> if wall functions are on; otherwise <code>FALSE</code>.
   */
  bool GetWall_Functions(void) const { return Wall_Functions; }

  /*!
   * \brief Get the AD support.
   */
  bool GetAD_Mode(void) const { return AD_Mode;}

  /*!
   * \brief Set the maximum velocity^2 in the domain for the incompressible preconditioner.
   * \param[in] Value of the maximum velocity^2 in the domain for the incompressible preconditioner.
   */
  void SetMax_Vel2(su2double val_max_vel2) { Max_Vel2 = val_max_vel2; }

  /*!
   * \brief Get the maximum velocity^2 in the domain for the incompressible preconditioner.
   * \return Value of the maximum velocity^2 in the domain for the incompressible preconditioner.
   */
  su2double GetMax_Vel2(void) const { return Max_Vel2; }

  /*!
   * \brief Set the sum of the bandwidth for writing binary restarts (to be averaged later).
   * \param[in] Sum of the bandwidth for writing binary restarts.
   */
  void SetRestart_Bandwidth_Agg(su2double val_restart_bandwidth_sum) { Restart_Bandwidth_Agg = val_restart_bandwidth_sum; }

  /*!
   * \brief Set the sum of the bandwidth for writing binary restarts (to be averaged later).
   * \return Sum of the bandwidth for writing binary restarts.
   */
  su2double GetRestart_Bandwidth_Agg(void) const { return Restart_Bandwidth_Agg; }

  /*!
   * \brief Get the Kind of Hybrid RANS/LES.
   * \return Value of Hybrid RANS/LES method.
   */
  unsigned short GetKind_HybridRANSLES(void) const { return Kind_HybridRANSLES; }

  /*!
   * \brief Get the Kind of Roe Low Dissipation Scheme for Unsteady flows.
   * \return Value of Low dissipation approach.
   */
  unsigned short GetKind_RoeLowDiss(void) const { return Kind_RoeLowDiss; }

  /*!
   * \brief Get the DES Constant.
   * \return Value of DES constant.
   */
  su2double GetConst_DES(void) const { return Const_DES; }

  /*!
   * \brief Get QCR (SA-QCR2000).
   */
  bool GetQCR(void) const { return QCR;}

  /*!
   * \brief Get if AD preaccumulation should be performed.
   */
  bool GetAD_Preaccumulation(void) const { return AD_Preaccumulation;}

  /*!
   * \brief Get the heat equation.
   * \return YES if weakly coupled heat equation for inc. flow is enabled.
   */
  bool GetWeakly_Coupled_Heat(void) const { return Weakly_Coupled_Heat; }

  /*!
   * \brief Get the CHT couling method.
   * \return Kind of the method.
   */
  CHT_COUPLING GetKind_CHT_Coupling() const { return Kind_CHT_Coupling; }

  /*!
   * \brief Check if values passed to the BC_HeatFlux-Routine are already integrated.
   * \return YES if the passed values is the integrated heat flux over the marker's surface.
   */
  bool GetIntegrated_HeatFlux(void) const { return Integrated_HeatFlux; }

  /*!
   * \brief Get Compute Average.
   * \return YES if start computing averages
   */
  bool GetCompute_Average(void) const { return Compute_Average;}

  /*!
   * \brief Get the verification solution.
   * \return The verification solution to be used.
   */
  unsigned short GetVerification_Solution(void) const { return Kind_Verification_Solution;}

  /*!
   * \brief Get topology optimization.
   */
  bool GetTopology_Optimization(void) const { return topology_optimization; }

  /*!
   * \brief Get name of output file for topology optimization derivatives.
   */
  string GetTopology_Optim_FileName(void) const { return top_optim_output_file; }

  /*!
   * \brief Get exponent for density-based stiffness penalization.
   */
  su2double GetSIMP_Exponent(void) const { return simp_exponent; }

  /*!
   * \brief Get lower bound for density-based stiffness penalization.
   */
  su2double GetSIMP_MinStiffness(void) const { return simp_minimum_stiffness; }

  /*!
   * \brief Number of kernels to use in filtering the design density field.
   */
  unsigned short GetTopology_Optim_Num_Kernels(void) const { return top_optim_nKernel; }

  /*!
   * \brief Get the i'th kernel to use, its parameter, and the radius.
   */
  void GetTopology_Optim_Kernel(const unsigned short iKernel, ENUM_FILTER_KERNEL &type,
                                su2double &param, su2double &radius) const {
    type = top_optim_kernels[iKernel];
    param = top_optim_kernel_params[iKernel];
    radius = top_optim_filter_radius[iKernel];
  }

  /*!
   * \brief Get the maximum "logical radius" (degree of neighborhood) to consider in the neighbor search.
   */
  unsigned short GetTopology_Search_Limit(void) const { return top_optim_search_lim; }

  /*!
   * \brief Get the type and parameter for the projection function used in topology optimization
   */
  void GetTopology_Optim_Projection(ENUM_PROJECTION_FUNCTION &type, su2double &param) const {
    type = top_optim_proj_type;  param = top_optim_proj_param;
  }

  /*!
   * \brief Get the filenames of the individual config files
   * \return File name of the config file for zone "index"
   */
  string GetConfigFilename(unsigned short index) const { return Config_Filenames[index]; }

  /*!
   * \brief Get the number of config files
   * \return Number of config filenames in CONFIG_LIST
   */
  unsigned short GetnConfigFiles(void) const { return nConfig_Files; }

  /*!
   * \brief Check if the multizone problem is solved for time domain.
   * \return YES if time-domain is considered.
   */
  bool GetTime_Domain(void) const { return Time_Domain; }

  /*!
   * \brief Get the number of inner iterations
   * \return Number of inner iterations on each multizone block
   */
  unsigned long GetnInner_Iter(void) const { return nInnerIter; }

  /*!
   * \brief Get the number of outer iterations
   * \return Number of outer iterations for the multizone problem
   */
  unsigned long GetnOuter_Iter(void) const { return nOuterIter; }

  /*!
   * \brief Get the number of time iterations
   * \return Number of time steps run
   */
  unsigned long GetnTime_Iter(void) const { return nTimeIter; }

  /*!
   * \brief Set the number of time iterations
   * \param[in] val_iter - Number of time steps run
   */
  void SetnTime_Iter(unsigned long val_iter) { nTimeIter = val_iter; }

  /*!
   * \brief Get the number of pseudo-time iterations
   * \return Number of pseudo-time steps run for the single-zone problem
   */
  unsigned long GetnIter(void) const { return nIter; }

  /*!
   * \brief Get the restart iteration
   * \return Iteration for the restart of multizone problems
   */
  unsigned long GetRestart_Iter(void) const { return Restart_Iter; }

  /*!
   * \brief Get the time step for multizone problems
   * \return Time step for multizone problems, it is set on all the zones
   */
  su2double GetTime_Step(void) const { return Time_Step; }

  /*!
   * \brief Get the maximum simulation time for time-domain problems
   * \return Simulation time for multizone problems, it is set on all the zones
   */
  su2double GetMax_Time(void) const { return Max_Time; }

  /*!
   * \brief Get the level of MPI communications to be performed.
   * \return Level of MPI communications.
   */
  unsigned short GetComm_Level(void) const { return Comm_Level; }

  /*!
   * \brief Check if the mesh read supports multiple zones.
   * \return YES if multiple zones can be contained in the mesh file.
   */
  bool GetMultizone_Mesh(void) const { return Multizone_Mesh; }

  /*!
   * \brief Check if the mesh read supports multiple zones.
   * \return YES if multiple zones can be contained in the mesh file.
   */
  bool GetMultizone_Residual(void) const { return Multizone_Residual; }

  /*!
   * \brief Check if the (new) single-zone driver is to be used (temporary)
   * \return YES if the (new) single-zone driver is to be used.
   */
  bool GetSinglezone_Driver(void) const { return SinglezoneDriver; }

  /*!
   * \brief Get the Kind of Radiation model applied.
   * \return Kind of radiation model used.
   */
  RADIATION_MODEL GetKind_RadiationModel(void) const { return Kind_Radiation; }

  /*!
   * \brief Get the Kind of P1 initialization method applied.
   * \return Kind of P1 initialization method used.
   */
  P1_INIT GetKind_P1_Init(void) const { return Kind_P1_Init; }

  /*!
   * \brief Get the value of the absorption coefficient of the medium.
   * \return Value of the absorption coefficient of the medium.
   */
  su2double GetAbsorption_Coeff(void) const { return Absorption_Coeff; }

  /*!
   * \brief Get the value of the scattering coefficient of the medium.
   * \return Value of the scattering coefficient of the medium.
   */
  su2double GetScattering_Coeff(void) const { return Scattering_Coeff; }

  /*!
   * \brief Get the wall emissivity at a boundary.
   * \param[in] val_index - Index corresponding to the boundary.
   * \return The wall emissivity.
   */
  su2double GetWall_Emissivity(string val_index) const;

  /*!
   * \brief Get the value of the CFL condition for radiation solvers.
   * \return Value of the CFL condition for radiation solvers.
   */
  su2double GetCFL_Rad(void) const { return CFL_Rad; }

  /*!
   * \brief Determines if radiation needs to be incorporated to the analysis.
   * \return Radiation boolean
   */
  bool AddRadiation(void) const { return Radiation; }

  /*!
   * \brief Check if the convergence history of each individual zone is written to screen
   * \return YES if the zone convergence history of each individual zone must be written to screen
   */
  bool GetWrt_ZoneConv(void) const { return Wrt_ZoneConv; }

  /*!
   * \brief Check if the convergence history of each individual zone is written to file
   * \return YES if the zone convergence history of each individual zone must be written to file
   */
  bool GetWrt_ZoneHist(void) const { return Wrt_ZoneHist; }

  /*!
   * \brief Check if the special output is written
   * \return YES if the special output is written.
   */
  bool GetSpecial_Output(void) const { return SpecialOutput; }

  /*!
   * \brief Check if the forces breakdown file is written
   * \return YES if the forces breakdown file is written.
   */
  bool GetWrt_ForcesBreakdown(void) const { return Wrt_ForcesBreakdown; }

  /*!
   * \brief Get the number of grid points in the analytic RECTANGLE or BOX grid in the specified coordinate direction.
   * \return Number of grid points in the analytic RECTANGLE or BOX grid in the specified coordinate direction.
   */
  short GetMeshBoxSize(unsigned short val_iDim) const { return Mesh_Box_Size[val_iDim]; }

  /*!
   * \brief Get the length of the analytic RECTANGLE or BOX grid in the specified coordinate direction.
   * \return Length the analytic RECTANGLE or BOX grid in the specified coordinate direction.
   */
  su2double GetMeshBoxLength(unsigned short val_iDim) const { return mesh_box_length[val_iDim]; }

  /*!
   * \brief Get the offset from 0.0 of the analytic RECTANGLE or BOX grid in the specified coordinate direction.
   * \return Offset from 0.0 the analytic RECTANGLE or BOX grid in the specified coordinate direction.
   */
  su2double GetMeshBoxOffset(unsigned short val_iDim) const { return mesh_box_offset[val_iDim]; }

  /*!
   * \brief Get the number of screen output variables requested (maximum 6)
   */
  unsigned short GetnScreenOutput(void) const { return nScreenOutput; }

  /*!
   * \brief Get the screen output field iField
   */
  string GetScreenOutput_Field(unsigned short iField) const { return ScreenOutput[iField]; }

  /*!
   * \brief Get the number of history output variables requested
   */
  unsigned short GetnHistoryOutput(void) const { return nHistoryOutput; }

  /*!
   * \brief Get the history output field iField
   */
  string GetHistoryOutput_Field(unsigned short iField) const { return HistoryOutput[iField]; }

  /*!
   * \brief Get the number of history output variables requested
   */
  unsigned short GetnVolumeOutput(void) const { return nVolumeOutput; }

  /*!
   * \brief Get the history output field iField
   */
  string GetVolumeOutput_Field(unsigned short iField) const { return VolumeOutput[iField]; }

  /*!
  * \brief Get the convergence fields for monitoring
  * \param[in] iField - Index of the field
  * return Field name for monitoring convergence
  */
  string GetConv_Field(unsigned short iField) const { return ConvField[iField]; }

  /*!
   * \brief Get functional that is going to be used to evaluate the convergence of the windowed time average of the unsteady problem.
   * \param[in] iField - Index of the field
   * \return Field name for monitoring convergence
   */
  string GetWndConv_Field(unsigned short iField) const { return WndConvField[iField]; }

  /*!
   * \brief Get the number of iterations that are considered in the Cauchy convergence criteria for the windowed time average of the unsteady problem.
   * \return Number of elements in the Cauchy criteria windowed time average of the unsteady problem.
   */
  unsigned short GetWnd_Cauchy_Elems(void) const { return Wnd_Cauchy_Elems; }

  /*!
   * \brief Get the value of convergence criteria for the Cauchy method for the time averaged
   *        windowed objective functions for unsteady flows
   * \return Value of the convergence criteria.
   */
  su2double GetWnd_Cauchy_Eps(void) const { return Wnd_Cauchy_Eps; }

  /*!
   * \brief Get the number of iterations that are not considered in the convergence criteria for the windowed average output function
   * \return Number of iterations before starting with the convergence criteria for the windowed average output function.
   */
  unsigned long  GetWnd_StartConv_Iter(void) const { return Wnd_StartConv_Iter; }

  /*!
   * \brief Get the boolean value, whether the the Cauchy method for the time averaged
   *        windowed objective functions for unsteady flows is used or not.
   * \return Boolean value, if the criterion is used.
   */
  bool GetWnd_Cauchy_Crit(void) const { return Wnd_Cauchy_Crit; }

  /*!
  * \brief Get the number of convergence monitoring fields for time convergence monitoring.
  * return Number of convergence monitoring fields.
  */
  unsigned short GetnWndConv_Field() const { return nWndConvField; }

  /*!
  * \brief Get the number of convergence monitoring fields for inner convergence monitoring.
  * return Number of convergence monitoring fields.
  */
  unsigned short GetnConv_Field() const { return nConvField; }

  /*!
   * \brief Set the start time to track a phase of the code (preprocessing, compute, output).
   * \param[in] Value of the start time to track a phase of the code.
   */
  void Set_StartTime(su2double starttime) { StartTime = starttime; }

  /*!
   * \brief Get the start time to track a phase of the code (preprocessing, compute, output).
   * \return Value of the start time to track a phase of the code.
   */
  su2double Get_StartTime() const { return StartTime; }

  /*!
   * \brief GetHistory_Wrt_Freq_Inner
   * \return
   */
  unsigned long GetHistory_Wrt_Freq(unsigned short iter) const { return HistoryWrtFreq[iter];}

  /*!
   * \brief SetHistory_Wrt_Freq_Inner
   * \param[in] iter: index for Time (0), Outer (1), or Inner (2) iterations
   * \param[in] nIter: Number of iterations
   */
  void SetHistory_Wrt_Freq(unsigned short iter, unsigned long nIter) { HistoryWrtFreq[iter] = nIter;}

  /*!
   * \brief GetScreen_Wrt_Freq_Inner
   * \param[in] iter: index for Time (0), Outer (1), or Inner (2) iterations
   * \return
   */
  unsigned long GetScreen_Wrt_Freq(unsigned short iter) const { return ScreenWrtFreq[iter]; }

  /*!
   * \brief SetScreen_Wrt_Freq_Inner
   * \param[in] iter: index for Time (0), Outer (1), or Inner (2) iterations
   * \param[in] nIter: Number of iterations
   */
  void SetScreen_Wrt_Freq(unsigned short iter, unsigned long nIter) { ScreenWrtFreq[iter] = nIter; }

  /*!
   * \brief GetScreen_Wrt_Freq_Inner
   */
  unsigned long GetVolume_Wrt_Freq() const { return VolumeWrtFreq; }

  /*!
   * \brief GetVolumeOutputFiles
   */
  const unsigned short* GetVolumeOutputFiles() const { return VolumeOutputFiles; }

  /*!
   * \brief GetnVolumeOutputFiles
   */
  unsigned short GetnVolumeOutputFiles() const { return nVolumeOutputFiles; }

  /*!
   * \brief Get the desired factorization frequency for PaStiX
   * \return Number of calls to 'Build' that trigger re-factorization.
   */
  unsigned long GetPastixFactFreq(void) const { return pastix_fact_freq; }

  /*!
   * \brief Get the desired level of verbosity for PaStiX
   * \return 0 - Quiet, 1 - During factorization and cleanup, 2 - Even more detail.
   */
  unsigned short GetPastixVerbLvl(void) const { return pastix_verb_lvl; }

  /*!
   * \brief Get the desired level of fill for the PaStiX ILU
   * \return Level of fill.
   */
  unsigned short GetPastixFillLvl(void) const { return pastix_fill_lvl; }

  /*!
   * \brief Check if an option is present in the config file
   * \param[in] - Name of the option
   * \return <TRUE> if option was set in the config file
   */
  bool OptionIsSet(string option) const { return all_options.find(option) == all_options.end(); }

  /*!
   * \brief Get the name of the current case
   * \return the case name
   */
  const string& GetCaseName() const { return caseName; }

  /*!
   * \brief Get the number of threads per rank to use for ILU and LU_SGS preconditioners.
   * \return Number of threads per rank.
   */
  unsigned long GetLinear_Solver_Prec_Threads(void) const { return Linear_Solver_Prec_Threads; }

  /*!
   * \brief Get the size of the edge groups colored for OpenMP parallelization of edge loops.
   */
  unsigned long GetEdgeColoringGroupSize(void) const { return edgeColorGroupSize; }

  /*!
   * \brief Get the ParMETIS load balancing tolerance.
   */
  passivedouble GetParMETIS_Tolerance() const { return SU2_TYPE::GetValue(ParMETIS_tolerance); }

  /*!
   * \brief Get the ParMETIS load balancing weight for points.
   */
  long GetParMETIS_PointWeight() const { return ParMETIS_pointWgt; }

  /*!
   * \brief Get the ParMETIS load balancing weight for edges
   */
  long GetParMETIS_EdgeWeight() const { return ParMETIS_edgeWgt; }

  /*!
   * \brief Find the marker index (if any) that is part of a given interface pair.
   * \param[in] iInterface - Number of the interface pair being tested, starting at 0.
   * \return -1 if (on this mpi rank) the zone defined by config is not part of the interface.
   */
  short FindInterfaceMarker(unsigned short iInterface) const;

  /*!
   * \brief Get whether or not to save solution data to libROM.
   * \return True if specified in config file.
   */
  bool GetSave_libROM(void) const {return libROM; }
  
  /*!
   * \brief Get the name of the file for libROM to save.
   * \return Filename prefix for libROM to save to (default: "su2").
   */
  string GetlibROMbase_FileName(void) const { return libROMbase_FileName; }
  
  /*!
   * \brief Static or incremental toggle for POD basis generation type.
   * \return Type of POD generation type
   */
  POD_KIND GetKind_PODBasis(void) const { return POD_Basis_Gen; }
  
  /*!
   * \brief Get maximum number of POD basis dimensions (default: 100).
   * \return Maximum number of POD basis vectors.
   */
  unsigned short GetMax_BasisDim(void) const { return maxBasisDim; }
  
  /*!
   * \brief Get frequency of unsteady time steps to save (default: 1).
   * \return Save frequency for unsteady time steps.
   */
  unsigned short GetRom_SaveFreq(void) const { return rom_save_freq; }
};<|MERGE_RESOLUTION|>--- conflicted
+++ resolved
@@ -526,16 +526,8 @@
   Kind_FEM,                     /*!< \brief Finite element scheme for the flow equations. */
   Kind_FEM_Flow,                /*!< \brief Finite element scheme for the flow equations. */
   Kind_FEM_DG_Shock,            /*!< \brief Shock capturing method for the FEM DG solver. */
-<<<<<<< HEAD
   Kind_Matrix_Coloring;         /*!< \brief Type of matrix coloring for sparse Jacobian computation. */
   BGS_RELAXATION Kind_BGS_RelaxMethod; /*!< \brief Kind of relaxation method for Block Gauss Seidel method in FSI problems. */
-=======
-  Kind_Matrix_Coloring,         /*!< \brief Type of matrix coloring for sparse Jacobian computation. */
-  Kind_BGS_RelaxMethod,         /*!< \brief Kind of relaxation method for Block Gauss Seidel method in FSI problems. */
-  Kind_CHT_Coupling;            /*!< \brief Kind of coupling method used at CHT interfaces. */
-  
-
->>>>>>> e7aa180f
   bool ReconstructionGradientRequired; /*!< \brief Enable or disable a second gradient calculation for upwind reconstruction only. */
   bool LeastSquaresRequired;    /*!< \brief Enable or disable memory allocation for least-squares gradient methods. */
   bool Energy_Equation;         /*!< \brief Solve the energy equation for incompressible flows. */
@@ -1013,7 +1005,6 @@
   array<su2double, N_POLY_COEFFS> mu_polycoeffs{{0.0}};  /*!< \brief Array for viscosity polynomial coefficients. */
   array<su2double, N_POLY_COEFFS> kt_polycoeffs{{0.0}};  /*!< \brief Array for thermal conductivity polynomial coefficients. */
   bool Body_Force;                      /*!< \brief Flag to know if a body force is included in the formulation. */
-<<<<<<< HEAD
 
   ENUM_STREAMWISE_PERIODIC Kind_Streamwise_Periodic; /*!< \brief Kind of Streamwise periodic flow (pressure drop or massflow) */
   bool Streamwise_Periodic_Temperature;              /*!< \brief Use real periodicity for Energy equation or otherwise outlet source term. */
@@ -1021,11 +1012,9 @@
   su2double Streamwise_Periodic_TargetMassFlow;      /*!< \brief Value of prescribed massflow [kg/s] which results in an delta p and therefore an artificial body force vector. */
   su2double Streamwise_Periodic_OutletHeat;          /*!< /brief Heatflux boundary [W/m^2] imposed at streamwise periodic outlet. */
 
-=======
   su2double *Body_Force_Vector;         /*!< \brief Values of the prescribed body force vector. */
   unsigned short Body_Force_Type;       /*!< \brief type of body-force model. */
   unsigned short BFM_Formulation;       /*!< \brief Kind of BFM formulation. */
->>>>>>> e7aa180f
   su2double *FreeStreamTurboNormal;     /*!< \brief Direction to initialize the flow in turbomachinery computation */
   su2double Restart_Bandwidth_Agg;      /*!< \brief The aggregate of the bandwidth for writing binary restarts (to be averaged later). */
   su2double Max_Vel2;                   /*!< \brief The maximum velocity^2 in the domain for the incompressible preconditioner. */
@@ -5812,7 +5801,6 @@
   const su2double* GetBody_Force_Vector(void) const { return body_force; }
 
   /*!
-<<<<<<< HEAD
    * \brief Get information about the streamwise periodicity (None, Pressure_Drop, Massflow).
    * \return Driving force identification.
    */
@@ -5842,8 +5830,7 @@
    */
   su2double GetStreamwise_Periodic_TargetMassFlow(void) const { return Streamwise_Periodic_TargetMassFlow; }
 
-=======
-   * \brief Get information regarding type of body force
+   /* \brief Get information regarding type of body force
    * \return Type of body force
    */
   unsigned short GetBody_Force_Type(void) {return Body_Force_Type; }
@@ -5860,7 +5847,6 @@
     return false;
   }
   }
->>>>>>> e7aa180f
   /*!
    * \brief Get information about the volumetric heat source.
    * \return <code>TRUE</code> if it uses a volumetric heat source; otherwise <code>FALSE</code>.
