--- conflicted
+++ resolved
@@ -1903,13 +1903,8 @@
   su2double rotMatrix[3][3] = {{0.0,0.0,0.0}, {0.0,0.0,0.0}, {0.0,0.0,0.0}};
   su2double dtheta, dphi, dpsi, cosTheta, sinTheta;
   su2double cosPhi, sinPhi, cosPsi, sinPsi;
-<<<<<<< HEAD
   bool harmonic_balance = (config->GetTime_Marching() == HARMONIC_BALANCE);
-  bool adjoint = config->GetContinuous_Adjoint();
-=======
-  bool harmonic_balance = (config->GetUnsteady_Simulation() == HARMONIC_BALANCE);
   bool adjoint = (config->GetContinuous_Adjoint() || config->GetDiscrete_Adjoint());
->>>>>>> 1ef7788a
 
 
   /*--- Problem dimension and physical time step ---*/
@@ -2071,13 +2066,8 @@
   unsigned short iDim;
   unsigned short nDim = geometry->GetnDim();
   unsigned long iPoint;
-<<<<<<< HEAD
   bool harmonic_balance = (config->GetTime_Marching() == HARMONIC_BALANCE);
-  bool adjoint = config->GetContinuous_Adjoint();
-=======
-  bool harmonic_balance = (config->GetUnsteady_Simulation() == HARMONIC_BALANCE);
   bool adjoint = (config->GetContinuous_Adjoint() || config->GetDiscrete_Adjoint());
->>>>>>> 1ef7788a
 
   
   /*--- Retrieve values from the config file ---*/
@@ -2223,13 +2213,8 @@
   su2double deltaT, time_new, time_old;
   unsigned short iDim, nDim = geometry->GetnDim();
   unsigned long iPoint;
-<<<<<<< HEAD
   bool harmonic_balance = (config->GetTime_Marching() == HARMONIC_BALANCE);
-  bool adjoint = config->GetContinuous_Adjoint();
-=======
-  bool harmonic_balance = (config->GetUnsteady_Simulation() == HARMONIC_BALANCE);
   bool adjoint = (config->GetContinuous_Adjoint() || config->GetDiscrete_Adjoint());
->>>>>>> 1ef7788a
 
   
   /*--- Retrieve values from the config file ---*/
@@ -2360,13 +2345,8 @@
   su2double deltaT, time_new, time_old;
   unsigned short iDim, nDim = geometry->GetnDim();
   unsigned long iPoint;
-<<<<<<< HEAD
   bool harmonic_balance = (config->GetTime_Marching() == HARMONIC_BALANCE);
-  bool adjoint = config->GetContinuous_Adjoint();
-=======
-  bool harmonic_balance = (config->GetUnsteady_Simulation() == HARMONIC_BALANCE);
   bool adjoint = (config->GetContinuous_Adjoint() || config->GetDiscrete_Adjoint());
->>>>>>> 1ef7788a
 
   
   /*--- Retrieve values from the config file ---*/
@@ -6472,13 +6452,8 @@
   char buffer[50];
   string DV_Filename, UnstExt, text_line;
   ifstream surface_positions;
-<<<<<<< HEAD
   bool unsteady = config->GetTime_Marching();
-  bool adjoint = config->GetContinuous_Adjoint();
-=======
-  bool unsteady = config->GetUnsteady_Simulation();
   bool adjoint = (config->GetContinuous_Adjoint() || config->GetDiscrete_Adjoint());
->>>>>>> 1ef7788a
   
   /*--- Load stuff from config ---*/
   
