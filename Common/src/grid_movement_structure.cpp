--- conflicted
+++ resolved
@@ -177,15 +177,9 @@
     /*--- Set the boundary derivatives (overrides the actual displacements) ---*/
 
     if (Derivative) { SetBoundaryDerivatives(geometry, config); }
-<<<<<<< HEAD
-
-    CMatrixVectorProduct<su2double>* mat_vec = NULL;
-    CPreconditioner<su2double>* precond = NULL;
-=======
-    
+
     CMatrixVectorProduct<su2double>* mat_vec = nullptr;
     CPreconditioner<su2double>* precond = nullptr;
->>>>>>> 66e73abf
 
     /*--- Communicate any prescribed boundary displacements via MPI,
      so that all nodes have the same solution and r.h.s. entries
@@ -1679,13 +1673,9 @@
 
   for (iMarker = 0; iMarker < config->GetnMarker_All(); iMarker++) {
     if ((config->GetMarker_All_KindBC(iMarker) == SYMMETRY_PLANE) ) {
-<<<<<<< HEAD
-
-      su2double *Coord_0 = NULL;
-=======
-      
+
       su2double *Coord_0 = nullptr;
->>>>>>> 66e73abf
+
       for (iDim = 0; iDim < nDim; iDim++) MeanCoord[iDim] = 0.0;
 
       /*--- Store the coord of the first point to help identify the axis. ---*/
@@ -7051,7 +7041,7 @@
   /*--- Local variables needed for merging the geometry with MPI. ---*/
 
   unsigned long jPoint, iPointLocal;
-  unsigned long Buffer_Send_nPoint[1], *Buffer_Recv_nPoint = NULL;
+  unsigned long Buffer_Send_nPoint[1], *Buffer_Recv_nPoint = nullptr;
   unsigned long nLocalPoint = 0, MaxLocalPoint = 0;
   unsigned long nBuffer_Scalar = 0;
 
@@ -7082,19 +7072,19 @@
     /*--- Send and Recv buffers. ---*/
 
     su2double *Buffer_Send_X = new su2double[MaxLocalPoint];
-    su2double *Buffer_Recv_X = NULL;
+    su2double *Buffer_Recv_X = nullptr;
 
     su2double *Buffer_Send_Y = new su2double[MaxLocalPoint];
-    su2double *Buffer_Recv_Y = NULL;
+    su2double *Buffer_Recv_Y = nullptr;
 
     su2double *Buffer_Send_Z = new su2double[MaxLocalPoint];
-    su2double *Buffer_Recv_Z = NULL;
+    su2double *Buffer_Recv_Z = nullptr;
 
     unsigned long *Buffer_Send_Point = new unsigned long[MaxLocalPoint];
-    unsigned long *Buffer_Recv_Point = NULL;
+    unsigned long *Buffer_Recv_Point = nullptr;
 
     unsigned short *Buffer_Send_MarkerIndex_CfgFile = new unsigned short[MaxLocalPoint];
-    unsigned short *Buffer_Recv_MarkerIndex_CfgFile = NULL;
+    unsigned short *Buffer_Recv_MarkerIndex_CfgFile = nullptr;
 
     /*--- Prepare the receive buffers in the master node only. ---*/
 
@@ -7919,7 +7909,7 @@
 
   cgns_err = cg_zone_write(FFDBox_cgns_file, cgns_base, zonename, dims, CGNS_ENUMV(Structured), &cgns_zone);
   if (cgns_err) cg_error_print();
-  cgns_err = cg_goto(FFDBox_cgns_file, cgns_base, zonename, 0, NULL);
+  cgns_err = cg_goto(FFDBox_cgns_file, cgns_base, zonename, 0, nullptr);
   if (cgns_err) cg_error_print();
   cgns_err = cg_famname_write(Tag.c_str());
   if (cgns_err) cg_error_print();
