--- conflicted
+++ resolved
@@ -5111,14 +5111,9 @@
   /* Check for whether we need a second gradient method to calculate
    gradients for uwpind reconstruction. Set additional booleans to
    minimize overhead as appropriate. */
-<<<<<<< HEAD
   ReconstructionGradientRequired = false;
   
-  if (MUSCL_Flow || MUSCL_Turb || MUSCL_Heat || MUSCL_AdjFlow) {
-=======
-
   if (MUSCL_Flow || MUSCL_Turb || MUSCL_Species || MUSCL_Heat || MUSCL_AdjFlow) {
->>>>>>> 42d15714
 
     ReconstructionGradientRequired = true;
 
