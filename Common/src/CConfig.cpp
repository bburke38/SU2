--- conflicted
+++ resolved
@@ -1989,7 +1989,36 @@
   /* DESCRIPTION: Automatically reorient elements that seem flipped */
   addBoolOption("REORIENT_ELEMENTS",ReorientElements, true);
 
-<<<<<<< HEAD
+  /*!\par CONFIG_CATEGORY: Sobolev Gradient Solver Parameters \ingroup Config */
+  /*--- Options related to the Sobolev smoothing solver ---*/
+
+  /* DESCRIPTION: Switch to activate gradient smoothing */
+  addBoolOption("SMOOTH_GRADIENT",SmoothGradient, false);
+  /* DESCRIPTION: Epsilon of the identity term in the Laplace Beltrami Operator */
+  addDoubleOption("SMOOTHING_EPSILON1",SmoothingEps1, 1.0);
+  /* DESCRIPTION: Epsilon of the Laplace term in the Laplace Beltrami Operator */
+  addDoubleOption("SMOOTHING_EPSILON2",SmoothingEps2, 1.0);
+  /* DESCRIPTION: Switch to calculate for each dimension separately */
+  addBoolOption("SEPARATE_DIMENSIONS", SmoothSepDim, false);
+  /* DESCRIPTION: Switch to activate working on the design surfaces only */
+  addBoolOption("SMOOTH_ON_SURFACE",SmoothOnSurface, false);
+  /* DESCRIPTION: Switch to activate zero Dirichlet boundary for surface mode */
+  addBoolOption("DIRICHLET_SURFACE_BOUNDARY", SmoothDirichletSurfaceBound, false);
+  /* DESCRIPTION: Switch to activate the debbuging modus */
+  addEnumOption("SOBOLEV_MODE", SmoothNumMode, Sobolev_Modus_Map, ENUM_SOBOLEV_MODUS::NONE);
+  /*!\brief HESS_OBJFUNC_FILENAME
+   *  \n DESCRIPTION: Output filename for the Sobolev Hessian approximation.  \ingroup Config*/
+  addStringOption("HESS_OBJFUNC_FILENAME", ObjFunc_Hess_FileName, string("of_hess.dat"));
+
+  /*  DESCRIPTION: Linear solver for the gradient smoothing\n OPTIONS: see \link Linear_Solver_Map \endlink \n DEFAULT: FGMRES \ingroup Config*/
+  addEnumOption("GRAD_LINEAR_SOLVER", Kind_Grad_Linear_Solver, Linear_Solver_Map, FGMRES);
+  /*  \n DESCRIPTION: Preconditioner for the Krylov linear solvers \n OPTIONS: see \link Linear_Solver_Prec_Map \endlink \n DEFAULT: ILU \ingroup Config*/
+  addEnumOption("GRAD_LINEAR_SOLVER_PREC", Kind_Grad_Linear_Solver_Prec, Linear_Solver_Prec_Map, ILU);
+  /* DESCRIPTION: Minimum error threshold for the linear solver for the implicit formulation */
+  addDoubleOption("GRAD_LINEAR_SOLVER_ERROR", Grad_Linear_Solver_Error, 1E-14);
+  /* DESCRIPTION: Maximum number of iterations of the linear solver for the implicit formulation */
+  addUnsignedLongOption("GRAD_LINEAR_SOLVER_ITER", Grad_Linear_Solver_Iter, 1000);
+
   /*!\par CONFIG_CATEGORY: Reduced Order Modelling specific variables  \ingroup Config */
   /*--- Options related to reduced order modelling ---*/
   
@@ -2014,38 +2043,6 @@
   /*!\brief BASIS_GENERSTION \n DESCRIPTION: How many modes to use from POD matrix. */
   addUnsignedShortOption("POD_MODES", nPOD_Modes, 0);
   
-=======
-  /*!\par CONFIG_CATEGORY: Sobolev Gradient Solver Parameters \ingroup Config */
-  /*--- Options related to the Sobolev smoothing solver ---*/
-
-  /* DESCRIPTION: Switch to activate gradient smoothing */
-  addBoolOption("SMOOTH_GRADIENT",SmoothGradient, false);
-  /* DESCRIPTION: Epsilon of the identity term in the Laplace Beltrami Operator */
-  addDoubleOption("SMOOTHING_EPSILON1",SmoothingEps1, 1.0);
-  /* DESCRIPTION: Epsilon of the Laplace term in the Laplace Beltrami Operator */
-  addDoubleOption("SMOOTHING_EPSILON2",SmoothingEps2, 1.0);
-  /* DESCRIPTION: Switch to calculate for each dimension separately */
-  addBoolOption("SEPARATE_DIMENSIONS", SmoothSepDim, false);
-  /* DESCRIPTION: Switch to activate working on the design surfaces only */
-  addBoolOption("SMOOTH_ON_SURFACE",SmoothOnSurface, false);
-  /* DESCRIPTION: Switch to activate zero Dirichlet boundary for surface mode */
-  addBoolOption("DIRICHLET_SURFACE_BOUNDARY", SmoothDirichletSurfaceBound, false);
-  /* DESCRIPTION: Switch to activate the debbuging modus */
-  addEnumOption("SOBOLEV_MODE", SmoothNumMode, Sobolev_Modus_Map, ENUM_SOBOLEV_MODUS::NONE);
-  /*!\brief HESS_OBJFUNC_FILENAME
-   *  \n DESCRIPTION: Output filename for the Sobolev Hessian approximation.  \ingroup Config*/
-  addStringOption("HESS_OBJFUNC_FILENAME", ObjFunc_Hess_FileName, string("of_hess.dat"));
-
-  /*  DESCRIPTION: Linear solver for the gradient smoothing\n OPTIONS: see \link Linear_Solver_Map \endlink \n DEFAULT: FGMRES \ingroup Config*/
-  addEnumOption("GRAD_LINEAR_SOLVER", Kind_Grad_Linear_Solver, Linear_Solver_Map, FGMRES);
-  /*  \n DESCRIPTION: Preconditioner for the Krylov linear solvers \n OPTIONS: see \link Linear_Solver_Prec_Map \endlink \n DEFAULT: ILU \ingroup Config*/
-  addEnumOption("GRAD_LINEAR_SOLVER_PREC", Kind_Grad_Linear_Solver_Prec, Linear_Solver_Prec_Map, ILU);
-  /* DESCRIPTION: Minimum error threshold for the linear solver for the implicit formulation */
-  addDoubleOption("GRAD_LINEAR_SOLVER_ERROR", Grad_Linear_Solver_Error, 1E-14);
-  /* DESCRIPTION: Maximum number of iterations of the linear solver for the implicit formulation */
-  addUnsignedLongOption("GRAD_LINEAR_SOLVER_ITER", Grad_Linear_Solver_Iter, 1000);
-
->>>>>>> ab8330f1
   /*!\par CONFIG_CATEGORY: Input/output files and formats \ingroup Config */
   /*--- Options related to input/output files and formats ---*/
 
