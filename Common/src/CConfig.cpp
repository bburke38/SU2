/*!
 * \file CConfig.cpp
 * \brief Main file for managing the config file
 * \author F. Palacios, T. Economon, B. Tracey, H. Kline
 * \version 7.2.0 "Blackbird"
 *
 * SU2 Project Website: https://su2code.github.io
 *
 * The SU2 Project is maintained by the SU2 Foundation
 * (http://su2foundation.org)
 *
 * Copyright 2012-2021, SU2 Contributors (cf. AUTHORS.md)
 *
 * SU2 is free software; you can redistribute it and/or
 * modify it under the terms of the GNU Lesser General Public
 * License as published by the Free Software Foundation; either
 * version 2.1 of the License, or (at your option) any later version.
 *
 * SU2 is distributed in the hope that it will be useful,
 * but WITHOUT ANY WARRANTY; without even the implied warranty of
 * MERCHANTABILITY or FITNESS FOR A PARTICULAR PURPOSE. See the GNU
 * Lesser General Public License for more details.
 *
 * You should have received a copy of the GNU Lesser General Public
 * License along with SU2. If not, see <http://www.gnu.org/licenses/>.
 */

#define ENABLE_MAPS
#include "../include/CConfig.hpp"
#undef ENABLE_MAPS

#include "../include/fem/fem_gauss_jacobi_quadrature.hpp"
#include "../include/fem/fem_geometry_structure.hpp"

#include "../include/basic_types/ad_structure.hpp"
#include "../include/toolboxes/printing_toolbox.hpp"

using namespace PrintingToolbox;

#ifdef PROFILE
#ifdef HAVE_MKL
#include "mkl.h"
#endif
#endif

vector<string> Profile_Function_tp;       /*!< \brief Vector of string names for profiled functions. */
vector<double> Profile_Time_tp;           /*!< \brief Vector of elapsed time for profiled functions. */
vector<double> Profile_ID_tp;             /*!< \brief Vector of group ID number for profiled functions. */
map<string, vector<int> > Profile_Map_tp; /*!< \brief Map containing the final results for profiled functions. */

map<CLong3T, int> GEMM_Profile_MNK;       /*!< \brief Map, which maps the GEMM size to the index where
                                                      the data for this GEMM is stored in several vectors. */
vector<long>   GEMM_Profile_NCalls;       /*!< \brief Vector, which stores the number of calls to this
                                                      GEMM size. */
vector<double> GEMM_Profile_TotTime;      /*!< \brief Total time spent for this GEMM size. */
vector<double> GEMM_Profile_MinTime;      /*!< \brief Minimum time spent for this GEMM size. */
vector<double> GEMM_Profile_MaxTime;      /*!< \brief Maximum time spent for this GEMM size. */

//#pragma omp threadprivate(Profile_Function_tp, Profile_Time_tp, Profile_ID_tp, Profile_Map_tp)


CConfig::CConfig(char case_filename[MAX_STRING_SIZE], SU2_COMPONENT val_software, bool verb_high) {

  /*--- Set the case name to the base config file name without extension ---*/

  caseName = PrintingToolbox::split(string(case_filename),'.')[0];

  base_config = true;

  /*--- Store MPI rank and size ---*/

  rank = SU2_MPI::GetRank();
  size = SU2_MPI::GetSize();

  iZone = 0;
  nZone = 1;

  Init();

  /*--- Parsing the config file  ---*/

  SetConfig_Parsing(case_filename);

  /*--- Set the default values for all of the options that weren't set ---*/

  SetDefault();

  /*--- Set number of zone ---*/

  SetnZone();

  /*--- Configuration file postprocessing ---*/

  SetPostprocessing(val_software, iZone, 0);

  /*--- Configuration file boundaries/markers setting ---*/

  SetMarkers(val_software);

  /*--- Configuration file output ---*/

  if ((rank == MASTER_NODE) && verb_high)
    SetOutput(val_software, iZone);

}

CConfig::CConfig(istream &case_buffer, SU2_COMPONENT val_software, bool verb_high) {

  base_config = true;

  iZone = 0;
  nZone = 1;

  Init();

  /*--- Parsing the config file  ---*/

  SetConfig_Parsing(case_buffer);

  /*--- Set the default values for all of the options that weren't set ---*/

  SetDefault();

  /*--- Set number of zone ---*/

  SetnZone();

  /*--- Configuration file postprocessing ---*/

  SetPostprocessing(val_software, iZone, 0);

  /*--- Configuration file boundaries/markers setting ---*/

  SetMarkers(val_software);

  /*--- Configuration file output ---*/

  if ((rank == MASTER_NODE) && verb_high)
    SetOutput(val_software, iZone);

}

CConfig::CConfig(CConfig* config, char case_filename[MAX_STRING_SIZE], SU2_COMPONENT val_software, unsigned short val_iZone, unsigned short val_nZone, bool verb_high) {

  caseName = config->GetCaseName();

  unsigned short val_nDim;

  base_config = false;

  iZone = val_iZone;
  nZone = val_nZone;

  Init();

  /*--- Parsing the config file  ---*/

  SetConfig_Parsing(case_filename);

  /*--- Set default options from base config ---*/

  SetDefaultFromConfig(config);

  /*--- Set the default values for all of the options that weren't set ---*/

  SetDefault();

  /*--- Get the dimension --- */

  val_nDim = GetnDim(Mesh_FileName, Mesh_FileFormat);

  /*--- Configuration file postprocessing ---*/

  SetPostprocessing(val_software, val_iZone, val_nDim);

  /*--- Configuration file boundaries/markers setting ---*/

  SetMarkers(val_software);

  /*--- Configuration file output ---*/

  if ((rank == MASTER_NODE) && verb_high)
    SetOutput(val_software, val_iZone);

  Multizone_Problem = config->GetMultizone_Problem();

}

CConfig::CConfig(char case_filename[MAX_STRING_SIZE], SU2_COMPONENT val_software) {

  /*--- Set the case name to the base config file name without extension ---*/

  caseName = PrintingToolbox::split(string(case_filename),'.')[0];

  base_config = true;

  nZone = 1;
  iZone = 0;

  Init();

  /*--- Parsing the config file  ---*/

  SetConfig_Parsing(case_filename);

  /*--- Set the default values for all of the options that weren't set ---*/

  SetDefault();

  /*--- Set number of zones --- */

  SetnZone();

  /*--- Configuration file postprocessing ---*/

  SetPostprocessing(val_software, 0, 1);

  /*--- Configuration file boundaries/markers setting ---*/

  SetMarkers(val_software);

  /*--- Print the header --- */

  SetHeader(val_software);

}

CConfig::CConfig(char case_filename[MAX_STRING_SIZE], CConfig *config) {

  /*--- Set the case name to the base config file name without extension ---*/

  caseName = PrintingToolbox::split(string(case_filename),'.')[0];

  base_config = true;

  bool runtime_file = false;

  Init();

  /*--- Parsing the config file  ---*/

  runtime_file = SetRunTime_Parsing(case_filename);

  /*--- Set the default values for all of the options that weren't set ---*/

  SetDefault();

  /*--- Update original config file ---*/

  if (runtime_file) {
    if (all_options.find("TIME_ITER") == all_options.end())
      config->SetnTime_Iter(nTimeIter);
  }
}

SU2_MPI::Comm CConfig::GetMPICommunicator() const {

  return SU2_Communicator;

}

void CConfig::Init(){

  /*--- Store MPI rank and size ---*/

  rank = SU2_MPI::GetRank();
  size = SU2_MPI::GetSize();

  /*--- Initialize pointers to Null---*/

  SetPointersNull();

  /*--- Reading config options  ---*/

  SetConfig_Options();

}

void CConfig::SetMPICommunicator(SU2_MPI::Comm Communicator) {

  SU2_Communicator = Communicator;

}

void CConfig::addDoubleOption(const string name, su2double & option_field, su2double default_value) {
  // Check if the key is already in the map. If this fails, it is coder error
  // and not user error, so throw.
  assert(option_map.find(name) == option_map.end());

  // Add this option to the list of all the options
  all_options.insert(pair<string, bool>(name, true));

  // Create the parser for a su2double option with a reference to the option_field and the desired
  // default value. This will take the string in the config file, convert it to a su2double, and
  // place that su2double in the memory location specified by the reference.
  COptionBase* val = new COptionDouble(name, option_field, default_value);

  // Create an association between the option name ("CFL") and the parser generated above.
  // During configuration, the parsing script will get the option name, and use this map
  // to find how to parse that option.
  option_map.insert(pair<string, COptionBase *>(name, val));
}

void CConfig::addStringOption(const string name, string & option_field, string default_value) {

  assert(option_map.find(name) == option_map.end());
  all_options.insert(pair<string, bool>(name, true));
  COptionBase* val = new COptionString(name, option_field, default_value);
  option_map.insert(pair<string, COptionBase *>(name, val));
}

void CConfig::addIntegerOption(const string name, int & option_field, int default_value) {
  assert(option_map.find(name) == option_map.end());
  all_options.insert(pair<string, bool>(name, true));
  COptionBase* val = new COptionInt(name, option_field, default_value);
  option_map.insert(pair<string, COptionBase *>(name, val));
}

void CConfig::addUnsignedLongOption(const string name, unsigned long & option_field, unsigned long default_value) {
  assert(option_map.find(name) == option_map.end());
  all_options.insert(pair<string, bool>(name, true));
  COptionBase* val = new COptionULong(name, option_field, default_value);
  option_map.insert(pair<string, COptionBase *>(name, val));
}

void CConfig::addUnsignedShortOption(const string name, unsigned short & option_field, unsigned short default_value) {
  assert(option_map.find(name) == option_map.end());
  all_options.insert(pair<string, bool>(name, true));
  COptionBase* val = new COptionUShort(name, option_field, default_value);
  option_map.insert(pair<string, COptionBase *>(name, val));
}

void CConfig::addLongOption(const string name, long & option_field, long default_value) {
  assert(option_map.find(name) == option_map.end());
  all_options.insert(pair<string, bool>(name, true));
  COptionBase* val = new COptionLong(name, option_field, default_value);
  option_map.insert(pair<string, COptionBase *>(name, val));
}

void CConfig::addBoolOption(const string name, bool & option_field, bool default_value) {
  assert(option_map.find(name) == option_map.end());
  all_options.insert(pair<string, bool>(name, true));
  COptionBase* val = new COptionBool(name, option_field, default_value);
  option_map.insert(pair<string, COptionBase *>(name, val));
}

// enum types work differently than all of the others because there are a small number of valid
// string entries for the type. One must also provide a list of all the valid strings of that type.
template <class Tenum, class TField>
void CConfig::addEnumOption(const string name, TField& option_field, const map<string,Tenum>& enum_map, Tenum default_value) {
  assert(option_map.find(name) == option_map.end());
  all_options.insert(pair<string, bool>(name, true));
  COptionBase* val = new COptionEnum<Tenum, TField>(name, enum_map, option_field, default_value);
  option_map.insert(pair<string, COptionBase *>(name, val));
  return;
}

// input_size is the number of options read in from the config file
template <class Tenum, class TField>
void CConfig::addEnumListOption(const string name, unsigned short& input_size, TField*& option_field, const map<string, Tenum>& enum_map) {
  input_size = 0;
  assert(option_map.find(name) == option_map.end());
  all_options.insert(pair<string, bool>(name, true));
  COptionBase* val = new COptionEnumList<Tenum,TField>(name, enum_map, option_field, input_size);
  option_map.insert( pair<string, COptionBase*>(name, val) );
}

void CConfig::addDoubleArrayOption(const string name, const int size, su2double* option_field) {
  assert(option_map.find(name) == option_map.end());
  all_options.insert(pair<string, bool>(name, true));
  COptionBase* val = new COptionArray<su2double>(name, size, option_field);
  option_map.insert(pair<string, COptionBase *>(name, val));
}

void CConfig::addUShortArrayOption(const string name, const int size, unsigned short* option_field) {
  assert(option_map.find(name) == option_map.end());
  all_options.insert(pair<string, bool>(name, true));
  COptionBase* val = new COptionArray<unsigned short>(name, size, option_field);
  option_map.insert(pair<string, COptionBase *>(name, val));
}

void CConfig::addDoubleListOption(const string name, unsigned short & size, su2double * & option_field) {
  assert(option_map.find(name) == option_map.end());
  all_options.insert(pair<string, bool>(name, true));
  COptionBase* val = new COptionDoubleList(name, size, option_field);
  option_map.insert(pair<string, COptionBase *>(name, val));
}

void CConfig::addShortListOption(const string name, unsigned short & size, short * & option_field) {
  assert(option_map.find(name) == option_map.end());
  all_options.insert(pair<string, bool>(name, true));
  COptionBase* val = new COptionShortList(name, size, option_field);
  option_map.insert(pair<string, COptionBase *>(name, val));
}

void CConfig::addUShortListOption(const string name, unsigned short & size, unsigned short * & option_field) {
  assert(option_map.find(name) == option_map.end());
  all_options.insert(pair<string, bool>(name, true));
  COptionBase* val = new COptionUShortList(name, size, option_field);
  option_map.insert(pair<string, COptionBase *>(name, val));
}

void CConfig::addStringListOption(const string name, unsigned short & num_marker, string* & option_field) {
  assert(option_map.find(name) == option_map.end());
  all_options.insert(pair<string, bool>(name, true));
  COptionBase* val = new COptionStringList(name, num_marker, option_field);
  option_map.insert(pair<string, COptionBase *>(name, val));
}

void CConfig::addConvectOption(const string name, unsigned short & space_field, unsigned short & centered_field, unsigned short & upwind_field) {
  assert(option_map.find(name) == option_map.end());
  all_options.insert(pair<string, bool>(name, true));
  COptionBase* val = new COptionConvect(name, space_field, centered_field, upwind_field);
  option_map.insert(pair<string, COptionBase *>(name, val));
}

void CConfig::addConvectFEMOption(const string name, unsigned short & space_field, unsigned short & fem_field) {
  assert(option_map.find(name) == option_map.end());
  all_options.insert(pair<string, bool>(name, true));
  COptionBase* val = new COptionFEMConvect(name, space_field, fem_field);
  option_map.insert(pair<string, COptionBase *>(name, val));
}

void CConfig::addMathProblemOption(const string name, bool & ContinuousAdjoint, const bool & ContinuousAdjoint_default,
                          bool & DiscreteAdjoint, const bool & DiscreteAdjoint_default,
                          bool & Restart_Flow, const bool & Restart_Flow_default) {
  assert(option_map.find(name) == option_map.end());
  all_options.insert(pair<string, bool>(name, true));
  COptionBase* val = new COptionMathProblem(name, ContinuousAdjoint, ContinuousAdjoint_default, DiscreteAdjoint, DiscreteAdjoint_default, Restart_Flow, Restart_Flow_default);
  option_map.insert(pair<string, COptionBase *>(name, val));
}

void CConfig::addDVParamOption(const string name, unsigned short & nDV_field, su2double** & paramDV, string* & FFDTag,
                      unsigned short* & design_variable) {
  assert(option_map.find(name) == option_map.end());
  all_options.insert(pair<string, bool>(name, true));
  COptionBase* val = new COptionDVParam(name, nDV_field, paramDV, FFDTag, design_variable);
  option_map.insert(pair<string, COptionBase *>(name, val));
}

void CConfig::addDVValueOption(const string name, unsigned short* & nDVValue_field, su2double** & valueDV, unsigned short & nDV_field,  su2double** & paramDV,
                      unsigned short* & design_variable) {
  assert(option_map.find(name) == option_map.end());
  all_options.insert(pair<string, bool>(name, true));
  COptionBase* val = new COptionDVValue(name, nDVValue_field, valueDV, nDV_field, paramDV, design_variable);
  option_map.insert(pair<string, COptionBase *>(name, val));
}

void CConfig::addFFDDefOption(const string name, unsigned short & nFFD_field, su2double** & coordFFD, string* & FFDTag) {
  assert(option_map.find(name) == option_map.end());
  all_options.insert(pair<string, bool>(name, true));
  COptionBase* val = new COptionFFDDef(name, nFFD_field, coordFFD, FFDTag);
  option_map.insert(pair<string, COptionBase *>(name, val));
}

void CConfig::addFFDDegreeOption(const string name, unsigned short & nFFD_field, unsigned short** & degreeFFD) {
  assert(option_map.find(name) == option_map.end());
  all_options.insert(pair<string, bool>(name, true));
  COptionBase* val = new COptionFFDDegree(name, nFFD_field, degreeFFD);
  option_map.insert(pair<string, COptionBase *>(name, val));
}

void CConfig::addStringDoubleListOption(const string name, unsigned short & list_size, string * & string_field,
                               su2double* & double_field) {
  assert(option_map.find(name) == option_map.end());
  all_options.insert(pair<string, bool>(name, true));
  COptionBase* val = new COptionStringDoubleList(name, list_size, string_field, double_field);
  option_map.insert(pair<string, COptionBase *>(name, val));
}

void CConfig::addInletOption(const string name, unsigned short & nMarker_Inlet, string * & Marker_Inlet,
                    su2double* & Ttotal, su2double* & Ptotal, su2double** & FlowDir) {
  assert(option_map.find(name) == option_map.end());
  all_options.insert(pair<string, bool>(name, true));
  COptionBase* val = new COptionInlet(name, nMarker_Inlet, Marker_Inlet, Ttotal, Ptotal, FlowDir);
  option_map.insert(pair<string, COptionBase *>(name, val));
}

template <class Tenum>
void CConfig::addRiemannOption(const string name, unsigned short & nMarker_Riemann, string * & Marker_Riemann, unsigned short* & option_field, const map<string, Tenum> & enum_map,
                               su2double* & var1, su2double* & var2, su2double** & FlowDir) {
  assert(option_map.find(name) == option_map.end());
  all_options.insert(pair<string, bool>(name, true));
  COptionBase* val = new COptionRiemann<Tenum>(name, nMarker_Riemann, Marker_Riemann, option_field, enum_map, var1, var2, FlowDir);
  option_map.insert(pair<string, COptionBase *>(name, val));
}

template <class Tenum>
void CConfig::addGilesOption(const string name, unsigned short & nMarker_Giles, string * & Marker_Giles, unsigned short* & option_field, const map<string, Tenum> & enum_map,
                             su2double* & var1, su2double* & var2, su2double** & FlowDir, su2double* & relaxfactor1, su2double* & relaxfactor2) {
  assert(option_map.find(name) == option_map.end());
  all_options.insert(pair<string, bool>(name, true));
  COptionBase* val = new COptionGiles<Tenum>(name, nMarker_Giles, Marker_Giles, option_field, enum_map, var1, var2, FlowDir, relaxfactor1, relaxfactor2);
  option_map.insert(pair<string, COptionBase *>(name, val));
}

void CConfig::addExhaustOption(const string name, unsigned short & nMarker_Exhaust, string * & Marker_Exhaust,
                               su2double* & Ttotal, su2double* & Ptotal) {
  assert(option_map.find(name) == option_map.end());
  all_options.insert(pair<string, bool>(name, true));
  COptionBase* val = new COptionExhaust(name, nMarker_Exhaust, Marker_Exhaust, Ttotal, Ptotal);
  option_map.insert(pair<string, COptionBase *>(name, val));
}

void CConfig::addPeriodicOption(const string & name, unsigned short & nMarker_PerBound,
                                string* & Marker_PerBound, string* & Marker_PerDonor,
                                su2double** & RotCenter, su2double** & RotAngles, su2double** & Translation) {
  assert(option_map.find(name) == option_map.end());
  all_options.insert(pair<string, bool>(name, true));
  COptionBase* val = new COptionPeriodic(name, nMarker_PerBound, Marker_PerBound, Marker_PerDonor, RotCenter, RotAngles, Translation);
  option_map.insert(pair<string, COptionBase *>(name, val));
}

void CConfig::addTurboPerfOption(const string & name, unsigned short & nMarker_TurboPerf,
                                 string* & Marker_TurboBoundIn, string* & Marker_TurboBoundOut) {
  assert(option_map.find(name) == option_map.end());
  all_options.insert(pair<string, bool>(name, true));
  COptionBase* val = new COptionTurboPerformance(name, nMarker_TurboPerf, Marker_TurboBoundIn, Marker_TurboBoundOut);
  option_map.insert(pair<string, COptionBase *>(name, val));
}

void CConfig::addActDiskOption(const string & name, unsigned short & nMarker_ActDiskInlet,
                               unsigned short & nMarker_ActDiskOutlet, string* & Marker_ActDiskInlet,
                               string* & Marker_ActDiskOutlet, su2double** & ActDisk_PressJump,
                               su2double** & ActDisk_TempJump, su2double** & ActDisk_Omega) {
  assert(option_map.find(name) == option_map.end());
  all_options.insert(pair<string, bool>(name, true));
  COptionBase* val = new COptionActDisk(name, nMarker_ActDiskInlet, nMarker_ActDiskOutlet, Marker_ActDiskInlet,
                                        Marker_ActDiskOutlet, ActDisk_PressJump, ActDisk_TempJump, ActDisk_Omega);
  option_map.insert(pair<string, COptionBase *>(name, val));
}

void CConfig::addWallFunctionOption(const string &name, unsigned short &list_size, string* &string_field,
                                    WALL_FUNCTIONS* &val_Kind_WF, unsigned short** &val_IntInfo_WF,
                                    su2double** &val_DoubleInfo_WF) {
  assert(option_map.find(name) == option_map.end());
  all_options.insert(pair<string, bool>(name, true));
  COptionBase* val = new COptionWallFunction(name, list_size, string_field, val_Kind_WF,
                                             val_IntInfo_WF, val_DoubleInfo_WF);
  option_map.insert(pair<string, COptionBase *>(name, val));
}

void CConfig::addPythonOption(const string name) {
  assert(option_map.find(name) == option_map.end());
  all_options.insert(pair<string, bool>(name, true));
  COptionBase* val = new COptionPython(name);
  option_map.insert(pair<string, COptionBase *>(name, val));
}

unsigned short CConfig::GetnZone(string val_mesh_filename, unsigned short val_format) {

  int nZone = 1; /* Default value if nothing is specified. */

  switch (val_format) {
    case SU2: {

      /*--- Local variables for reading the SU2 file. ---*/
      string text_line;
      ifstream mesh_file;

      /*--- Check if the mesh file can be opened for reading. ---*/
      mesh_file.open(val_mesh_filename.c_str(), ios::in);
      if (mesh_file.fail())
        SU2_MPI::Error(string("There is no geometry file called ") + val_mesh_filename,
                              CURRENT_FUNCTION);

      /*--- Read the SU2 mesh file until the zone data is reached or
            when it can be decided that it is not present. ---*/
      while( getline (mesh_file, text_line) ) {

        /*--- Search for the "NZONE" keyword to see if there are multiple Zones ---*/
        if(text_line.find ("NZONE=",0) != string::npos) {
          text_line.erase (0,6); nZone = atoi(text_line.c_str());
          break;
        }

        /*--- If one of the keywords IZONE, NELEM or NPOIN, NMARK is encountered,
              it can be assumed that the NZONE keyword is not present and the loop
              can be terminated. ---*/
        if(text_line.find ("IZONE=",0) != string::npos) break;
        if(text_line.find ("NELEM=",0) != string::npos) break;
        if(text_line.find ("NPOIN=",0) != string::npos) break;
        if(text_line.find ("NMARK=",0) != string::npos) break;
      }

      mesh_file.close();
      break;

    }

    case CGNS_GRID: {

#ifdef HAVE_CGNS

      /*--- Local variables which are needed when calling the CGNS mid-level API. ---*/

      int fn, nbases = 0, nzones = 0, file_type;
      int cell_dim = 0, phys_dim = 0;
      char basename[CGNS_STRING_SIZE];

      /*--- Check whether the supplied file is truly a CGNS file. ---*/

      if ( cg_is_cgns(val_mesh_filename.c_str(), &file_type) != CG_OK ) {
        SU2_MPI::Error(val_mesh_filename +
                       string(" was not found or is not a properly formatted CGNS file.\n") +
                       string("Note that SU2 expects unstructured CGNS files in ADF data format."),
                       CURRENT_FUNCTION);
      }

      /*--- Open the CGNS file for reading. The value of fn returned
       is the specific index number for this file and will be
       repeatedly used in the function calls. ---*/

      if (cg_open(val_mesh_filename.c_str(), CG_MODE_READ, &fn)) cg_error_exit();

      /*--- Get the number of databases. This is the highest node
       in the CGNS heirarchy. ---*/

      if (cg_nbases(fn, &nbases)) cg_error_exit();

      /*--- Check if there is more than one database. Throw an
       error if there is because this reader can currently
       only handle one database. ---*/

      if ( nbases > 1 ) {
        SU2_MPI::Error("CGNS reader currently incapable of handling more than 1 database." ,
                       CURRENT_FUNCTION);
      }

      /*--- Read the databases. Note that the indexing starts at 1. ---*/

      for ( int i = 1; i <= nbases; i++ ) {

        if (cg_base_read(fn, i, basename, &cell_dim, &phys_dim)) cg_error_exit();

        /*--- Get the number of zones for this base. ---*/

        if (cg_nzones(fn, i, &nzones)) cg_error_exit();

      }

      /*--- Close the CGNS file. ---*/

      if ( cg_close(fn) ) cg_error_exit();

      /*--- Set the number of zones as read from the CGNS file ---*/

      nZone = nzones;

#else
      SU2_MPI::Error(string(" SU2 built without CGNS support. \n") +
                     string(" To use CGNS, build SU2 accordingly."),
                     CURRENT_FUNCTION);
#endif

      break;
    }
    case RECTANGLE: {
      nZone = 1;
      break;
    }
    case BOX: {
      nZone = 1;
      break;
    }
  }

  return (unsigned short) nZone;

}

unsigned short CConfig::GetnDim(string val_mesh_filename, unsigned short val_format) {

  short nDim = -1;

  switch (val_format) {
    case SU2: {

      /*--- Local variables for reading the SU2 file. ---*/
      string text_line;
      ifstream mesh_file;

      /*--- Open grid file ---*/
      mesh_file.open(val_mesh_filename.c_str(), ios::in);
      if (mesh_file.fail()) {
        SU2_MPI::Error(string("The SU2 mesh file named ") + val_mesh_filename + string(" was not found."), CURRENT_FUNCTION);
      }

      /*--- Read the SU2 mesh file until the dimension data is reached
            or when it can be decided that it is not present. ---*/
      while( getline (mesh_file, text_line) ) {

        /*--- Search for the "NDIME" keyword to determine the number
              of dimensions.  ---*/
        if(text_line.find ("NDIME=",0) != string::npos) {
          text_line.erase (0,6); nDim = atoi(text_line.c_str());
          break;
        }

        /*--- If one of the keywords NELEM or NPOIN, NMARK is encountered,
              it can be assumed that the NZONE keyword is not present and
              the loop can be terminated. ---*/
        if(text_line.find ("NELEM=",0) != string::npos) break;
        if(text_line.find ("NPOIN=",0) != string::npos) break;
        if(text_line.find ("NMARK=",0) != string::npos) break;
      }

      mesh_file.close();

      /*--- Throw an error if the dimension was not found. ---*/
      if (nDim == -1) {
        SU2_MPI::Error(val_mesh_filename + string(" is not an SU2 mesh file or has the wrong format \n ('NDIME=' not found). Please check."),
                       CURRENT_FUNCTION);
      }

      break;
    }

    case CGNS_GRID: {

#ifdef HAVE_CGNS

      /*--- Local variables which are needed when calling the CGNS mid-level API. ---*/
      int fn, nbases, file_type;
      int cell_dim, phys_dim;
      char basename[CGNS_STRING_SIZE];

      /*--- Check whether the supplied file is truly a CGNS file. ---*/
      if ( cg_is_cgns(val_mesh_filename.c_str(), &file_type) != CG_OK ) {
        SU2_MPI::Error(val_mesh_filename +
                       string(" was not found or is not a properly formatted CGNS file.\n") +
                       string("Note that SU2 expects unstructured CGNS files in ADF data format."),
                       CURRENT_FUNCTION);
      }

      /*--- Open the CGNS file for reading. The value of fn returned
            is the specific index number for this file and will be
            repeatedly used in the function calls. ---*/
      if (cg_open(val_mesh_filename.c_str(), CG_MODE_READ, &fn) != CG_OK) cg_error_exit();

      /*--- Get the number of databases. This is the highest node
            in the CGNS heirarchy. ---*/
      if (cg_nbases(fn, &nbases) != CG_OK) cg_error_exit();

      /*--- Check if there is more than one database. Throw an
            error if there is because this reader can currently
            only handle one database. ---*/
      if ( nbases > 1 )
        SU2_MPI::Error("CGNS reader currently incapable of handling more than 1 database." ,
                       CURRENT_FUNCTION);

      /*--- Read the database. Note that the indexing starts at 1.
            Afterwards close the file again. ---*/
      if (cg_base_read(fn, 1, basename, &cell_dim, &phys_dim) != CG_OK) cg_error_exit();
      if (cg_close(fn) != CG_OK) cg_error_exit();

      /*--- Set the problem dimension as read from the CGNS file ---*/
      nDim = cell_dim;

#else
      SU2_MPI::Error(string(" SU2 built without CGNS support. \n") +
                     string(" To use CGNS, build SU2 accordingly."),
                     CURRENT_FUNCTION);
#endif

      break;
    }
    case RECTANGLE: {
      nDim = 2;
      break;
    }
    case BOX: {
      nDim = 3;
      break;
    }
  }

  /*--- After reading the mesh, assert that the dimension is equal to 2 or 3. ---*/
  assert((nDim == 2) || (nDim == 3));

  return (unsigned short) nDim;
}

void CConfig::SetPointersNull(void) {

  Marker_CfgFile_GeoEval      = nullptr;   Marker_All_GeoEval       = nullptr;
  Marker_CfgFile_Monitoring   = nullptr;   Marker_All_Monitoring    = nullptr;
  Marker_CfgFile_Designing    = nullptr;   Marker_All_Designing     = nullptr;
  Marker_CfgFile_Plotting     = nullptr;   Marker_All_Plotting      = nullptr;
  Marker_CfgFile_Analyze      = nullptr;   Marker_All_Analyze       = nullptr;
  Marker_CfgFile_DV           = nullptr;   Marker_All_DV            = nullptr;
  Marker_CfgFile_Moving       = nullptr;   Marker_All_Moving        = nullptr;
  Marker_CfgFile_PerBound     = nullptr;   Marker_All_PerBound      = nullptr;    Marker_PerBound   = nullptr;
  Marker_CfgFile_Turbomachinery = nullptr; Marker_All_Turbomachinery = nullptr;
  Marker_CfgFile_TurbomachineryFlag = nullptr; Marker_All_TurbomachineryFlag = nullptr;
  Marker_CfgFile_MixingPlaneInterface = nullptr; Marker_All_MixingPlaneInterface = nullptr;
  Marker_CfgFile_ZoneInterface = nullptr;
  Marker_CfgFile_Deform_Mesh   = nullptr;  Marker_All_Deform_Mesh   = nullptr;
  Marker_CfgFile_Deform_Mesh_Sym_Plane   = nullptr;  Marker_All_Deform_Mesh_Sym_Plane   = nullptr;
  Marker_CfgFile_Fluid_Load    = nullptr;  Marker_All_Fluid_Load    = nullptr;

  Marker_CfgFile_Turbomachinery       = nullptr; Marker_All_Turbomachinery       = nullptr;
  Marker_CfgFile_TurbomachineryFlag   = nullptr; Marker_All_TurbomachineryFlag   = nullptr;
  Marker_CfgFile_MixingPlaneInterface = nullptr; Marker_All_MixingPlaneInterface = nullptr;

  Marker_CfgFile_PyCustom     = nullptr;   Marker_All_PyCustom      = nullptr;

  Marker_DV                   = nullptr;   Marker_Moving            = nullptr;    Marker_Monitoring = nullptr;
  Marker_Designing            = nullptr;   Marker_GeoEval           = nullptr;    Marker_Plotting   = nullptr;
  Marker_Analyze              = nullptr;   Marker_PyCustom          = nullptr;    Marker_WallFunctions        = nullptr;
  Marker_CfgFile_KindBC       = nullptr;   Marker_All_KindBC        = nullptr;

  Kind_WallFunctions       = nullptr;
  IntInfo_WallFunctions    = nullptr;
  DoubleInfo_WallFunctions = nullptr;
  Kind_Wall                = nullptr;

  Config_Filenames = nullptr;

  /*--- Marker Pointers ---*/

  Marker_Euler                = nullptr;    Marker_FarField             = nullptr;    Marker_Custom              = nullptr;
  Marker_SymWall              = nullptr;    Marker_PerBound             = nullptr;
  Marker_PerDonor             = nullptr;    Marker_NearFieldBound       = nullptr;
  Marker_Deform_Mesh          = nullptr;    Marker_Deform_Mesh_Sym_Plane= nullptr;    Marker_Fluid_Load          = nullptr;
  Marker_Inlet                = nullptr;    Marker_Outlet               = nullptr;
  Marker_Supersonic_Inlet     = nullptr;    Marker_Supersonic_Outlet    = nullptr;    Marker_Smoluchowski_Maxwell= nullptr;
  Marker_Isothermal           = nullptr;    Marker_HeatFlux             = nullptr;    Marker_EngineInflow        = nullptr;
  Marker_Load                 = nullptr;    Marker_Disp_Dir             = nullptr;    Marker_RoughWall           = nullptr;
  Marker_EngineExhaust        = nullptr;    Marker_Displacement         = nullptr;    Marker_Load                = nullptr;
  Marker_Load_Dir             = nullptr;    Marker_Load_Sine            = nullptr;    Marker_Clamped             = nullptr;
  Marker_FlowLoad             = nullptr;    Marker_Internal             = nullptr;
  Marker_All_TagBound         = nullptr;    Marker_CfgFile_TagBound     = nullptr;    Marker_All_KindBC          = nullptr;
  Marker_CfgFile_KindBC       = nullptr;    Marker_All_SendRecv         = nullptr;    Marker_All_PerBound        = nullptr;
  Marker_ZoneInterface        = nullptr;    Marker_All_ZoneInterface    = nullptr;    Marker_Riemann             = nullptr;
  Marker_Fluid_InterfaceBound = nullptr;    Marker_CHTInterface         = nullptr;    Marker_Damper              = nullptr;
  Marker_Emissivity           = nullptr;    Marker_HeatTransfer         = nullptr;

    /*--- Boundary Condition settings ---*/

  Isothermal_Temperature = nullptr;    HeatTransfer_Coeff     = nullptr;    HeatTransfer_WallTemp  = nullptr;
  Heat_Flux              = nullptr;    Displ_Value            = nullptr;    Load_Value             = nullptr;
  FlowLoad_Value         = nullptr;    Damper_Constant        = nullptr;    Wall_Emissivity        = nullptr;
  Roughness_Height       = nullptr;

  /*--- Inlet Outlet Boundary Condition settings ---*/

  Inlet_Ttotal    = nullptr;    Inlet_Ptotal      = nullptr;
  Inlet_FlowDir   = nullptr;    Inlet_Temperature = nullptr;    Inlet_Pressure = nullptr;
  Inlet_Velocity  = nullptr;    Inlet_MassFrac    = nullptr;
  Outlet_Pressure = nullptr;

  /*--- Engine Boundary Condition settings ---*/

  Inflow_Pressure      = nullptr;    Inflow_MassFlow    = nullptr;    Inflow_ReverseMassFlow  = nullptr;
  Inflow_TotalPressure = nullptr;    Inflow_Temperature = nullptr;    Inflow_TotalTemperature = nullptr;
  Inflow_RamDrag       = nullptr;    Inflow_Force       = nullptr;    Inflow_Power            = nullptr;
  Inflow_Mach          = nullptr;

  Exhaust_Pressure        = nullptr;   Exhaust_Temperature        = nullptr;    Exhaust_MassFlow = nullptr;
  Exhaust_TotalPressure   = nullptr;   Exhaust_TotalTemperature   = nullptr;
  Exhaust_GrossThrust     = nullptr;   Exhaust_Force              = nullptr;
  Exhaust_Power           = nullptr;   Exhaust_Temperature_Target = nullptr;
  Exhaust_Pressure_Target = nullptr;

  Engine_Mach  = nullptr;    Engine_Force        = nullptr;
  Engine_Power = nullptr;    Engine_NetThrust    = nullptr;    Engine_GrossThrust = nullptr;
  Engine_Area  = nullptr;    EngineInflow_Target = nullptr;

  Exhaust_Temperature_Target  = nullptr;   Exhaust_Temperature     = nullptr;   Exhaust_Pressure      = nullptr;
  Exhaust_Pressure_Target     = nullptr;   Inlet_Ttotal            = nullptr;   Inlet_Ptotal          = nullptr;
  Inlet_FlowDir               = nullptr;   Inlet_Temperature       = nullptr;   Inlet_Pressure        = nullptr;
  Inlet_Velocity              = nullptr;   Inflow_Mach             = nullptr;   Inflow_Pressure       = nullptr;
  Outlet_Pressure             = nullptr;   Isothermal_Temperature  = nullptr;

  ElasticityMod             = nullptr;     PoissonRatio                = nullptr;     MaterialDensity       = nullptr;

  Load_Dir = nullptr;            Load_Dir_Value = nullptr;          Load_Dir_Multiplier = nullptr;
  Disp_Dir = nullptr;            Disp_Dir_Value = nullptr;          Disp_Dir_Multiplier = nullptr;
  Load_Sine_Dir = nullptr;       Load_Sine_Amplitude = nullptr;     Load_Sine_Frequency = nullptr;
  Electric_Field_Mod = nullptr;  Electric_Field_Dir = nullptr;      RefNode_Displacement = nullptr;

  Electric_Constant = nullptr;

  /*--- Actuator Disk Boundary Condition settings ---*/

  ActDiskInlet_Pressure         = nullptr;    ActDiskInlet_TotalPressure = nullptr;    ActDiskInlet_Temperature = nullptr;
  ActDiskInlet_TotalTemperature = nullptr;    ActDiskInlet_MassFlow      = nullptr;    ActDiskInlet_RamDrag     = nullptr;
  ActDiskInlet_Force            = nullptr;    ActDiskInlet_Power         = nullptr;

  ActDiskOutlet_Pressure      = nullptr;
  ActDiskOutlet_TotalPressure = nullptr;   ActDiskOutlet_GrossThrust = nullptr;  ActDiskOutlet_Force            = nullptr;
  ActDiskOutlet_Power         = nullptr;   ActDiskOutlet_Temperature = nullptr;  ActDiskOutlet_TotalTemperature = nullptr;
  ActDiskOutlet_MassFlow      = nullptr;

  ActDisk_DeltaPress      = nullptr;    ActDisk_DeltaTemp      = nullptr;
  ActDisk_TotalPressRatio = nullptr;    ActDisk_TotalTempRatio = nullptr;    ActDisk_StaticPressRatio = nullptr;
  ActDisk_StaticTempRatio = nullptr;    ActDisk_NetThrust      = nullptr;    ActDisk_GrossThrust      = nullptr;
  ActDisk_Power           = nullptr;    ActDisk_MassFlow       = nullptr;    ActDisk_Area             = nullptr;
  ActDisk_ReverseMassFlow = nullptr;    Surface_MassFlow        = nullptr;   Surface_Mach             = nullptr;
  Surface_Temperature      = nullptr;   Surface_Pressure         = nullptr;  Surface_Density          = nullptr;   Surface_Enthalpy          = nullptr;
  Surface_NormalVelocity   = nullptr;   Surface_TotalTemperature = nullptr;  Surface_TotalPressure    = nullptr;   Surface_PressureDrop    = nullptr;
  Surface_DC60             = nullptr;    Surface_IDC = nullptr;

  Outlet_MassFlow      = nullptr;       Outlet_Density      = nullptr;      Outlet_Area     = nullptr;

  Surface_Uniformity = nullptr; Surface_SecondaryStrength = nullptr; Surface_SecondOverUniform = nullptr;
  Surface_MomentumDistortion = nullptr;

  Surface_IDC_Mach        = nullptr;    Surface_IDR            = nullptr;    ActDisk_Mach             = nullptr;
  ActDisk_Force           = nullptr;    ActDisk_BCThrust       = nullptr;    ActDisk_BCThrust_Old     = nullptr;

  /*--- Miscellaneous/unsorted ---*/

  Aeroelastic_plunge  = nullptr;
  Aeroelastic_pitch   = nullptr;

  CFL_AdaptParam      = nullptr;
  CFL                 = nullptr;
  PlaneTag            = nullptr;
  ParamDV             = nullptr;
  DV_Value            = nullptr;
  Design_Variable     = nullptr;

  TimeDOFsADER_DG           = nullptr;
  TimeIntegrationADER_DG    = nullptr;
  WeightsIntegrationADER_DG = nullptr;
  RK_Alpha_Step             = nullptr;
  MG_CorrecSmooth           = nullptr;
  MG_PreSmooth              = nullptr;
  MG_PostSmooth             = nullptr;
  Int_Coeffs                = nullptr;

  Kind_Inc_Inlet = nullptr;
  Kind_Inc_Outlet = nullptr;

  Kind_ObjFunc   = nullptr;

  Weight_ObjFunc = nullptr;

  /*--- Moving mesh pointers ---*/

  nKind_SurfaceMovement = 0;
  Kind_SurfaceMovement = nullptr;
  LocationStations   = nullptr;
  MarkerMotion_Origin     = nullptr;
  MarkerTranslation_Rate  = nullptr;
  MarkerRotation_Rate     = nullptr;
  MarkerPitching_Omega    = nullptr;
  MarkerPitching_Ampl     = nullptr;
  MarkerPitching_Phase    = nullptr;
  MarkerPlunging_Omega    = nullptr;
  MarkerPlunging_Ampl     = nullptr;
  RefOriginMoment_X   = nullptr;    RefOriginMoment_Y   = nullptr;    RefOriginMoment_Z   = nullptr;
  MoveMotion_Origin   = nullptr;

  /*--- Periodic BC pointers. ---*/

  Periodic_Translate  = nullptr;    Periodic_Rotation   = nullptr;    Periodic_Center     = nullptr;
  Periodic_Translation= nullptr;    Periodic_RotAngles  = nullptr;    Periodic_RotCenter  = nullptr;

  /* Harmonic Balance Frequency pointer */

  Omega_HB = nullptr;

  /*--- Initialize some default arrays to NULL. ---*/

  Riemann_FlowDir       = nullptr;
  Giles_FlowDir         = nullptr;
  CoordFFDBox           = nullptr;
  DegreeFFDBox          = nullptr;
  FFDTag                = nullptr;
  nDV_Value             = nullptr;
  TagFFDBox             = nullptr;

  Kind_Data_Riemann        = nullptr;
  Riemann_Var1             = nullptr;
  Riemann_Var2             = nullptr;
  Kind_Data_Giles          = nullptr;
  Giles_Var1               = nullptr;
  Giles_Var2               = nullptr;
  RelaxFactorAverage       = nullptr;
  RelaxFactorFourier       = nullptr;
  nSpan_iZones             = nullptr;
  Kind_TurboMachinery      = nullptr;

  Marker_MixingPlaneInterface  = nullptr;
  Marker_TurboBoundIn          = nullptr;
  Marker_TurboBoundOut         = nullptr;
  Marker_Giles                 = nullptr;
  Marker_Shroud                = nullptr;

  nBlades                      = nullptr;
  FreeStreamTurboNormal        = nullptr;

  top_optim_kernels       = nullptr;
  top_optim_kernel_params = nullptr;
  top_optim_filter_radius = nullptr;

  ScreenOutput = nullptr;
  HistoryOutput = nullptr;
  VolumeOutput = nullptr;
  VolumeOutputFiles = nullptr;
  ConvField = nullptr;

  /*--- Variable initialization ---*/

  TimeIter   = 0;
  InnerIter  = 0;
  nIntCoeffs = 0;
  OuterIter  = 0;

  AoA_Offset = 0;
  AoS_Offset = 0;

  nMarker_PerBound = 0;
  nPeriodic_Index  = 0;

  Aeroelastic_Simulation = false;

  nSpanMaxAllZones = 1;

  Restart_Bandwidth_Agg = 0.0;

  Mesh_Box_Size = nullptr;

  Time_Ref = 1.0;

  Delta_UnstTime   = 0.0;
  Delta_UnstTimeND = 0.0;
  Total_UnstTime   = 0.0;
  Total_UnstTimeND = 0.0;

  Kind_TimeNumScheme = EULER_IMPLICIT;

  Gas_Composition = nullptr;

}

void CConfig::SetRunTime_Options(void) {

  /* DESCRIPTION: Number of external iterations */

  addUnsignedLongOption("TIME_ITER", nTimeIter, 999999);

  /* DESCRIPTION: CFL Number */

  addDoubleOption("CFL_NUMBER", CFLFineGrid, 10);

}

void CConfig::SetConfig_Options() {

  // This config file is parsed by a number of programs to make it easy to write SU2
  // wrapper scripts (in python, go, etc.) so please do
  // the best you can to follow the established format. It's very hard to parse c++ code
  // and none of us that write the parsers want to write a full c++ interpreter. Please
  // play nice with the existing format so that you don't break the existing scripts.

  /* BEGIN_CONFIG_OPTIONS */

  /*!\par CONFIG_CATEGORY: Problem Definition \ingroup Config */
  /*--- Options related to problem definition and partitioning ---*/

  /*!\brief SOLVER \n DESCRIPTION: Type of solver \n Options: see \link Solver_Map \endlink \n DEFAULT: NO_SOLVER \ingroup Config*/
  addEnumOption("SOLVER", Kind_Solver, Solver_Map, NO_SOLVER);
  /*!\brief MULTIZONE \n DESCRIPTION: Enable multizone mode \ingroup Config*/
  addBoolOption("MULTIZONE", Multizone_Problem, NO);
  /*!\brief PHYSICAL_PROBLEM \n DESCRIPTION: Physical governing equations \n Options: see \link Solver_Map \endlink \n DEFAULT: NO_SOLVER \ingroup Config*/
  addEnumOption("MULTIZONE_SOLVER", Kind_MZSolver, Multizone_Map, ENUM_MULTIZONE::MZ_BLOCK_GAUSS_SEIDEL);
#ifdef CODI_REVERSE_TYPE
  const bool discAdjDefault = true;
#else
  const bool discAdjDefault = false;
#endif
  /*!\brief MATH_PROBLEM  \n DESCRIPTION: Mathematical problem \n  Options: DIRECT, ADJOINT \ingroup Config*/
  addMathProblemOption("MATH_PROBLEM", ContinuousAdjoint, false, DiscreteAdjoint, discAdjDefault, Restart_Flow, discAdjDefault);
  /*!\brief KIND_TURB_MODEL \n DESCRIPTION: Specify turbulence model \n Options: see \link Turb_Model_Map \endlink \n DEFAULT: NO_TURB_MODEL \ingroup Config*/
  addEnumOption("KIND_TURB_MODEL", Kind_Turb_Model, Turb_Model_Map, NO_TURB_MODEL);
  /*!\brief KIND_TRANS_MODEL \n DESCRIPTION: Specify transition model OPTIONS: see \link Trans_Model_Map \endlink \n DEFAULT: NO_TRANS_MODEL \ingroup Config*/
  addEnumOption("KIND_TRANS_MODEL", Kind_Trans_Model, Trans_Model_Map, NO_TRANS_MODEL);

  /*!\brief KIND_SGS_MODEL \n DESCRIPTION: Specify subgrid scale model OPTIONS: see \link SGS_Model_Map \endlink \n DEFAULT: NO_SGS_MODEL \ingroup Config*/
  addEnumOption("KIND_SGS_MODEL", Kind_SGS_Model, SGS_Model_Map, NO_SGS_MODEL);

  /*!\brief KIND_FEM_DG_SHOCK \n DESCRIPTION: Specify shock capturing method for DG OPTIONS: see \link ShockCapturingDG_Map \endlink \n DEFAULT: NO_SHOCK_CAPTURING \ingroup Config*/
  addEnumOption("KIND_FEM_DG_SHOCK", Kind_FEM_DG_Shock, ShockCapturingDG_Map, NO_SHOCK_CAPTURING);

  /*!\brief KIND_VERIFICATION_SOLUTION \n DESCRIPTION: Specify the verification solution OPTIONS: see \link Verification_Solution_Map \endlink \n DEFAULT: NO_VERIFICATION_SOLUTION \ingroup Config*/
  addEnumOption("KIND_VERIFICATION_SOLUTION", Kind_Verification_Solution, Verification_Solution_Map, NO_VERIFICATION_SOLUTION);

  /*!\brief KIND_MATRIX_COLORING \n DESCRIPTION: Specify the method for matrix coloring for Jacobian computations OPTIONS: see \link MatrixColoring_Map \endlink \n DEFAULT GREEDY_COLORING \ingroup Config*/
  addEnumOption("KIND_MATRIX_COLORING", Kind_Matrix_Coloring, MatrixColoring_Map, GREEDY_COLORING);

  /*!\brief WEAKLY_COUPLED_HEAT_EQUATION \n DESCRIPTION: Enable heat equation for incompressible flows. \ingroup Config*/
  addBoolOption("WEAKLY_COUPLED_HEAT_EQUATION", Weakly_Coupled_Heat, NO);

  /*\brief AXISYMMETRIC \n DESCRIPTION: Axisymmetric simulation \n DEFAULT: false \ingroup Config */
  addBoolOption("AXISYMMETRIC", Axisymmetric, false);
  /* DESCRIPTION: Add the gravity force */
  addBoolOption("GRAVITY_FORCE", GravityForce, false);
  /* DESCRIPTION: Apply a body force as a source term (NO, YES) */
  addBoolOption("BODY_FORCE", Body_Force, false);
  body_force[0] = 0.0; body_force[1] = 0.0; body_force[2] = 0.0;
  /* DESCRIPTION: Vector of body force values (BodyForce_X, BodyForce_Y, BodyForce_Z) */
  addDoubleArrayOption("BODY_FORCE_VECTOR", 3, body_force);

  /* DESCRIPTION: Apply a body force as a source term for periodic boundary conditions \n Options: NONE, PRESSURE_DROP, MASSFLOW \n DEFAULT: NONE \ingroup Config */
  addEnumOption("KIND_STREAMWISE_PERIODIC", Kind_Streamwise_Periodic, Streamwise_Periodic_Map, ENUM_STREAMWISE_PERIODIC::NONE);
  /* DESCRIPTION: Use real periodicity for temperature \n Options: NO, YES \n DEFAULT: NO \ingroup Config */
  addBoolOption("STREAMWISE_PERIODIC_TEMPERATURE", Streamwise_Periodic_Temperature, false);
  /* DESCRIPTION: Heatflux boundary at streamwise periodic 'outlet', choose heat [W] such that net domain heatflux is zero. Only active if STREAMWISE_PERIODIC_TEMPERATURE is active. \n DEFAULT: 0.0 \ingroup Config */
  addDoubleOption("STREAMWISE_PERIODIC_OUTLET_HEAT", Streamwise_Periodic_OutletHeat, 0.0);
  /* DESCRIPTION: Delta pressure [Pa] on which basis body force will be computed, serves as initial value if MASSFLOW is chosen. \n DEFAULT: 1.0 \ingroup Config */
  addDoubleOption("STREAMWISE_PERIODIC_PRESSURE_DROP", Streamwise_Periodic_PressureDrop, 1.0);
  /* DESCRIPTION: Target Massflow [kg/s], Delta P will be adapted until m_dot is met. \n DEFAULT: 0.0 \ingroup Config  */
  addDoubleOption("STREAMWISE_PERIODIC_MASSFLOW", Streamwise_Periodic_TargetMassFlow, 0.0);

  /*!\brief RESTART_SOL \n DESCRIPTION: Restart solution from native solution file \n Options: NO, YES \ingroup Config */
  addBoolOption("RESTART_SOL", Restart, false);
  /*!\brief BINARY_RESTART \n DESCRIPTION: Read binary SU2 native restart files. \n Options: YES, NO \ingroup Config */
  addBoolOption("READ_BINARY_RESTART", Read_Binary_Restart, true);
  /*!\brief SYSTEM_MEASUREMENTS \n DESCRIPTION: System of measurements \n OPTIONS: see \link Measurements_Map \endlink \n DEFAULT: SI \ingroup Config*/
  addEnumOption("SYSTEM_MEASUREMENTS", SystemMeasurements, Measurements_Map, SI);

  /*!\par CONFIG_CATEGORY: FluidModel \ingroup Config*/
  /*!\brief FLUID_MODEL \n DESCRIPTION: Fluid model \n OPTIONS: See \link FluidModel_Map \endlink \n DEFAULT: STANDARD_AIR \ingroup Config*/
  addEnumOption("FLUID_MODEL", Kind_FluidModel, FluidModel_Map, STANDARD_AIR);


  /*!\par CONFIG_CATEGORY: Freestream Conditions \ingroup Config*/
  /*--- Options related to freestream specification ---*/

  /*!\brief GAS_CONSTANT \n DESCRIPTION: Specific gas constant (287.058 J/kg*K (air), only for compressible flows) \ingroup Config*/
  addDoubleOption("GAS_CONSTANT", Gas_Constant, 287.058);
  /*!\brief GAMMA_VALUE  \n DESCRIPTION: Ratio of specific heats (1.4 (air), only for compressible flows) \ingroup Config*/
  addDoubleOption("GAMMA_VALUE", Gamma, 1.4);
  /*!\brief CP_VALUE  \n DESCRIPTION: Specific heat at constant pressure, Cp (1004.703 J/kg*K (air), constant density incompressible fluids only) \ingroup Config*/
  addDoubleOption("SPECIFIC_HEAT_CP", Specific_Heat_Cp, 1004.703);
  /*!\brief CP_VALUE  \n DESCRIPTION: Specific heat at constant volume, Cp (717.645 J/kg*K (air), constant density incompressible fluids only) \ingroup Config*/
  addDoubleOption("SPECIFIC_HEAT_CV", Specific_Heat_Cv, 717.645);
  /*!\brief THERMAL_EXPANSION_COEFF  \n DESCRIPTION: Thermal expansion coefficient (0.00347 K^-1 (air), used for Boussinesq approximation for liquids/non-ideal gases) \ingroup Config*/
  addDoubleOption("THERMAL_EXPANSION_COEFF", Thermal_Expansion_Coeff, 0.00347);
  /*!\brief MOLECULAR_WEIGHT \n DESCRIPTION: Molecular weight for an incompressible ideal gas (28.96 g/mol (air) default) \ingroup Config*/
  addDoubleOption("MOLECULAR_WEIGHT", Molecular_Weight, 28.96);

  ///* DESCRIPTION: Specify if Mutation++ library is used */
  /*--- Reading gas model as string or integer depending on TC library used. ---*/
  /* DESCRIPTION: Specify chemical model for multi-species simulations - read by Mutation++ library*/
  addStringOption("GAS_MODEL", GasModel, string("N2"));
  /* DESCRIPTION: Specify transport coefficient model for multi-species simulations */
  addEnumOption("TRANSPORT_COEFF_MODEL", Kind_TransCoeffModel, TransCoeffModel_Map, TRANSCOEFFMODEL::WILKE);
  /* DESCRIPTION: Specify mass fraction of each species */
  addDoubleListOption("GAS_COMPOSITION", nSpecies, Gas_Composition);
  /* DESCRIPTION: Specify if mixture is frozen */
  addBoolOption("FROZEN_MIXTURE", frozen, false);
  /* DESCRIPTION: Specify if there is ionization */
  addBoolOption("IONIZATION", ionization, false);
  /* DESCRIPTION: Specify if there is VT transfer residual limiting */
  addBoolOption("VT_RESIDUAL_LIMITING", vt_transfer_res_limit, false);
  /* DESCRIPTION: List of catalytic walls */
  addStringListOption("CATALYTIC_WALL", nWall_Catalytic, Wall_Catalytic);
  /*!\brief MARKER_MONITORING\n DESCRIPTION: Marker(s) of the surface where evaluate the non-dimensional coefficients \ingroup Config*/


  /*--- Options related to VAN der WAALS MODEL and PENG ROBINSON ---*/

  /* DESCRIPTION: Critical Temperature, default value for AIR */
  addDoubleOption("CRITICAL_TEMPERATURE", Temperature_Critical, 131.00);
  /* DESCRIPTION: Critical Pressure, default value for MDM */
  addDoubleOption("CRITICAL_PRESSURE", Pressure_Critical, 3588550.0);
  /* DESCRIPTION: Critical Density, default value for MDM */
  addDoubleOption("CRITICAL_DENSITY", Density_Critical, 263.0);

  /*--- Options related to VAN der WAALS MODEL and PENG ROBINSON ---*/
  /* DESCRIPTION: Critical Density, default value for MDM */
   addDoubleOption("ACENTRIC_FACTOR", Acentric_Factor, 0.035);

   /*--- Options related to Viscosity Model ---*/
  /*!\brief VISCOSITY_MODEL \n DESCRIPTION: model of the viscosity \n OPTIONS: See \link ViscosityModel_Map \endlink \n DEFAULT: SUTHERLAND \ingroup Config*/
  addEnumOption("VISCOSITY_MODEL", Kind_ViscosityModel, ViscosityModel_Map, VISCOSITYMODEL::SUTHERLAND);

  /*--- Options related to Constant Viscosity Model ---*/

  /* DESCRIPTION: default value for AIR */
  addDoubleOption("MU_CONSTANT", Mu_Constant , 1.716E-5);

  /*--- Options related to Sutherland Viscosity Model ---*/

  /* DESCRIPTION: Sutherland Viscosity Ref default value for AIR SI */
  addDoubleOption("MU_REF", Mu_Ref, 1.716E-5);
  /* DESCRIPTION: Sutherland Temperature Ref, default value for AIR SI */
  addDoubleOption("MU_T_REF", Mu_Temperature_Ref, 273.15);
  /* DESCRIPTION: Sutherland constant, default value for AIR SI */
  addDoubleOption("SUTHERLAND_CONSTANT", Mu_S, 110.4);

  /*--- Options related to Thermal Conductivity Model ---*/

  addEnumOption("CONDUCTIVITY_MODEL", Kind_ConductivityModel, ConductivityModel_Map, CONDUCTIVITYMODEL::CONSTANT_PRANDTL);

  /* DESCRIPTION: Definition of the turbulent thermal conductivity model (CONSTANT_PRANDTL_TURB (default), NONE). */
  addEnumOption("TURBULENT_CONDUCTIVITY_MODEL", Kind_ConductivityModel_Turb, TurbConductivityModel_Map, CONDUCTIVITYMODEL_TURB::CONSTANT_PRANDTL);

 /*--- Options related to Constant Thermal Conductivity Model ---*/

 /* DESCRIPTION: default value for AIR */
  addDoubleOption("THERMAL_CONDUCTIVITY_CONSTANT", Thermal_Conductivity_Constant , 0.0257);

  /*--- Options related to temperature polynomial coefficients for fluid models. ---*/

  /* DESCRIPTION: Definition of the temperature polynomial coefficients for specific heat Cp. */
  addDoubleArrayOption("CP_POLYCOEFFS", N_POLY_COEFFS, cp_polycoeffs.data());
  /* DESCRIPTION: Definition of the temperature polynomial coefficients for specific heat Cp. */
  addDoubleArrayOption("MU_POLYCOEFFS", N_POLY_COEFFS, mu_polycoeffs.data());
  /* DESCRIPTION: Definition of the temperature polynomial coefficients for specific heat Cp. */
  addDoubleArrayOption("KT_POLYCOEFFS", N_POLY_COEFFS, kt_polycoeffs.data());

  /*!\brief REYNOLDS_NUMBER \n DESCRIPTION: Reynolds number (non-dimensional, based on the free-stream values). Needed for viscous solvers. For incompressible solvers the Reynolds length will always be 1.0 \n DEFAULT: 0.0 \ingroup Config */
  addDoubleOption("REYNOLDS_NUMBER", Reynolds, 0.0);
  /*!\brief REYNOLDS_LENGTH \n DESCRIPTION: Reynolds length (1 m by default). Used for compressible solver: incompressible solver will use 1.0. \ingroup Config */
  addDoubleOption("REYNOLDS_LENGTH", Length_Reynolds, 1.0);
  /*!\brief PRANDTL_LAM \n DESCRIPTION: Laminar Prandtl number (0.72 (air), only for compressible flows) \n DEFAULT: 0.72 \ingroup Config*/
  addDoubleOption("PRANDTL_LAM", Prandtl_Lam, 0.72);
  /*!\brief PRANDTL_TURB \n DESCRIPTION: Turbulent Prandtl number (0.9 (air), only for compressible flows) \n DEFAULT 0.90 \ingroup Config*/
  addDoubleOption("PRANDTL_TURB", Prandtl_Turb, 0.90);
  /*!\brief WALLMODELKAPPA \n DESCRIPTION: von Karman constant used for the wall model \n DEFAULT 0.41 \ingroup Config*/
  addDoubleOption("WALLMODELKAPPA", wallModelKappa, 0.41);
  /*!\brief WALLMODELB \n DESCRIPTION: constant B used for the wall model \n DEFAULT 5.0 \ingroup Config*/
  addDoubleOption("WALLMODELB", wallModelB, 5.5);
  /*!\brief BULK_MODULUS \n DESCRIPTION: Value of the Bulk Modulus  \n DEFAULT 1.42E5 \ingroup Config*/
  addDoubleOption("BULK_MODULUS", Bulk_Modulus, 1.42E5);
  /* DESCRIPTION: Epsilon^2 multipier in Beta calculation for incompressible preconditioner.  */
  addDoubleOption("BETA_FACTOR", Beta_Factor, 4.1);
  /*!\brief MACH_NUMBER  \n DESCRIPTION:  Mach number (non-dimensional, based on the free-stream values). 0.0 by default \ingroup Config*/
  addDoubleOption("MACH_NUMBER", Mach, 0.0);
  /*!\brief INIT_OPTION \n DESCRIPTION: Init option to choose between Reynolds or thermodynamics quantities for initializing the solution \n OPTIONS: see \link InitOption_Map \endlink \n DEFAULT REYNOLDS \ingroup Config*/
  addEnumOption("INIT_OPTION", Kind_InitOption, InitOption_Map, REYNOLDS);
  /* DESCRIPTION: Free-stream option to choose between density and temperature for initializing the solution */
  addEnumOption("FREESTREAM_OPTION", Kind_FreeStreamOption, FreeStreamOption_Map, FREESTREAM_OPTION::TEMPERATURE_FS);
  /*!\brief FREESTREAM_PRESSURE\n DESCRIPTION: Free-stream pressure (101325.0 N/m^2 by default) \ingroup Config*/
  addDoubleOption("FREESTREAM_PRESSURE", Pressure_FreeStream, 101325.0);
  /*!\brief FREESTREAM_DENSITY\n DESCRIPTION: Free-stream density (1.2886 Kg/m^3 (air), 998.2 Kg/m^3 (water)) \n DEFAULT -1.0 (calculated from others) \ingroup Config*/
  addDoubleOption("FREESTREAM_DENSITY", Density_FreeStream, -1.0);
  /*!\brief FREESTREAM_TEMPERATURE\n DESCRIPTION: Free-stream temperature (288.15 K by default) \ingroup Config*/
  addDoubleOption("FREESTREAM_TEMPERATURE", Temperature_FreeStream, 288.15);
  /*!\brief FREESTREAM_TEMPERATURE_VE\n DESCRIPTION: Free-stream vibrational-electronic temperature (288.15 K by default) \ingroup Config*/
  addDoubleOption("FREESTREAM_TEMPERATURE_VE", Temperature_ve_FreeStream, 288.15);


  /*--- Options related to incompressible flow solver ---*/

  /* DESCRIPTION: Option to choose the density model used in the incompressible flow solver. */
  addEnumOption("INC_DENSITY_MODEL", Kind_DensityModel, DensityModel_Map, INC_DENSITYMODEL::CONSTANT);
    /*!\brief ENERGY_EQUATION \n DESCRIPTION: Solve the energy equation in the incompressible flow solver. \ingroup Config*/
  addBoolOption("INC_ENERGY_EQUATION", Energy_Equation, false);
  /*!\brief INC_DENSITY_REF \n DESCRIPTION: Reference density for incompressible flows  \ingroup Config*/
  addDoubleOption("INC_DENSITY_REF", Inc_Density_Ref, 1.0);
  /*!\brief INC_VELOCITY_REF \n DESCRIPTION: Reference velocity for incompressible flows (1.0 by default) \ingroup Config*/
  addDoubleOption("INC_VELOCITY_REF", Inc_Velocity_Ref, 1.0);
  /*!\brief INC_TEMPERATURE_REF \n DESCRIPTION: Reference temperature for incompressible flows with the energy equation (1.0 by default) \ingroup Config*/
  addDoubleOption("INC_TEMPERATURE_REF", Inc_Temperature_Ref, 1.0);
  /*!\brief INC_DENSITY_INIT \n DESCRIPTION: Initial density for incompressible flows (1.2886 kg/m^3 by default) \ingroup Config*/
  addDoubleOption("INC_DENSITY_INIT", Inc_Density_Init, 1.2886);
  /*!\brief INC_VELOCITY_INIT \n DESCRIPTION: Initial velocity for incompressible flows (1.0,0,0 m/s by default) \ingroup Config*/
  vel_init[0] = 1.0; vel_init[1] = 0.0; vel_init[2] = 0.0;
  addDoubleArrayOption("INC_VELOCITY_INIT", 3, vel_init);
  /*!\brief INC_TEMPERATURE_INIT \n DESCRIPTION: Initial temperature for incompressible flows with the energy equation (288.15 K by default) \ingroup Config*/
  addDoubleOption("INC_TEMPERATURE_INIT", Inc_Temperature_Init, 288.15);
  /*!\brief INC_NONDIM \n DESCRIPTION: Non-dimensionalization scheme for incompressible flows. \ingroup Config*/
  addEnumOption("INC_NONDIM", Ref_Inc_NonDim, NonDim_Map, INITIAL_VALUES);
    /*!\brief INC_INLET_USENORMAL \n DESCRIPTION: Use the local boundary normal for the flow direction with the incompressible pressure inlet. \ingroup Config*/
  addBoolOption("INC_INLET_USENORMAL", Inc_Inlet_UseNormal, false);
  /*!\brief INC_INLET_DAMPING \n DESCRIPTION: Damping factor applied to the iterative updates to the velocity at a pressure inlet in incompressible flow (0.1 by default). \ingroup Config*/
  addDoubleOption("INC_INLET_DAMPING", Inc_Inlet_Damping, 0.1);
  /*!\brief INC_OUTLET_DAMPING \n DESCRIPTION: Damping factor applied to the iterative updates to the pressure at a mass flow outlet in incompressible flow (0.1 by default). \ingroup Config*/
  addDoubleOption("INC_OUTLET_DAMPING", Inc_Outlet_Damping, 0.1);

  vel_inf[0] = 1.0; vel_inf[1] = 0.0; vel_inf[2] = 0.0;
  /*!\brief FREESTREAM_VELOCITY\n DESCRIPTION: Free-stream velocity (m/s) */
  addDoubleArrayOption("FREESTREAM_VELOCITY", 3, vel_inf);
  /* DESCRIPTION: Free-stream viscosity (1.853E-5 Ns/m^2 (air), 0.798E-3 Ns/m^2 (water)) */
  addDoubleOption("FREESTREAM_VISCOSITY", Viscosity_FreeStream, -1.0);
  /* DESCRIPTION:  */
  addDoubleOption("FREESTREAM_INTERMITTENCY", Intermittency_FreeStream, 1.0);
  /* DESCRIPTION:  */
  addDoubleOption("FREESTREAM_TURBULENCEINTENSITY", TurbulenceIntensity_FreeStream, 0.05);
  /* DESCRIPTION:  */
  addDoubleOption("FREESTREAM_NU_FACTOR", NuFactor_FreeStream, 3.0);
  /* DESCRIPTION:  */
  addDoubleOption("ENGINE_NU_FACTOR", NuFactor_Engine, 3.0);
  /* DESCRIPTION:  */
  addDoubleOption("ACTDISK_SECONDARY_FLOW", SecondaryFlow_ActDisk, 0.0);
  /* DESCRIPTION:  */
  addDoubleOption("INITIAL_BCTHRUST", Initial_BCThrust, 4000.0);
  /* DESCRIPTION:  */
  addDoubleOption("FREESTREAM_TURB2LAMVISCRATIO", Turb2LamViscRatio_FreeStream, 10.0);
  /* DESCRIPTION: Side-slip angle (degrees, only for compressible flows) */
  addDoubleOption("SIDESLIP_ANGLE", AoS, 0.0);
  /*!\brief AOA  \n DESCRIPTION: Angle of attack (degrees, only for compressible flows) \ingroup Config*/
  addDoubleOption("AOA", AoA, 0.0);
  /* DESCRIPTION: Activate fixed CL mode (specify a CL instead of AoA). */
  addBoolOption("FIXED_CL_MODE", Fixed_CL_Mode, false);
  /* DESCRIPTION: Activate fixed CM mode (specify a CM instead of iH). */
  addBoolOption("FIXED_CM_MODE", Fixed_CM_Mode, false);
  /* DESCRIPTION: Evaluate the dOF_dCL or dOF_dCMy during run time. */
  addBoolOption("EVAL_DOF_DCX", Eval_dOF_dCX, false);
  /* DESCRIPTION: DIscard the angle of attack in the solution and the increment in the geometry files. */
  addBoolOption("DISCARD_INFILES", Discard_InFiles, false);
  /* DESCRIPTION: Specify a fixed coefficient of lift instead of AoA (only for compressible flows) */
  addDoubleOption("TARGET_CL", Target_CL, 0.0);
  /* DESCRIPTION: Specify a fixed coefficient of lift instead of AoA (only for compressible flows) */
  addDoubleOption("TARGET_CM", Target_CM, 0.0);
  /* DESCRIPTION: Damping factor for fixed CL mode. */
  addDoubleOption("DCL_DALPHA", dCL_dAlpha, 0.2);
  /* DESCRIPTION: Damping factor for fixed CL mode. */
  addDoubleOption("DCM_DIH", dCM_diH, 0.05);
  /* DESCRIPTION: Maximum number of iterations between AoA updates for fixed CL problem. */
  addUnsignedLongOption("UPDATE_AOA_ITER_LIMIT", Update_AoA_Iter_Limit, 200);
  /* DESCRIPTION: Number of times Alpha is updated in a fix CL problem. */
  addUnsignedLongOption("UPDATE_IH", Update_iH, 5);
  /* DESCRIPTION: Number of iterations to evaluate dCL_dAlpha . */
  addUnsignedLongOption("ITER_DCL_DALPHA", Iter_dCL_dAlpha, 500);
  /* DESCRIPTION: Damping factor for fixed CL mode. */
  addDoubleOption("DNETTHRUST_DBCTHRUST", dNetThrust_dBCThrust, 1.0);
  /* DESCRIPTION: Number of times Alpha is updated in a fix CL problem. */
  addUnsignedLongOption("UPDATE_BCTHRUST", Update_BCThrust, 5);


  /*!\par CONFIG_CATEGORY: Reference Conditions \ingroup Config*/
  /*--- Options related to reference values for nondimensionalization ---*/

  Length_Ref = 1.0; //<---- NOTE: this should be given an option or set as a const

  /*!\brief REF_ORIGIN_MOMENT_X\n DESCRIPTION: X Reference origin for moment computation \ingroup Config*/
  addDoubleListOption("REF_ORIGIN_MOMENT_X", nRefOriginMoment_X, RefOriginMoment_X);
  /*!\brief REF_ORIGIN_MOMENT_Y\n DESCRIPTION: Y Reference origin for moment computation \ingroup Config*/
  addDoubleListOption("REF_ORIGIN_MOMENT_Y", nRefOriginMoment_Y, RefOriginMoment_Y);
  /*!\brief REF_ORIGIN_MOMENT_Z\n DESCRIPTION: Z Reference origin for moment computation \ingroup Config*/
  addDoubleListOption("REF_ORIGIN_MOMENT_Z", nRefOriginMoment_Z, RefOriginMoment_Z);
  /*!\brief REF_AREA\n DESCRIPTION: Reference area for force coefficients (0 implies automatic calculation) \ingroup Config*/
  addDoubleOption("REF_AREA", RefArea, 1.0);
  /*!\brief SEMI_SPAN\n DESCRIPTION: Wing semi-span (0 implies automatic calculation) \ingroup Config*/
  addDoubleOption("SEMI_SPAN", SemiSpan, 0.0);
  /*!\brief REF_LENGTH\n DESCRIPTION: Reference length for pitching, rolling, and yawing non-dimensional moment \ingroup Config*/
  addDoubleOption("REF_LENGTH", RefLength, 1.0);
  /*!\brief REF_SHARP_EDGES\n DESCRIPTION: Reference coefficient for detecting sharp edges \ingroup Config*/
  addDoubleOption("REF_SHARP_EDGES", RefSharpEdges, 3.0);
  /*!\brief REF_VELOCITY\n DESCRIPTION: Reference velocity (incompressible only)  \ingroup Config*/
  addDoubleOption("REF_VELOCITY", Velocity_Ref, -1.0);
  /* !\brief REF_VISCOSITY  \n DESCRIPTION: Reference viscosity (incompressible only)  \ingroup Config*/
  addDoubleOption("REF_VISCOSITY", Viscosity_Ref, -1.0);
  /* DESCRIPTION: Type of mesh motion */
  addEnumOption("REF_DIMENSIONALIZATION", Ref_NonDim, NonDim_Map, DIMENSIONAL);

  /*!\par CONFIG_CATEGORY: Boundary Markers \ingroup Config*/
  /*--- Options related to various boundary markers ---*/

  /*!\brief HTP_AXIS\n DESCRIPTION: Location of the HTP axis*/
  htp_axis[0] = 0.0; htp_axis[1] = 0.0;
  addDoubleArrayOption("HTP_AXIS", 2, htp_axis);
  /*!\brief MARKER_PLOTTING\n DESCRIPTION: Marker(s) of the surface in the surface flow solution file  \ingroup Config*/
  addStringListOption("MARKER_PLOTTING", nMarker_Plotting, Marker_Plotting);
  /*!\brief MARKER_MONITORING\n DESCRIPTION: Marker(s) of the surface where evaluate the non-dimensional coefficients \ingroup Config*/
  addStringListOption("MARKER_MONITORING", nMarker_Monitoring, Marker_Monitoring);
  /*!\brief MARKER_CONTROL_VOLUME\n DESCRIPTION: Marker(s) of the surface in the surface flow solution file  \ingroup Config*/
  addStringListOption("MARKER_ANALYZE", nMarker_Analyze, Marker_Analyze);
  /*!\brief MARKER_DESIGNING\n DESCRIPTION: Marker(s) of the surface where objective function (design problem) will be evaluated \ingroup Config*/
  addStringListOption("MARKER_DESIGNING", nMarker_Designing, Marker_Designing);
  /*!\brief GEO_MARKER\n DESCRIPTION: Marker(s) of the surface where evaluate the geometrical functions \ingroup Config*/
  addStringListOption("GEO_MARKER", nMarker_GeoEval, Marker_GeoEval);
  /*!\brief MARKER_EULER\n DESCRIPTION: Euler wall boundary marker(s) \ingroup Config*/
  addStringListOption("MARKER_EULER", nMarker_Euler, Marker_Euler);
  /*!\brief MARKER_FAR\n DESCRIPTION: Far-field boundary marker(s) \ingroup Config*/
  addStringListOption("MARKER_FAR", nMarker_FarField, Marker_FarField);
  /*!\brief MARKER_SYM\n DESCRIPTION: Symmetry boundary condition \ingroup Config*/
  addStringListOption("MARKER_SYM", nMarker_SymWall, Marker_SymWall);
  /*!\brief MARKER_NEARFIELD\n DESCRIPTION: Near-Field boundary condition \ingroup Config*/
  addStringListOption("MARKER_NEARFIELD", nMarker_NearFieldBound, Marker_NearFieldBound);
  /*!\brief MARKER_FLUID_INTERFACE\n DESCRIPTION: Fluid interface boundary marker(s) \ingroup Config*/
  addStringListOption("MARKER_FLUID_INTERFACE", nMarker_Fluid_InterfaceBound, Marker_Fluid_InterfaceBound);
  /*!\brief MARKER_DEFORM_MESH\n DESCRIPTION: Deformable marker(s) at the interface \ingroup Config*/
  addStringListOption("MARKER_DEFORM_MESH", nMarker_Deform_Mesh, Marker_Deform_Mesh);
  /*!\brief MARKER_DEFORM_MESH_SYM_PLANE\n DESCRIPTION: Symmetry plane for mesh deformation only \ingroup Config*/
  addStringListOption("MARKER_DEFORM_MESH_SYM_PLANE", nMarker_Deform_Mesh_Sym_Plane, Marker_Deform_Mesh_Sym_Plane);
  /*!\brief MARKER_FLUID_LOAD\n DESCRIPTION: Marker(s) in which the flow load is computed/applied \ingroup Config*/
  addStringListOption("MARKER_FLUID_LOAD", nMarker_Fluid_Load, Marker_Fluid_Load);
  /*!\brief MARKER_FSI_INTERFACE \n DESCRIPTION: ZONE interface boundary marker(s) \ingroup Config*/
  addStringListOption("MARKER_ZONE_INTERFACE", nMarker_ZoneInterface, Marker_ZoneInterface);
  /*!\brief MARKER_CHT_INTERFACE \n DESCRIPTION: CHT interface boundary marker(s) \ingroup Config*/
  addStringListOption("MARKER_CHT_INTERFACE", nMarker_CHTInterface, Marker_CHTInterface);
  /* DESCRIPTION: Internal boundary marker(s) */
  addStringListOption("MARKER_INTERNAL", nMarker_Internal, Marker_Internal);
  /* DESCRIPTION: Custom boundary marker(s) */
  addStringListOption("MARKER_CUSTOM", nMarker_Custom, Marker_Custom);
  /* DESCRIPTION: Periodic boundary marker(s)
   Format: ( periodic marker, donor marker, rotation_center_x, rotation_center_y,
   rotation_center_z, rotation_angle_x-axis, rotation_angle_y-axis,
   rotation_angle_z-axis, translation_x, translation_y, translation_z, ... ) */
  addPeriodicOption("MARKER_PERIODIC", nMarker_PerBound, Marker_PerBound, Marker_PerDonor,
                    Periodic_RotCenter, Periodic_RotAngles, Periodic_Translation);

  /*!\brief MARKER_PYTHON_CUSTOM\n DESCRIPTION: Python customizable marker(s) \ingroup Config*/
  addStringListOption("MARKER_PYTHON_CUSTOM", nMarker_PyCustom, Marker_PyCustom);

  /*!\brief MARKER_WALL_FUNCTIONS\n DESCRIPTION: Viscous wall markers for which wall functions must be applied.
   Format: (Wall function marker, wall function type, ...) \ingroup Config*/
  addWallFunctionOption("MARKER_WALL_FUNCTIONS", nMarker_WallFunctions, Marker_WallFunctions,
                        Kind_WallFunctions, IntInfo_WallFunctions, DoubleInfo_WallFunctions);

  /*!\brief ACTDISK_TYPE  \n DESCRIPTION: Actuator Disk boundary type \n OPTIONS: see \link ActDisk_Map \endlink \n Default: VARIABLES_JUMP \ingroup Config*/
  addEnumOption("ACTDISK_TYPE", Kind_ActDisk, ActDisk_Map, VARIABLES_JUMP);

  /*!\brief MARKER_ACTDISK\n DESCRIPTION: \ingroup Config*/
  addActDiskOption("MARKER_ACTDISK",
                   nMarker_ActDiskInlet, nMarker_ActDiskOutlet,  Marker_ActDiskInlet, Marker_ActDiskOutlet,
                   ActDisk_PressJump, ActDisk_TempJump, ActDisk_Omega);

  /*!\brief ACTDISK_FILENAME \n DESCRIPTION: Input file for a specified actuator disk (w/ extension) \n DEFAULT: actdiskinput.dat \ingroup Config*/
  addStringOption("ACTDISK_FILENAME", ActDisk_FileName, string("actdiskinput.dat"));

  /*!\brief INLET_TYPE  \n DESCRIPTION: Inlet boundary type \n OPTIONS: see \link Inlet_Map \endlink \n DEFAULT: TOTAL_CONDITIONS \ingroup Config*/
  addEnumOption("INLET_TYPE", Kind_Inlet, Inlet_Map, INLET_TYPE::TOTAL_CONDITIONS);
  /*!\brief INC_INLET_TYPE \n DESCRIPTION: List of inlet types for incompressible flows. List length must match number of inlet markers. Options: VELOCITY_INLET, PRESSURE_INLET, INPUT_FILE. \ingroup Config*/
  addEnumListOption("INC_INLET_TYPE", nInc_Inlet, Kind_Inc_Inlet, Inlet_Map);
  addBoolOption("SPECIFIED_INLET_PROFILE", Inlet_From_File, false);
  /*!\brief INLET_FILENAME \n DESCRIPTION: Input file for a specified inlet profile (w/ extension) \n DEFAULT: inlet.dat \ingroup Config*/
  addStringOption("INLET_FILENAME", Inlet_Filename, string("inlet.dat"));
  /*!\brief INLET_MATCHING_TOLERANCE
   * \n DESCRIPTION: If a file is provided to specify the inlet profile,
   * this tolerance will be used to match the coordinates in the input file to
   * the points on the grid. \n DEFAULT: 1E-6 \ingroup Config*/
  addDoubleOption("INLET_MATCHING_TOLERANCE", Inlet_Matching_Tol, 1e-6);
  /*!\brief MARKER_INLET  \n DESCRIPTION: Inlet boundary marker(s) with the following formats,
   Total Conditions: (inlet marker, total temp, total pressure, flow_direction_x,
   flow_direction_y, flow_direction_z, ... ) where flow_direction is
   a unit vector.
   Mass Flow: (inlet marker, density, velocity magnitude, flow_direction_x,
   flow_direction_y, flow_direction_z, ... ) where flow_direction is
   a unit vector. \ingroup Config*/
  addInletOption("MARKER_INLET", nMarker_Inlet, Marker_Inlet, Inlet_Ttotal, Inlet_Ptotal, Inlet_FlowDir);

  /*!\brief MARKER_RIEMANN \n DESCRIPTION: Riemann boundary marker(s) with the following formats, a unit vector.
   * \n OPTIONS: See \link Riemann_Map \endlink. The variables indicated by the option and the flow direction unit vector must be specified. \ingroup Config*/
  addRiemannOption("MARKER_RIEMANN", nMarker_Riemann, Marker_Riemann, Kind_Data_Riemann, Riemann_Map, Riemann_Var1, Riemann_Var2, Riemann_FlowDir);
  /*!\brief MARKER_GILES \n DESCRIPTION: Giles boundary marker(s) with the following formats, a unit vector. */
  /* \n OPTIONS: See \link Giles_Map \endlink. The variables indicated by the option and the flow direction unit vector must be specified. \ingroup Config*/
  addGilesOption("MARKER_GILES", nMarker_Giles, Marker_Giles, Kind_Data_Giles, Giles_Map, Giles_Var1, Giles_Var2, Giles_FlowDir, RelaxFactorAverage, RelaxFactorFourier);
  /*!\brief SPATIAL_FOURIER \n DESCRIPTION: Option to compute the spatial fourier trasformation for the Giles BC. */
  addBoolOption("SPATIAL_FOURIER", SpatialFourier, false);
  /*!\brief GILES_EXTRA_RELAXFACTOR \n DESCRIPTION: the 1st coeff the value of the under relaxation factor to apply to the shroud and hub,
   * the 2nd coefficient is the the percentage of span-wise height influenced by this extra under relaxation factor.*/
  extrarelfac[0] = 0.1; extrarelfac[1] = 0.1;
  addDoubleArrayOption("GILES_EXTRA_RELAXFACTOR", 2, extrarelfac);
  /*!\brief AVERAGE_PROCESS_TYPE \n DESCRIPTION: types of mixing process for averaging quantities at the boundaries.
    \n OPTIONS: see \link MixingProcess_Map \endlink \n DEFAULT: AREA_AVERAGE \ingroup Config*/
  addEnumOption("MIXINGPLANE_INTERFACE_KIND", Kind_MixingPlaneInterface, MixingPlaneInterface_Map, NEAREST_SPAN);
  /*!\brief AVERAGE_PROCESS_KIND \n DESCRIPTION: types of mixing process for averaging quantities at the boundaries.
    \n OPTIONS: see \link MixingProcess_Map \endlink \n DEFAULT: AREA_AVERAGE \ingroup Config*/
  addEnumOption("AVERAGE_PROCESS_KIND", Kind_AverageProcess, AverageProcess_Map, AREA);
  /*!\brief PERFORMANCE_AVERAGE_PROCESS_KIND \n DESCRIPTION: types of mixing process for averaging quantities at the boundaries for performance computation.
      \n OPTIONS: see \link MixingProcess_Map \endlink \n DEFAULT: AREA_AVERAGE \ingroup Config*/
  addEnumOption("PERFORMANCE_AVERAGE_PROCESS_KIND", Kind_PerformanceAverageProcess, AverageProcess_Map, AREA);
  mixedout_coeff[0] = 1.0; mixedout_coeff[1] = 1.0E-05; mixedout_coeff[2] = 15.0;
  /*!\brief MIXEDOUT_COEFF \n DESCRIPTION: the 1st coeff is an under relaxation factor for the Newton method,
   * the 2nd coefficient is the tolerance for the Newton method, 3rd coefficient is the maximum number of
   * iteration for the Newton Method.*/
  addDoubleArrayOption("MIXEDOUT_COEFF", 3, mixedout_coeff);
  /*!\brief RAMP_ROTATING_FRAME\n DESCRIPTION: option to ramp up or down the rotating frame velocity value*/
  addBoolOption("RAMP_ROTATING_FRAME", RampRotatingFrame, false);
  rampRotFrame_coeff[0] = 0; rampRotFrame_coeff[1] = 1.0; rampRotFrame_coeff[2] = 1000.0;
      /*!\brief RAMP_ROTATING_FRAME_COEFF \n DESCRIPTION: the 1st coeff is the staring velocity,
   * the 2nd coeff is the number of iterations for the update, 3rd is the number of iteration */
  addDoubleArrayOption("RAMP_ROTATING_FRAME_COEFF", 3, rampRotFrame_coeff);
  /* DESCRIPTION: AVERAGE_MACH_LIMIT is a limit value for average procedure based on the mass flux. */
  addDoubleOption("AVERAGE_MACH_LIMIT", AverageMachLimit, 0.03);
  /*!\brief RAMP_OUTLET_PRESSURE\n DESCRIPTION: option to ramp up or down the rotating frame velocity value*/
  addBoolOption("RAMP_OUTLET_PRESSURE", RampOutletPressure, false);
  rampOutPres_coeff[0] = 100000.0; rampOutPres_coeff[1] = 1.0; rampOutPres_coeff[2] = 1000.0;
  /*!\brief RAMP_OUTLET_PRESSURE_COEFF \n DESCRIPTION: the 1st coeff is the staring outlet pressure,
   * the 2nd coeff is the number of iterations for the update, 3rd is the number of total iteration till reaching the final outlet pressure value */
  addDoubleArrayOption("RAMP_OUTLET_PRESSURE_COEFF", 3, rampOutPres_coeff);
  /*!\brief MARKER_MIXINGPLANE \n DESCRIPTION: Identify the boundaries in which the mixing plane is applied. \ingroup Config*/
  addStringListOption("MARKER_MIXINGPLANE_INTERFACE", nMarker_MixingPlaneInterface, Marker_MixingPlaneInterface);
  /*!\brief TURBULENT_MIXINGPLANE \n DESCRIPTION: Activate mixing plane also for turbulent quantities \ingroup Config*/
  addBoolOption("TURBULENT_MIXINGPLANE", turbMixingPlane, false);
  /*!\brief MARKER_TURBOMACHINERY \n DESCRIPTION: Identify the inflow and outflow boundaries in which the turbomachinery settings are  applied. \ingroup Config*/
  addTurboPerfOption("MARKER_TURBOMACHINERY", nMarker_Turbomachinery, Marker_TurboBoundIn, Marker_TurboBoundOut);
  /*!\brief NUM_SPANWISE_SECTIONS \n DESCRIPTION: Integer number of spanwise sections to compute 3D turbo BC and Performance for turbomachinery */
  addUnsignedShortOption("NUM_SPANWISE_SECTIONS", nSpanWiseSections_User, 1);
  /*!\brief SPANWISE_KIND \n DESCRIPTION: type of algorithm to identify the span-wise sections at the turbo boundaries.
   \n OPTIONS: see \link SpanWise_Map \endlink \n Default: AUTOMATIC */
  addEnumOption("SPANWISE_KIND", Kind_SpanWise, SpanWise_Map, AUTOMATIC);
  /*!\brief TURBOMACHINERY_KIND \n DESCRIPTION: types of turbomachynery architecture.
      \n OPTIONS: see \link TurboMachinery_Map \endlink \n Default: AXIAL */
  addEnumListOption("TURBOMACHINERY_KIND",nTurboMachineryKind, Kind_TurboMachinery, TurboMachinery_Map);
  /*!\brief MARKER_SHROUD \n DESCRIPTION: markers in which velocity is forced to 0.0 .
   * \n Format: (shroud1, shroud2, ...)*/
  addStringListOption("MARKER_SHROUD", nMarker_Shroud, Marker_Shroud);
  /*!\brief MARKER_SUPERSONIC_INLET  \n DESCRIPTION: Supersonic inlet boundary marker(s)
   * \n   Format: (inlet marker, temperature, static pressure, velocity_x,   velocity_y, velocity_z, ... ), i.e. primitive variables specified. \ingroup Config*/
  addInletOption("MARKER_SUPERSONIC_INLET", nMarker_Supersonic_Inlet, Marker_Supersonic_Inlet, Inlet_Temperature, Inlet_Pressure, Inlet_Velocity);
  /*!\brief MARKER_SUPERSONIC_OUTLET \n DESCRIPTION: Supersonic outlet boundary marker(s) \ingroup Config*/
  addStringListOption("MARKER_SUPERSONIC_OUTLET", nMarker_Supersonic_Outlet, Marker_Supersonic_Outlet);
  /*!\brief MARKER_OUTLET  \n DESCRIPTION: Outlet boundary marker(s)\n
   Format: ( outlet marker, back pressure (static), ... ) \ingroup Config*/
  addStringDoubleListOption("MARKER_OUTLET", nMarker_Outlet, Marker_Outlet, Outlet_Pressure);
  /*!\brief INC_INLET_TYPE \n DESCRIPTION: List of outlet types for incompressible flows. List length must match number of inlet markers. Options: PRESSURE_OUTLET, MASS_FLOW_OUTLET. \ingroup Config*/
  addEnumListOption("INC_OUTLET_TYPE", nInc_Outlet, Kind_Inc_Outlet, Inc_Outlet_Map);
  /*!\brief MARKER_ISOTHERMAL DESCRIPTION: Isothermal wall boundary marker(s)\n
   * Format: ( isothermal marker, wall temperature (static), ... ) \ingroup Config  */
  addStringDoubleListOption("MARKER_ISOTHERMAL", nMarker_Isothermal, Marker_Isothermal, Isothermal_Temperature);
  /*!\brief MARKER_HEATFLUX  \n DESCRIPTION: Specified heat flux wall boundary marker(s)
   Format: ( Heat flux marker, wall heat flux (static), ... ) \ingroup Config*/
  addStringDoubleListOption("MARKER_HEATFLUX", nMarker_HeatFlux, Marker_HeatFlux, Heat_Flux);
  /*!\brief MARKER_HEATTRANSFER DESCRIPTION: Heat flux with specified heat transfer coefficient boundary marker(s)\n
   * Format: ( Heat transfer marker, heat transfer coefficient, wall temperature (static), ... ) \ingroup Config  */
  addExhaustOption("MARKER_HEATTRANSFER", nMarker_HeatTransfer, Marker_HeatTransfer, HeatTransfer_Coeff, HeatTransfer_WallTemp);
  /*!\brief Smluchowski/Maxwell wall boundary marker(s)  \n DESCRIPTION: Slip velocity and temperature jump wall boundary marker(s)
   Format: ( Heat flux marker,  wall temperature (static), momentum accomodation coefficient, thermal accomodation coefficient ... ) \ingroup Config*/
  addStringDoubleListOption("MARKER_SMOLUCHOWSKI_MAXWELL", nMarker_Smoluchowski_Maxwell, Marker_Smoluchowski_Maxwell, Isothermal_Temperature); //Missing TMAC and TAC
  /*!\brief WALL_ROUGHNESS  \n DESCRIPTION: Specified roughness heights at wall boundary marker(s)
   Format: ( Wall marker, roughness_height (static), ... ) \ingroup Config*/
  addStringDoubleListOption("WALL_ROUGHNESS", nRough_Wall, Marker_RoughWall, Roughness_Height);
  /*!\brief MARKER_ENGINE_INFLOW  \n DESCRIPTION: Engine inflow boundary marker(s)
   Format: ( nacelle inflow marker, fan face Mach, ... ) \ingroup Config*/
  addStringDoubleListOption("MARKER_ENGINE_INFLOW", nMarker_EngineInflow, Marker_EngineInflow, EngineInflow_Target);
  /* DESCRIPTION: Highlite area */
  addDoubleOption("HIGHLITE_AREA", Highlite_Area, 1.0);
  /* DESCRIPTION: Fan poly efficiency */
  addDoubleOption("FAN_POLY_EFF", Fan_Poly_Eff, 1.0);
  /*!\brief SUBSONIC_ENGINE\n DESCRIPTION: Engine subsonic intake region \ingroup Config*/
  addBoolOption("INTEGRATED_HEATFLUX", Integrated_HeatFlux, false);
  /*!\brief SUBSONIC_ENGINE\n DESCRIPTION: Engine subsonic intake region \ingroup Config*/
  addBoolOption("SUBSONIC_ENGINE", SubsonicEngine, false);
  /* DESCRIPTION: Actuator disk double surface */
  addBoolOption("ACTDISK_DOUBLE_SURFACE", ActDisk_DoubleSurface, false);
  /* DESCRIPTION: Only half engine is in the computational grid */
  addBoolOption("ENGINE_HALF_MODEL", Engine_HalfModel, false);
  /* DESCRIPTION: Actuator disk double surface */
  addBoolOption("ACTDISK_SU2_DEF", ActDisk_SU2_DEF, false);
  /* DESCRIPTION: Definition of the distortion rack (radial number of proves / circumferential density (degree) */
  distortion[0] =  5.0; distortion[1] =  15.0;
  addDoubleArrayOption("DISTORTION_RACK", 2, distortion);
  /* DESCRIPTION: Values of the box to impose a subsonic nacellle (mach, Pressure, Temperature) */
  eng_val[0]=0.0; eng_val[1]=0.0; eng_val[2]=0.0; eng_val[3]=0.0;  eng_val[4]=0.0;
  addDoubleArrayOption("SUBSONIC_ENGINE_VALUES", 5, eng_val);
  /* DESCRIPTION: Coordinates of the box to impose a subsonic nacellle cylinder (Xmin, Ymin, Zmin, Xmax, Ymax, Zmax, Radius) */
  eng_cyl[0] = 0.0; eng_cyl[1] = 0.0; eng_cyl[2] = 0.0;
  eng_cyl[3] = 1E15; eng_cyl[4] = 1E15; eng_cyl[5] = 1E15; eng_cyl[6] = 1E15;
  addDoubleArrayOption("SUBSONIC_ENGINE_CYL", 7, eng_cyl);
  /* DESCRIPTION: Engine exhaust boundary marker(s)
   Format: (nacelle exhaust marker, total nozzle temp, total nozzle pressure, ... )*/
  addExhaustOption("MARKER_ENGINE_EXHAUST", nMarker_EngineExhaust, Marker_EngineExhaust, Exhaust_Temperature_Target, Exhaust_Pressure_Target);
  /* DESCRIPTION: Clamped boundary marker(s) */
  addStringListOption("MARKER_CLAMPED", nMarker_Clamped, Marker_Clamped);
  /* DESCRIPTION: Displacement boundary marker(s) */
  addStringDoubleListOption("MARKER_NORMAL_DISPL", nMarker_Displacement, Marker_Displacement, Displ_Value);
  /* DESCRIPTION: Load boundary marker(s) - uniform pressure in Pa */
  addStringDoubleListOption("MARKER_PRESSURE", nMarker_Load, Marker_Load, Load_Value);
  /* DESCRIPTION: Load boundary marker(s) */
  addStringDoubleListOption("MARKER_DAMPER", nMarker_Damper, Marker_Damper, Damper_Constant);
  /* DESCRIPTION: Load boundary marker(s)
   Format: (inlet marker, load, multiplier, dir_x, dir_y, dir_z, ... ), i.e. primitive variables specified. */
  addInletOption("MARKER_LOAD", nMarker_Load_Dir, Marker_Load_Dir, Load_Dir_Value, Load_Dir_Multiplier, Load_Dir);
  /* DESCRIPTION: Load boundary marker(s)
   Format: (inlet marker, load, multiplier, dir_x, dir_y, dir_z, ... ), i.e. primitive variables specified. */
  addInletOption("MARKER_DISPLACEMENT", nMarker_Disp_Dir, Marker_Disp_Dir, Disp_Dir_Value, Disp_Dir_Multiplier, Disp_Dir);
  /* DESCRIPTION: Sine load boundary marker(s)
   Format: (inlet marker, load, multiplier, dir_x, dir_y, dir_z, ... ), i.e. primitive variables specified. */
  addInletOption("MARKER_SINE_LOAD", nMarker_Load_Sine, Marker_Load_Sine, Load_Sine_Amplitude, Load_Sine_Frequency, Load_Sine_Dir);
  /*!\brief SINE_LOAD\n DESCRIPTION: option to apply the load as a sine*/
  addBoolOption("SINE_LOAD", Sine_Load, false);
  sineload_coeff[0] = 0.0; sineload_coeff[1] = 0.0; sineload_coeff[2] = 0.0;
  /*!\brief SINE_LOAD_COEFF \n DESCRIPTION: the 1st coeff is the amplitude, the 2nd is the frequency, 3rd is the phase in radians */
  addDoubleArrayOption("SINE_LOAD_COEFF", 3, sineload_coeff);
  /*!\brief RAMP_AND_RELEASE\n DESCRIPTION: release the load after applying the ramp*/
  addBoolOption("RAMP_AND_RELEASE_LOAD", RampAndRelease, false);

  /* DESCRIPTION: Flow load boundary marker(s) */
  addStringDoubleListOption("MARKER_FLOWLOAD", nMarker_FlowLoad, Marker_FlowLoad, FlowLoad_Value);
  /* DESCRIPTION: Damping factor for engine inlet condition */
  addDoubleOption("DAMP_ENGINE_INFLOW", Damp_Engine_Inflow, 0.95);
  /* DESCRIPTION: Damping factor for engine exhaust condition */
  addDoubleOption("DAMP_ENGINE_EXHAUST", Damp_Engine_Exhaust, 0.95);
  /*!\brief ENGINE_INFLOW_TYPE  \n DESCRIPTION: Inlet boundary type \n OPTIONS: see \link Engine_Inflow_Map \endlink \n Default: FAN_FACE_MACH \ingroup Config*/
  addEnumOption("ENGINE_INFLOW_TYPE", Kind_Engine_Inflow, Engine_Inflow_Map, FAN_FACE_MACH);
  /* DESCRIPTION: Evaluate a problem with engines */
  addBoolOption("ENGINE", Engine, false);

  /* DESCRIPTION:  Sharpness coefficient for the buffet sensor */
  addDoubleOption("BUFFET_K", Buffet_k, 10.0);
  /* DESCRIPTION:  Offset parameter for the buffet sensor */
  addDoubleOption("BUFFET_LAMBDA", Buffet_lambda, 0.0);

  /* DESCRIPTION: Use a Newton-Krylov method. */
  addBoolOption("NEWTON_KRYLOV", NewtonKrylov, false);
  /* DESCRIPTION: Integer parameters {startup iters, precond iters, initial tolerance relaxation}. */
  addUShortArrayOption("NEWTON_KRYLOV_IPARAM", NK_IntParam.size(), NK_IntParam.data());
  /* DESCRIPTION: Double parameters {startup residual drop, precond tolerance, full tolerance residual drop, findiff step}. */
  addDoubleArrayOption("NEWTON_KRYLOV_DPARAM", NK_DblParam.size(), NK_DblParam.data());

  /* DESCRIPTION: Number of samples for quasi-Newton methods. */
  addUnsignedShortOption("QUASI_NEWTON_NUM_SAMPLES", nQuasiNewtonSamples, 0);
  /* DESCRIPTION: Whether to use vectorized numerical schemes, less robust against transients. */
  addBoolOption("USE_VECTORIZATION", UseVectorization, false);

  /*!\par CONFIG_CATEGORY: Time-marching \ingroup Config*/
  /*--- Options related to time-marching ---*/

  /* DESCRIPTION: Unsteady simulation  */
  addEnumOption("TIME_MARCHING", TimeMarching, TimeMarching_Map, TIME_MARCHING::STEADY);
  /* DESCRIPTION:  Courant-Friedrichs-Lewy condition of the finest grid */
  addDoubleOption("CFL_NUMBER", CFLFineGrid, 1.25);
  /* DESCRIPTION:  Max time step in local time stepping simulations */
  addDoubleOption("MAX_DELTA_TIME", Max_DeltaTime, 1000000);
  /* DESCRIPTION: Activate The adaptive CFL number. */
  addBoolOption("CFL_ADAPT", CFL_Adapt, false);
  /* !\brief CFL_ADAPT_PARAM
   * DESCRIPTION: Parameters of the adaptive CFL number (factor down, factor up, CFL limit (min and max), acceptable linear residual )
   * Factor down generally <1.0, factor up generally > 1.0 to cause the CFL to increase when the under-relaxation parameter is 1.0
   * and to decrease when the under-relaxation parameter is less than 0.1. Factor is multiplicative. \ingroup Config*/
  default_cfl_adapt[0] = 1.0; default_cfl_adapt[1] = 1.0; default_cfl_adapt[2] = 10.0; default_cfl_adapt[3] = 100.0;
  default_cfl_adapt[4] = 0.001;
  addDoubleListOption("CFL_ADAPT_PARAM", nCFL_AdaptParam, CFL_AdaptParam);
  /* DESCRIPTION: Reduction factor of the CFL coefficient in the adjoint problem */
  addDoubleOption("CFL_REDUCTION_ADJFLOW", CFLRedCoeff_AdjFlow, 0.8);
  /* DESCRIPTION: Reduction factor of the CFL coefficient in the level set problem */
  addDoubleOption("CFL_REDUCTION_TURB", CFLRedCoeff_Turb, 1.0);
  /* DESCRIPTION: Reduction factor of the CFL coefficient in the turbulent adjoint problem */
  addDoubleOption("CFL_REDUCTION_ADJTURB", CFLRedCoeff_AdjTurb, 1.0);
  /* DESCRIPTION: External iteration offset due to restart */
  addUnsignedLongOption("EXT_ITER_OFFSET", ExtIter_OffSet, 0);
  // these options share nRKStep as their size, which is not a good idea in general
  /* DESCRIPTION: Runge-Kutta alpha coefficients */
  addDoubleListOption("RK_ALPHA_COEFF", nRKStep, RK_Alpha_Step);
  /* DESCRIPTION: Number of time levels for time accurate local time stepping. */
  addUnsignedShortOption("LEVELS_TIME_ACCURATE_LTS", nLevels_TimeAccurateLTS, 1);
  /* DESCRIPTION: Number of time DOFs used in the predictor step of ADER-DG. */
  addUnsignedShortOption("TIME_DOFS_ADER_DG", nTimeDOFsADER_DG, 2);
  /* DESCRIPTION: Unsteady Courant-Friedrichs-Lewy number of the finest grid */
  addDoubleOption("UNST_CFL_NUMBER", Unst_CFL, 0.0);
  /* DESCRIPTION: Integer number of periodic time instances for Harmonic Balance */
  addUnsignedShortOption("TIME_INSTANCES", nTimeInstances, 1);
  /* DESCRIPTION: Time period for Harmonic Balance wihtout moving meshes */
  addDoubleOption("HB_PERIOD", HarmonicBalance_Period, -1.0);
  /* DESCRIPTION:  Turn on/off harmonic balance preconditioning */
  addBoolOption("HB_PRECONDITION", HB_Precondition, false);
  /* DESCRIPTION: Starting direct solver iteration for the unsteady adjoint */
  addLongOption("UNST_ADJOINT_ITER", Unst_AdjointIter, 0);
  /* DESCRIPTION: Number of iterations to average the objective */
  addLongOption("ITER_AVERAGE_OBJ", Iter_Avg_Objective , 0);
  /* DESCRIPTION: Time discretization */
  addEnumOption("TIME_DISCRE_FLOW", Kind_TimeIntScheme_Flow, Time_Int_Map, EULER_IMPLICIT);
  /* DESCRIPTION: Time discretization */
  addEnumOption("TIME_DISCRE_FEM_FLOW", Kind_TimeIntScheme_FEM_Flow, Time_Int_Map, RUNGE_KUTTA_EXPLICIT);
  /* DESCRIPTION: ADER-DG predictor step */
  addEnumOption("ADER_PREDICTOR", Kind_ADER_Predictor, Ader_Predictor_Map, ADER_ALIASED_PREDICTOR);
  /* DESCRIPTION: Time discretization */
  addEnumOption("TIME_DISCRE_ADJFLOW", Kind_TimeIntScheme_AdjFlow, Time_Int_Map, EULER_IMPLICIT);
  /* DESCRIPTION: Time discretization */
  addEnumOption("TIME_DISCRE_TURB", Kind_TimeIntScheme_Turb, Time_Int_Map, EULER_IMPLICIT);
  /* DESCRIPTION: Time discretization */
  addEnumOption("TIME_DISCRE_ADJTURB", Kind_TimeIntScheme_AdjTurb, Time_Int_Map, EULER_IMPLICIT);
  /* DESCRIPTION: Time discretization */
  addEnumOption("TIME_DISCRE_FEA", Kind_TimeIntScheme_FEA, Time_Int_Map_FEA, STRUCT_TIME_INT::NEWMARK_IMPLICIT);
  /* DESCRIPTION: Time discretization for radiation problems*/
  addEnumOption("TIME_DISCRE_RADIATION", Kind_TimeIntScheme_Radiation, Time_Int_Map, EULER_IMPLICIT);
  /* DESCRIPTION: Time discretization */
  addEnumOption("TIME_DISCRE_HEAT", Kind_TimeIntScheme_Heat, Time_Int_Map, EULER_IMPLICIT);
  /* DESCRIPTION: Time discretization */
  addEnumOption("TIMESTEP_HEAT", Kind_TimeStep_Heat, Heat_TimeStep_Map, MINIMUM);

  /*!\par CONFIG_CATEGORY: Linear solver definition \ingroup Config*/
  /*--- Options related to the linear solvers ---*/

  /*!\brief LINEAR_SOLVER
   *  \n DESCRIPTION: Linear solver for the implicit, mesh deformation, or discrete adjoint systems \n OPTIONS: see \link Linear_Solver_Map \endlink \n DEFAULT: FGMRES \ingroup Config*/
  addEnumOption("LINEAR_SOLVER", Kind_Linear_Solver, Linear_Solver_Map, FGMRES);
  /*!\brief LINEAR_SOLVER_PREC
   *  \n DESCRIPTION: Preconditioner for the Krylov linear solvers \n OPTIONS: see \link Linear_Solver_Prec_Map \endlink \n DEFAULT: LU_SGS \ingroup Config*/
  addEnumOption("LINEAR_SOLVER_PREC", Kind_Linear_Solver_Prec, Linear_Solver_Prec_Map, ILU);
  /* DESCRIPTION: Minimum error threshold for the linear solver for the implicit formulation */
  addDoubleOption("LINEAR_SOLVER_ERROR", Linear_Solver_Error, 1E-6);
  /* DESCRIPTION: Maximum number of iterations of the linear solver for the implicit formulation */
  addUnsignedLongOption("LINEAR_SOLVER_ITER", Linear_Solver_Iter, 10);
  /* DESCRIPTION: Fill in level for the ILU preconditioner */
  addUnsignedShortOption("LINEAR_SOLVER_ILU_FILL_IN", Linear_Solver_ILU_n, 0);
  /* DESCRIPTION: Maximum number of iterations of the linear solver for the implicit formulation */
  addUnsignedLongOption("LINEAR_SOLVER_RESTART_FREQUENCY", Linear_Solver_Restart_Frequency, 10);
  /* DESCRIPTION: Relaxation factor for iterative linear smoothers (SMOOTHER_ILU/JACOBI/LU-SGS/LINELET) */
  addDoubleOption("LINEAR_SOLVER_SMOOTHER_RELAXATION", Linear_Solver_Smoother_Relaxation, 1.0);
  /* DESCRIPTION: Custom number of threads used for additive domain decomposition for ILU and LU_SGS (0 is "auto"). */
  addUnsignedLongOption("LINEAR_SOLVER_PREC_THREADS", Linear_Solver_Prec_Threads, 0);
  /* DESCRIPTION: Relaxation factor for updates of adjoint variables. */
  addDoubleOption("RELAXATION_FACTOR_ADJOINT", Relaxation_Factor_Adjoint, 1.0);
  /* DESCRIPTION: Relaxation of the CHT coupling */
  addDoubleOption("RELAXATION_FACTOR_CHT", Relaxation_Factor_CHT, 1.0);
  /* DESCRIPTION: Roe coefficient */
  addDoubleOption("ROE_KAPPA", Roe_Kappa, 0.5);
  /* DESCRIPTION: Roe-Turkel preconditioning for low Mach number flows */
  addBoolOption("LOW_MACH_PREC", Low_Mach_Precon, false);
  /* DESCRIPTION: Post-reconstruction correction for low Mach number flows */
  addBoolOption("LOW_MACH_CORR", Low_Mach_Corr, false);
  /* DESCRIPTION: Time Step for dual time stepping simulations (s) */
  addDoubleOption("MIN_ROE_TURKEL_PREC", Min_Beta_RoeTurkel, 0.01);
  /* DESCRIPTION: Time Step for dual time stepping simulations (s) */
  addDoubleOption("MAX_ROE_TURKEL_PREC", Max_Beta_RoeTurkel, 0.2);
  /* DESCRIPTION: Linear solver for the turbulent adjoint systems */
  addEnumOption("ADJTURB_LIN_SOLVER", Kind_AdjTurb_Linear_Solver, Linear_Solver_Map, FGMRES);
  /* DESCRIPTION: Preconditioner for the turbulent adjoint Krylov linear solvers */
  addEnumOption("ADJTURB_LIN_PREC", Kind_AdjTurb_Linear_Prec, Linear_Solver_Prec_Map, ILU);
  /* DESCRIPTION: Minimum error threshold for the turbulent adjoint linear solver for the implicit formulation */
  addDoubleOption("ADJTURB_LIN_ERROR", AdjTurb_Linear_Error, 1E-5);
  /* DESCRIPTION: Maximum number of iterations of the turbulent adjoint linear solver for the implicit formulation */
  addUnsignedShortOption("ADJTURB_LIN_ITER", AdjTurb_Linear_Iter, 10);
  /* DESCRIPTION: Entropy fix factor */
  addDoubleOption("ENTROPY_FIX_COEFF", EntropyFix_Coeff, 0.001);
  /* DESCRIPTION: Linear solver for the discete adjoint systems */
  addEnumOption("DISCADJ_LIN_SOLVER", Kind_DiscAdj_Linear_Solver, Linear_Solver_Map, FGMRES);
  /* DESCRIPTION: Preconditioner for the discrete adjoint Krylov linear solvers */
  addEnumOption("DISCADJ_LIN_PREC", Kind_DiscAdj_Linear_Prec, Linear_Solver_Prec_Map, ILU);
  /* DESCRIPTION: Linear solver for the discete adjoint systems */

  /*!\par CONFIG_CATEGORY: Convergence\ingroup Config*/
  /*--- Options related to convergence ---*/

  // This option is deprecated. After a grace period until 7.2.0 the usage warning should become an error.
  addStringOption("CONV_CRITERIA", ConvCriteria, "this option is deprecated");
  /*!\brief CONV_RESIDUAL_MINVAL\n DESCRIPTION: Min value of the residual (log10 of the residual)\n DEFAULT: -14.0 \ingroup Config*/
  addDoubleOption("CONV_RESIDUAL_MINVAL", MinLogResidual, -14.0);
  /*!\brief CONV_STARTITER\n DESCRIPTION: Iteration number to begin convergence monitoring\n DEFAULT: 5 \ingroup Config*/
  addUnsignedLongOption("CONV_STARTITER", StartConv_Iter, 5);
  /*!\brief CONV_CAUCHY_ELEMS\n DESCRIPTION: Number of elements to apply the criteria. \n DEFAULT 100 \ingroup Config*/
  addUnsignedShortOption("CONV_CAUCHY_ELEMS", Cauchy_Elems, 100);
  /*!\brief CONV_CAUCHY_EPS\n DESCRIPTION: Epsilon to control the series convergence \n DEFAULT: 1e-10 \ingroup Config*/
  addDoubleOption("CONV_CAUCHY_EPS", Cauchy_Eps, 1E-10);
  /*!\brief CONV_FIELD\n DESCRIPTION: Output field to monitor \n Default: depends on solver \ingroup Config*/
  addStringListOption("CONV_FIELD", nConvField, ConvField);

  /*!\brief CONV_WINDOW_STARTITER\n DESCRIPTION: Iteration number after START_ITER_WND  to begin convergence monitoring\n DEFAULT: 15 \ingroup Config*/
  addUnsignedLongOption("CONV_WINDOW_STARTITER", Wnd_StartConv_Iter, 15);
  /*!\brief CONV_WINDOW_CAUCHY_ELEMS\n DESCRIPTION: Number of elements to apply the criteria. \n DEFAULT 100 \ingroup Config*/
  addUnsignedShortOption("CONV_WINDOW_CAUCHY_ELEMS", Wnd_Cauchy_Elems, 100);
  /*!\brief CONV_WINDOW_CAUCHY_EPS\n DESCRIPTION: Epsilon to control the series convergence \n DEFAULT: 1e-3 \ingroup Config*/
  addDoubleOption("CONV_WINDOW_CAUCHY_EPS", Wnd_Cauchy_Eps, 1E-3);
  /*!\brief WINDOW_CAUCHY_CRIT \n DESCRIPTION: Determines, if the cauchy convergence criterion should be used for windowed time averaged objective functions*/
  addBoolOption("WINDOW_CAUCHY_CRIT",Wnd_Cauchy_Crit, false);
  /*!\brief CONV_WINDOW_FIELD
   * \n DESCRIPTION: Output fields  for the Cauchy criterium for the TIME iteration. The criterium is applied to the windowed time average of the chosen funcion. */
  addStringListOption("CONV_WINDOW_FIELD",nWndConvField, WndConvField);
  /*!\par CONFIG_CATEGORY: Multi-grid \ingroup Config*/
  /*--- Options related to Multi-grid ---*/

  /*!\brief START_UP_ITER \n DESCRIPTION: Start up iterations using the fine grid only. DEFAULT: 0 \ingroup Config*/
  addUnsignedShortOption("START_UP_ITER", nStartUpIter, 0);
  /*!\brief MGLEVEL\n DESCRIPTION: Multi-grid Levels. DEFAULT: 0 \ingroup Config*/
  addUnsignedShortOption("MGLEVEL", nMGLevels, 0);
  /*!\brief MGCYCLE\n DESCRIPTION: Multi-grid cycle. OPTIONS: See \link MG_Cycle_Map \endlink. Defualt V_CYCLE \ingroup Config*/
  addEnumOption("MGCYCLE", MGCycle, MG_Cycle_Map, V_CYCLE);
  /*!\brief MG_PRE_SMOOTH\n DESCRIPTION: Multi-grid pre-smoothing level \ingroup Config*/
  addUShortListOption("MG_PRE_SMOOTH", nMG_PreSmooth, MG_PreSmooth);
  /*!\brief MG_POST_SMOOTH\n DESCRIPTION: Multi-grid post-smoothing level \ingroup Config*/
  addUShortListOption("MG_POST_SMOOTH", nMG_PostSmooth, MG_PostSmooth);
  /*!\brief MG_CORRECTION_SMOOTH\n DESCRIPTION: Jacobi implicit smoothing of the correction \ingroup Config*/
  addUShortListOption("MG_CORRECTION_SMOOTH", nMG_CorrecSmooth, MG_CorrecSmooth);
  /*!\brief MG_DAMP_RESTRICTION\n DESCRIPTION: Damping factor for the residual restriction. DEFAULT: 0.75 \ingroup Config*/
  addDoubleOption("MG_DAMP_RESTRICTION", Damp_Res_Restric, 0.75);
  /*!\brief MG_DAMP_PROLONGATION\n DESCRIPTION: Damping factor for the correction prolongation. DEFAULT 0.75 \ingroup Config*/
  addDoubleOption("MG_DAMP_PROLONGATION", Damp_Correc_Prolong, 0.75);

  /*!\par CONFIG_CATEGORY: Spatial Discretization \ingroup Config*/
  /*--- Options related to the spatial discretization ---*/

  /*!\brief NUM_METHOD_GRAD
   *  \n DESCRIPTION: Numerical method for spatial gradients \n OPTIONS: See \link Gradient_Map \endlink. \n DEFAULT: WEIGHTED_LEAST_SQUARES. \ingroup Config*/
  addEnumOption("NUM_METHOD_GRAD", Kind_Gradient_Method, Gradient_Map, WEIGHTED_LEAST_SQUARES);
  /*!\brief NUM_METHOD_GRAD
   *  \n DESCRIPTION: Numerical method for spatial gradients used only for upwind reconstruction \n OPTIONS: See \link Gradient_Map \endlink. \n DEFAULT: NO_GRADIENT. \ingroup Config*/
  addEnumOption("NUM_METHOD_GRAD_RECON", Kind_Gradient_Method_Recon, Gradient_Map, NO_GRADIENT);
  /*!\brief VENKAT_LIMITER_COEFF
   *  \n DESCRIPTION: Coefficient for the limiter. DEFAULT value 0.5. Larger values decrease the extent of limiting, values approaching zero cause lower-order approximation to the solution. \ingroup Config */
  addDoubleOption("VENKAT_LIMITER_COEFF", Venkat_LimiterCoeff, 0.05);
  /*!\brief ADJ_SHARP_LIMITER_COEFF
   *  \n DESCRIPTION: Coefficient for detecting the limit of the sharp edges. DEFAULT value 3.0.  Use with sharp edges limiter. \ingroup Config*/
  addDoubleOption("ADJ_SHARP_LIMITER_COEFF", AdjSharp_LimiterCoeff, 3.0);
  /*!\brief LIMITER_ITER
   *  \n DESCRIPTION: Freeze the value of the limiter after a number of iterations. DEFAULT value 999999. \ingroup Config*/
  addUnsignedLongOption("LIMITER_ITER", LimiterIter, 999999);

  /*!\brief CONV_NUM_METHOD_FLOW
   *  \n DESCRIPTION: Convective numerical method \n OPTIONS: See \link Upwind_Map \endlink , \link Centered_Map \endlink. \ingroup Config*/
  addConvectOption("CONV_NUM_METHOD_FLOW", Kind_ConvNumScheme_Flow, Kind_Centered_Flow, Kind_Upwind_Flow);

  /*!\brief NUM_METHOD_FEM_FLOW
   *  \n DESCRIPTION: Numerical method \n OPTIONS: See \link FEM_Map \endlink , \link Centered_Map \endlink. \ingroup Config*/
  addConvectFEMOption("NUM_METHOD_FEM_FLOW", Kind_ConvNumScheme_FEM_Flow, Kind_FEM_Flow);

  /*!\brief MUSCL_FLOW \n DESCRIPTION: Check if the MUSCL scheme should be used \ingroup Config*/
  addBoolOption("MUSCL_FLOW", MUSCL_Flow, true);
  /*!\brief SLOPE_LIMITER_FLOW
   * DESCRIPTION: Slope limiter for the direct solution. \n OPTIONS: See \link Limiter_Map \endlink \n DEFAULT VENKATAKRISHNAN \ingroup Config*/
  addEnumOption("SLOPE_LIMITER_FLOW", Kind_SlopeLimit_Flow, Limiter_Map, VENKATAKRISHNAN);
  jst_coeff[0] = 0.5; jst_coeff[1] = 0.02;
  /*!\brief JST_SENSOR_COEFF \n DESCRIPTION: 2nd and 4th order artificial dissipation coefficients for the JST method \ingroup Config*/
  addDoubleArrayOption("JST_SENSOR_COEFF", 2, jst_coeff);
  /*!\brief LAX_SENSOR_COEFF \n DESCRIPTION: 1st order artificial dissipation coefficients for the Lax-Friedrichs method. \ingroup Config*/
  addDoubleOption("LAX_SENSOR_COEFF", Kappa_1st_Flow, 0.15);
  ad_coeff_heat[0] = 0.5; ad_coeff_heat[1] = 0.02;
  /*!\brief JST_SENSOR_COEFF_HEAT \n DESCRIPTION: 2nd and 4th order artificial dissipation coefficients for the JST method \ingroup Config*/
  addDoubleArrayOption("JST_SENSOR_COEFF_HEAT", 2, ad_coeff_heat);
  /*!\brief USE_ACCURATE_FLUX_JACOBIANS \n DESCRIPTION: Use numerically computed Jacobians for AUSM+up(2) and SLAU(2) \ingroup Config*/
  addBoolOption("USE_ACCURATE_FLUX_JACOBIANS", Use_Accurate_Jacobians, false);
  /*!\brief CENTRAL_JACOBIAN_FIX_FACTOR \n DESCRIPTION: Improve the numerical properties (diagonal dominance) of the global Jacobian matrix, 3 to 4 is "optimum" (central schemes) \ingroup Config*/
  addDoubleOption("CENTRAL_JACOBIAN_FIX_FACTOR", Cent_Jac_Fix_Factor, 4.0);
  /*!\brief CENTRAL_JACOBIAN_FIX_FACTOR \n DESCRIPTION: Control numerical properties of the global Jacobian matrix using a multiplication factor for incompressible central schemes \ingroup Config*/
  addDoubleOption("CENTRAL_INC_JACOBIAN_FIX_FACTOR", Cent_Inc_Jac_Fix_Factor, 1.0);

  /*!\brief CONV_NUM_METHOD_ADJFLOW
   *  \n DESCRIPTION: Convective numerical method for the adjoint solver.
   *  \n OPTIONS:  See \link Upwind_Map \endlink , \link Centered_Map \endlink. Note: not all methods are guaranteed to be implemented for the adjoint solver. \ingroup Config */
  addConvectOption("CONV_NUM_METHOD_ADJFLOW", Kind_ConvNumScheme_AdjFlow, Kind_Centered_AdjFlow, Kind_Upwind_AdjFlow);
  /*!\brief MUSCL_FLOW \n DESCRIPTION: Check if the MUSCL scheme should be used \ingroup Config*/
  addBoolOption("MUSCL_ADJFLOW", MUSCL_AdjFlow, true);
  /*!\brief SLOPE_LIMITER_ADJFLOW
     * DESCRIPTION: Slope limiter for the adjoint solution. \n OPTIONS: See \link Limiter_Map \endlink \n DEFAULT VENKATAKRISHNAN \ingroup Config*/
  addEnumOption("SLOPE_LIMITER_ADJFLOW", Kind_SlopeLimit_AdjFlow, Limiter_Map, VENKATAKRISHNAN);
  jst_adj_coeff[0] = 0.5; jst_adj_coeff[1] = 0.02;
  /*!\brief ADJ_JST_SENSOR_COEFF \n DESCRIPTION: 2nd and 4th order artificial dissipation coefficients for the adjoint JST method. \ingroup Config*/
  addDoubleArrayOption("ADJ_JST_SENSOR_COEFF", 2, jst_adj_coeff);
  /*!\brief LAX_SENSOR_COEFF \n DESCRIPTION: 1st order artificial dissipation coefficients for the adjoint Lax-Friedrichs method. \ingroup Config*/
  addDoubleOption("ADJ_LAX_SENSOR_COEFF", Kappa_1st_AdjFlow, 0.15);

  /*!\brief MUSCL_FLOW \n DESCRIPTION: Check if the MUSCL scheme should be used \ingroup Config*/
  addBoolOption("MUSCL_TURB", MUSCL_Turb, false);
  /*!\brief SLOPE_LIMITER_TURB
   *  \n DESCRIPTION: Slope limiter  \n OPTIONS: See \link Limiter_Map \endlink \n DEFAULT VENKATAKRISHNAN \ingroup Config*/
  addEnumOption("SLOPE_LIMITER_TURB", Kind_SlopeLimit_Turb, Limiter_Map, VENKATAKRISHNAN);
  /*!\brief CONV_NUM_METHOD_TURB
   *  \n DESCRIPTION: Convective numerical method \ingroup Config*/
  addConvectOption("CONV_NUM_METHOD_TURB", Kind_ConvNumScheme_Turb, Kind_Centered_Turb, Kind_Upwind_Turb);

  /*!\brief MUSCL_FLOW \n DESCRIPTION: Check if the MUSCL scheme should be used \ingroup Config*/
  addBoolOption("MUSCL_ADJTURB", MUSCL_AdjTurb, false);
  /*!\brief SLOPE_LIMITER_ADJTURB
   *  \n DESCRIPTION: Slope limiter \n OPTIONS: See \link Limiter_Map \endlink \n DEFAULT VENKATAKRISHNAN \ingroup Config */
  addEnumOption("SLOPE_LIMITER_ADJTURB", Kind_SlopeLimit_AdjTurb, Limiter_Map, VENKATAKRISHNAN);
  /*!\brief CONV_NUM_METHOD_ADJTURB\n DESCRIPTION: Convective numerical method for the adjoint/turbulent problem \ingroup Config*/
  addConvectOption("CONV_NUM_METHOD_ADJTURB", Kind_ConvNumScheme_AdjTurb, Kind_Centered_AdjTurb, Kind_Upwind_AdjTurb);

  /*!\brief MUSCL_FLOW \n DESCRIPTION: Check if the MUSCL scheme should be used \ingroup Config*/
  addBoolOption("MUSCL_HEAT", MUSCL_Heat, false);
  /*!\brief CONV_NUM_METHOD_HEAT
   *  \n DESCRIPTION: Convective numerical method \n DEFAULT: UPWIND */
  addEnumOption("CONV_NUM_METHOD_HEAT", Kind_ConvNumScheme_Heat, Space_Map, SPACE_UPWIND);

  /*!\par CONFIG_CATEGORY: Adjoint and Gradient \ingroup Config*/
  /*--- Options related to the adjoint and gradient ---*/

  /*!\brief LIMIT_ADJFLOW \n DESCRIPTION: Limit value for the adjoint variable.\n DEFAULT: 1E6. \ingroup Config*/
  addDoubleOption("LIMIT_ADJFLOW", AdjointLimit, 1E6);
  /*!\brief MG_ADJFLOW\n DESCRIPTION: Multigrid with the adjoint problem. \n Defualt: YES \ingroup Config*/
  addBoolOption("MG_ADJFLOW", MG_AdjointFlow, true);

  /*!\brief OBJECTIVE_WEIGHT  \n DESCRIPTION: Adjoint problem boundary condition weights. Applies scaling factor to objective(s) \ingroup Config*/
  addDoubleListOption("OBJECTIVE_WEIGHT", nObjW, Weight_ObjFunc);
  /*!\brief OBJECTIVE_FUNCTION
   *  \n DESCRIPTION: Adjoint problem boundary condition \n OPTIONS: see \link Objective_Map \endlink \n DEFAULT: DRAG_COEFFICIENT \ingroup Config*/
  addEnumListOption("OBJECTIVE_FUNCTION", nObj, Kind_ObjFunc, Objective_Map);

  /* DESCRIPTION: parameter for the definition of a complex objective function */
  addDoubleOption("DCD_DCL_VALUE", dCD_dCL, 0.0);
  /* DESCRIPTION: parameter for the definition of a complex objective function */
  addDoubleOption("DCMX_DCL_VALUE", dCMx_dCL, 0.0);
  /* DESCRIPTION: parameter for the definition of a complex objective function */
  addDoubleOption("DCMY_DCL_VALUE", dCMy_dCL, 0.0);
  /* DESCRIPTION: parameter for the definition of a complex objective function */
  addDoubleOption("DCMZ_DCL_VALUE", dCMz_dCL, 0.0);

  /* DESCRIPTION: parameter for the definition of a complex objective function */
  addDoubleOption("DCD_DCMY_VALUE", dCD_dCMy, 0.0);

  obj_coeff[0]=0.0; obj_coeff[1]=0.0; obj_coeff[2]=0.0; obj_coeff[3]=0.0; obj_coeff[4]=0.0;
  /*!\brief OBJ_CHAIN_RULE_COEFF
  * \n DESCRIPTION: Coefficients defining the objective function gradient using the chain rule
  * with area-averaged outlet primitive variables. This is used with the genereralized outflow
  * objective.  \ingroup Config   */
  addDoubleArrayOption("OBJ_CHAIN_RULE_COEFF", 5, obj_coeff);

  geo_loc[0] = 0.0; geo_loc[1] = 1.0;
  /* DESCRIPTION: Definition of the airfoil section */
  addDoubleArrayOption("GEO_BOUNDS", 2, geo_loc);
  /* DESCRIPTION: Identify the body to slice */
  addEnumOption("GEO_DESCRIPTION", Geo_Description, Geo_Description_Map, WING);
  /* DESCRIPTION: Z location of the waterline */
  addDoubleOption("GEO_WATERLINE_LOCATION", Geo_Waterline_Location, 0.0);
  /* DESCRIPTION: Number of section cuts to make when calculating internal volume */
  addUnsignedShortOption("GEO_NUMBER_STATIONS", nWingStations, 25);
  /* DESCRIPTION: Definition of the airfoil sections */
  addDoubleListOption("GEO_LOCATION_STATIONS", nLocationStations, LocationStations);
  nacelle_location[0] = 0.0; nacelle_location[1] = 0.0; nacelle_location[2] = 0.0;
  nacelle_location[3] = 0.0; nacelle_location[4] = 0.0;
  /* DESCRIPTION: Definition of the nacelle location (higlite coordinates, tilt angle, toe angle) */
  addDoubleArrayOption("GEO_NACELLE_LOCATION", 5, nacelle_location);
  /* DESCRIPTION: Output sectional forces for specified markers. */
  addBoolOption("GEO_PLOT_STATIONS", Plot_Section_Forces, false);
  /* DESCRIPTION: Mode of the GDC code (analysis, or gradient) */
  addEnumOption("GEO_MODE", GeometryMode, GeometryMode_Map, FUNCTION);

  /* DESCRIPTION: Drag weight in sonic boom Objective Function (from 0.0 to 1.0) */
  addDoubleOption("DRAG_IN_SONICBOOM", WeightCd, 0.0);
  /* DESCRIPTION: Sensitivity smoothing  */
  addEnumOption("SENS_SMOOTHING", Kind_SensSmooth, Sens_Smoothing_Map, NO_SMOOTH);
  /* DESCRIPTION: Continuous Adjoint frozen viscosity */
  addBoolOption("FROZEN_VISC_CONT", Frozen_Visc_Cont, true);
  /* DESCRIPTION: Discrete Adjoint frozen viscosity */
  addBoolOption("FROZEN_VISC_DISC", Frozen_Visc_Disc, false);
  /* DESCRIPTION: Discrete Adjoint frozen limiter */
  addBoolOption("FROZEN_LIMITER_DISC", Frozen_Limiter_Disc, false);
  /* DESCRIPTION: Use an inconsistent (primal/dual) discrete adjoint formulation */
  addBoolOption("INCONSISTENT_DISC", Inconsistent_Disc, false);
   /* DESCRIPTION:  */
  addDoubleOption("FIX_AZIMUTHAL_LINE", FixAzimuthalLine, 90.0);
  /*!\brief SENS_REMOVE_SHARP
   * \n DESCRIPTION: Remove sharp edges from the sensitivity evaluation  \n Format: SENS_REMOVE_SHARP = YES \n DEFAULT: NO \ingroup Config*/
  addBoolOption("SENS_REMOVE_SHARP", Sens_Remove_Sharp, false);

  /* DESCRIPTION: Automatically reorient elements that seem flipped */
  addBoolOption("REORIENT_ELEMENTS",ReorientElements, true);

  /*!\par CONFIG_CATEGORY: Input/output files and formats \ingroup Config */
  /*--- Options related to input/output files and formats ---*/

  /*!\brief OUTPUT_FORMAT \n DESCRIPTION: I/O format for output plots. \n OPTIONS: see \link TabOutput_Map \endlink \n DEFAULT: TECPLOT \ingroup Config */
  addEnumOption("TABULAR_FORMAT", Tab_FileFormat, TabOutput_Map, TAB_CSV);
  /*!\brief OUTPUT_PRECISION \n DESCRIPTION: Set <ofstream>.precision(value) to specified value for SU2_DOT and HISTORY output. Useful for exact gradient validation. \n DEFAULT: 6 \ingroup Config */
  addUnsignedShortOption("OUTPUT_PRECISION", output_precision, 10);
  /*!\brief ACTDISK_JUMP \n DESCRIPTION: The jump is given by the difference in values or a ratio */
  addEnumOption("ACTDISK_JUMP", ActDisk_Jump, Jump_Map, DIFFERENCE);
  /*!\brief MESH_FORMAT \n DESCRIPTION: Mesh input file format \n OPTIONS: see \link Input_Map \endlink \n DEFAULT: SU2 \ingroup Config*/
  addEnumOption("MESH_FORMAT", Mesh_FileFormat, Input_Map, SU2);
  /* DESCRIPTION:  Mesh input file */
  addStringOption("MESH_FILENAME", Mesh_FileName, string("mesh.su2"));
  /*!\brief MESH_OUT_FILENAME \n DESCRIPTION: Mesh output file name. Used when converting, scaling, or deforming a mesh. \n DEFAULT: mesh_out.su2 \ingroup Config*/
  addStringOption("MESH_OUT_FILENAME", Mesh_Out_FileName, string("mesh_out.su2"));

  /* DESCRIPTION: List of the number of grid points in the RECTANGLE or BOX grid in the x,y,z directions. (default: (33,33,33) ). */
  addShortListOption("MESH_BOX_SIZE", nMesh_Box_Size, Mesh_Box_Size);

  /* DESCRIPTION: List of the length of the RECTANGLE or BOX grid in the x,y,z directions. (default: (1.0,1.0,1.0) ).  */
  mesh_box_length[0] = 1.0; mesh_box_length[1] = 1.0; mesh_box_length[2] = 1.0;
  addDoubleArrayOption("MESH_BOX_LENGTH", 3, mesh_box_length);

  /* DESCRIPTION: List of the offset from 0.0 of the RECTANGLE or BOX grid in the x,y,z directions. (default: (0.0,0.0,0.0) ). */
  mesh_box_offset[0] = 0.0; mesh_box_offset[1] = 0.0; mesh_box_offset[2] = 0.0;
  addDoubleArrayOption("MESH_BOX_OFFSET", 3, mesh_box_offset);

  /* DESCRIPTION: Determine if the mesh file supports multizone. \n DEFAULT: true (temporarily) */
  addBoolOption("MULTIZONE_MESH", Multizone_Mesh, true);
  /* DESCRIPTION: Determine if we need to allocate memory to store the multizone residual. \n DEFAULT: true (temporarily) */
  addBoolOption("MULTIZONE_RESIDUAL", Multizone_Residual, false);

  /*!\brief CONV_FILENAME \n DESCRIPTION: Output file convergence history (w/o extension) \n DEFAULT: history \ingroup Config*/
  addStringOption("CONV_FILENAME", Conv_FileName, string("history"));
  /*!\brief BREAKDOWN_FILENAME \n DESCRIPTION: Output file forces breakdown \ingroup Config*/
  addStringOption("BREAKDOWN_FILENAME", Breakdown_FileName, string("forces_breakdown.dat"));
  /*!\brief SOLUTION_FLOW_FILENAME \n DESCRIPTION: Restart flow input file (the file output under the filename set by RESTART_FLOW_FILENAME) \n DEFAULT: solution_flow.dat \ingroup Config */
  addStringOption("SOLUTION_FILENAME", Solution_FileName, string("solution.dat"));
  /*!\brief SOLUTION_ADJ_FILENAME\n DESCRIPTION: Restart adjoint input file. Objective function abbreviation is expected. \ingroup Config*/
  addStringOption("SOLUTION_ADJ_FILENAME", Solution_AdjFileName, string("solution_adj.dat"));
  /*!\brief RESTART_FLOW_FILENAME \n DESCRIPTION: Output file restart flow \ingroup Config*/
  addStringOption("RESTART_FILENAME", Restart_FileName, string("restart.dat"));
  /*!\brief RESTART_ADJ_FILENAME  \n DESCRIPTION: Output file restart adjoint. Objective function abbreviation will be appended. \ingroup Config*/
  addStringOption("RESTART_ADJ_FILENAME", Restart_AdjFileName, string("restart_adj.dat"));
  /*!\brief VOLUME_FLOW_FILENAME  \n DESCRIPTION: Output file flow (w/o extension) variables \ingroup Config */
  addStringOption("VOLUME_FILENAME", Volume_FileName, string("vol_solution"));
  /*!\brief VOLUME_ADJ_FILENAME
   *  \n DESCRIPTION: Output file adjoint (w/o extension) variables  \ingroup Config*/
  addStringOption("VOLUME_ADJ_FILENAME", Adj_FileName, string("adj_vol_solution"));
  /*!\brief GRAD_OBJFUNC_FILENAME
   *  \n DESCRIPTION: Output objective function gradient  \ingroup Config*/
  addStringOption("GRAD_OBJFUNC_FILENAME", ObjFunc_Grad_FileName, string("of_grad.dat"));
  /*!\brief VALUE_OBJFUNC_FILENAME
   *  \n DESCRIPTION: Output objective function  \ingroup Config*/
  addStringOption("VALUE_OBJFUNC_FILENAME", ObjFunc_Value_FileName, string("of_func.dat"));
  /*!\brief SURFACE_FLOW_FILENAME
   *  \n DESCRIPTION: Output file surface flow coefficient (w/o extension)  \ingroup Config*/
  addStringOption("SURFACE_FILENAME", SurfCoeff_FileName, string("surface"));
  /*!\brief SURFACE_ADJ_FILENAME
   *  \n DESCRIPTION: Output file surface adjoint coefficient (w/o extension)  \ingroup Config*/
  addStringOption("SURFACE_ADJ_FILENAME", SurfAdjCoeff_FileName, string("surface_adjoint"));
  /*!\brief SURFACE_SENS_FILENAME_FILENAME
   *  \n DESCRIPTION: Output file surface sensitivity (discrete adjoint) (w/o extension)  \ingroup Config*/
  addStringOption("SURFACE_SENS_FILENAME", SurfSens_FileName, string("surface_sens"));
  /*!\brief VOLUME_SENS_FILENAME
   *  \n DESCRIPTION: Output file volume sensitivity (discrete adjoint))  \ingroup Config*/
  addStringOption("VOLUME_SENS_FILENAME", VolSens_FileName, string("volume_sens"));
  /* DESCRIPTION: Output the performance summary to the console at the end of SU2_CFD  \ingroup Config*/
  addBoolOption("WRT_PERFORMANCE", Wrt_Performance, false);
  /* DESCRIPTION: Output the tape statistics (discrete adjoint)  \ingroup Config*/
  addBoolOption("WRT_AD_STATISTICS", Wrt_AD_Statistics, false);
  /*!\brief MARKER_ANALYZE_AVERAGE
   *  \n DESCRIPTION: Output averaged flow values on specified analyze marker.
   *  Options: AREA, MASSFLUX
   *  \n Use with MARKER_ANALYZE. \ingroup Config*/
  addEnumOption("MARKER_ANALYZE_AVERAGE", Kind_Average, Average_Map, AVERAGE_MASSFLUX);
  /*!\brief COMM_LEVEL
   *  \n DESCRIPTION: Level of MPI communications during runtime  \ingroup Config*/
  addEnumOption("COMM_LEVEL", Comm_Level, Comm_Map, COMM_FULL);

  /*!\par CONFIG_CATEGORY: Dynamic mesh definition \ingroup Config*/
  /*--- Options related to dynamic meshes ---*/

  /* DESCRIPTION: Type of mesh motion */
  addEnumOption("GRID_MOVEMENT", Kind_GridMovement, GridMovement_Map, NO_MOVEMENT);
  /* DESCRIPTION: Type of surface motion */
  addEnumListOption("SURFACE_MOVEMENT",nKind_SurfaceMovement, Kind_SurfaceMovement, SurfaceMovement_Map);
  /* DESCRIPTION: Marker(s) of moving surfaces (MOVING_WALL or DEFORMING grid motion). */
  addStringListOption("MARKER_MOVING", nMarker_Moving, Marker_Moving);
  /* DESCRIPTION: Mach number (non-dimensional, based on the mesh velocity and freestream vals.) */
  addDoubleOption("MACH_MOTION", Mach_Motion, 0.0);
  /* DESCRIPTION: Coordinates of the rigid motion origin */
  addDoubleArrayOption("MOTION_ORIGIN", 3, Motion_Origin);
  /* DESCRIPTION: Translational velocity vector (m/s) in the x, y, & z directions (RIGID_MOTION only) */
  addDoubleArrayOption("TRANSLATION_RATE", 3, Translation_Rate);
  /* DESCRIPTION: Angular velocity vector (rad/s) about x, y, & z axes (RIGID_MOTION only) */
  addDoubleArrayOption("ROTATION_RATE", 3, Rotation_Rate);
  /* DESCRIPTION: Pitching angular freq. (rad/s) about x, y, & z axes (RIGID_MOTION only) */
  addDoubleArrayOption("PITCHING_OMEGA", 3, Pitching_Omega);
  /* DESCRIPTION: Pitching amplitude (degrees) about x, y, & z axes (RIGID_MOTION only) */
  addDoubleArrayOption("PITCHING_AMPL", 3, Pitching_Ampl);
  /* DESCRIPTION: Pitching phase offset (degrees) about x, y, & z axes (RIGID_MOTION only) */
  addDoubleArrayOption("PITCHING_PHASE", 3, Pitching_Phase);
  /* DESCRIPTION: Plunging angular freq. (rad/s) in x, y, & z directions (RIGID_MOTION only) */
  addDoubleArrayOption("PLUNGING_OMEGA", 3, Plunging_Omega);
  /* DESCRIPTION: Plunging amplitude (m) in x, y, & z directions (RIGID_MOTION only) */
  addDoubleArrayOption("PLUNGING_AMPL", 3, Plunging_Ampl);
  /* DESCRIPTION: Coordinates of the rigid motion origin */
  addDoubleListOption("SURFACE_MOTION_ORIGIN", nMarkerMotion_Origin, MarkerMotion_Origin);
  /* DESCRIPTION: Translational velocity vector (m/s) in the x, y, & z directions (DEFORMING only) */
  addDoubleListOption("SURFACE_TRANSLATION_RATE", nMarkerTranslation, MarkerTranslation_Rate);
  /* DESCRIPTION: Angular velocity vector (rad/s) about x, y, & z axes (DEFORMING only) */
  addDoubleListOption("SURFACE_ROTATION_RATE", nMarkerRotation_Rate, MarkerRotation_Rate);
  /* DESCRIPTION: Pitching angular freq. (rad/s) about x, y, & z axes (DEFORMING only) */
  addDoubleListOption("SURFACE_PITCHING_OMEGA", nMarkerPitching_Omega, MarkerPitching_Omega);
  /* DESCRIPTION: Pitching amplitude (degrees) about x, y, & z axes (DEFORMING only) */
  addDoubleListOption("SURFACE_PITCHING_AMPL", nMarkerPitching_Ampl, MarkerPitching_Ampl);
  /* DESCRIPTION: Pitching phase offset (degrees) about x, y, & z axes (DEFORMING only) */
  addDoubleListOption("SURFACE_PITCHING_PHASE", nMarkerPitching_Phase, MarkerPitching_Phase);
  /* DESCRIPTION: Plunging angular freq. (rad/s) in x, y, & z directions (DEFORMING only) */
  addDoubleListOption("SURFACE_PLUNGING_OMEGA", nMarkerPlunging_Omega, MarkerPlunging_Omega);
  /* DESCRIPTION: Plunging amplitude (m) in x, y, & z directions (DEFORMING only) */
  addDoubleListOption("SURFACE_PLUNGING_AMPL", nMarkerPlunging_Ampl, MarkerPlunging_Ampl);
  /* DESCRIPTION: Value to move motion origins (1 or 0) */
  addUShortListOption("MOVE_MOTION_ORIGIN", nMoveMotion_Origin, MoveMotion_Origin);

  /* DESCRIPTION: Before each computation, implicitly smooth the nodal coordinates */
  addUnsignedShortOption("SMOOTH_GEOMETRY", SmoothNumGrid, 0);

  /*!\par CONFIG_CATEGORY: Aeroelastic Simulation (Typical Section Model) \ingroup Config*/
  /*--- Options related to aeroelastic simulations using the Typical Section Model) ---*/
  /* DESCRIPTION: The flutter speed index (modifies the freestream condition) */
  addDoubleOption("FLUTTER_SPEED_INDEX", FlutterSpeedIndex, 0.6);
  /* DESCRIPTION: Natural frequency of the spring in the plunging direction (rad/s). */
  addDoubleOption("PLUNGE_NATURAL_FREQUENCY", PlungeNaturalFrequency, 100);
  /* DESCRIPTION: Natural frequency of the spring in the pitching direction (rad/s). */
  addDoubleOption("PITCH_NATURAL_FREQUENCY", PitchNaturalFrequency, 100);
  /* DESCRIPTION: The airfoil mass ratio. */
  addDoubleOption("AIRFOIL_MASS_RATIO", AirfoilMassRatio, 60);
  /* DESCRIPTION: Distance in semichords by which the center of gravity lies behind the elastic axis. */
  addDoubleOption("CG_LOCATION", CG_Location, 1.8);
  /* DESCRIPTION: The radius of gyration squared (expressed in semichords) of the typical section about the elastic axis. */
  addDoubleOption("RADIUS_GYRATION_SQUARED", RadiusGyrationSquared, 3.48);
  /* DESCRIPTION: Solve the aeroelastic equations every given number of internal iterations. */
  addUnsignedShortOption("AEROELASTIC_ITER", AeroelasticIter, 3);

  /*!\par CONFIG_CATEGORY: Optimization Problem*/

  /* DESCRIPTION: Scale the line search in the optimizer */
  addDoubleOption("OPT_RELAX_FACTOR", Opt_RelaxFactor, 1.0);

  /* DESCRIPTION: Bound the line search in the optimizer */
  addDoubleOption("OPT_LINE_SEARCH_BOUND", Opt_LineSearch_Bound, 1E6);

  /*!\par CONFIG_CATEGORY: Wind Gust \ingroup Config*/
  /*--- Options related to wind gust simulations ---*/

  /* DESCRIPTION: Apply a wind gust */
  addBoolOption("WIND_GUST", Wind_Gust, false);
  /* DESCRIPTION: Type of gust */
  addEnumOption("GUST_TYPE", Gust_Type, Gust_Type_Map, NO_GUST);
  /* DESCRIPTION: Gust wavelenght (meters) */
  addDoubleOption("GUST_WAVELENGTH", Gust_WaveLength, 0.0);
  /* DESCRIPTION: Number of gust periods */
  addDoubleOption("GUST_PERIODS", Gust_Periods, 1.0);
  /* DESCRIPTION: Gust amplitude (m/s) */
  addDoubleOption("GUST_AMPL", Gust_Ampl, 0.0);
  /* DESCRIPTION: Time at which to begin the gust (sec) */
  addDoubleOption("GUST_BEGIN_TIME", Gust_Begin_Time, 0.0);
  /* DESCRIPTION: Location at which the gust begins (meters) */
  addDoubleOption("GUST_BEGIN_LOC", Gust_Begin_Loc, 0.0);
  /* DESCRIPTION: Direction of the gust X or Y dir */
  addEnumOption("GUST_DIR", Gust_Dir, Gust_Dir_Map, Y_DIR);

  /* Fixed values for turbulence quantities to keep them at inflow conditions. */
  /* DESCRIPTION: Fix turbulence quantities to far-field values inside an upstream half-space. */
  addBoolOption("TURB_FIXED_VALUES", Turb_Fixed_Values, false);
  /* DESCRIPTION: Shift of the fixed values half-space, in length units in the direction of far-field velocity. */
  addDoubleOption("TURB_FIXED_VALUES_DOMAIN", Turb_Fixed_Values_MaxScalarProd, numeric_limits<su2double>::lowest());

  /* Harmonic Balance config */
  /* DESCRIPTION: Omega_HB = 2*PI*frequency - frequencies for Harmonic Balance method */
  addDoubleListOption("OMEGA_HB", nOmega_HB, Omega_HB);

  /*!\par CONFIG_CATEGORY: Equivalent Area \ingroup Config*/
  /*--- Options related to the equivalent area ---*/

  /* DESCRIPTION: Evaluate equivalent area on the Near-Field  */
  addBoolOption("EQUIV_AREA", EquivArea, false);
  ea_lim[0] = 0.0; ea_lim[1] = 1.0; ea_lim[2] = 1.0;
  /* DESCRIPTION: Integration limits of the equivalent area ( xmin, xmax, Dist_NearField ) */
  addDoubleArrayOption("EA_INT_LIMIT", 3, ea_lim);
  /* DESCRIPTION: Equivalent area scaling factor */
  addDoubleOption("EA_SCALE_FACTOR", EA_ScaleFactor, 1.0);

  // these options share nDV as their size in the option references; not a good idea
  /*!\par CONFIG_CATEGORY: Grid deformation \ingroup Config*/
  /*--- Options related to the grid deformation ---*/

  /* DESCRIPTION: Kind of deformation */
  addEnumListOption("DV_KIND", nDV, Design_Variable, Param_Map);
  /* DESCRIPTION: Marker of the surface to which we are going apply the shape deformation */
  addStringListOption("DV_MARKER", nMarker_DV, Marker_DV);
  /* DESCRIPTION: Parameters of the shape deformation
   - FFD_CONTROL_POINT_2D ( FFDBox ID, i_Ind, j_Ind, x_Disp, y_Disp )
   - FFD_RADIUS_2D ( FFDBox ID )
   - FFD_CAMBER_2D ( FFDBox ID, i_Ind )
   - FFD_THICKNESS_2D ( FFDBox ID, i_Ind )
   - HICKS_HENNE ( Lower Surface (0)/Upper Surface (1)/Only one Surface (2), x_Loc )
   - SURFACE_BUMP ( x_start, x_end, x_Loc )
   - CST ( Lower Surface (0)/Upper Surface (1), Kulfan parameter number, Total number of Kulfan parameters for surface )
   - NACA_4DIGITS ( 1st digit, 2nd digit, 3rd and 4th digit )
   - PARABOLIC ( Center, Thickness )
   - TRANSLATION ( x_Disp, y_Disp, z_Disp )
   - ROTATION ( x_Orig, y_Orig, z_Orig, x_End, y_End, z_End )
   - OBSTACLE ( Center, Bump size )
   - SPHERICAL ( ControlPoint_Index, Theta_Disp, R_Disp )
   - FFD_CONTROL_POINT ( FFDBox ID, i_Ind, j_Ind, k_Ind, x_Disp, y_Disp, z_Disp )
   - FFD_TWIST ( FFDBox ID, x_Orig, y_Orig, z_Orig, x_End, y_End, z_End )
   - FFD_TWIST_2D ( FFDBox ID, x_Orig, y_Orig, z_Orig, x_End, y_End, z_End )
   - FFD_ROTATION ( FFDBox ID, x_Orig, y_Orig, z_Orig, x_End, y_End, z_End )
   - FFD_CONTROL_SURFACE ( FFDBox ID, x_Orig, y_Orig, z_Orig, x_End, y_End, z_End )
   - FFD_CAMBER ( FFDBox ID, i_Ind, j_Ind )
   - FFD_THICKNESS ( FFDBox ID, i_Ind, j_Ind ) */
  addDVParamOption("DV_PARAM", nDV, ParamDV, FFDTag, Design_Variable);
  /* DESCRIPTION: New value of the shape deformation */
  addDVValueOption("DV_VALUE", nDV_Value, DV_Value, nDV, ParamDV, Design_Variable);
  /* DESCRIPTION: Provide a file of surface positions from an external parameterization. */
  addStringOption("DV_FILENAME", DV_Filename, string("surface_positions.dat"));
  /* DESCRIPTION: File of sensitivities as an unordered ASCII file with rows of x, y, z, dJ/dx, dJ/dy, dJ/dz for each volume grid point. */
  addStringOption("DV_UNORDERED_SENS_FILENAME", DV_Unordered_Sens_Filename, string("unordered_sensitivity.dat"));
  /* DESCRIPTION: File of sensitivities as an ASCII file with rows of x, y, z, dJ/dx, dJ/dy, dJ/dz for each surface grid point. */
  addStringOption("DV_SENS_FILENAME", DV_Sens_Filename, string("surface_sensitivity.dat"));
  /*!\brief OUTPUT_FORMAT \n DESCRIPTION: I/O format for output plots. \n OPTIONS: see \link Output_Map \endlink \n DEFAULT: TECPLOT \ingroup Config */
  addEnumOption("DV_SENSITIVITY_FORMAT", Sensitivity_FileFormat, Sensitivity_Map, SU2_NATIVE);
  /* DESCRIPTION: Hold the grid fixed in a region */
  addBoolOption("HOLD_GRID_FIXED", Hold_GridFixed, false);
  grid_fix[0] = -1E15; grid_fix[1] = -1E15; grid_fix[2] = -1E15;
  grid_fix[3] =  1E15; grid_fix[4] =  1E15; grid_fix[5] =  1E15;
  /* DESCRIPTION: Coordinates of the box where the grid will be deformed (Xmin, Ymin, Zmin, Xmax, Ymax, Zmax) */
  addDoubleArrayOption("HOLD_GRID_FIXED_COORD", 6, grid_fix);

  /*!\par CONFIG_CATEGORY: Deformable mesh \ingroup Config*/
  /*--- option related to deformable meshes ---*/
  /* DESCRIPTION: Decide whether the mesh will undergo deformations */
  addBoolOption("DEFORM_MESH", Deform_Mesh, false);
  /* DESCRIPTION: Print the residuals during mesh deformation to the console */
  addBoolOption("DEFORM_CONSOLE_OUTPUT", Deform_Output, false);
  /* DESCRIPTION: Number of nonlinear deformation iterations (surface deformation increments) */
  addUnsignedLongOption("DEFORM_NONLINEAR_ITER", GridDef_Nonlinear_Iter, 1);
  /* DESCRIPTION: Deform coefficient (-1.0 to 0.5) */
  addDoubleOption("DEFORM_COEFF", Deform_Coeff, 1E6);
  /* DESCRIPTION: Deform limit in m or inches */
  addDoubleOption("DEFORM_LIMIT", Deform_Limit, 1E6);
  /* DESCRIPTION: Type of element stiffness imposed for FEA mesh deformation (INVERSE_VOLUME, WALL_DISTANCE, CONSTANT_STIFFNESS) */
  addEnumOption("DEFORM_STIFFNESS_TYPE", Deform_StiffnessType, Deform_Stiffness_Map, SOLID_WALL_DISTANCE);
  /* DESCRIPTION: Poisson's ratio for constant stiffness FEA method of grid deformation */
  addDoubleOption("DEFORM_ELASTICITY_MODULUS", Deform_ElasticityMod, 2E11);
  /* DESCRIPTION: Young's modulus and Poisson's ratio for constant stiffness FEA method of grid deformation */
  addDoubleOption("DEFORM_POISSONS_RATIO", Deform_PoissonRatio, 0.3);
  /* DESCRIPTION: Size of the layer of highest stiffness for wall distance-based mesh stiffness */
  addDoubleOption("DEFORM_STIFF_LAYER_SIZE", Deform_StiffLayerSize, 0.0);
  /*  DESCRIPTION: Linear solver for the mesh deformation\n OPTIONS: see \link Linear_Solver_Map \endlink \n DEFAULT: FGMRES \ingroup Config*/
  addEnumOption("DEFORM_LINEAR_SOLVER", Kind_Deform_Linear_Solver, Linear_Solver_Map, FGMRES);
  /*  \n DESCRIPTION: Preconditioner for the Krylov linear solvers \n OPTIONS: see \link Linear_Solver_Prec_Map \endlink \n DEFAULT: LU_SGS \ingroup Config*/
  addEnumOption("DEFORM_LINEAR_SOLVER_PREC", Kind_Deform_Linear_Solver_Prec, Linear_Solver_Prec_Map, ILU);
  /* DESCRIPTION: Minimum error threshold for the linear solver for the implicit formulation */
  addDoubleOption("DEFORM_LINEAR_SOLVER_ERROR", Deform_Linear_Solver_Error, 1E-14);
  /* DESCRIPTION: Maximum number of iterations of the linear solver for the implicit formulation */
  addUnsignedLongOption("DEFORM_LINEAR_SOLVER_ITER", Deform_Linear_Solver_Iter, 1000);

  /*!\par CONFIG_CATEGORY: Rotorcraft problem \ingroup Config*/
  /*--- option related to rotorcraft problems ---*/

  /* DESCRIPTION: MISSING ---*/
  addDoubleOption("CYCLIC_PITCH", Cyclic_Pitch, 0.0);
  /* DESCRIPTION: MISSING ---*/
  addDoubleOption("COLLECTIVE_PITCH", Collective_Pitch, 0.0);

  /*!\par CONFIG_CATEGORY: FEM flow solver definition \ingroup Config*/
  /*--- Options related to the finite element flow solver---*/

  /* DESCRIPTION: Riemann solver used for DG (ROE, LAX-FRIEDRICH, AUSM, AUSMPW+, HLLC, VAN_LEER) */
  addEnumOption("RIEMANN_SOLVER_FEM", Riemann_Solver_FEM, Upwind_Map, ROE);
  /* DESCRIPTION: Constant factor applied for quadrature with straight elements (2.0 by default) */
  addDoubleOption("QUADRATURE_FACTOR_STRAIGHT_FEM", Quadrature_Factor_Straight, 2.0);
  /* DESCRIPTION: Constant factor applied for quadrature with curved elements (3.0 by default) */
  addDoubleOption("QUADRATURE_FACTOR_CURVED_FEM", Quadrature_Factor_Curved, 3.0);
  /* DESCRIPTION: Factor applied during quadrature in time for ADER-DG. (2.0 by default) */
  addDoubleOption("QUADRATURE_FACTOR_TIME_ADER_DG", Quadrature_Factor_Time_ADER_DG, 2.0);
  /* DESCRIPTION: Factor for the symmetrizing terms in the DG FEM discretization (1.0 by default) */
  addDoubleOption("THETA_INTERIOR_PENALTY_DG_FEM", Theta_Interior_Penalty_DGFEM, 1.0);
  /* DESCRIPTION: Compute the entropy in the fluid model (YES, NO) */
  addBoolOption("COMPUTE_ENTROPY_FLUID_MODEL", Compute_Entropy, true);
  /* DESCRIPTION: Use the lumped mass matrix for steady DGFEM computations */
  addBoolOption("USE_LUMPED_MASSMATRIX_DGFEM", Use_Lumped_MassMatrix_DGFEM, false);
  /* DESCRIPTION: Only compute the exact Jacobian of the spatial discretization (NO, YES) */
  addBoolOption("JACOBIAN_SPATIAL_DISCRETIZATION_ONLY", Jacobian_Spatial_Discretization_Only, false);

  /* DESCRIPTION: Number of aligned bytes for the matrix multiplications. Multiple of 64. (128 by default) */
  addUnsignedShortOption("ALIGNED_BYTES_MATMUL", byteAlignmentMatMul, 128);

  /*!\par CONFIG_CATEGORY: FEA solver \ingroup Config*/
  /*--- Options related to the FEA solver ---*/

  /*!\brief FEA_FILENAME \n DESCRIPTION: Filename to input for element-based properties \n Default: element_properties.dat \ingroup Config */
  addStringOption("FEA_FILENAME", FEA_FileName, string("default_element_properties.dat"));
  /* DESCRIPTION: Determine if advanced features are used from the element-based FEA analysis (NO, YES = experimental) */
  addBoolOption("FEA_ADVANCED_MODE", FEAAdvancedMode, false);

  /* DESCRIPTION: Modulus of elasticity */
  addDoubleListOption("ELASTICITY_MODULUS", nElasticityMod, ElasticityMod);
  /* DESCRIPTION: Poisson ratio */
  addDoubleListOption("POISSON_RATIO", nPoissonRatio, PoissonRatio);
  /* DESCRIPTION: Material density */
  addDoubleListOption("MATERIAL_DENSITY", nMaterialDensity, MaterialDensity);
  /* DESCRIPTION: Knowles B constant */
  addDoubleOption("KNOWLES_B", Knowles_B, 1.0);
  /* DESCRIPTION: Knowles N constant */
  addDoubleOption("KNOWLES_N", Knowles_N, 1.0);

  /*  DESCRIPTION: Include DE effects
  *  Options: NO, YES \ingroup Config */
  addBoolOption("DE_EFFECTS", DE_Effects, false);
  /*!\brief ELECTRIC_FIELD_CONST \n DESCRIPTION: Value of the Dielectric Elastomer constant */
  addDoubleListOption("ELECTRIC_FIELD_CONST", nElectric_Constant, Electric_Constant);
  /* DESCRIPTION: Modulus of the Electric Fields */
  addDoubleListOption("ELECTRIC_FIELD_MOD", nElectric_Field, Electric_Field_Mod);
  /* DESCRIPTION: Direction of the Electic Fields */
  addDoubleListOption("ELECTRIC_FIELD_DIR", nDim_Electric_Field, Electric_Field_Dir);

  /*!\brief DESIGN_VARIABLE_FEA
   *  \n DESCRIPTION: Design variable for FEA problems \n OPTIONS: See \link DVFEA_Map \endlink \n DEFAULT VENKATAKRISHNAN \ingroup Config */
  addEnumOption("DESIGN_VARIABLE_FEA", Kind_DV_FEA, DVFEA_Map, NODV_FEA);

  /*  DESCRIPTION: Consider a reference solution for the structure (optimization applications)
  *  Options: NO, YES \ingroup Config */
  addBoolOption("REFERENCE_GEOMETRY", RefGeom, false);
  /*!\brief REFERENCE_GEOMETRY_PENALTY\n DESCRIPTION: Penalty weight value for the objective function \ingroup Config*/
  addDoubleOption("REFERENCE_GEOMETRY_PENALTY", RefGeom_Penalty, 1E6);
  /*!\brief REFERENCE_GEOMETRY_FILENAME \n DESCRIPTION: Reference geometry filename \n Default: reference_geometry.dat \ingroup Config */
  addStringOption("REFERENCE_GEOMETRY_FILENAME", RefGeom_FEMFileName, string("reference_geometry.dat"));
  /*!\brief REFERENCE_GEOMETRY_FORMAT \n DESCRIPTION: Format of the reference geometry file \n OPTIONS: see \link Input_Ref_Map \endlink \n DEFAULT: SU2 \ingroup Config*/
  addEnumOption("REFERENCE_GEOMETRY_FORMAT", RefGeom_FileFormat, Input_Ref_Map, SU2_REF);
  /*!\brief REFERENCE_GEOMETRY_SURFACE\n DESCRIPTION: If true consider only the surfaces where loads are applied. \ingroup Config*/
  addBoolOption("REFERENCE_GEOMETRY_SURFACE", RefGeomSurf, false);

  /*!\brief TOTAL_DV_PENALTY\n DESCRIPTION: Penalty weight value to maintain the total sum of DV constant \ingroup Config*/
  addDoubleOption("TOTAL_DV_PENALTY", DV_Penalty, 0);

  /*!\brief REFERENCE_NODE\n  DESCRIPTION: Reference node for the structure (optimization applications) */
  addUnsignedLongOption("REFERENCE_NODE", refNodeID, 0);
  /*!\brief REFERENCE_NODE_DISPLACEMENT\n DESCRIPTION: Target displacement of the reference node \ingroup Config*/
  addDoubleListOption("REFERENCE_NODE_DISPLACEMENT", nDim_RefNode, RefNode_Displacement);
  /*!\brief REFERENCE_NODE_PENALTY\n DESCRIPTION: Penalty weight value for the objective function \ingroup Config*/
  addDoubleOption("REFERENCE_NODE_PENALTY", RefNode_Penalty, 1E3);

  /*!\brief STRESS_PENALTY_PARAM\n DESCRIPTION: Maximum allowed stress and KS exponent for structural optimization \ingroup Config*/
  addDoubleArrayOption("STRESS_PENALTY_PARAM", 2, StressPenaltyParam.data());

  /*!\brief REGIME_TYPE \n  DESCRIPTION: Geometric condition \n OPTIONS: see \link Struct_Map \endlink \ingroup Config*/
  addEnumOption("GEOMETRIC_CONDITIONS", Kind_Struct_Solver, Struct_Map, STRUCT_DEFORMATION::SMALL);
  /*!\brief REGIME_TYPE \n  DESCRIPTION: Material model \n OPTIONS: see \link Material_Map \endlink \ingroup Config*/
  addEnumOption("MATERIAL_MODEL", Kind_Material, Material_Map, STRUCT_MODEL::LINEAR_ELASTIC);
  /*!\brief REGIME_TYPE \n  DESCRIPTION: Compressibility of the material \n OPTIONS: see \link MatComp_Map \endlink \ingroup Config*/
  addEnumOption("MATERIAL_COMPRESSIBILITY", Kind_Material_Compress, MatComp_Map, STRUCT_COMPRESS::COMPRESSIBLE);

  /*  DESCRIPTION: Consider a prestretch in the structural domain
  *  Options: NO, YES \ingroup Config */
  addBoolOption("PRESTRETCH", Prestretch, false);
  /*!\brief PRESTRETCH_FILENAME \n DESCRIPTION: Filename to input for prestretching membranes \n Default: prestretch_file.dat \ingroup Config */
  addStringOption("PRESTRETCH_FILENAME", Prestretch_FEMFileName, string("prestretch_file.dat"));

  /* DESCRIPTION: Iterative method for non-linear structural analysis */
  addEnumOption("NONLINEAR_FEM_SOLUTION_METHOD", Kind_SpaceIteScheme_FEA, Space_Ite_Map_FEA, STRUCT_SPACE_ITE::NEWTON);
  /* DESCRIPTION: Formulation for bidimensional elasticity solver */
  addEnumOption("FORMULATION_ELASTICITY_2D", Kind_2DElasForm, ElasForm_2D, STRUCT_2DFORM::PLANE_STRAIN);
  /*  DESCRIPTION: Apply dead loads
  *  Options: NO, YES \ingroup Config */
  addBoolOption("DEAD_LOAD", DeadLoad, false);
  /*  DESCRIPTION: Temporary: pseudo static analysis (no density in dynamic analysis)
  *  Options: NO, YES \ingroup Config */
  addBoolOption("PSEUDO_STATIC", PseudoStatic, false);
  /* DESCRIPTION: Dynamic or static structural analysis */
  addEnumOption("DYNAMIC_ANALYSIS", Dynamic_Analysis, Dynamic_Map, STATIC);
  /* DESCRIPTION: Time Step for dynamic analysis (s) */
  addDoubleOption("DYN_TIMESTEP", Delta_DynTime, 0.0);
  /* DESCRIPTION: Total Physical Time for dual time stepping simulations (s) */
  addDoubleOption("DYN_TIME", Total_DynTime, 1.0);
  /* DESCRIPTION: Parameter alpha for Newmark scheme (s) */
  addDoubleOption("NEWMARK_BETA", Newmark_beta, 0.25);
  /* DESCRIPTION: Parameter delta for Newmark scheme (s) */
  addDoubleOption("NEWMARK_GAMMA", Newmark_gamma, 0.5);
  /* DESCRIPTION: Apply the load as a ramp */
  addBoolOption("RAMP_LOADING", Ramp_Load, false);
  /* DESCRIPTION: Time while the load is to be increased linearly */
  addDoubleOption("RAMP_TIME", Ramp_Time, 1.0);
  /* DESCRIPTION: Transfer method used for multiphysics problems */
  addEnumOption("DYNAMIC_LOAD_TRANSFER", Dynamic_LoadTransfer, Dyn_Transfer_Method_Map, POL_ORDER_1);

  /* DESCRIPTION: Newmark - Generalized alpha - coefficients */
  addDoubleListOption("TIME_INT_STRUCT_COEFFS", nIntCoeffs, Int_Coeffs);

  /*  DESCRIPTION: Apply dead loads. Options: NO, YES \ingroup Config */
  addBoolOption("INCREMENTAL_LOAD", IncrementalLoad, false);
  /* DESCRIPTION: Maximum number of increments of the  */
  addUnsignedLongOption("NUMBER_INCREMENTS", IncLoad_Nincrements, 10);

  inc_crit[0] = 0.0; inc_crit[1] = 0.0; inc_crit[2] = 0.0;
  /* DESCRIPTION: Definition of the  UTOL RTOL ETOL*/
  addDoubleArrayOption("INCREMENTAL_CRITERIA", 3, inc_crit);

  /* DESCRIPTION: Use of predictor */
  addBoolOption("PREDICTOR", Predictor, false);
  /* DESCRIPTION: Order of the predictor */
  addUnsignedShortOption("PREDICTOR_ORDER", Pred_Order, 0);

  /* DESCRIPTION: Topology optimization options */
  addBoolOption("TOPOLOGY_OPTIMIZATION", topology_optimization, false);
  addStringOption("TOPOL_OPTIM_OUTFILE", top_optim_output_file, string("element_derivatives.dat"));
  addDoubleOption("TOPOL_OPTIM_SIMP_EXPONENT", simp_exponent, 1.0);
  addDoubleOption("TOPOL_OPTIM_SIMP_MINSTIFF", simp_minimum_stiffness, 0.001);
  addEnumListOption("TOPOL_OPTIM_FILTER_KERNEL", top_optim_nKernel, top_optim_kernels, Filter_Kernel_Map);
  addDoubleListOption("TOPOL_OPTIM_FILTER_RADIUS", top_optim_nRadius, top_optim_filter_radius);
  addDoubleListOption("TOPOL_OPTIM_KERNEL_PARAM", top_optim_nKernelParams, top_optim_kernel_params);
  addUnsignedShortOption("TOPOL_OPTIM_SEARCH_LIMIT", top_optim_search_lim, 0);
  addEnumOption("TOPOL_OPTIM_PROJECTION_TYPE", top_optim_proj_type, Projection_Function_Map, ENUM_PROJECTION_FUNCTION::NONE);
  addDoubleOption("TOPOL_OPTIM_PROJECTION_PARAM", top_optim_proj_param, 0.0);

  /* CONFIG_CATEGORY: FSI solver */
  /*--- Options related to the FSI solver ---*/

  /* DESCRIPTION: ID of the region we want to compute the sensitivities using direct differentiation */
  addUnsignedShortOption("FEA_ID_DIRECTDIFF", nID_DV, 0);

  /* DESCRIPTION: Restart from a steady state (sets grid velocities to 0 when loading the restart). */
  addBoolOption("RESTART_STEADY_STATE", SteadyRestart, false);

  /*!\par CONFIG_CATEGORY: Multizone definition \ingroup Config*/
  /*--- Options related to multizone problems ---*/

  /*!\brief MARKER_PLOTTING\n DESCRIPTION: Marker(s) of the surface in the surface flow solution file  \ingroup Config*/
  addStringListOption("CONFIG_LIST", nConfig_Files, Config_Filenames);

  /* DESCRIPTION: Determines if the multizone problem is solved for time-domain. */
  addBoolOption("TIME_DOMAIN", Time_Domain, false);
  /* DESCRIPTION: Number of outer iterations in the multizone problem. */
  addUnsignedLongOption("OUTER_ITER", nOuterIter, 1);
  /* DESCRIPTION: Number of inner iterations in each multizone block. */
  addUnsignedLongOption("INNER_ITER", nInnerIter, 1);
  /* DESCRIPTION: Number of time steps solved in the multizone problem. */
  addUnsignedLongOption("TIME_ITER", nTimeIter, 1);
  /* DESCRIPTION: Number of iterations in each single-zone block. */
  addUnsignedLongOption("ITER", nIter, 1000);
  /* DESCRIPTION: Restart iteration in the multizone problem. */
  addUnsignedLongOption("RESTART_ITER", Restart_Iter, 1);
  /* DESCRIPTION: Minimum error threshold for the linear solver for the implicit formulation */
  addDoubleOption("TIME_STEP", Time_Step, 0.0);
  /* DESCRIPTION: Total Physical Time for time-domain problems (s) */
  addDoubleOption("MAX_TIME", Max_Time, 1.0);
  /* DESCRIPTION: Determines if the single-zone driver is used. (TEMPORARY) */
  addBoolOption("SINGLEZONE_DRIVER", SinglezoneDriver, true);
  /* DESCRIPTION: Determines if the special output is written out */
  addBoolOption("SPECIAL_OUTPUT", SpecialOutput, false);

  /* DESCRIPTION: Determines if the convergence history of each individual zone is written to screen */
  addBoolOption("WRT_ZONE_CONV", Wrt_ZoneConv, false);
  /* DESCRIPTION: Determines if the convergence history of each individual zone is written to file */
  addBoolOption("WRT_ZONE_HIST", Wrt_ZoneHist, false);

  /* DESCRIPTION: Determines if the special output is written out */
  addBoolOption("WRT_FORCES_BREAKDOWN", Wrt_ForcesBreakdown, false);


  /*!\par KIND_INTERPOLATION \n
   * DESCRIPTION: Type of interpolation to use for multi-zone problems. \n OPTIONS: see \link Interpolator_Map \endlink
   * Sets Kind_Interpolation \ingroup Config
   */
  addEnumOption("KIND_INTERPOLATION", Kind_Interpolation, Interpolator_Map, INTERFACE_INTERPOLATOR::NEAREST_NEIGHBOR);

  /*  DESCRIPTION: Use conservative approach for interpolating between meshes. */
  addBoolOption("CONSERVATIVE_INTERPOLATION", ConservativeInterpolation, true);

  addUnsignedShortOption("NUM_NEAREST_NEIGHBORS", NumNearestNeighbors, 1);

  /*!\par KIND_INTERPOLATION \n
   * DESCRIPTION: Type of radial basis function to use for radial basis function interpolation. \n OPTIONS: see \link RadialBasis_Map \endlink
   * Sets Kind_RadialBasis \ingroup Config
   */
  addEnumOption("KIND_RADIAL_BASIS_FUNCTION", Kind_RadialBasisFunction, RadialBasisFunction_Map, RADIAL_BASIS::WENDLAND_C2);

  /*  DESCRIPTION: Use polynomial term in radial basis function interpolation.
  *  Options: NO, YES \ingroup Config */
  addBoolOption("RADIAL_BASIS_FUNCTION_POLYNOMIAL_TERM", RadialBasisFunction_PolynomialOption, true);

  /* DESCRIPTION: Radius for radial basis function. */
  addDoubleOption("RADIAL_BASIS_FUNCTION_PARAMETER", RadialBasisFunction_Parameter, 1.0);

  /* DESCRIPTION: Tolerance to prune small coefficients from the RBF interpolation matrix. */
  addDoubleOption("RADIAL_BASIS_FUNCTION_PRUNE_TOLERANCE", RadialBasisFunction_PruneTol, 1e-6);

   /*!\par INLETINTERPOLATION \n
   * DESCRIPTION: Type of spanwise interpolation to use for the inlet face. \n OPTIONS: see \link Inlet_SpanwiseInterpolation_Map \endlink
   * Sets Kind_InletInterpolation \ingroup Config
   */
  addEnumOption("INLET_INTERPOLATION_FUNCTION",Kind_InletInterpolationFunction, Inlet_SpanwiseInterpolation_Map, INLET_SPANWISE_INTERP::NONE);

   /*!\par INLETINTERPOLATION \n
   * DESCRIPTION: Type of spanwise interpolation to use for the inlet face. \n OPTIONS: see \link Inlet_SpanwiseInterpolation_Map \endlink
   * Sets Kind_InletInterpolation \ingroup Config
   */
  addEnumOption("INLET_INTERPOLATION_DATA_TYPE", Kind_Inlet_InterpolationType, Inlet_SpanwiseInterpolationType_Map, INLET_INTERP_TYPE::VR_VTHETA);

  addBoolOption("PRINT_INLET_INTERPOLATED_DATA", PrintInlet_InterpolatedData, false);

  /* DESCRIPTION: Number of FSI iterations during which a ramp is applied */
  addUnsignedShortOption("RAMP_FSI_ITER", nIterFSI_Ramp, 2);
  /* DESCRIPTION: Aitken's static relaxation factor */
  addDoubleOption("STAT_RELAX_PARAMETER", AitkenStatRelax, 0.4);
  /* DESCRIPTION: Aitken's dynamic maximum relaxation factor for the first iteration */
  addDoubleOption("AITKEN_DYN_MAX_INITIAL", AitkenDynMaxInit, 0.5);
  /* DESCRIPTION: Aitken's dynamic minimum relaxation factor for the first iteration */
  addDoubleOption("AITKEN_DYN_MIN_INITIAL", AitkenDynMinInit, 0.5);
  /* DESCRIPTION: Kind of relaxation */
  addEnumOption("BGS_RELAXATION", Kind_BGS_RelaxMethod, AitkenForm_Map, BGS_RELAXATION::NONE);
  /* DESCRIPTION: Relaxation required */
  addBoolOption("RELAXATION", Relaxation, false);

  /*!\par CONFIG_CATEGORY: Radiation solver \ingroup Config*/
  /*--- Options related to the radiation solver ---*/

  /* DESCRIPTION: Type of radiation model */
  addEnumOption("RADIATION_MODEL", Kind_Radiation, Radiation_Map, RADIATION_MODEL::NONE);

  /* DESCRIPTION: Kind of initialization of the P1 model  */
  addEnumOption("P1_INITIALIZATION", Kind_P1_Init, P1_Init_Map, P1_INIT::TEMPERATURE);

  /* DESCRIPTION: Absorption coefficient */
  addDoubleOption("ABSORPTION_COEFF", Absorption_Coeff, 1.0);
  /* DESCRIPTION: Scattering coefficient */
  addDoubleOption("SCATTERING_COEFF", Scattering_Coeff, 0.0);

  /* DESCRIPTION: Apply a volumetric heat source as a source term (NO, YES) in the form of an ellipsoid*/
  addBoolOption("HEAT_SOURCE", HeatSource, false);
  /* DESCRIPTION: Value of the volumetric heat source */
  addDoubleOption("HEAT_SOURCE_VAL", ValHeatSource, 0.0);
  /* DESCRIPTION: Rotation of the volumetric heat source respect to Z axis */
  addDoubleOption("HEAT_SOURCE_ROTATION_Z", Heat_Source_Rot_Z, 0.0);
  /* DESCRIPTION: Position of heat source center (Heat_Source_Center_X, Heat_Source_Center_Y, Heat_Source_Center_Z) */
  hs_center[0] = 0.0; hs_center[1] = 0.0; hs_center[2] = 0.0;
  addDoubleArrayOption("HEAT_SOURCE_CENTER", 3, hs_center);
  /* DESCRIPTION: Vector of heat source radii (Heat_Source_Axes_A, Heat_Source_Axes_B, Heat_Source_Axes_C) */
  hs_axes[0] = 1.0; hs_axes[1] = 1.0; hs_axes[2] = 1.0;
  addDoubleArrayOption("HEAT_SOURCE_AXES", 3, hs_axes);

  /*!\brief MARKER_EMISSIVITY DESCRIPTION: Wall emissivity of the marker for radiation purposes \n
   * Format: ( marker, emissivity of the marker, ... ) \ingroup Config  */
  addStringDoubleListOption("MARKER_EMISSIVITY", nMarker_Emissivity, Marker_Emissivity, Wall_Emissivity);

  /* DESCRIPTION:  Courant-Friedrichs-Lewy condition of the finest grid in radiation solvers */
  addDoubleOption("CFL_NUMBER_RAD", CFL_Rad, 1.0);

  /*!\par CONFIG_CATEGORY: Heat solver \ingroup Config*/
  /*--- options related to the heat solver ---*/

  /* DESCRIPTION: CHT interface coupling methods */
  /*  Options: NO, YES \ingroup Config */
  addEnumOption("CHT_COUPLING_METHOD", Kind_CHT_Coupling, CHT_Coupling_Map, CHT_COUPLING::DIRECT_TEMPERATURE_ROBIN_HEATFLUX);

  /*!\par CONFIG_CATEGORY: Visualize Control Volumes \ingroup Config*/
  /*--- options related to visualizing control volumes ---*/

  /* DESCRIPTION: Node number for the CV to be visualized */
  addLongOption("VISUALIZE_CV", Visualize_CV, -1);

  /*!\par CONFIG_CATEGORY: Inverse design problem \ingroup Config*/
  /*--- options related to inverse design problem ---*/

  /* DESCRIPTION: Evaluate inverse design on the surface  */
  addBoolOption("INV_DESIGN_CP", InvDesign_Cp, false);

  /* DESCRIPTION: Evaluate inverse design on the surface  */
  addBoolOption("INV_DESIGN_HEATFLUX", InvDesign_HeatFlux, false);

  /*!\par CONFIG_CATEGORY: Unsupported options \ingroup Config*/
  /*--- Options that are experimental and not intended for general use ---*/

  /* DESCRIPTION: Write extra output */
  addBoolOption("EXTRA_OUTPUT", ExtraOutput, false);

  /* DESCRIPTION: Write extra heat output for a given zone heat solver zone */
  addLongOption("EXTRA_HEAT_ZONE_OUTPUT", ExtraHeatOutputZone, -1);

  /*--- options related to the FFD problem ---*/
  /*!\par CONFIG_CATEGORY:FFD point inversion \ingroup Config*/

  /* DESCRIPTION: Fix I plane */
  addShortListOption("FFD_FIX_I", nFFD_Fix_IDir, FFD_Fix_IDir);

  /* DESCRIPTION: Fix J plane */
  addShortListOption("FFD_FIX_J", nFFD_Fix_JDir, FFD_Fix_JDir);

  /* DESCRIPTION: Fix K plane */
  addShortListOption("FFD_FIX_K", nFFD_Fix_KDir, FFD_Fix_KDir);

  /* DESCRIPTION: FFD symmetry plane (j=0) */
  addBoolOption("FFD_SYMMETRY_PLANE", FFD_Symmetry_Plane, false);

  /* DESCRIPTION: Define different coordinates systems for the FFD */
  addEnumOption("FFD_COORD_SYSTEM", FFD_CoordSystem, CoordSystem_Map, CARTESIAN);

  /* DESCRIPTION: Axis information for the spherical and cylindrical coord system */
  ffd_axis[0] = 0.0; ffd_axis[1] = 0.0; ffd_axis[2] =0.0;
  addDoubleArrayOption("FFD_AXIS", 3, ffd_axis);

  /* DESCRIPTION: Number of total iterations in the FFD point inversion */
  addUnsignedShortOption("FFD_ITERATIONS", nFFD_Iter, 500);

  /* DESCRIPTION: Free surface damping coefficient */
  addDoubleOption("FFD_TOLERANCE", FFD_Tol, 1E-10);

  /* DESCRIPTION: Procedure to prevent self-intersections within the FFD box based on Jacobian determinant */
  addBoolOption("FFD_INTPREV", FFD_IntPrev, NO);

  /* DESCRIPTION: Number of total iterations in the convexity check procedure */
  addUnsignedShortOption("FFD_INTPREV_ITER", FFD_IntPrev_MaxIter, 10);

  /* DESCRIPTION: Recursion depth in the FFD self-intersection prevention */
  addUnsignedShortOption("FFD_INTPREV_DEPTH", FFD_IntPrev_MaxDepth, 3);

  /* DESCRIPTION: Convexity check on all mesh elements */
  addBoolOption("CONVEXITY_CHECK", ConvexityCheck, NO);

  /* DESCRIPTION: Number of total iterations in the convexity check procedure */
  addUnsignedShortOption("CONVEXITY_CHECK_ITER", ConvexityCheck_MaxIter, 10);

  /* DESCRIPTION: Recursion depth in the FFD self-intersection prevention */
  addUnsignedShortOption("CONVEXITY_CHECK_DEPTH", ConvexityCheck_MaxDepth, 3);

  /* DESCRIPTION: Definition of the FFD boxes */
  addFFDDefOption("FFD_DEFINITION", nFFDBox, CoordFFDBox, TagFFDBox);

  /* DESCRIPTION: Definition of the FFD boxes */
  addFFDDegreeOption("FFD_DEGREE", nFFDBox, DegreeFFDBox);

  /* DESCRIPTION: Surface continuity at the intersection with the FFD */
  addEnumOption("FFD_CONTINUITY", FFD_Continuity, Continuity_Map, DERIVATIVE_2ND);

  /* DESCRIPTION: Kind of blending for the FFD definition */
  addEnumOption("FFD_BLENDING", FFD_Blending, Blending_Map, BEZIER );

  /* DESCRIPTION: Order of the BSplines for BSpline Blending function */
  ffd_coeff[0] = 2; ffd_coeff[1] = 2; ffd_coeff[2] = 2;
  addDoubleArrayOption("FFD_BSPLINE_ORDER", 3, ffd_coeff);

  /*--- Options for the automatic differentiation methods ---*/
  /*!\par CONFIG_CATEGORY: Automatic Differentation options\ingroup Config*/

  /* DESCRIPTION: Direct differentiation mode (forward) */
  addEnumOption("DIRECT_DIFF", DirectDiff, DirectDiff_Var_Map, NO_DERIVATIVE);

  /* DESCRIPTION: Automatic differentiation mode (reverse) */
  addBoolOption("AUTO_DIFF", AD_Mode, NO);

  /* DESCRIPTION: Preaccumulation in the AD mode. */
  addBoolOption("PREACC", AD_Preaccumulation, YES);

  /*--- options that are used in the python optimization scripts. These have no effect on the c++ toolsuite ---*/
  /*!\par CONFIG_CATEGORY:Python Options\ingroup Config*/

  /* DESCRIPTION: Gradient method */
  addPythonOption("GRADIENT_METHOD");

  /* DESCRIPTION: Geometrical Parameter */
  addPythonOption("GEO_PARAM");

  /* DESCRIPTION: Setup for design variables */
  addPythonOption("DEFINITION_DV");

  /* DESCRIPTION: Maximum number of iterations */
  addPythonOption("OPT_ITERATIONS");

  /* DESCRIPTION: Requested accuracy */
  addPythonOption("OPT_ACCURACY");

  /*!\brief OPT_COMBINE_OBJECTIVE
   *  \n DESCRIPTION: Flag specifying whether to internally combine a multi-objective function or treat separately */
  addPythonOption("OPT_COMBINE_OBJECTIVE");

  /* DESCRIPTION: Current value of the design variables */
  addPythonOption("DV_VALUE_NEW");

  /* DESCRIPTION: Previous value of the design variables */
  addPythonOption("DV_VALUE_OLD");

  /* DESCRIPTION: Number of partitions of the mesh */
  addPythonOption("NUMBER_PART");

  /* DESCRIPTION: Optimization objective function with optional scaling factor*/
  addPythonOption("OPT_OBJECTIVE");

  /* DESCRIPTION: Optimization constraint functions with optional scaling factor */
  addPythonOption("OPT_CONSTRAINT");

  /* DESCRIPTION: Finite different step for gradient estimation */
  addPythonOption("FIN_DIFF_STEP");

  /* DESCRIPTION: Verbosity of the python scripts to Stdout */
  addPythonOption("CONSOLE");

  /* DESCRIPTION: Flag specifying if the mesh was decomposed */
  addPythonOption("DECOMPOSED");

  /* DESCRIPTION: Optimization gradient factor */
  addPythonOption("OPT_GRADIENT_FACTOR");

  /* DESCRIPTION: Upper bound for the optimizer */
  addPythonOption("OPT_BOUND_UPPER");

  /* DESCRIPTION: Lower bound for the optimizer */
  addPythonOption("OPT_BOUND_LOWER");

  /* DESCRIPTION: Number of zones of the problem */
  addPythonOption("NZONES");

  /* DESCRIPTION: ParMETIS load balancing tolerance */
  addDoubleOption("PARMETIS_TOLERANCE", ParMETIS_tolerance, 0.02);

  /* DESCRIPTION: ParMETIS load balancing weight for points */
  addLongOption("PARMETIS_POINT_WEIGHT", ParMETIS_pointWgt, 0);

  /* DESCRIPTION: ParMETIS load balancing weight for edges (equiv. to neighbors) */
  addLongOption("PARMETIS_EDGE_WEIGHT", ParMETIS_edgeWgt, 1);

  /*--- options that are used in the Hybrid RANS/LES Simulations  ---*/
  /*!\par CONFIG_CATEGORY:Hybrid_RANSLES Options\ingroup Config*/

  /* DESCRIPTION: Starting Iteration for windowing approach */
  addUnsignedLongOption("WINDOW_START_ITER", StartWindowIteration, 0);

  /* DESCRIPTION: Window (weight) function for the cost-functional in the reverse sweep */
  addEnumOption("WINDOW_FUNCTION", Kind_WindowFct, Window_Map, WINDOW_FUNCTION::SQUARE);

  /* DESCRIPTION: DES Constant */
  addDoubleOption("DES_CONST", Const_DES, 0.65);

  /* DESCRIPTION: Specify Hybrid RANS/LES model */
  addEnumOption("HYBRID_RANSLES", Kind_HybridRANSLES, HybridRANSLES_Map, NO_HYBRIDRANSLES);

  /* DESCRIPTION: Roe with low dissipation for unsteady flows */
  addEnumOption("ROE_LOW_DISSIPATION", Kind_RoeLowDiss, RoeLowDiss_Map, NO_ROELOWDISS);

  /* DESCRIPTION: Activate SA Quadratic Constitutive Relation, 2000 version */
  addBoolOption("SA_QCR", QCR, false);

  /* DESCRIPTION: Compute Average for unsteady simulations */
  addBoolOption("COMPUTE_AVERAGE", Compute_Average, false);

  /* DESCRIPTION: Multipoint design Mach number*/
  addPythonOption("MULTIPOINT_MACH_NUMBER");

  /* DESCRIPTION: Multipoint design Weight */
  addPythonOption("MULTIPOINT_WEIGHT");

  /* DESCRIPTION: Multipoint design Angle of Attack */
  addPythonOption("MULTIPOINT_AOA");

  /* DESCRIPTION: Multipoint design Sideslip angle */
  addPythonOption("MULTIPOINT_SIDESLIP_ANGLE");

  /* DESCRIPTION: Multipoint design target CL*/
  addPythonOption("MULTIPOINT_TARGET_CL");

  /* DESCRIPTION: Multipoint design Reynolds number */
  addPythonOption("MULTIPOINT_REYNOLDS_NUMBER");

  /* DESCRIPTION: Multipoint design freestream temperature */
  addPythonOption("MULTIPOINT_FREESTREAM_TEMPERATURE");

  /* DESCRIPTION: Multipoint design freestream pressure */
  addPythonOption("MULTIPOINT_FREESTREAM_PRESSURE");

  /* DESCRIPTION: Multipoint design for outlet quantities (varying back pressure or mass flow operating points). */
  addPythonOption("MULTIPOINT_OUTLET_VALUE");

  /* DESCRIPTION: Multipoint mesh filenames, if using different meshes for each point */
  addPythonOption("MULTIPOINT_MESH_FILENAME");

  /*--- options that are used for the output ---*/
  /*!\par CONFIG_CATEGORY:Output Options\ingroup Config*/

  /* DESCRIPTION: Type of screen output */
  addStringListOption("SCREEN_OUTPUT", nScreenOutput, ScreenOutput);
  /* DESCRIPTION: Type of output printed to the history file */
  addStringListOption("HISTORY_OUTPUT", nHistoryOutput, HistoryOutput);
  /* DESCRIPTION: Type of output printed to the volume solution file */
  addStringListOption("VOLUME_OUTPUT", nVolumeOutput, VolumeOutput);

  /* DESCRIPTION: History writing frequency (INNER_ITER) */
  addUnsignedLongOption("HISTORY_WRT_FREQ_INNER", HistoryWrtFreq[2], 1);
  /* DESCRIPTION: History writing frequency (OUTER_ITER) */
  addUnsignedLongOption("HISTORY_WRT_FREQ_OUTER", HistoryWrtFreq[1], 1);
  /* DESCRIPTION: History writing frequency (TIME_ITER) */
  addUnsignedLongOption("HISTORY_WRT_FREQ_TIME", HistoryWrtFreq[0], 1);

  /* DESCRIPTION: Screen writing frequency (INNER_ITER) */
  addUnsignedLongOption("SCREEN_WRT_FREQ_INNER", ScreenWrtFreq[2], 1);
  /* DESCRIPTION: Screen writing frequency (OUTER_ITER) */
  addUnsignedLongOption("SCREEN_WRT_FREQ_OUTER", ScreenWrtFreq[1], 1);
  /* DESCRIPTION: Screen writing frequency (TIME_ITER) */
  addUnsignedLongOption("SCREEN_WRT_FREQ_TIME", ScreenWrtFreq[0], 1);
  /* DESCRIPTION: Volume solution writing frequency */
  addUnsignedLongOption("OUTPUT_WRT_FREQ", VolumeWrtFreq, 250);
  /* DESCRIPTION: Volume solution files */
  addEnumListOption("OUTPUT_FILES", nVolumeOutputFiles, VolumeOutputFiles, Output_Map);

  /* DESCRIPTION: Using Uncertainty Quantification with SST Turbulence Model */
  addBoolOption("USING_UQ", using_uq, false);

  /* DESCRIPTION: Parameter to perturb eigenvalues */
  addDoubleOption("UQ_DELTA_B", uq_delta_b, 1.0);

  /* DESCRIPTION: Parameter to determine kind of perturbation */
  addUnsignedShortOption("UQ_COMPONENT", eig_val_comp, 1);

  /* DESCRIPTION: Parameter to perturb eigenvalues */
  addDoubleOption("UQ_URLX", uq_urlx, 0.1);

  /* DESCRIPTION: Permuting eigenvectors for UQ analysis */
  addBoolOption("UQ_PERMUTE", uq_permute, false);

  /* DESCRIPTION: Number of calls to 'Build' that trigger re-factorization (0 means only once). */
  addUnsignedLongOption("PASTIX_FACTORIZATION_FREQUENCY", pastix_fact_freq, 1);

  /* DESCRIPTION: 0 - Quiet, 1 - During factorization and cleanup, 2 - Even more detail. */
  addUnsignedShortOption("PASTIX_VERBOSITY_LEVEL", pastix_verb_lvl, 0);

  /* DESCRIPTION: Level of fill for PaStiX incomplete LU factorization. */
  addUnsignedShortOption("PASTIX_FILL_LEVEL", pastix_fill_lvl, 1);

  /* DESCRIPTION: Size of the edge groups colored for thread parallel edge loops (0 forces the reducer strategy). */
  addUnsignedLongOption("EDGE_COLORING_GROUP_SIZE", edgeColorGroupSize, 512);
  
  /*--- options that are used for libROM ---*/
  /*!\par CONFIG_CATEGORY:libROM options \ingroup Config*/
  
  /*!\brief SAVE_LIBROM \n DESCRIPTION: Flag for saving data with libROM. */
  addBoolOption("SAVE_LIBROM", libROM, false);
  
  /*!\brief LIBROM_BASE_FILENAME \n DESCRIPTION: Output base file name for libROM   \ingroup Config*/
  addStringOption("LIBROM_BASE_FILENAME", libROMbase_FileName, string("su2"));
  
  /*!\brief BASIS_GENERATION \n DESCRIPTION: Flag for saving data with libROM. */
  addEnumOption("BASIS_GENERATION", POD_Basis_Gen, POD_Map, POD_KIND::STATIC);
  
  /*!\brief MAX_BASIS_DIM \n DESCRIPTION: Maximum number of basis vectors.*/
  addUnsignedShortOption("MAX_BASIS_DIM", maxBasisDim, 100);
  
  /*!\brief MAX_BASIS_DIM \n DESCRIPTION: Maximum number of basis vectors.*/
  addUnsignedShortOption("ROM_SAVE_FREQ", rom_save_freq, 1);
  
  /* END_CONFIG_OPTIONS */

}

void CConfig::SetConfig_Parsing(char case_filename[MAX_STRING_SIZE]) {

  ifstream case_file;

  /*--- Read the configuration file ---*/

  case_file.open(case_filename, ios::in);

  if (case_file.fail()) {
    SU2_MPI::Error("The configuration file (.cfg) is missing!!", CURRENT_FUNCTION);
  }

  SetConfig_Parsing(case_file);

  case_file.close();

}

void CConfig::SetConfig_Parsing(istream& config_buffer){

  string text_line, option_name;
  vector<string> option_value;

  string errorString;

  const int max_err_count = 30; // Maximum number of errors to print before stopping
  int err_count = 0;  // How many errors have we found in the config file
  int line_count = 1;

  map<string, bool> included_options;

  /*--- Parse the configuration file and set the options ---*/

  while (getline (config_buffer, text_line)) {

    if (err_count >= max_err_count) {
      errorString.append("Too many errors, stopping parse.");
      break;
    }

     PrintingToolbox::trim(text_line);

    /*--- Check if there is a line continuation character at the
     * end of the current line or somewhere in between (the rest is ignored then).
     * If yes, read until there is a line without one or an empty line.
     * If there is a statement after a cont. char
     * throw an error. ---*/

     if (text_line.size() && (text_line.front() != '%')){
       while (text_line.back() == '\\' ||
              (PrintingToolbox::split(text_line, '\\').size() > 1)){
         string tmp;
         getline (config_buffer, tmp);
         line_count++;
         if (tmp.find_first_of('=') != string::npos){
           errorString.append("Line " + to_string(line_count)  + ": Statement found after continuation character.\n");
         }
         PrintingToolbox::trim(tmp);
         if (tmp.front() != '%'){
           text_line = PrintingToolbox::split(text_line, '\\')[0];
           text_line += " " + tmp;
         }
       }
     }

    if (TokenizeString(text_line, option_name, option_value)) {

      /*--- See if it's a python option ---*/

      if (option_map.find(option_name) == option_map.end()) {
          string newString;
          newString.append("Line " + to_string(line_count)  + " " + option_name);
          newString.append(": invalid option name");
          newString.append(". Check current SU2 options in config_template.cfg.");
          newString.append("\n");
          if (!option_name.compare("RELAXATION_FACTOR_ADJFLOW"))
            newString.append("Option RELAXATION_FACTOR_ADJFLOW is now RELAXATION_FACTOR_ADJOINT, "
                             "and it also applies to discrete adjoint problems.\n\n");
          else if (!option_name.compare("WRT_MESH_QUALITY"))
            newString.append("WRT_MESH_QUALITY is deprecated. Use VOLUME_OUTPUT= (MESH_QUALITY, ...) instead.\n\n");
          else if (!option_name.compare("VISUALIZE_SURFACE_DEF"))
            newString.append("VISUALIZE_SURFACE_DEF is deprecated. Simply add a surface format to OUTPUT_FILES.\n\n");
          else if (!option_name.compare("VISUALIZE_VOLUME_DEF"))
            newString.append("VISUALIZE_VOLUME_DEF is deprecated. Simply add a volume format to OUTPUT_FILES.\n\n");
          else if (!option_name.compare("WRT_BINARY_RESTART"))
            newString.append("WRT_BINARY_RESTART is deprecated. The type of restart is determined from the OUTPUT_FILES list.\n\n");
          else if (!option_name.compare("WRT_RESIDUALS"))
            newString.append("WRT_RESIDUALS is deprecated. Use VOLUME_OUTPUT= ( RESIDUAL, ... ) instead.\n\n");
          else if (!option_name.compare("WRT_LIMITERS"))
            newString.append("WRT_LIMITERS is deprecated. Use VOLUME_OUTPUT= ( LIMITER, ... ) instead.\n\n");
          else if (!option_name.compare("WRT_CON_FREQ"))
            newString.append("WRT_CON_FREQ is deprecated. Use SCREEN_WRT_FREQ_INNER or SCREEN_WRT_FREQ_OUTER for multizone cases instead.\n\n");
          else if (!option_name.compare("WRT_CON_FREQ_DUALTIME"))
            newString.append("WRT_CON_FREQ_DUALTIME is deprecated. Use SCREEN_WRT_FREQ_TIME instead.\n\n");
          else if (!option_name.compare("WRT_SRF_SOL"))
            newString.append("WRT_SRF_SOL is deprecated. Simply add a surface format to OUTPUT_FILES.\n\n");
          else if (!option_name.compare("WRT_CSV_SOL"))
            newString.append("WRT_CSV_SOL is deprecated. Simply add a CSV format to OUTPUT_FILES.\n\n");
          else if (!option_name.compare("WRT_SOL_FREQ"))
            newString.append("WRT_SOL_FREQ is deprecated. Use OUTPUT_WRT_FREQ instead.\n\n");
          else if (!option_name.compare("WRT_SOL_FREQ_DUALTIME"))
            newString.append("WRT_SOL_FREQ_DUALTIME is deprecated. Use OUTPUT_WRT_FREQ instead.\n\n");
          else if (!option_name.compare("UNST_RESTART_ITER"))
            newString.append("UNST_RESTART_ITER is deprecated. Use RESTART_ITER instead.\n\n");
          else if (!option_name.compare("DYN_RESTART_ITER"))
            newString.append("DYN_RESTART_ITER is deprecated. Use RESTART_ITER instead.\n\n");
          // This option is deprecated. After a grace period until 7.2.0 the usage warning should become an error.
          /*else if (!option_name.compare("CONV_CRITERIA"))
            newString.append(string("CONV_CRITERIA is deprecated. SU2 will choose the criteria automatically based on the CONV_FIELD.\n") +
                             string("RESIDUAL for any RMS_* BGS_* value. CAUCHY for coefficients like DRAG etc.\n\n"));*/
          if (!option_name.compare("THERMAL_DIFFUSIVITY"))
            newString.append("THERMAL_DIFFUSIVITY is deprecated. See the INC_ENERGY_EQUATION options instead.\n\n");
          if (!option_name.compare("THERMAL_DIFFUSIVITY_SOLID"))
            newString.append("THERMAL_DIFFUSIVITY_SOLID is deprecated. Set THERMAL_CONDUCTIVITY_CONSTANT, MATERIAL_DENSITY and SPECIFIC_HEAT_CP instead.\n\n");
          if (!option_name.compare("SOLID_THERMAL_CONDUCTIVITY"))
            newString.append("SOLID_THERMAL_CONDUCTIVITY is deprecated. Use THERMAL_CONDUCTIVITY_CONSTANT instead.\n\n");
          if (!option_name.compare("SOLID_DENSITY"))
            newString.append("SOLID_DENSITY is deprecated. Use MATERIAL_DENSITY instead.\n\n");
          if (!option_name.compare("SOLID_TEMPERATURE_INIT"))
            newString.append("SOLID_TEMPERATURE_INIT is deprecated. Use FREESTREAM_TEMPERATURE instead.\n\n");
          else {
            /*--- Find the most likely candidate for the unrecognized option, based on the length
             of start and end character sequences shared by candidates and the option. ---*/
            auto countMatchChars = [&option_name](const string& candidate) {
              const size_t sz1 = option_name.size(), sz2 = candidate.size();
              size_t nMatch = 0;
              for (size_t i=0; i<min(sz1,sz2); ++i) {
                if (option_name[i] == candidate[i]) nMatch++;
                else break;
              }
              for (size_t i=0; i<min(sz1,sz2); ++i) {
                if (option_name[sz1-1-i] == candidate[sz2-1-i]) nMatch++;
                else break;
              }
              return nMatch;
            };
            string match;
            size_t maxScore = 0;
            for (auto& candidate : option_map) {
              auto score = countMatchChars(candidate.first);
              if (score > maxScore) {
                maxScore = score;
                match = candidate.first;
              }
            }
            newString.append("Did you mean ");
            newString.append(match);
            newString.append("?\n");
          }
          errorString.append(newString);
          err_count++;
          line_count++;
        continue;
      }

      /*--- Option exists, check if the option has already been in the config file ---*/

      if (included_options.find(option_name) != included_options.end()) {
        string newString;
        newString.append("Line " + to_string(line_count)  + " " + option_name);
        newString.append(": option appears twice");
        newString.append("\n");
        errorString.append(newString);
        err_count++;
        line_count++;
        continue;
      }

      /*--- New found option. Add it to the map, and delete from all options ---*/

      included_options.insert(pair<string, bool>(option_name, true));
      all_options.erase(option_name);

      /*--- Set the value and check error ---*/

      string out = option_map[option_name]->SetValue(option_value);
      if (out.compare("") != 0) {
        errorString.append(out);
        errorString.append("\n");
        err_count++;
      }
    }
    line_count++;
  }

  /*--- See if there were any errors parsing the config file ---*/

  if (errorString.size() != 0) {
    SU2_MPI::Error(errorString, CURRENT_FUNCTION);
  }
}

void CConfig::SetDefaultFromConfig(CConfig *config){

  map<string, bool> noInheritance = {{"SCREEN_OUTPUT", true},{"HISTORY_OUTPUT", true}};

  map<string, bool>::iterator iter = all_options.begin(), curr_iter;

  while (iter != all_options.end()){
    curr_iter = iter++;
    if (config->option_map[curr_iter->first]->GetValue().size() > 0 && !noInheritance[curr_iter->first]){
      option_map[curr_iter->first]->SetValue(config->option_map[curr_iter->first]->GetValue());
      all_options.erase(curr_iter);
    }
  }
}

void CConfig::SetDefault(){

  /*--- Set the default values for all of the options that weren't set ---*/

  for (map<string, bool>::iterator iter = all_options.begin(); iter != all_options.end(); ++iter) {
    if (option_map[iter->first]->GetValue().size() == 0)
      option_map[iter->first]->SetDefault();
  }
}

bool CConfig::SetRunTime_Parsing(char case_filename[MAX_STRING_SIZE]) {
  string text_line, option_name;
  ifstream case_file;
  vector<string> option_value;

  /*--- Read the configuration file ---*/

  case_file.open(case_filename, ios::in);

  if (case_file.fail()) { return false; }

  string errorString;

  int err_count = 0;  // How many errors have we found in the config file
  const int max_err_count = 30; // Maximum number of errors to print before stopping

  map<string, bool> included_options;

  /*--- Parse the configuration file and set the options ---*/

  while (getline (case_file, text_line)) {

    if (err_count >= max_err_count) {
      errorString.append("Too many errors, stopping parse.");
      break;
    }

    if (TokenizeString(text_line, option_name, option_value)) {

      if (option_map.find(option_name) == option_map.end()) {

        /*--- See if it's a python option ---*/

        string newString;
        newString.append(option_name);
        newString.append(": invalid option name");
        newString.append("\n");
        errorString.append(newString);
        err_count++;
        continue;
      }

      /*--- Option exists, check if the option has already been in the config file ---*/

      if (included_options.find(option_name) != included_options.end()) {
        string newString;
        newString.append(option_name);
        newString.append(": option appears twice");
        newString.append("\n");
        errorString.append(newString);
        err_count++;
        continue;
      }

      /*--- New found option. Add it to the map, and delete from all options ---*/

      included_options.insert(pair<string, bool>(option_name, true));
      all_options.erase(option_name);

      /*--- Set the value and check error ---*/

      string out = option_map[option_name]->SetValue(option_value);
      if (out.compare("") != 0) {
        errorString.append(out);
        errorString.append("\n");
        err_count++;
      }

    }
  }

  /*--- Set the default values for all of the options that weren't set ---*/

  for (map<string, bool>::iterator iter = all_options.begin(); iter != all_options.end(); ++iter) {
    option_map[iter->first]->SetDefault();
  }

  /*--- See if there were any errors parsing the runtime file ---*/

  if (errorString.size() != 0) {
    SU2_MPI::Error(errorString, CURRENT_FUNCTION);
  }

  case_file.close();

  return true;

}

void CConfig::SetHeader(SU2_COMPONENT val_software) const{

  if ((iZone == 0) && (rank == MASTER_NODE)){
    cout << endl << "-------------------------------------------------------------------------" << endl;
    cout << "|    ___ _   _ ___                                                      |" << endl;
    cout << "|   / __| | | |_  )   Release 7.2.0 \"Blackbird\"                         |" << endl;
    cout << "|   \\__ \\ |_| |/ /                                                      |" << endl;
    switch (val_software) {
    case SU2_COMPONENT::SU2_CFD: cout << "|   |___/\\___//___|   Suite (Computational Fluid Dynamics Code)         |" << endl; break;
    case SU2_COMPONENT::SU2_DEF: cout << "|   |___/\\___//___|   Suite (Mesh Deformation Code)                     |" << endl; break;
    case SU2_COMPONENT::SU2_DOT: cout << "|   |___/\\___//___|   Suite (Gradient Projection Code)                  |" << endl; break;
    case SU2_COMPONENT::SU2_GEO: cout << "|   |___/\\___//___|   Suite (Geometry Definition Code)                  |" << endl; break;
    case SU2_COMPONENT::SU2_SOL: cout << "|   |___/\\___//___|   Suite (Solution Exporting Code)                   |" << endl; break;
    }

    cout << "|                                                                       |" << endl;
    cout <<"-------------------------------------------------------------------------" << endl;
    cout << "| SU2 Project Website: https://su2code.github.io                        |" << endl;
    cout << "|                                                                       |" << endl;
    cout << "| The SU2 Project is maintained by the SU2 Foundation                   |" << endl;
    cout << "| (http://su2foundation.org)                                            |" << endl;
    cout <<"-------------------------------------------------------------------------" << endl;
    cout << "| Copyright 2012-2021, SU2 Contributors                                 |" << endl;
    cout << "|                                                                       |" << endl;
    cout << "| SU2 is free software; you can redistribute it and/or                  |" << endl;
    cout << "| modify it under the terms of the GNU Lesser General Public            |" << endl;
    cout << "| License as published by the Free Software Foundation; either          |" << endl;
    cout << "| version 2.1 of the License, or (at your option) any later version.    |" << endl;
    cout << "|                                                                       |" << endl;
    cout << "| SU2 is distributed in the hope that it will be useful,                |" << endl;
    cout << "| but WITHOUT ANY WARRANTY; without even the implied warranty of        |" << endl;
    cout << "| MERCHANTABILITY or FITNESS FOR A PARTICULAR PURPOSE. See the GNU      |" << endl;
    cout << "| Lesser General Public License for more details.                       |" << endl;
    cout << "|                                                                       |" << endl;
    cout << "| You should have received a copy of the GNU Lesser General Public      |" << endl;
    cout << "| License along with SU2. If not, see <http://www.gnu.org/licenses/>.   |" << endl;
    cout <<"-------------------------------------------------------------------------" << endl;
  }

}

void CConfig::SetnZone(){

  /*--- Just as a clarification --- */

  if (Multizone_Problem == NO && Kind_Solver != MULTIPHYSICS){
    nZone = 1;
  }

  if (Kind_Solver == MULTIPHYSICS){
    Multizone_Problem = YES;
    if (nConfig_Files == 0){
      SU2_MPI::Error("CONFIG_LIST must be provided if PHYSICAL_PROBLEM=MULTIPHYSICS", CURRENT_FUNCTION);
    }
  }

  if (Multizone_Problem == YES){

    /*--- Some basic multizone checks ---*/

    if (nMarker_ZoneInterface % 2 != 0){
      SU2_MPI::Error("Number of markers in MARKER_ZONE_INTERFACE must be a multiple of 2", CURRENT_FUNCTION);
    }

    SinglezoneDriver  = NO;

    if (Multizone_Mesh){

      /*--- Get the number of zones from the mesh file --- */

      nZone = GetnZone(Mesh_FileName, Mesh_FileFormat);

      /*--- If config list is set, make sure number matches number of zones in mesh file --- */

      if (nConfig_Files != 0 && (nZone != nConfig_Files)){
        SU2_MPI::Error("Number of CONFIG_LIST must match number of zones in mesh file.", CURRENT_FUNCTION);
      }
    } else {

      /*--- Number of zones is determined from the number of config files provided --- */

      if (nConfig_Files == 0){
        SU2_MPI::Error("If MULTIZONE_MESH is set to YES, you must provide a list of config files using CONFIG_LIST option", CURRENT_FUNCTION);
      }
      nZone = nConfig_Files;

    }

    /*--- Check if subconfig files exist --- */

    if (nConfig_Files != 0){
      for (unsigned short iConfig = 0; iConfig < nConfig_Files; iConfig++){
        ifstream f(Config_Filenames[iConfig].c_str());
        if (!f.good()){
          SU2_MPI::Error("Config file " + Config_Filenames[iConfig] + " defined in CONFIG_FILES does not exist", CURRENT_FUNCTION);
        }
      }
    }

  }

}

void CConfig::SetPostprocessing(SU2_COMPONENT val_software, unsigned short val_izone, unsigned short val_nDim) {

  unsigned short iCFL, iMarker;
  bool ideal_gas = ((Kind_FluidModel == STANDARD_AIR) ||
                    (Kind_FluidModel == IDEAL_GAS) ||
                    (Kind_FluidModel == INC_IDEAL_GAS) ||
                    (Kind_FluidModel == INC_IDEAL_GAS_POLY) ||
                    (Kind_FluidModel == CONSTANT_DENSITY));
  bool noneq_gas = ((Kind_FluidModel == MUTATIONPP) ||
                    (Kind_FluidModel == SU2_NONEQ));
  bool standard_air = ((Kind_FluidModel == STANDARD_AIR));
  bool nemo = GetNEMOProblem();

  if (nZone > 1){
    Multizone_Problem = YES;
  }

  /*--- Set the default output files ---*/
  if (!OptionIsSet("OUTPUT_FILES")){
    nVolumeOutputFiles = 3;
    VolumeOutputFiles = new unsigned short[nVolumeOutputFiles];
    VolumeOutputFiles[0] = RESTART_BINARY;
    VolumeOutputFiles[1] = PARAVIEW_XML;
    VolumeOutputFiles[2] = SURFACE_PARAVIEW_XML;
  }

  /*--- Check if SU2 was build with TecIO support, as that is required for Tecplot Binary output. ---*/
#ifndef HAVE_TECIO
  for (unsigned short iVolumeFile = 0; iVolumeFile < nVolumeOutputFiles; iVolumeFile++){
    if (VolumeOutputFiles[iVolumeFile] == TECPLOT_BINARY ||
        VolumeOutputFiles[iVolumeFile] == SURFACE_TECPLOT_BINARY) {
      SU2_MPI::Error(string("Tecplot binary file requested in option OUTPUT_FILES but SU2 was built without TecIO support.\n"), CURRENT_FUNCTION);
    }
  }
#endif

  /*--- STL_BINARY output not implelemted yet, but already a value in option_structure.hpp---*/
  for (unsigned short iVolumeFile = 0; iVolumeFile < nVolumeOutputFiles; iVolumeFile++) {
    if (VolumeOutputFiles[iVolumeFile] == STL_BINARY){
      SU2_MPI::Error(string("OUTPUT_FILES: 'STL_BINARY' output not implemented. Use 'STL' for ASCII output.\n"), CURRENT_FUNCTION);
    }
    if (val_nDim == 2 && (VolumeOutputFiles[iVolumeFile] == STL || VolumeOutputFiles[iVolumeFile] == STL_BINARY)) {
      SU2_MPI::Error(string("OUTPUT_FILES: 'STL(_BINARY)' output only reasonable for 3D cases.\n"), CURRENT_FUNCTION);
    }
  }

  /*--- Check if MESH_QUALITY is requested in VOLUME_OUTPUT and set the config boolean accordingly. ---*/
  Wrt_MeshQuality = false;
  for (unsigned short iField = 0; iField < nVolumeOutput; iField++) {
    if(VolumeOutput[iField].find("MESH_QUALITY") != string::npos) {
      Wrt_MeshQuality = true;
    }
  }

  /*--- Check if MULTIGRID is requested in VOLUME_OUTPUT and set the config boolean accordingly. ---*/
  Wrt_MultiGrid = false;
  for (unsigned short iField = 0; iField < nVolumeOutput; iField++) {
    if(VolumeOutput[iField].find("MULTIGRID") != string::npos) {
      Wrt_MultiGrid = true;
    }
  }

  if (Kind_Solver == NAVIER_STOKES && Kind_Turb_Model != NONE){
    SU2_MPI::Error("KIND_TURB_MODEL must be NONE if SOLVER= NAVIER_STOKES", CURRENT_FUNCTION);
  }
  if (Kind_Solver == INC_NAVIER_STOKES && Kind_Turb_Model != NONE){
    SU2_MPI::Error("KIND_TURB_MODEL must be NONE if SOLVER= INC_NAVIER_STOKES", CURRENT_FUNCTION);
  }
  if (Kind_Solver == RANS && Kind_Turb_Model == NONE){
    SU2_MPI::Error("A turbulence model must be specified with KIND_TURB_MODEL if SOLVER= RANS", CURRENT_FUNCTION);
  }
  if (Kind_Solver == INC_RANS && Kind_Turb_Model == NONE){
    SU2_MPI::Error("A turbulence model must be specified with KIND_TURB_MODEL if SOLVER= INC_RANS", CURRENT_FUNCTION);
  }

  /*--- Set the boolean Wall_Functions equal to true if there is a
   definition for the wall founctions ---*/

  Wall_Functions = false;
  if (nMarker_WallFunctions > 0) {
    for (iMarker = 0; iMarker < nMarker_WallFunctions; iMarker++) {
      if (Kind_WallFunctions[iMarker] != WALL_FUNCTIONS::NONE)
        Wall_Functions = true;

      if ((Kind_WallFunctions[iMarker] == WALL_FUNCTIONS::ADAPTIVE_FUNCTION) || (Kind_WallFunctions[iMarker] == WALL_FUNCTIONS::SCALABLE_FUNCTION)
        || (Kind_WallFunctions[iMarker] == WALL_FUNCTIONS::NONEQUILIBRIUM_MODEL))

        SU2_MPI::Error(string("For RANS problems, use NONE, STANDARD_WALL_FUNCTION or EQUILIBRIUM_WALL_MODEL.\n"), CURRENT_FUNCTION);

    }
  }

  /*--- Fixed CM mode requires a static movement of the grid ---*/

  if (Fixed_CM_Mode) {
    Kind_GridMovement = MOVING_HTP;
  }

  /*--- Initialize the AoA and Sideslip variables for the incompressible
   solver. This is typically unused (often internal flows). Also fixed CL
   mode for incompressible flows is not implemented ---*/

  if (Kind_Solver == INC_EULER ||
      Kind_Solver == INC_NAVIER_STOKES ||
      Kind_Solver == INC_RANS) {

    /*--- Compute x-velocity with a safegaurd for 0.0. ---*/

    su2double Vx = 1e-10;
    if (vel_init[0] != 0.0) {
      Vx = vel_init[0];
    }

    /*--- Compute the angle-of-attack and sideslip. ---*/

    su2double alpha = 0.0, beta = 0.0;
    if (val_nDim == 2) {
      alpha = atan(vel_init[1]/Vx)*180.0/PI_NUMBER;
    } else {
      alpha = atan(vel_init[2]/Vx)*180.0/PI_NUMBER;
      beta  = atan(vel_init[1]/Vx)*180.0/PI_NUMBER;
    }

    /*--- Set alpha and beta in the config class. ---*/

    SetAoA(alpha);
    SetAoS(beta);

    if (Fixed_CL_Mode) {
      SU2_MPI::Error(string("Fixed CL mode not implemented for the incompressible solver. \n"), CURRENT_FUNCTION);
    }

    /*--- Inc CHT simulation, but energy equation of fluid is inactive. ---*/
    if (Multizone_Problem && (nMarker_CHTInterface > 0) && !Energy_Equation)
      SU2_MPI::Error(string("You probably want to set INC_ENERGY_EQUATION= YES for the fluid solver. \n"), CURRENT_FUNCTION);
  }

  /*--- By default, in 2D we should use TWOD_AIRFOIL (independenly from the input file) ---*/

  if (val_nDim == 2) Geo_Description = TWOD_AIRFOIL;

  /*--- Store the SU2 module that we are executing. ---*/

  Kind_SU2 = val_software;

  /*--- Set limiter for no MUSCL reconstructions ---*/

  if ((!MUSCL_Flow) || (Kind_ConvNumScheme_Flow == SPACE_CENTERED)) Kind_SlopeLimit_Flow = NO_LIMITER;
  if ((!MUSCL_Turb) || (Kind_ConvNumScheme_Turb == SPACE_CENTERED)) Kind_SlopeLimit_Turb = NO_LIMITER;
  if ((!MUSCL_AdjFlow) || (Kind_ConvNumScheme_AdjFlow == SPACE_CENTERED)) Kind_SlopeLimit_AdjFlow = NO_LIMITER;
  if ((!MUSCL_AdjTurb) || (Kind_ConvNumScheme_AdjTurb == SPACE_CENTERED)) Kind_SlopeLimit_AdjTurb = NO_LIMITER;

  /*--- Set the default for thrust in ActDisk ---*/

  if ((Kind_ActDisk == NET_THRUST) || (Kind_ActDisk == BC_THRUST)
      || (Kind_ActDisk == DRAG_MINUS_THRUST) || (Kind_ActDisk == MASSFLOW)
      || (Kind_ActDisk == POWER))
    ActDisk_Jump = RATIO;

  /*--- Error-catching and automatic array adjustments for objective, marker, and weights arrays --- */

  /*--- If Kind_Obj has not been specified, these arrays need to take a default --*/

  if (Weight_ObjFunc == nullptr && Kind_ObjFunc == nullptr) {
    Kind_ObjFunc = new unsigned short[1];
    Kind_ObjFunc[0] = DRAG_COEFFICIENT;
    Weight_ObjFunc = new su2double[1];
    Weight_ObjFunc[0] = 1.0;
    nObj=1;
    nObjW=1;
  }

  /*--- Maker sure that arrays are the same length ---*/

  if (nObj>0) {
    if (nMarker_Monitoring!=nObj && Marker_Monitoring!= nullptr) {
      if (nMarker_Monitoring==1) {
        /*-- If only one marker was listed with multiple objectives, set that marker as the marker for each objective ---*/
        nMarker_Monitoring = nObj;
        string marker = Marker_Monitoring[0];
        delete[] Marker_Monitoring;
        Marker_Monitoring = new string[nMarker_Monitoring];
        for (iMarker=0; iMarker<nMarker_Monitoring; iMarker++)
          Marker_Monitoring[iMarker] = marker;
      }
      else if(nObj==1){
        /*--- If one objective and more than one marker: repeat objective over each marker, evenly weighted ---*/
        unsigned int obj = Kind_ObjFunc[0];
        su2double wt=1.0;
        delete[] Kind_ObjFunc;
        if (Weight_ObjFunc!=nullptr){
         wt = Weight_ObjFunc[0];
         delete[] Weight_ObjFunc;
        }
        Kind_ObjFunc = new short unsigned int[nMarker_Monitoring];
        Weight_ObjFunc = new su2double[nMarker_Monitoring];
        for (unsigned short iObj=0; iObj<nMarker_Monitoring; iObj++){
          Kind_ObjFunc[iObj] = obj;
          Weight_ObjFunc[iObj] = wt;
        }
        nObjW = nObj;
      }
      else if(nObj>1) {
        SU2_MPI::Error(string("When using more than one OBJECTIVE_FUNCTION, MARKER_MONITORING must be the same length or length 1.\n ") +
                       string("For multiple surfaces per objective, either use one objective or list the objective multiple times.\n") +
                       string("For multiple objectives per marker either use one marker or list the marker multiple times.\n")+
                       string("Similar rules apply for multi-objective optimization using OPT_OBJECTIVE rather than OBJECTIVE_FUNCTION."),
                       CURRENT_FUNCTION);
      }
    }
  }

  /*-- Correct for case where Weight_ObjFunc has not been provided or has length < kind_objfunc---*/

  if (nObjW<nObj) {
    if (Weight_ObjFunc!= nullptr && nObjW>1) {
      SU2_MPI::Error(string("The option OBJECTIVE_WEIGHT must either have the same length as OBJECTIVE_FUNCTION,\n") +
                     string("be lenght 1, or be deleted from the config file (equal weights will be applied)."), CURRENT_FUNCTION);
    }
    Weight_ObjFunc = new su2double[nObj];
    for (unsigned short iObj=0; iObj<nObj; iObj++)
      Weight_ObjFunc[iObj] = 1.0;
  }

  /*--- One final check for multi-objective with the set of objectives
   that are not counted per-surface. We will disable multi-objective here. ---*/

  if (nObj > 1) {
    unsigned short Obj_0 = Kind_ObjFunc[0];
    for (unsigned short iObj=1; iObj<nObj; iObj++){
      switch(Kind_ObjFunc[iObj]) {
        case INVERSE_DESIGN_PRESSURE:
        case INVERSE_DESIGN_HEATFLUX:
        case THRUST_COEFFICIENT:
        case TORQUE_COEFFICIENT:
        case FIGURE_OF_MERIT:
        case SURFACE_TOTAL_PRESSURE:
        case SURFACE_STATIC_PRESSURE:
        case SURFACE_STATIC_TEMPERATURE:
        case SURFACE_MASSFLOW:
        case SURFACE_UNIFORMITY:
        case SURFACE_SECONDARY:
        case SURFACE_MOM_DISTORTION:
        case SURFACE_SECOND_OVER_UNIFORM:
        case SURFACE_PRESSURE_DROP:
        case CUSTOM_OBJFUNC:
          if (Kind_ObjFunc[iObj] != Obj_0) {
            SU2_MPI::Error(string("The following objectives can only be used for the first surface in a multi-objective \n")+
                           string("problem or as a single objective applied to multiple monitoring markers:\n")+
                           string("INVERSE_DESIGN_PRESSURE, INVERSE_DESIGN_HEATFLUX, THRUST_COEFFICIENT, TORQUE_COEFFICIENT\n")+
                           string("FIGURE_OF_MERIT, SURFACE_TOTAL_PRESSURE, SURFACE_STATIC_PRESSURE, SURFACE_MASSFLOW\n")+
                           string("SURFACE_UNIFORMITY, SURFACE_SECONDARY, SURFACE_MOM_DISTORTION, SURFACE_SECOND_OVER_UNIFORM\n")+
                           string("SURFACE_PRESSURE_DROP, SURFACE_STATIC_TEMPERATURE, CUSTOM_OBJFUNC.\n"), CURRENT_FUNCTION);
          }
          break;
        default:
          break;
      }
    }
  }

  /*--- Check for unsteady problem ---*/

  if ((TimeMarching == TIME_MARCHING::TIME_STEPPING ||
       TimeMarching == TIME_MARCHING::DT_STEPPING_1ST ||
       TimeMarching == TIME_MARCHING::DT_STEPPING_2ND) && !Time_Domain){
    SU2_MPI::Error("TIME_DOMAIN must be set to YES if TIME_MARCHING is "
                   "TIME_STEPPING, DUAL_TIME_STEPPING-1ST_ORDER or DUAL_TIME_STEPPING-2ND_ORDER", CURRENT_FUNCTION);
  }

  if (Time_Domain){
    Delta_UnstTime = Time_Step;
    Delta_DynTime  = Time_Step;

    if (TimeMarching == TIME_MARCHING::TIME_STEPPING){ InnerIter = 1; }

    /*--- Set the default write frequency to 1 if unsteady instead of 250 ---*/
    if (!OptionIsSet("OUTPUT_WRT_FREQ")) { VolumeWrtFreq = 1; }

    /*--- Set History write freq for inner and outer iteration to zero by default, so only time iterations write. ---*/
    if (!OptionIsSet("HISTORY_WRT_FREQ_INNER")) { HistoryWrtFreq[2] = 0; }
    if (!OptionIsSet("HISTORY_WRT_FREQ_OUTER")) { HistoryWrtFreq[1] = 0; }

    if (Restart == NO) {
      Restart_Iter = 0;
    } else {
      if(nTimeIter <= Restart_Iter) SU2_MPI::Error("TIME_ITER must be larger than RESTART_ITER.", CURRENT_FUNCTION);
    }

    if (Time_Step <= 0.0 && Unst_CFL == 0.0){ SU2_MPI::Error("Invalid value for TIME_STEP.", CURRENT_FUNCTION); }
  } else {
    nTimeIter = 1;
    Time_Step = 0;

    /*--- Entry 0 corresponds to unsteady simulation so for steady simulation are just set to 1. ---*/
    ScreenWrtFreq[0]  = 1;
    HistoryWrtFreq[0] = 1;

    if (TimeMarching != TIME_MARCHING::HARMONIC_BALANCE) { TimeMarching = TIME_MARCHING::STEADY; }
  }

  /*--- Ensure that Discard_InFiles is false, owerwise the gradient could be wrong ---*/

  if ((ContinuousAdjoint || DiscreteAdjoint) && Fixed_CL_Mode && !Eval_dOF_dCX)
    Discard_InFiles = false;

  /*--- Deactivate the multigrid in the adjoint problem ---*/

  if ((ContinuousAdjoint && !MG_AdjointFlow) ||
      (TimeMarching == TIME_MARCHING::TIME_STEPPING)) { nMGLevels = 0; }

  if (Kind_Solver == EULER ||
      Kind_Solver == NAVIER_STOKES ||
      Kind_Solver == RANS ||
      Kind_Solver == NEMO_EULER ||
      Kind_Solver == NEMO_NAVIER_STOKES ||
      Kind_Solver == FEM_EULER ||
      Kind_Solver == FEM_NAVIER_STOKES ||
      Kind_Solver == FEM_RANS ||
      Kind_Solver == FEM_LES){
    Kind_Regime = ENUM_REGIME::COMPRESSIBLE;
  } else if (Kind_Solver == INC_EULER ||
             Kind_Solver == INC_NAVIER_STOKES ||
             Kind_Solver == INC_RANS){
    Kind_Regime = ENUM_REGIME::INCOMPRESSIBLE;
  }  else {
    Kind_Regime = ENUM_REGIME::NO_FLOW;
  }

  if ((rank == MASTER_NODE) && ContinuousAdjoint && (Ref_NonDim == DIMENSIONAL) && (Kind_SU2 == SU2_COMPONENT::SU2_CFD)) {
    cout << "WARNING: The adjoint solver should use a non-dimensional flow solution." << endl;
  }

  /*--- Initialize non-physical points/reconstructions to zero ---*/

  Nonphys_Points   = 0;
  Nonphys_Reconstr = 0;

  /*--- Set the number of external iterations to 1 for the steady state problem ---*/

  if (Kind_Solver == FEM_ELASTICITY) {
    nMGLevels = 0;
    if (Kind_Struct_Solver == STRUCT_DEFORMATION::SMALL){
      MinLogResidual = log10(Linear_Solver_Error);
    }
  }

  Radiation = (Kind_Radiation != RADIATION_MODEL::NONE);

  /*--- Check for unsupported features. ---*/

  if ((Kind_Solver != EULER && Kind_Solver != NAVIER_STOKES && Kind_Solver != RANS) && (TimeMarching == TIME_MARCHING::HARMONIC_BALANCE)){
    SU2_MPI::Error("Harmonic Balance not yet implemented for the incompressible solver.", CURRENT_FUNCTION);
  }

  /*--- Check for Fluid model consistency ---*/

  if (standard_air) {
    if (Gamma != 1.4 || Gas_Constant != 287.058) {
      Gamma = 1.4;
      Gas_Constant = 287.058;
    }
  }

  /*--- Overrule the default values for viscosity if the US measurement system is used. ---*/

  if (SystemMeasurements == US) {

    /* Correct the viscosities, if they contain the default SI values. */
    if(fabs(Mu_Constant-1.716E-5) < 1.0E-15) Mu_Constant /= 47.88025898;
    if(fabs(Mu_Ref-1.716E-5)      < 1.0E-15) Mu_Ref      /= 47.88025898;

    /* Correct the values with temperature dimension, if they contain the default SI values. */
    if(fabs(Mu_Temperature_Ref-273.15) < 1.0E-8) Mu_Temperature_Ref *= 1.8;
    if(fabs(Mu_S-110.4)                < 1.0E-8) Mu_S               *= 1.8;

    /* Correct the thermal conductivity, if it contains the default SI value. */
    if(fabs(Thermal_Conductivity_Constant-0.0257) < 1.0E-10) Thermal_Conductivity_Constant *= 0.577789317;
  }

  /*--- Check for Measurement System ---*/

  if (SystemMeasurements == US && !standard_air) {
    SU2_MPI::Error("Only STANDARD_AIR fluid model can be used with US Measurement System", CURRENT_FUNCTION);
  }

  if (Kind_FluidModel == SU2_NONEQ && Kind_TransCoeffModel != TRANSCOEFFMODEL::WILKE ) {
    SU2_MPI::Error("Only WILKE transport model is stable for the NEMO solver using SU2TClib. Use Mutation++ instead.", CURRENT_FUNCTION);
  }

  if (Kind_FluidModel == MUTATIONPP && (Kind_TransCoeffModel != TRANSCOEFFMODEL::WILKE && Kind_TransCoeffModel != TRANSCOEFFMODEL::CHAPMANN_ENSKOG)) {
    SU2_MPI::Error("Only WILKE and Chapmann-Enskog transport model can be used with Mutation++ at the moment.", CURRENT_FUNCTION);
  }

  if (!ideal_gas && !nemo) {
    if (Kind_Upwind_Flow != ROE && Kind_Upwind_Flow != HLLC && Kind_Centered_Flow != JST) {
      SU2_MPI::Error("Only ROE Upwind, HLLC Upwind scheme, and JST scheme can be used for Non-Ideal Compressible Fluids", CURRENT_FUNCTION);
    }
  }

  if (nemo){
    if (Kind_Upwind_Flow == AUSMPWPLUS)
      SU2_MPI::Error("AUSMPW+ is extremely unstable. Feel free to fix me!", CURRENT_FUNCTION);
  }

  if(GetBoolTurbomachinery()){
    nBlades = new su2double[nZone];
    FreeStreamTurboNormal= new su2double[3];
  }

  /*--- Check if Giles are used with turbo markers ---*/

  if (nMarker_Giles > 0 && !GetBoolTurbomachinery()){
    SU2_MPI::Error("Giles Boundary conditions can only be used with turbomachinery markers", CURRENT_FUNCTION);
  }

  /*--- Check for Boundary condition available for NICFD ---*/

  if ((!ideal_gas) && (!noneq_gas)) {
    if (nMarker_Inlet != 0) {
      SU2_MPI::Error("Riemann Boundary conditions or Giles must be used for inlet and outlet with Not Ideal Compressible Fluids ", CURRENT_FUNCTION);
    }
    if (nMarker_Outlet != 0) {
      SU2_MPI::Error("Riemann Boundary conditions or Giles must be used outlet with Not Ideal Compressible Fluids ", CURRENT_FUNCTION);
    }

    if (nMarker_FarField != 0) {
      SU2_MPI::Error("Riemann Boundary conditions or Giles must be used outlet with Not Ideal Compressible Fluids ", CURRENT_FUNCTION);
    }

  }

  /*--- Check for Boundary condition available for NICF ---*/

  if (ideal_gas && (Kind_Solver != INC_EULER && Kind_Solver != INC_NAVIER_STOKES && Kind_Solver != INC_RANS)) {
    if (SystemMeasurements == US && standard_air) {
      if (Kind_ViscosityModel != VISCOSITYMODEL::SUTHERLAND) {
        SU2_MPI::Error("Only SUTHERLAND viscosity model can be used with US Measurement", CURRENT_FUNCTION);
      }
    }
    if (Kind_ConductivityModel != CONDUCTIVITYMODEL::CONSTANT_PRANDTL ) {
      SU2_MPI::Error("Only CONSTANT_PRANDTL thermal conductivity model can be used with STANDARD_AIR and IDEAL_GAS", CURRENT_FUNCTION);
    }

  }
    /*--- Check for Boundary condition option agreement ---*/
  if (Kind_InitOption == REYNOLDS){
    if ((Kind_Solver == NAVIER_STOKES || Kind_Solver == RANS) && Reynolds <=0){
      SU2_MPI::Error("Reynolds number required for NAVIER_STOKES and RANS !!", CURRENT_FUNCTION);
    }
  }

  if (nKind_SurfaceMovement != nMarker_Moving) {
    SU2_MPI::Error("Number of SURFACE_MOVEMENT must match number of MARKER_MOVING", CURRENT_FUNCTION);
  }

  if (TimeMarching == TIME_MARCHING::TIME_STEPPING){
    nIter      = 1;
    nInnerIter  = 1;
  }

  if (!Multizone_Problem){
    ScreenWrtFreq[1]  = 0;
    HistoryWrtFreq[1] = 0;
    if (!Time_Domain){
      /*--- If not running multizone or unsteady, INNER_ITER and ITER are interchangeable,
       * but precedence will be given to INNER_ITER if both options are present. ---*/
      if (!OptionIsSet("INNER_ITER")){
        nInnerIter = nIter;
      }
    }
  }


  if ((Multizone_Problem || Time_Domain) && OptionIsSet("ITER")){
    SU2_MPI::Error("ITER must not be used when running multizone and/or unsteady problems.\n"
                   "Use TIME_ITER, OUTER_ITER or INNER_ITER to specify number of time iterations,\n"
                   "outer iterations or inner iterations, respectively.", CURRENT_FUNCTION);
  }

  /*--- If we're solving a purely steady problem with no prescribed grid
   movement (both rotating frame and moving walls can be steady), make sure that
   there is no grid motion ---*/

  if (GetGrid_Movement()){
    if ((Kind_SU2 == SU2_COMPONENT::SU2_CFD || Kind_SU2 == SU2_COMPONENT::SU2_SOL) &&
        (TimeMarching == TIME_MARCHING::STEADY && !Time_Domain)){

      if((Kind_GridMovement != ROTATING_FRAME) &&
         (Kind_GridMovement != STEADY_TRANSLATION) &&
         (Kind_GridMovement != NONE)){
        SU2_MPI::Error("Unsupported kind of grid movement for steady state problems.", CURRENT_FUNCTION);
      }
      for (iMarker = 0; iMarker < nMarker_Moving; iMarker++){
        if (Kind_SurfaceMovement[iMarker] != MOVING_WALL){
          SU2_MPI::Error("Unsupported kind of surface movement for steady state problems.", CURRENT_FUNCTION);
        }
      }
    }
  }

  /*--- The Line Search should be applied only in the deformation stage. ---*/

  if (Kind_SU2 != SU2_COMPONENT::SU2_DEF) {
    Opt_RelaxFactor = 1.0;
  }

  /*--- If it is not specified, set the mesh motion mach number
   equal to the freestream value. ---*/

  if (GetDynamic_Grid() && Mach_Motion == 0.0)
    Mach_Motion = Mach;

  /*--- Set the boolean flag if we are in a rotating frame (source term). ---*/

  if (Kind_GridMovement == ROTATING_FRAME)
    Rotating_Frame = true;
  else
    Rotating_Frame = false;

  /*--- In case the grid movement parameters have not been declared in the
   config file, set them equal to zero for safety. Also check to make sure
   that for each option, a value has been declared for each moving marker. ---*/

  if (nMarker_Moving > 0){
    if (nMarkerMotion_Origin == 0){
      nMarkerMotion_Origin = 3*nMarker_Moving;
      MarkerMotion_Origin = new su2double[nMarkerMotion_Origin] ();
    }
    if (nMarkerMotion_Origin/3 != nMarker_Moving){
      SU2_MPI::Error("Number of SURFACE_MOTION_ORIGIN must be three times the number of MARKER_MOVING, (x,y,z) per marker.", CURRENT_FUNCTION);
    }
    if (nMarkerTranslation == 0){
      nMarkerTranslation = 3*nMarker_Moving;
      MarkerTranslation_Rate = new su2double[nMarkerTranslation] ();
    }
    if (nMarkerTranslation/3 != nMarker_Moving){
      SU2_MPI::Error("Number of SURFACE_TRANSLATION_RATE must be three times the number of MARKER_MOVING, (x,y,z) per marker.", CURRENT_FUNCTION);
    }
    if (nMarkerRotation_Rate == 0){
      nMarkerRotation_Rate = 3*nMarker_Moving;
      MarkerRotation_Rate = new su2double[nMarkerRotation_Rate] ();
    }
    if (nMarkerRotation_Rate/3 != nMarker_Moving){
      SU2_MPI::Error("Number of SURFACE_ROTATION_RATE must be three times the number of MARKER_MOVING, (x,y,z) per marker.", CURRENT_FUNCTION);
    }
    if (nMarkerPlunging_Ampl == 0){
      nMarkerPlunging_Ampl = 3*nMarker_Moving;
      MarkerPlunging_Ampl = new su2double[nMarkerPlunging_Ampl] ();
    }
    if (nMarkerPlunging_Ampl/3 != nMarker_Moving){
      SU2_MPI::Error("Number of SURFACE_PLUNGING_AMPL must be three times the number of MARKER_MOVING, (x,y,z) per marker.", CURRENT_FUNCTION);
    }
    if (nMarkerPlunging_Omega == 0){
      nMarkerPlunging_Omega = 3*nMarker_Moving;
      MarkerPlunging_Omega = new su2double[nMarkerPlunging_Omega] ();
    }
    if (nMarkerPlunging_Omega/3 != nMarker_Moving){
      SU2_MPI::Error("Number of SURFACE_PLUNGING_OMEGA must be three times the number of MARKER_MOVING, (x,y,z) per marker.", CURRENT_FUNCTION);
    }
    if (nMarkerPitching_Ampl == 0){
      nMarkerPitching_Ampl = 3*nMarker_Moving;
      MarkerPitching_Ampl = new su2double[nMarkerPitching_Ampl] ();
    }
    if (nMarkerPitching_Ampl/3 != nMarker_Moving){
      SU2_MPI::Error("Number of SURFACE_PITCHING_AMPL must be three times the number of MARKER_MOVING, (x,y,z) per marker.", CURRENT_FUNCTION);
    }
    if (nMarkerPitching_Omega == 0){
      nMarkerPitching_Omega = 3*nMarker_Moving;
      MarkerPitching_Omega = new su2double[nMarkerPitching_Omega] ();
    }
    if (nMarkerPitching_Omega/3 != nMarker_Moving){
      SU2_MPI::Error("Number of SURFACE_PITCHING_OMEGA must be three times the number of MARKER_MOVING, (x,y,z) per marker.", CURRENT_FUNCTION);
    }
    if (nMarkerPitching_Phase == 0){
      nMarkerPitching_Phase = 3*nMarker_Moving;
      MarkerPitching_Phase = new su2double[nMarkerPitching_Phase] ();
    }
    if (nMarkerPitching_Phase/3 != nMarker_Moving){
      SU2_MPI::Error("Number of SURFACE_PITCHING_PHASE must be three times the number of MARKER_MOVING, (x,y,z) per marker.", CURRENT_FUNCTION);
    }

    if (nMoveMotion_Origin == 0){
      nMoveMotion_Origin = nMarker_Moving;
      MoveMotion_Origin = new unsigned short[nMoveMotion_Origin];
      for (iMarker = 0; iMarker < nMarker_Moving; iMarker++){
        MoveMotion_Origin[iMarker] = NO;
      }
    }
    if (nMoveMotion_Origin != nMarker_Moving){
      SU2_MPI::Error("Number of MOVE_MOTION_ORIGIN must match number of MARKER_MOVING.", CURRENT_FUNCTION);
    }
  }

  /*-- Setting Harmonic Balance period from the config file */

  if (TimeMarching == TIME_MARCHING::HARMONIC_BALANCE) {
    HarmonicBalance_Period = GetHarmonicBalance_Period();
    if (HarmonicBalance_Period < 0)  {
      SU2_MPI::Error("Not a valid value for time period!!", CURRENT_FUNCTION);
    }
    /* Initialize the Harmonic balance Frequency pointer */
    if (Omega_HB == nullptr) {
      Omega_HB = new su2double[nOmega_HB];
      for (unsigned short iZone = 0; iZone < nOmega_HB; iZone++ )
        Omega_HB[iZone] = 0.0;
  } else {
      if (nOmega_HB != nTimeInstances) {
        SU2_MPI::Error("Length of omega_HB  must match the number TIME_INSTANCES!!" , CURRENT_FUNCTION);
      }
    }
  }

  /*--- Force number of span-wise section to 1 if 2D case ---*/
  if(val_nDim ==2){
    nSpanWiseSections_User=1;
    Kind_SpanWise= EQUISPACED;
  }

  /*--- Set number of TurboPerformance markers ---*/
  if(nMarker_Turbomachinery > 0){
    if(nMarker_Turbomachinery > 1){
      nMarker_TurboPerformance = nMarker_Turbomachinery + SU2_TYPE::Int(nMarker_Turbomachinery/2) + 1;
    }else{
      nMarker_TurboPerformance = nMarker_Turbomachinery;
    }
  } else {
    nMarker_TurboPerformance = 0;
    nSpanWiseSections =1;
  }

  /*--- Set number of TurboPerformance markers ---*/
  if(nMarker_Turbomachinery != 0){
    nSpan_iZones = new unsigned short[nZone];
  }

  /*--- Set number of TurboPerformance markers ---*/
  if(GetGrid_Movement() && RampRotatingFrame && !DiscreteAdjoint){
    FinalRotation_Rate_Z = Rotation_Rate[2];
    if(abs(FinalRotation_Rate_Z) > 0.0){
      Rotation_Rate[2] = rampRotFrame_coeff[0];
    }
  }

  if(RampOutletPressure && !DiscreteAdjoint){
    for (iMarker = 0; iMarker < nMarker_Giles; iMarker++){
      if (Kind_Data_Giles[iMarker] == STATIC_PRESSURE || Kind_Data_Giles[iMarker] == STATIC_PRESSURE_1D || Kind_Data_Giles[iMarker] == RADIAL_EQUILIBRIUM ){
        FinalOutletPressure = Giles_Var1[iMarker];
        Giles_Var1[iMarker] = rampOutPres_coeff[0];
      }
    }
    for (iMarker = 0; iMarker < nMarker_Riemann; iMarker++){
      if (Kind_Data_Riemann[iMarker] == STATIC_PRESSURE || Kind_Data_Riemann[iMarker] == RADIAL_EQUILIBRIUM){
        FinalOutletPressure = Riemann_Var1[iMarker];
        Riemann_Var1[iMarker] = rampOutPres_coeff[0];
      }
    }
  }

  /*--- Check on extra Relaxation factor for Giles---*/
  if(extrarelfac[1] > 0.5){
    extrarelfac[1] = 0.5;
  }
    /*--- Use the various rigid-motion input frequencies to determine the period to be used with harmonic balance cases.
     There are THREE types of motion to consider, namely: rotation, pitching, and plunging.
     The largest period of motion is the one to be used for harmonic balance  calculations. ---*/

  /*if (Unsteady_Simulation == HARMONIC_BALANCE) {
    if (!(GetGrid_Movement())) {
      // No grid movement - Time period from config file //
      HarmonicBalance_Period = GetHarmonicBalance_Period();
    }

    else {
      unsigned short N_MOTION_TYPES = 3;
      su2double *periods;
      periods = new su2double[N_MOTION_TYPES];

      //--- rotation: ---//

      su2double Omega_mag_rot = sqrt(pow(Rotation_Rate_X[ZONE_0],2)+pow(Rotation_Rate_Y[ZONE_0],2)+pow(Rotation_Rate_Z[ZONE_0],2));
      if (Omega_mag_rot > 0)
          periods[0] = 2*PI_NUMBER/Omega_mag_rot;
      else
          periods[0] = 0.0;

      //--- pitching: ---//

      su2double Omega_mag_pitch = sqrt(pow(Pitching_Omega_X[ZONE_0],2)+pow(Pitching_Omega_Y[ZONE_0],2)+pow(Pitching_Omega_Z[ZONE_0],2));
      if (Omega_mag_pitch > 0)
          periods[1] = 2*PI_NUMBER/Omega_mag_pitch;
      else
          periods[1] = 0.0;

      //--- plunging: ---//

      su2double Omega_mag_plunge = sqrt(pow(Plunging_Omega_X[ZONE_0],2)+pow(Plunging_Omega_Y[ZONE_0],2)+pow(Plunging_Omega_Z[ZONE_0],2));
      if (Omega_mag_plunge > 0)
          periods[2] = 2*PI_NUMBER/Omega_mag_plunge;
      else
          periods[2] = 0.0;

      //--- determine which period is largest ---//

      unsigned short iVar;
      HarmonicBalance_Period = 0.0;
      for (iVar = 0; iVar < N_MOTION_TYPES; iVar++) {
          if (periods[iVar] > HarmonicBalance_Period)
              HarmonicBalance_Period = periods[iVar];
      }

      delete periods;
    }

  }*/


  /*--- In case the moment origin coordinates have not been declared in the
   config file, set them equal to zero for safety. Also check to make sure
   that for each marker, a value has been declared for the moment origin.
   Unless only one value was specified, then set this value for all the markers
   being monitored. ---*/


  if ((nRefOriginMoment_X != nRefOriginMoment_Y) || (nRefOriginMoment_X != nRefOriginMoment_Z) ) {
    SU2_MPI::Error("ERROR: Length of REF_ORIGIN_MOMENT_X, REF_ORIGIN_MOMENT_Y and REF_ORIGIN_MOMENT_Z must be the same!!", CURRENT_FUNCTION);
  }

  if (RefOriginMoment_X == nullptr) {
    RefOriginMoment_X = new su2double[nMarker_Monitoring];
    for (iMarker = 0; iMarker < nMarker_Monitoring; iMarker++ )
      RefOriginMoment_X[iMarker] = 0.0;
  } else {
    if (nRefOriginMoment_X == 1) {

      su2double aux_RefOriginMoment_X = RefOriginMoment_X[0];
      delete [] RefOriginMoment_X;
      RefOriginMoment_X = new su2double[nMarker_Monitoring];
      nRefOriginMoment_X = nMarker_Monitoring;

      for (iMarker = 0; iMarker < nMarker_Monitoring; iMarker++ )
        RefOriginMoment_X[iMarker] = aux_RefOriginMoment_X;
    }
    else if (nRefOriginMoment_X != nMarker_Monitoring) {
      SU2_MPI::Error("ERROR: Length of REF_ORIGIN_MOMENT_X must match number of Monitoring Markers!!", CURRENT_FUNCTION);
    }
  }

  if (RefOriginMoment_Y == nullptr) {
    RefOriginMoment_Y = new su2double[nMarker_Monitoring];
    for (iMarker = 0; iMarker < nMarker_Monitoring; iMarker++ )
      RefOriginMoment_Y[iMarker] = 0.0;
  } else {
    if (nRefOriginMoment_Y == 1) {

      su2double aux_RefOriginMoment_Y = RefOriginMoment_Y[0];
      delete [] RefOriginMoment_Y;
      RefOriginMoment_Y = new su2double[nMarker_Monitoring];
      nRefOriginMoment_Y = nMarker_Monitoring;

      for (iMarker = 0; iMarker < nMarker_Monitoring; iMarker++ )
        RefOriginMoment_Y[iMarker] = aux_RefOriginMoment_Y;
    }
    else if (nRefOriginMoment_Y != nMarker_Monitoring) {
      SU2_MPI::Error("ERROR: Length of REF_ORIGIN_MOMENT_Y must match number of Monitoring Markers!!", CURRENT_FUNCTION);
    }
  }

  if (RefOriginMoment_Z == nullptr) {
    RefOriginMoment_Z = new su2double[nMarker_Monitoring];
    for (iMarker = 0; iMarker < nMarker_Monitoring; iMarker++ )
      RefOriginMoment_Z[iMarker] = 0.0;
  } else {
    if (nRefOriginMoment_Z == 1) {

      su2double aux_RefOriginMoment_Z = RefOriginMoment_Z[0];
      delete [] RefOriginMoment_Z;
      RefOriginMoment_Z = new su2double[nMarker_Monitoring];
      nRefOriginMoment_Z = nMarker_Monitoring;

      for (iMarker = 0; iMarker < nMarker_Monitoring; iMarker++ )
        RefOriginMoment_Z[iMarker] = aux_RefOriginMoment_Z;
    }
    else if (nRefOriginMoment_Z != nMarker_Monitoring) {
      SU2_MPI::Error("ERROR: Length of REF_ORIGIN_MOMENT_Z must match number of Monitoring Markers!!", CURRENT_FUNCTION);
    }
  }

  /*--- Set the boolean flag if we are carrying out an aeroelastic simulation. ---*/

  if (GetGrid_Movement() && (GetSurface_Movement(AEROELASTIC) || GetSurface_Movement(AEROELASTIC_RIGID_MOTION))) Aeroelastic_Simulation = true;
  else Aeroelastic_Simulation = false;

  /*--- Initializing the size for the solutions of the Aeroelastic problem. ---*/


  if (GetGrid_Movement() && Aeroelastic_Simulation) {
    Aeroelastic_np1.resize(nMarker_Monitoring);
    Aeroelastic_n.resize(nMarker_Monitoring);
    Aeroelastic_n1.resize(nMarker_Monitoring);
    for (iMarker = 0; iMarker < nMarker_Monitoring; iMarker++) {
      Aeroelastic_np1[iMarker].resize(2);
      Aeroelastic_n[iMarker].resize(2);
      Aeroelastic_n1[iMarker].resize(2);
      for (int i =0; i<2; i++) {
        Aeroelastic_np1[iMarker][i].resize(2);
        Aeroelastic_n[iMarker][i].resize(2);
        Aeroelastic_n1[iMarker][i].resize(2);
        for (int j=0; j<2; j++) {
          Aeroelastic_np1[iMarker][i][j] = 0.0;
          Aeroelastic_n[iMarker][i][j] = 0.0;
          Aeroelastic_n1[iMarker][i][j] = 0.0;
        }
      }
    }
  }

  /*--- Allocate memory for the plunge and pitch and initialized them to zero ---*/

  if (GetGrid_Movement() && Aeroelastic_Simulation) {
    Aeroelastic_pitch = new su2double[nMarker_Monitoring];
    Aeroelastic_plunge = new su2double[nMarker_Monitoring];
    for (iMarker = 0; iMarker < nMarker_Monitoring; iMarker++ ) {
      Aeroelastic_pitch[iMarker] = 0.0;
      Aeroelastic_plunge[iMarker] = 0.0;
    }
  }

  FinestMesh = MESH_0;
  if (MGCycle == FULLMG_CYCLE) FinestMesh = nMGLevels;

  if ((Kind_Solver == NAVIER_STOKES) &&
      (Kind_Turb_Model != NONE))
    Kind_Solver = RANS;

  if ((Kind_Solver == INC_NAVIER_STOKES) &&
      (Kind_Turb_Model != NONE))
    Kind_Solver = INC_RANS;

  if (Kind_Solver == EULER ||
      Kind_Solver == INC_EULER ||
      Kind_Solver == NEMO_EULER ||
      Kind_Solver == FEM_EULER)
    Kind_Turb_Model = NONE;

  Kappa_2nd_Flow = jst_coeff[0];
  Kappa_4th_Flow = jst_coeff[1];
  Kappa_2nd_AdjFlow = jst_adj_coeff[0];
  Kappa_4th_AdjFlow = jst_adj_coeff[1];
  Kappa_2nd_Heat = ad_coeff_heat[0];
  Kappa_4th_Heat = ad_coeff_heat[1];

  /*--- Make the MG_PreSmooth, MG_PostSmooth, and MG_CorrecSmooth
   arrays consistent with nMGLevels ---*/

  unsigned short * tmp_smooth = new unsigned short[nMGLevels+1];

  if ((nMG_PreSmooth != nMGLevels+1) && (nMG_PreSmooth != 0)) {
    if (nMG_PreSmooth > nMGLevels+1) {

      /*--- Truncate by removing unnecessary elements at the end ---*/

      for (unsigned int i = 0; i <= nMGLevels; i++)
        tmp_smooth[i] = MG_PreSmooth[i];
      delete [] MG_PreSmooth;
      MG_PreSmooth=nullptr;
    }
    else {

      /*--- Add additional elements equal to last element ---*/

      for (unsigned int i = 0; i < nMG_PreSmooth; i++)
        tmp_smooth[i] = MG_PreSmooth[i];
      for (unsigned int i = nMG_PreSmooth; i <= nMGLevels; i++)
        tmp_smooth[i] = MG_PreSmooth[nMG_PreSmooth-1];
      delete [] MG_PreSmooth;
      MG_PreSmooth=nullptr;
    }

    nMG_PreSmooth = nMGLevels+1;
    MG_PreSmooth = new unsigned short[nMG_PreSmooth];
    for (unsigned int i = 0; i < nMG_PreSmooth; i++)
      MG_PreSmooth[i] = tmp_smooth[i];
  }
  if ((nMGLevels != 0) && (nMG_PreSmooth == 0)) {
    delete [] MG_PreSmooth;
    nMG_PreSmooth = nMGLevels+1;
    MG_PreSmooth = new unsigned short[nMG_PreSmooth];
    for (unsigned int i = 0; i < nMG_PreSmooth; i++)
      MG_PreSmooth[i] = i+1;
  }

  if ((nMG_PostSmooth != nMGLevels+1) && (nMG_PostSmooth != 0)) {
    if (nMG_PostSmooth > nMGLevels+1) {

      /*--- Truncate by removing unnecessary elements at the end ---*/

      for (unsigned int i = 0; i <= nMGLevels; i++)
        tmp_smooth[i] = MG_PostSmooth[i];
      delete [] MG_PostSmooth;
      MG_PostSmooth=nullptr;
    }
    else {

      /*--- Add additional elements equal to last element ---*/

      for (unsigned int i = 0; i < nMG_PostSmooth; i++)
        tmp_smooth[i] = MG_PostSmooth[i];
      for (unsigned int i = nMG_PostSmooth; i <= nMGLevels; i++)
        tmp_smooth[i] = MG_PostSmooth[nMG_PostSmooth-1];
      delete [] MG_PostSmooth;
      MG_PostSmooth=nullptr;
    }

    nMG_PostSmooth = nMGLevels+1;
    MG_PostSmooth = new unsigned short[nMG_PostSmooth];
    for (unsigned int i = 0; i < nMG_PostSmooth; i++)
      MG_PostSmooth[i] = tmp_smooth[i];

  }

  if ((nMGLevels != 0) && (nMG_PostSmooth == 0)) {
    delete [] MG_PostSmooth;
    nMG_PostSmooth = nMGLevels+1;
    MG_PostSmooth = new unsigned short[nMG_PostSmooth];
    for (unsigned int i = 0; i < nMG_PostSmooth; i++)
      MG_PostSmooth[i] = 0;
  }

  if ((nMG_CorrecSmooth != nMGLevels+1) && (nMG_CorrecSmooth != 0)) {
    if (nMG_CorrecSmooth > nMGLevels+1) {

      /*--- Truncate by removing unnecessary elements at the end ---*/

      for (unsigned int i = 0; i <= nMGLevels; i++)
        tmp_smooth[i] = MG_CorrecSmooth[i];
      delete [] MG_CorrecSmooth;
      MG_CorrecSmooth = nullptr;
    }
    else {

      /*--- Add additional elements equal to last element ---*/

      for (unsigned int i = 0; i < nMG_CorrecSmooth; i++)
        tmp_smooth[i] = MG_CorrecSmooth[i];
      for (unsigned int i = nMG_CorrecSmooth; i <= nMGLevels; i++)
        tmp_smooth[i] = MG_CorrecSmooth[nMG_CorrecSmooth-1];
      delete [] MG_CorrecSmooth;
      MG_CorrecSmooth = nullptr;
    }
    nMG_CorrecSmooth = nMGLevels+1;
    MG_CorrecSmooth = new unsigned short[nMG_CorrecSmooth];
    for (unsigned int i = 0; i < nMG_CorrecSmooth; i++)
      MG_CorrecSmooth[i] = tmp_smooth[i];
  }

  if ((nMGLevels != 0) && (nMG_CorrecSmooth == 0)) {
    delete [] MG_CorrecSmooth;
    nMG_CorrecSmooth = nMGLevels+1;
    MG_CorrecSmooth = new unsigned short[nMG_CorrecSmooth];
    for (unsigned int i = 0; i < nMG_CorrecSmooth; i++)
      MG_CorrecSmooth[i] = 0;
  }

  /*--- Override MG Smooth parameters ---*/

  if (nMG_PreSmooth != 0) MG_PreSmooth[MESH_0] = 1;
  if (nMG_PostSmooth != 0) {
    MG_PostSmooth[MESH_0] = 0;
    MG_PostSmooth[nMGLevels] = 0;
  }
  if (nMG_CorrecSmooth != 0) MG_CorrecSmooth[nMGLevels] = 0;

  if (Restart) MGCycle = V_CYCLE;

  if (ContinuousAdjoint) {
    if (Kind_Solver == EULER) Kind_Solver = ADJ_EULER;
    if (Kind_Solver == NAVIER_STOKES) Kind_Solver = ADJ_NAVIER_STOKES;
    if (Kind_Solver == RANS) Kind_Solver = ADJ_RANS;
  }

  nCFL = nMGLevels+1;
  CFL = new su2double[nCFL];
  CFL[0] = CFLFineGrid;

  /*--- Handle optional CFL adapt parameter values ---*/

  if (nCFL_AdaptParam < default_cfl_adapt.size()) {
    auto newParam = new su2double [default_cfl_adapt.size()];
    for (iCFL = 0; iCFL < default_cfl_adapt.size(); ++iCFL) {
      if (iCFL < nCFL_AdaptParam) newParam[iCFL] = CFL_AdaptParam[iCFL];
      else newParam[iCFL] = default_cfl_adapt[iCFL];
    }
    swap(newParam, CFL_AdaptParam);
    delete [] newParam;
    nCFL_AdaptParam = default_cfl_adapt.size();
  }

  /*--- Evaluate when the Cl should be evaluated ---*/

  Iter_Fixed_CM        = SU2_TYPE::Int(nInnerIter / (su2double(Update_iH)+1));
  Iter_Fixed_NetThrust = SU2_TYPE::Int(nInnerIter / (su2double(Update_BCThrust)+1));

  /*--- Setting relaxation factor and CFL for the adjoint runs ---*/

  if (ContinuousAdjoint) {
    CFL[0] = CFL[0] * CFLRedCoeff_AdjFlow;
    CFL_AdaptParam[2] *= CFLRedCoeff_AdjFlow;
    CFL_AdaptParam[3] *= CFLRedCoeff_AdjFlow;
    Iter_Fixed_CM = SU2_TYPE::Int(su2double (Iter_Fixed_CM) / CFLRedCoeff_AdjFlow);
    Iter_Fixed_NetThrust = SU2_TYPE::Int(su2double (Iter_Fixed_NetThrust) / CFLRedCoeff_AdjFlow);
  }

  if ((DiscreteAdjoint) && (Inconsistent_Disc)) {
    Kind_ConvNumScheme_Flow = Kind_ConvNumScheme_AdjFlow;
    Kind_Centered_Flow = Kind_Centered_AdjFlow;
    Kind_Upwind_Flow = Kind_Upwind_AdjFlow;
    Kappa_2nd_Flow = jst_adj_coeff[0];
    Kappa_4th_Flow = jst_adj_coeff[1];
  }

  if (Update_AoA_Iter_Limit == 0 && Fixed_CL_Mode) {
    SU2_MPI::Error("ERROR: Please specify non-zero UPDATE_AOA_ITER_LIMIT.", CURRENT_FUNCTION);
  }
  if (Iter_Fixed_CM == 0) { Iter_Fixed_CM = nInnerIter+1; Update_iH = 0; }
  if (Iter_Fixed_NetThrust == 0) { Iter_Fixed_NetThrust = nInnerIter+1; Update_BCThrust = 0; }

  for (iCFL = 1; iCFL < nCFL; iCFL++)
    CFL[iCFL] = CFL[iCFL-1];

  if (nRKStep == 0) {
    nRKStep = 1;
    RK_Alpha_Step = new su2double[1]; RK_Alpha_Step[0] = 1.0;
  }

  /* Check if the byte alignment of the matrix multiplications is a
     multiple of 64. */
  if( byteAlignmentMatMul%64 ) {
    SU2_MPI::Error("ALIGNED_BYTES_MATMUL must be a multiple of 64.", CURRENT_FUNCTION);
  }

  /* Determine the value of sizeMatMulPadding, which is the matrix size in
     the vectorization direction when padding is applied to have optimal
     performance in the matrix multiplications. */
  sizeMatMulPadding = byteAlignmentMatMul/sizeof(passivedouble);

  /* Correct the number of time levels for time accurate local time
     stepping, if needed.  */
  if (nLevels_TimeAccurateLTS == 0)  nLevels_TimeAccurateLTS =  1;
  if (nLevels_TimeAccurateLTS  > 15) nLevels_TimeAccurateLTS = 15;

  /* Check that no time accurate local time stepping is specified for time
     integration schemes other than ADER. */
  if (Kind_TimeIntScheme_FEM_Flow != ADER_DG && nLevels_TimeAccurateLTS != 1) {

    if (rank==MASTER_NODE) {
      cout << endl << "WARNING: "
           << nLevels_TimeAccurateLTS << " levels specified for time accurate local time stepping." << endl
           << "Time accurate local time stepping is only possible for ADER, hence this option is not used." << endl
           << endl;
    }

    nLevels_TimeAccurateLTS = 1;
  }

  if (Kind_TimeIntScheme_FEM_Flow == ADER_DG) {

    TimeMarching = TIME_MARCHING::TIME_STEPPING;  // Only time stepping for ADER.

    /* If time accurate local time stepping is used, make sure that an unsteady
       CFL is specified. If not, terminate. */
    if (nLevels_TimeAccurateLTS != 1) {
      if(Unst_CFL == 0.0)
        SU2_MPI::Error("ERROR: Unsteady CFL not specified for time accurate local time stepping.",
                       CURRENT_FUNCTION);
    }

    /* Determine the location of the ADER time DOFs, which are the Gauss-Legendre
       integration points corresponding to the number of time DOFs. */
    vector<passivedouble> GLPoints(nTimeDOFsADER_DG), GLWeights(nTimeDOFsADER_DG);
    CGaussJacobiQuadrature GaussJacobi;
    GaussJacobi.GetQuadraturePoints(0.0, 0.0, -1.0, 1.0, GLPoints, GLWeights);

    TimeDOFsADER_DG = new su2double[nTimeDOFsADER_DG];
    for(unsigned short i=0; i<nTimeDOFsADER_DG; ++i)
      TimeDOFsADER_DG[i] = GLPoints[i];

    /* Determine the number of integration points in time, their locations
       on the interval [-1..1] and their integration weights. */
    unsigned short orderExact = ceil(Quadrature_Factor_Time_ADER_DG*(nTimeDOFsADER_DG-1));
    nTimeIntegrationADER_DG = orderExact/2 + 1;
    nTimeIntegrationADER_DG = max(nTimeIntegrationADER_DG, nTimeDOFsADER_DG);
    GLPoints.resize(nTimeIntegrationADER_DG);
    GLWeights.resize(nTimeIntegrationADER_DG);
    GaussJacobi.GetQuadraturePoints(0.0, 0.0, -1.0, 1.0, GLPoints, GLWeights);

    TimeIntegrationADER_DG    = new su2double[nTimeIntegrationADER_DG];
    WeightsIntegrationADER_DG = new su2double[nTimeIntegrationADER_DG];
    for(unsigned short i=0; i<nTimeIntegrationADER_DG; ++i) {
      TimeIntegrationADER_DG[i]    = GLPoints[i];
      WeightsIntegrationADER_DG[i] = GLWeights[i];
    }
  }

  if (nIntCoeffs == 0) {
    nIntCoeffs = 2;
    Int_Coeffs = new su2double[2]; Int_Coeffs[0] = 0.25; Int_Coeffs[1] = 0.5;
  }

  if (nElasticityMod == 0) {
    nElasticityMod = 1;
    ElasticityMod = new su2double[1]; ElasticityMod[0] = 2E11;
  }

  if (nPoissonRatio == 0) {
    nPoissonRatio = 1;
    PoissonRatio = new su2double[1]; PoissonRatio[0] = 0.30;
  }

  if (nMaterialDensity == 0) {
    nMaterialDensity = 1;
    MaterialDensity = new su2double[1]; MaterialDensity[0] = 7854;
  }

  if (nElectric_Constant == 0) {
    nElectric_Constant = 1;
    Electric_Constant = new su2double[1]; Electric_Constant[0] = 0.0;
  }

  if (nElectric_Field == 0) {
    nElectric_Field = 1;
    Electric_Field_Mod = new su2double[1]; Electric_Field_Mod[0] = 0.0;
  }

  if (nDim_RefNode == 0) {
    nDim_RefNode = 3;
    RefNode_Displacement = new su2double[3];
    RefNode_Displacement[0] = 0.0; RefNode_Displacement[1] = 0.0; RefNode_Displacement[2] = 0.0;
  }

  if (nDim_Electric_Field == 0) {
    nDim_Electric_Field = 2;
    Electric_Field_Dir = new su2double[2]; Electric_Field_Dir[0] = 0.0;  Electric_Field_Dir[1] = 1.0;
  }

  if ((Kind_SU2 == SU2_COMPONENT::SU2_CFD) && (Kind_Solver == NO_SOLVER)) {
    SU2_MPI::Error("PHYSICAL_PROBLEM must be set in the configuration file", CURRENT_FUNCTION);
  }

  /*--- Set a flag for viscous simulations ---*/

  Viscous = (( Kind_Solver == NAVIER_STOKES          ) ||
             ( Kind_Solver == NEMO_NAVIER_STOKES     ) ||
             ( Kind_Solver == ADJ_NAVIER_STOKES      ) ||
             ( Kind_Solver == RANS                   ) ||
             ( Kind_Solver == ADJ_RANS               ) ||
             ( Kind_Solver == FEM_NAVIER_STOKES      ) ||
             ( Kind_Solver == FEM_RANS               ) ||
             ( Kind_Solver == FEM_LES                ) ||
             ( Kind_Solver == INC_NAVIER_STOKES      ) ||
             ( Kind_Solver == INC_RANS               ) );

  /*--- To avoid boundary intersections, let's add a small constant to the planes. ---*/

  if (Geo_Description == NACELLE) {
    for (unsigned short iSections = 0; iSections < nLocationStations; iSections++) {
      if (LocationStations[iSections] == 0) LocationStations[iSections] = 1E-6;
      if (LocationStations[iSections] == 360) LocationStations[iSections] = 359.999999;
    }
  }
  else {
    for (unsigned short iSections = 0; iSections < nLocationStations; iSections++) {
      LocationStations[iSections] += EPS;
    }
    geo_loc[0] += EPS;
    geo_loc[1] += EPS;
  }

  /*--- Length based parameter for slope limiters uses a default value of
   0.1m ---*/

  RefElemLength = 1.0;
  if (SystemMeasurements == US) RefElemLength /= 0.3048;

  /*--- Re-scale the length based parameters. The US system uses feet,
   but SU2 assumes that the grid is in inches ---*/

  if ((SystemMeasurements == US) && (Kind_SU2 == SU2_COMPONENT::SU2_CFD)) {

    for (iMarker = 0; iMarker < nMarker_Monitoring; iMarker++) {
      RefOriginMoment_X[iMarker] = RefOriginMoment_X[iMarker]/12.0;
      RefOriginMoment_Y[iMarker] = RefOriginMoment_Y[iMarker]/12.0;
      RefOriginMoment_Z[iMarker] = RefOriginMoment_Z[iMarker]/12.0;
    }

    for (iMarker = 0; iMarker < nMarker_Moving; iMarker++){
      for (unsigned short iDim = 0; iDim < 3; iDim++){
        MarkerMotion_Origin[3*iMarker+iDim] /= 12.0;
      }
    }

    RefLength = RefLength/12.0;

    if ((val_nDim == 2) && (!Axisymmetric)) RefArea = RefArea/12.0;
    else RefArea = RefArea/144.0;
    Length_Reynolds = Length_Reynolds/12.0;
    Highlite_Area = Highlite_Area/144.0;
    SemiSpan = SemiSpan/12.0;

    ea_lim[0] /= 12.0;
    ea_lim[1] /= 12.0;
    ea_lim[2] /= 12.0;

    if (Geo_Description != NACELLE) {
      for (unsigned short iSections = 0; iSections < nLocationStations; iSections++) {
        LocationStations[iSections] = LocationStations[iSections]/12.0;
      }
      geo_loc[0] /= 12.0;
      geo_loc[1] /= 12.0;
    }

    for (int i=0; i<7; ++i) eng_cyl[i] /= 12.0;
  }

  if ((Kind_Turb_Model != SA) && (Kind_Trans_Model == BC)){
    SU2_MPI::Error("BC transition model currently only available in combination with SA turbulence model!", CURRENT_FUNCTION);
  }

  if (Kind_Trans_Model == LM) {
    SU2_MPI::Error("The LM transition model is under maintenance.", CURRENT_FUNCTION);
  }

  if(Turb_Fixed_Values && !OptionIsSet("TURB_FIXED_VALUES_DOMAIN")){
    SU2_MPI::Error("TURB_FIXED_VALUES activated, but no domain set with TURB_FIXED_VALUES_DOMAIN.", CURRENT_FUNCTION);
  }

  /*--- Check for constant lift mode. Initialize the update flag for
   the AoA with each iteration to false  ---*/

  if (Fixed_CL_Mode) Update_AoA = false;
  if (Fixed_CM_Mode) Update_HTPIncidence = false;

  if (DirectDiff != NO_DERIVATIVE) {
#ifndef CODI_FORWARD_TYPE
    if (Kind_SU2 == SU2_COMPONENT::SU2_CFD) {
      SU2_MPI::Error("SU2_CFD: Config option DIRECT_DIFF= YES requires AD support.\n"
                     "Please use SU2_CFD_DIRECTDIFF (meson.py ... -Denable-directdiff=true ...).",
                     CURRENT_FUNCTION);
    }
#endif
    /*--- Initialize the derivative values ---*/
    switch (DirectDiff) {
      case D_MACH:
        SU2_TYPE::SetDerivative(Mach, 1.0);
        break;
      case D_AOA:
        SU2_TYPE::SetDerivative(AoA, 1.0);
        break;
      case D_SIDESLIP:
        SU2_TYPE::SetDerivative(AoS, 1.0);
        break;
      case D_REYNOLDS:
        SU2_TYPE::SetDerivative(Reynolds, 1.0);
        break;
      case D_TURB2LAM:
       SU2_TYPE::SetDerivative(Turb2LamViscRatio_FreeStream, 1.0);
        break;
      default:
        /*--- All other cases are handled in the specific solver ---*/
        break;
      }
  }

#if defined CODI_REVERSE_TYPE
  AD_Mode = YES;

  AD::PreaccEnabled = AD_Preaccumulation;

#else
  if (AD_Mode == YES) {
    SU2_MPI::Error("Config option AUTO_DIFF= YES requires AD support.\n"
                   "Please use SU2_???_AD (meson.py ... -Denable-autodiff=true ...).",
                   CURRENT_FUNCTION);
  }
#endif

  delete [] tmp_smooth;

  /*--- Make sure that implicit time integration is disabled
        for the FEM fluid solver (numerics). ---*/
  if ((Kind_Solver == FEM_EULER)         ||
      (Kind_Solver == FEM_NAVIER_STOKES) ||
      (Kind_Solver == FEM_RANS)          ||
      (Kind_Solver == FEM_LES)) {
     Kind_TimeIntScheme_Flow = Kind_TimeIntScheme_FEM_Flow;
  }

  /*--- Set up the time stepping / unsteady CFL options. ---*/
  if ((TimeMarching == TIME_MARCHING::TIME_STEPPING) && (Unst_CFL != 0.0)) {
    for (iCFL = 0; iCFL < nCFL; iCFL++)
      CFL[iCFL] = Unst_CFL;
  }


  /*--- If it is a fixed mode problem, then we will add Iter_dCL_dAlpha iterations to
    evaluate the derivatives with respect to a change in the AoA and CL ---*/

  if (!ContinuousAdjoint & !DiscreteAdjoint) {
    if (Fixed_CL_Mode) nInnerIter += Iter_dCL_dAlpha;

    if (Fixed_CM_Mode) {
      nInnerIter += Iter_dCL_dAlpha;
      MinLogResidual = -24;
    }
  }

  /* --- Set Finite Difference mode to false by default --- */

  Finite_Difference_Mode = false;

  /* --- Throw error if UQ used for any turbulence model other that SST --- */

  if (Kind_Solver == RANS && Kind_Turb_Model != SST && Kind_Turb_Model != SST_SUST && using_uq){
    SU2_MPI::Error("UQ capabilities only implemented for NAVIER_STOKES solver SST turbulence model", CURRENT_FUNCTION);
  }

  /* --- Throw error if invalid componentiality used --- */

  if (using_uq && (eig_val_comp > 3 || eig_val_comp < 1)){
    SU2_MPI::Error("Componentality should be either 1, 2, or 3!", CURRENT_FUNCTION);
  }

  /*--- If there are not design variables defined in the file ---*/

  if (nDV == 0) {
    nDV = 1;
    Design_Variable = new unsigned short [nDV];
    Design_Variable[0] = NO_DEFORMATION;
  }

  /*--- Checks for incompressible flow problems. ---*/

  if (Kind_Solver == INC_EULER) {
    /*--- Force inviscid problems to use constant density and disable energy. ---*/
    if (Kind_DensityModel != INC_DENSITYMODEL::CONSTANT || Energy_Equation == true) {
      SU2_MPI::Error("Inviscid incompressible problems must be constant density (no energy eqn.).\n Use DENSITY_MODEL= CONSTANT and ENERGY_EQUATION= NO.", CURRENT_FUNCTION);
    }
  }

  /*--- Default values should recover original incompressible behavior (for old config files). ---*/

  if (Kind_Solver == INC_EULER || Kind_Solver == INC_NAVIER_STOKES || Kind_Solver == INC_RANS) {
    if ((Kind_DensityModel == INC_DENSITYMODEL::CONSTANT) || (Kind_DensityModel == INC_DENSITYMODEL::BOUSSINESQ))
      Kind_FluidModel = CONSTANT_DENSITY;
  }

  /*--- Energy equation must be active for any fluid models other than constant density. ---*/

  if (Kind_DensityModel != INC_DENSITYMODEL::CONSTANT) Energy_Equation = true;

  if (Kind_DensityModel == INC_DENSITYMODEL::BOUSSINESQ) {
    Energy_Equation = true;
    if (Body_Force) {
      SU2_MPI::Error("Body force and Boussinesq source terms are not currently compatible.", CURRENT_FUNCTION);
    }
  }

  if (Kind_DensityModel == INC_DENSITYMODEL::VARIABLE) {
    if (Kind_FluidModel != INC_IDEAL_GAS && Kind_FluidModel != INC_IDEAL_GAS_POLY) {
      SU2_MPI::Error("Variable density incompressible solver limited to ideal gases.\n Check the fluid model options (use INC_IDEAL_GAS, INC_IDEAL_GAS_POLY).", CURRENT_FUNCTION);
    }
  }

  if (Kind_Solver != INC_EULER && Kind_Solver != INC_NAVIER_STOKES && Kind_Solver != INC_RANS) {
    if ((Kind_FluidModel == CONSTANT_DENSITY) || (Kind_FluidModel == INC_IDEAL_GAS) || (Kind_FluidModel == INC_IDEAL_GAS_POLY)) {
      SU2_MPI::Error("Fluid model not compatible with compressible flows.\n CONSTANT_DENSITY/INC_IDEAL_GAS/INC_IDEAL_GAS_POLY are for incompressible only.", CURRENT_FUNCTION);
    }
  }

  if (Kind_Solver == INC_NAVIER_STOKES || Kind_Solver == INC_RANS) {
    if (Kind_ViscosityModel == VISCOSITYMODEL::SUTHERLAND) {
      if ((Kind_FluidModel != INC_IDEAL_GAS) && (Kind_FluidModel != INC_IDEAL_GAS_POLY)) {
        SU2_MPI::Error("Sutherland's law only valid for ideal gases in incompressible flows.\n Must use VISCOSITY_MODEL=CONSTANT_VISCOSITY and set viscosity with\n MU_CONSTANT, or use DENSITY_MODEL= VARIABLE with FLUID_MODEL= INC_IDEAL_GAS or INC_IDEAL_GAS_POLY for VISCOSITY_MODEL=SUTHERLAND.\n NOTE: FREESTREAM_VISCOSITY is no longer used for incompressible flows!", CURRENT_FUNCTION);
      }
    }
  }

  /*--- Check the coefficients for the polynomial models. ---*/

  if (Kind_Solver != INC_EULER && Kind_Solver != INC_NAVIER_STOKES && Kind_Solver != INC_RANS) {
    if ((Kind_ViscosityModel == VISCOSITYMODEL::POLYNOMIAL) || (Kind_ConductivityModel == CONDUCTIVITYMODEL::POLYNOMIAL) || (Kind_FluidModel == INC_IDEAL_GAS_POLY)) {
      SU2_MPI::Error("POLYNOMIAL_VISCOSITY and POLYNOMIAL_CONDUCTIVITY are for incompressible only currently.", CURRENT_FUNCTION);
    }
  }

  if ((Kind_Solver == INC_EULER || Kind_Solver == INC_NAVIER_STOKES || Kind_Solver == INC_RANS) && (Kind_FluidModel == INC_IDEAL_GAS_POLY)) {
    su2double sum = 0.0;
    for (unsigned short iVar = 0; iVar < N_POLY_COEFFS; iVar++) {
      sum += GetCp_PolyCoeff(iVar);
    }
    if ((N_POLY_COEFFS < 1) || (sum == 0.0))
      SU2_MPI::Error(string("CP_POLYCOEFFS not set for fluid model INC_IDEAL_GAS_POLY. \n"), CURRENT_FUNCTION);
  }

  if (((Kind_Solver == INC_EULER || Kind_Solver == INC_NAVIER_STOKES || Kind_Solver == INC_RANS)) && (Kind_ViscosityModel == VISCOSITYMODEL::POLYNOMIAL)) {
    su2double sum = 0.0;
    for (unsigned short iVar = 0; iVar < N_POLY_COEFFS; iVar++) {
      sum += GetMu_PolyCoeff(iVar);
    }
    if ((N_POLY_COEFFS < 1) || (sum == 0.0))
      SU2_MPI::Error(string("MU_POLYCOEFFS not set for viscosity model POLYNOMIAL_VISCOSITY. \n"), CURRENT_FUNCTION);
  }

  if ((Kind_Solver == INC_EULER || Kind_Solver == INC_NAVIER_STOKES || Kind_Solver == INC_RANS) && (Kind_ConductivityModel == CONDUCTIVITYMODEL::POLYNOMIAL)) {
    su2double sum = 0.0;
    for (unsigned short iVar = 0; iVar < N_POLY_COEFFS; iVar++) {
      sum += GetKt_PolyCoeff(iVar);
    }
    if ((N_POLY_COEFFS < 1) || (sum == 0.0))
      SU2_MPI::Error(string("KT_POLYCOEFFS not set for conductivity model POLYNOMIAL_CONDUCTIVITY. \n"), CURRENT_FUNCTION);
  }

  /*--- Incompressible solver currently limited to SI units. ---*/

  if ((Kind_Solver == INC_EULER || Kind_Solver == INC_NAVIER_STOKES || Kind_Solver == INC_RANS) && (SystemMeasurements == US)) {
    SU2_MPI::Error("Must use SI units for incompressible solver.", CURRENT_FUNCTION);
  }

  /*--- Check that the non-dim type is valid. ---*/

  if ((Kind_Solver == INC_EULER || Kind_Solver == INC_NAVIER_STOKES || Kind_Solver == INC_RANS)) {
    if ((Ref_Inc_NonDim != INITIAL_VALUES) && (Ref_Inc_NonDim != REFERENCE_VALUES) && (Ref_Inc_NonDim != DIMENSIONAL)) {
      SU2_MPI::Error("Incompressible non-dim. scheme invalid.\n Must use INITIAL_VALUES, REFERENCE_VALUES, or DIMENSIONAL.", CURRENT_FUNCTION);
    }
  }

  /*--- Check that the incompressible inlets are correctly specified. ---*/

  if ((Kind_Solver == INC_EULER || Kind_Solver == INC_NAVIER_STOKES || Kind_Solver == INC_RANS) && (nMarker_Inlet != 0)) {
    if (nMarker_Inlet != nInc_Inlet) {
      SU2_MPI::Error("Inlet types for incompressible problem improperly specified.\n Use INC_INLET_TYPE= VELOCITY_INLET or PRESSURE_INLET.\n Must list a type for each inlet marker, including duplicates, e.g.,\n INC_INLET_TYPE= VELOCITY_INLET VELOCITY_INLET PRESSURE_INLET", CURRENT_FUNCTION);
    }
    for (unsigned short iInlet = 0; iInlet < nInc_Inlet; iInlet++){
      if ((Kind_Inc_Inlet[iInlet] != INLET_TYPE::VELOCITY_INLET) && (Kind_Inc_Inlet[iInlet] != INLET_TYPE::PRESSURE_INLET)) {
        SU2_MPI::Error("Undefined incompressible inlet type. VELOCITY_INLET or PRESSURE_INLET possible.", CURRENT_FUNCTION);
      }
    }
  }

  /*--- Check that the incompressible inlets are correctly specified. ---*/

  if ((Kind_Solver == INC_EULER || Kind_Solver == INC_NAVIER_STOKES || Kind_Solver == INC_RANS) && (nMarker_Outlet != 0)) {
    if (nMarker_Outlet != nInc_Outlet) {
      SU2_MPI::Error("Outlet types for incompressible problem improperly specified.\n Use INC_OUTLET_TYPE= PRESSURE_OUTLET or MASS_FLOW_OUTLET.\n Must list a type for each inlet marker, including duplicates, e.g.,\n INC_OUTLET_TYPE= PRESSURE_OUTLET PRESSURE_OUTLET MASS_FLOW_OUTLET", CURRENT_FUNCTION);
    }
    for (unsigned short iInlet = 0; iInlet < nInc_Outlet; iInlet++){
      if ((Kind_Inc_Outlet[iInlet] != INC_OUTLET_TYPE::PRESSURE_OUTLET) && (Kind_Inc_Outlet[iInlet] != INC_OUTLET_TYPE::MASS_FLOW_OUTLET)) {
        SU2_MPI::Error("Undefined incompressible outlet type. PRESSURE_OUTLET or MASS_FLOW_OUTLET possible.", CURRENT_FUNCTION);
      }
    }
  }

  /*--- Assert that there are two markers being analyzed if the
   pressure drop objective function is selected. ---*/

  for (unsigned short iObj = 0; iObj < nObj; iObj++) {
    if ((Kind_ObjFunc[iObj] == SURFACE_PRESSURE_DROP) && (nMarker_Analyze != 2)) {
      SU2_MPI::Error("Must list two markers for the pressure drop objective function.\n Expected format: MARKER_ANALYZE= (outlet_name, inlet_name).", CURRENT_FUNCTION);
    }
  }

  /*--- Check feassbility for Streamwise Periodic flow ---*/
  if (Kind_Streamwise_Periodic != ENUM_STREAMWISE_PERIODIC::NONE) {
    if (Kind_Regime != ENUM_REGIME::INCOMPRESSIBLE)
      SU2_MPI::Error("Streamwise Periodic Flow currently only implemented for incompressible flow.", CURRENT_FUNCTION);
    if (Kind_Solver == INC_EULER)
      SU2_MPI::Error("Streamwise Periodic Flow + Incompressible Euler: Not tested yet.", CURRENT_FUNCTION);
    if (nMarker_PerBound == 0)
      SU2_MPI::Error("A MARKER_PERIODIC pair has to be set with KIND_STREAMWISE_PERIODIC != NONE.", CURRENT_FUNCTION);
    if (Energy_Equation && Streamwise_Periodic_Temperature && nMarker_Isothermal != 0)
      SU2_MPI::Error("No MARKER_ISOTHERMAL marker allowed with STREAMWISE_PERIODIC_TEMPERATURE= YES, only MARKER_HEATFLUX & MARKER_SYM.", CURRENT_FUNCTION);
    if (DiscreteAdjoint && Kind_Streamwise_Periodic == ENUM_STREAMWISE_PERIODIC::MASSFLOW)
      SU2_MPI::Error("Discrete Adjoint currently not validated for prescribed MASSFLOW.", CURRENT_FUNCTION);
    if (Ref_Inc_NonDim != DIMENSIONAL)
      SU2_MPI::Error("Streamwise Periodicity only works with \"INC_NONDIM= DIMENSIONAL\", the nondimensionalization with source terms doesn;t work in general.", CURRENT_FUNCTION);
    if (Axisymmetric)
      SU2_MPI::Error("Streamwise Periodicity terms does not not have axisymmetric corrections.", CURRENT_FUNCTION);
    if (!Energy_Equation) Streamwise_Periodic_Temperature = false;
  } else {
    /*--- Safety measure ---*/
    Streamwise_Periodic_Temperature = false;
  }

  /*--- Check that if the wall roughness array are compatible and set deafult values if needed. ---*/
   if ((nMarker_HeatFlux > 0) || (nMarker_Isothermal > 0) || (nMarker_HeatTransfer) || (nMarker_CHTInterface > 0)) {

     /*--- The total number of wall markers. ---*/
     unsigned short nWall = nMarker_HeatFlux + nMarker_Isothermal + nMarker_HeatTransfer + nMarker_CHTInterface;

     /*--- If no roughness is specified all walls are assumed to be smooth. ---*/
     if (nRough_Wall == 0) {

       nRough_Wall = nWall;
       Roughness_Height = new su2double [nWall];
       Kind_Wall = new WALL_TYPE [nWall];
       for (iMarker = 0; iMarker < nMarker_HeatFlux; iMarker++) {
         Roughness_Height[iMarker] = 0.0;
         Kind_Wall[iMarker] = WALL_TYPE::SMOOTH;
       }
       for (iMarker = 0; iMarker < nMarker_Isothermal; iMarker++) {
         Roughness_Height[nMarker_HeatFlux + iMarker] = 0.0;
         Kind_Wall[nMarker_HeatFlux + iMarker] = WALL_TYPE::SMOOTH;
       }
       for (iMarker = 0; iMarker < nMarker_HeatTransfer; iMarker++) {
         Roughness_Height[nMarker_HeatFlux + nMarker_Isothermal + iMarker] = 0.0;
         Kind_Wall[nMarker_HeatFlux + nMarker_Isothermal + iMarker] = WALL_TYPE::SMOOTH;
       }
       for (iMarker = 0; iMarker < nMarker_CHTInterface; iMarker++) {
         Roughness_Height[nMarker_HeatFlux + nMarker_Isothermal + nMarker_HeatTransfer + iMarker] = 0.0;
         Kind_Wall[nMarker_HeatFlux + nMarker_Isothermal + nMarker_HeatTransfer + iMarker] = WALL_TYPE::SMOOTH;
       }

       /*--- Check for mismatch in number of rough walls and solid walls. ---*/
     } else if (nRough_Wall > nWall) {
        SU2_MPI::Error("Mismatch in number of rough walls and solid walls. Number of rough walls cannot be more than solid walls.", CURRENT_FUNCTION);
       /*--- Check name of the marker and assign the corresponding roughness. ---*/
     } else {
       /*--- Store roughness heights in a temp array. ---*/
       vector<su2double> temp_rough;
       for (iMarker = 0; iMarker < nRough_Wall; iMarker++)
         temp_rough.push_back(Roughness_Height[iMarker]);

       /*--- Reallocate the roughness arrays in case not all walls are rough. ---*/
       delete Roughness_Height;
       delete Kind_Wall;
       Roughness_Height = new su2double [nWall];
       Kind_Wall = new WALL_TYPE [nWall];
       unsigned short jMarker, chkRough = 0;

       /*--- Initialize everything to smooth. ---*/
       for (iMarker = 0; iMarker < nWall; iMarker++) {
         Roughness_Height[iMarker] = 0.0;
         Kind_Wall[iMarker] = WALL_TYPE::SMOOTH;
       }

       /*--- Look through heat flux, isothermal, heat transfer and cht_interface markers and assign proper values. ---*/
       for (iMarker = 0; iMarker < nRough_Wall; iMarker++) {
         for (jMarker = 0; jMarker < nMarker_HeatFlux; jMarker++)
           if (Marker_HeatFlux[jMarker].compare(Marker_RoughWall[iMarker]) == 0) {
             Roughness_Height[jMarker] = temp_rough[iMarker];
             chkRough++;
           }

         for (jMarker = 0; jMarker < nMarker_Isothermal; jMarker++)
           if (Marker_Isothermal[jMarker].compare(Marker_RoughWall[iMarker]) == 0) {
             Roughness_Height[nMarker_HeatFlux + jMarker] = temp_rough[iMarker];
             chkRough++;
           }

         for (jMarker = 0; jMarker < nMarker_HeatTransfer; jMarker++)
           if (Marker_HeatTransfer[jMarker].compare(Marker_RoughWall[iMarker]) == 0) {
             Roughness_Height[nMarker_HeatFlux + nMarker_Isothermal + jMarker] = temp_rough[iMarker];
             chkRough++;
           }

         for (jMarker = 0; jMarker < nMarker_CHTInterface; jMarker++)
           if (Marker_CHTInterface[jMarker].compare(Marker_RoughWall[iMarker]) == 0) {
             Roughness_Height[nMarker_HeatFlux + nMarker_Isothermal + nMarker_HeatTransfer + jMarker] = temp_rough[iMarker];
             chkRough++;
           }
       }

       /*--- Update kind_wall when a non zero roughness value is specified. ---*/
       for (iMarker = 0; iMarker < nWall; iMarker++)
         if (Roughness_Height[iMarker] != 0.0)
           Kind_Wall[iMarker] = WALL_TYPE::ROUGH;

       /*--- Check if a non solid wall marker was specified as rough. ---*/
       if (chkRough != nRough_Wall)
         SU2_MPI::Error("Only solid walls can be rough.", CURRENT_FUNCTION);
     }
   }

  /*--- Handle default options for topology optimization ---*/

  if (topology_optimization && top_optim_nKernel==0) {
    top_optim_nKernel = 1;
    top_optim_kernels = new ENUM_FILTER_KERNEL [1];
    top_optim_kernels[0] = ENUM_FILTER_KERNEL::CONICAL_WEIGHT;
  }

  if (top_optim_nKernel != 0) {
    /*--- Set default value of kernel parameters ---*/
    if (top_optim_nKernelParams == 0) {
      top_optim_nKernelParams = top_optim_nKernel;
      top_optim_kernel_params = new su2double [top_optim_nKernel];
      for (unsigned short i=0; i<top_optim_nKernel; ++i) top_optim_kernel_params[i] = 1.0;
    }
    /*--- Broadcast the only value provided ---*/
    else if (top_optim_nKernelParams==1 && top_optim_nKernel>1) {
      su2double tmp = top_optim_kernel_params[0];
      delete [] top_optim_kernel_params;
      top_optim_nKernelParams = top_optim_nKernel;
      top_optim_kernel_params = new su2double [top_optim_nKernel];
      for (unsigned short i=0; i<top_optim_nKernel; ++i) top_optim_kernel_params[i] = tmp;
    }
    /*--- Numbers do not match ---*/
    else if (top_optim_nKernelParams != top_optim_nKernel) {
      SU2_MPI::Error("Different number of topology filter kernels and respective parameters.", CURRENT_FUNCTION);
    }

    /*--- Set default value of filter radius ---*/
    if (top_optim_nRadius == 0) {
      top_optim_nRadius = top_optim_nKernel;
      top_optim_filter_radius = new su2double [top_optim_nKernel];
      for (unsigned short i=0; i<top_optim_nKernel; ++i) top_optim_filter_radius[i] = 1.0e-6;
    }
    /*--- Broadcast the only value provided ---*/
    else if (top_optim_nRadius==1 && top_optim_nKernel>1) {
      su2double tmp = top_optim_filter_radius[0];
      delete [] top_optim_filter_radius;
      top_optim_nRadius = top_optim_nKernel;
      top_optim_filter_radius = new su2double [top_optim_nKernel];
      for (unsigned short i=0; i<top_optim_nKernel; ++i) top_optim_filter_radius[i] = tmp;
    }
    /*--- Numbers do not match ---*/
    else if (top_optim_nRadius != top_optim_nKernel) {
      SU2_MPI::Error("Different number of topology filter kernels and respective radii.", CURRENT_FUNCTION);
    }
  }

  /*--- If we are executing SU2_DOT in surface file mode, then
   force the projected surface sensitivity file to be written. ---*/

  Wrt_Projected_Sensitivity = false;
  if ((Kind_SU2 == SU2_COMPONENT::SU2_DOT) && (Design_Variable[0] == SURFACE_FILE)) {
    Wrt_Projected_Sensitivity = true;
  }

  /*--- Delay the output until exit for minimal communication mode. ---*/

  if (Comm_Level != COMM_FULL) {

    /*--- Disable the use of Comm_Level = NONE until we have properly
     implemented it. ---*/

    if (Comm_Level == COMM_NONE)
      SU2_MPI::Error("COMM_LEVEL = NONE not yet implemented.", CURRENT_FUNCTION);
  }

  /*--- Check the conductivity model. Deactivate the turbulent component
   if we are not running RANS. ---*/

  if ((Kind_Solver != RANS) &&
      (Kind_Solver != ADJ_RANS) &&
      (Kind_Solver != DISC_ADJ_RANS) &&
      (Kind_Solver != INC_RANS) &&
      (Kind_Solver != DISC_ADJ_INC_RANS)){
    Kind_ConductivityModel_Turb = CONDUCTIVITYMODEL_TURB::NONE;
  }

  /* Set a default for the size of the RECTANGLE / BOX grid sizes. */

  if (nMesh_Box_Size == 0) {
    nMesh_Box_Size = 3;
    Mesh_Box_Size = new short [nMesh_Box_Size];
    Mesh_Box_Size[0] = 33;
    Mesh_Box_Size[1] = 33;
    Mesh_Box_Size[2] = 33;
  } else if (nMesh_Box_Size != 3) {
    SU2_MPI::Error(string("MESH_BOX_SIZE specified without 3 values.\n"),
                   CURRENT_FUNCTION);
  }

  /* Force the lowest memory preconditioner when direct solvers are used. */

  auto isPastix = [](unsigned short kindSolver) {
    return kindSolver == PASTIX_LDLT || kindSolver == PASTIX_LU;
  };

  if (isPastix(Kind_Linear_Solver)) Kind_Linear_Solver_Prec = LU_SGS;
  if (isPastix(Kind_DiscAdj_Linear_Solver)) Kind_DiscAdj_Linear_Prec = LU_SGS;
  if (isPastix(Kind_Deform_Linear_Solver)) Kind_Deform_Linear_Solver_Prec = LU_SGS;


  if (DiscreteAdjoint) {
#if !defined CODI_REVERSE_TYPE
    if (Kind_SU2 == SU2_COMPONENT::SU2_CFD) {
      SU2_MPI::Error(string("SU2_CFD: Config option MATH_PROBLEM= DISCRETE_ADJOINT requires AD support!\n") +
                     string("Please use SU2_CFD_AD (configuration/compilation is done using the preconfigure.py script)."),
                     CURRENT_FUNCTION);
    }
#endif

    /*--- Use the same linear solver on the primal as the one used in the adjoint. ---*/
    Kind_Linear_Solver = Kind_DiscAdj_Linear_Solver;
    Kind_Linear_Solver_Prec = Kind_DiscAdj_Linear_Prec;

    if (Time_Domain) {

      Restart_Flow = false;

      if (Unst_AdjointIter- long(nTimeIter) < 0){
        SU2_MPI::Error(string("Invalid iteration number requested for unsteady adjoint.\n" ) +
                       string("Make sure EXT_ITER is larger or equal than UNST_ADJOINT_ITER."),
                       CURRENT_FUNCTION);
      }

      /*--- If the averaging interval is not set, we average over all time-steps ---*/

      if (Iter_Avg_Objective == 0.0) {
        Iter_Avg_Objective = nTimeIter;
      }

    }

    /*--- Note that this is deliberatly done at the end of this routine! ---*/
    switch(Kind_Solver) {
      case EULER:
        Kind_Solver = DISC_ADJ_EULER;
        break;
      case RANS:
        Kind_Solver = DISC_ADJ_RANS;
        break;
      case NAVIER_STOKES:
        Kind_Solver = DISC_ADJ_NAVIER_STOKES;
        break;
      case INC_EULER:
        Kind_Solver = DISC_ADJ_INC_EULER;
        break;
      case INC_RANS:
        Kind_Solver = DISC_ADJ_INC_RANS;
        break;
      case INC_NAVIER_STOKES:
        Kind_Solver = DISC_ADJ_INC_NAVIER_STOKES;
        break;
      case FEM_EULER :
        Kind_Solver = DISC_ADJ_FEM_EULER;
        break;
      case FEM_RANS :
        Kind_Solver = DISC_ADJ_FEM_RANS;
        break;
      case FEM_NAVIER_STOKES :
        Kind_Solver = DISC_ADJ_FEM_NS;
        break;
      case FEM_ELASTICITY:
        Kind_Solver = DISC_ADJ_FEM;
        break;
      case HEAT_EQUATION:
        Kind_Solver = DISC_ADJ_HEAT;
        break;
      default:
        break;
    }

    RampOutletPressure = false;
    RampRotatingFrame = false;
  }

  /* 2nd-order MUSCL is not possible for the continuous adjoint
   turbulence model. */

  if (MUSCL_AdjTurb) {
    SU2_MPI::Error(string("MUSCL_ADJTURB= YES not currently supported.\n") +
                   string("Please select MUSCL_ADJTURB= NO (first-order)."),
                   CURRENT_FUNCTION);
  }

  /* Check for whether we need a second gradient method to calculate
   gradients for uwpind reconstruction. Set additional booleans to
   minimize overhead as appropriate. */
<<<<<<< HEAD
  ReconstructionGradientRequired = false;
=======
	ReconstructionGradientRequired = false;
>>>>>>> f573b0fa
  if (MUSCL_Flow || MUSCL_Turb || MUSCL_Heat || MUSCL_AdjFlow) {

    ReconstructionGradientRequired = true;

    if ((Kind_Gradient_Method_Recon == NO_GRADIENT) ||
        (Kind_Gradient_Method_Recon == Kind_Gradient_Method)) {

      /* The default behavior if no reconstruction gradient is specified
       is to use the same gradient as needed for the viscous/source terms
       without recomputation. If they are using the same method, then
       we also want to avoid recomputation. */

      ReconstructionGradientRequired = false;
      Kind_Gradient_Method_Recon     = Kind_Gradient_Method;
    }

  }

  if (ReconstructionGradientRequired && GetFluidProblem() && Kind_ConvNumScheme_Flow == SPACE_CENTERED)
    SU2_MPI::Error("For centered schemes the option NUM_METHOD_GRAD_RECON should not be set.", CURRENT_FUNCTION);

  /* Simpler boolean to control allocation of least-squares memory. */

  LeastSquaresRequired = false;
  if ((Kind_Gradient_Method_Recon == LEAST_SQUARES) ||
      (Kind_Gradient_Method_Recon == WEIGHTED_LEAST_SQUARES) ||
      (Kind_Gradient_Method       == LEAST_SQUARES) ||
      (Kind_Gradient_Method       == WEIGHTED_LEAST_SQUARES)) {
    LeastSquaresRequired = true;
  }

  if (Kind_Gradient_Method == LEAST_SQUARES) {
    SU2_MPI::Error(string("LEAST_SQUARES gradient method not allowed for viscous / source terms.\n") +
                   string("Please select either WEIGHTED_LEAST_SQUARES or GREEN_GAUSS."),
                   CURRENT_FUNCTION);
  }

  /* Protect against using CFL adaption for non-flow or certain
   unsteady flow problems. */

  if (CFL_Adapt && !GetFluidProblem()) {
    SU2_MPI::Error(string("CFL adaption only available for finite-volume fluid solvers.\n") +
                   string("Please select CFL_ADAPT = NO."),
                   CURRENT_FUNCTION);
  }

  if (CFL_Adapt && (TimeMarching == TIME_MARCHING::TIME_STEPPING)) {
    SU2_MPI::Error(string("CFL adaption not available for TIME_STEPPING integration.\n") +
                   string("Please select CFL_ADAPT = NO."),
                   CURRENT_FUNCTION);
  }

  /* Protect against using incorrect CFL adaption parameters. */

  if (CFL_Adapt && (CFL_AdaptParam[0] > 1.0)) {
    SU2_MPI::Error(string("CFL adaption factor down should be less than 1.0."), CURRENT_FUNCTION);
  }

  if (CFL_Adapt && (CFL_AdaptParam[1] < 1.0)) {
    SU2_MPI::Error(string("CFL adaption factor up should be greater than 1.0."), CURRENT_FUNCTION);
  }

  if (CFL_Adapt && (CFL_AdaptParam[2] > CFL_AdaptParam[3])) {
    SU2_MPI::Error(string("CFL adaption minimum CFL is larger than the maximum CFL."), CURRENT_FUNCTION);
  }

  /*--- 0 in the config file means "disable" which can be done using a very large group. ---*/
  if (edgeColorGroupSize==0) edgeColorGroupSize = 1<<30;

  /*--- Specifying a deforming surface requires a mesh deformation solver. ---*/
  if (GetSurface_Movement(DEFORMING)) Deform_Mesh = true;

  if (GetGasModel() == "ARGON") {monoatomic = true;}
  else {monoatomic = false;}

  // This option is deprecated. After a grace period until 7.2.0 the usage warning should become an error.
  if(OptionIsSet("CONV_CRITERIA") && rank == MASTER_NODE) {
    cout << "\n\nWARNING: CONV_CRITERIA is deprecated. SU2 will choose the criteria automatically based on the CONV_FIELD.\n"
            "That is, RESIDUAL for any RMS_* BGS_* value, and CAUCHY for coefficients such as DRAG etc.\n" << endl;
  }
}

void CConfig::SetMarkers(SU2_COMPONENT val_software) {

  unsigned short iMarker_All, iMarker_CfgFile, iMarker_Euler, iMarker_Custom,
  iMarker_FarField, iMarker_SymWall, iMarker_PerBound,
  iMarker_NearFieldBound, iMarker_Fluid_InterfaceBound,
  iMarker_Inlet, iMarker_Riemann, iMarker_Giles, iMarker_Outlet,
  iMarker_Smoluchowski_Maxwell,
  iMarker_Isothermal,iMarker_HeatFlux,iMarker_HeatTansfer,
  iMarker_EngineInflow, iMarker_EngineExhaust, iMarker_Damper,
  iMarker_Displacement, iMarker_Load, iMarker_FlowLoad, iMarker_Internal,
  iMarker_Monitoring, iMarker_Designing, iMarker_GeoEval, iMarker_Plotting, iMarker_Analyze,
  iMarker_DV, iMarker_Moving, iMarker_PyCustom, iMarker_Supersonic_Inlet, iMarker_Supersonic_Outlet,
  iMarker_Clamped, iMarker_ZoneInterface, iMarker_CHTInterface, iMarker_Load_Dir, iMarker_Disp_Dir, iMarker_Load_Sine,
  iMarker_Fluid_Load, iMarker_Deform_Mesh, iMarker_Deform_Mesh_Sym_Plane,
  iMarker_ActDiskInlet, iMarker_ActDiskOutlet,
  iMarker_Turbomachinery, iMarker_MixingPlaneInterface;

  int size = SINGLE_NODE;
  SU2_MPI::Comm_size(SU2_MPI::GetComm(), &size);

  /*--- Compute the total number of markers in the config file ---*/
  nMarker_CfgFile = nMarker_Euler + nMarker_FarField + nMarker_SymWall +
  nMarker_PerBound + nMarker_NearFieldBound + nMarker_Fluid_InterfaceBound +
  nMarker_CHTInterface + nMarker_Inlet + nMarker_Riemann + nMarker_Smoluchowski_Maxwell +
  nMarker_Giles + nMarker_Outlet + nMarker_Isothermal +
  nMarker_HeatFlux + nMarker_HeatTransfer +
  nMarker_EngineInflow + nMarker_EngineExhaust + nMarker_Internal +
  nMarker_Supersonic_Inlet + nMarker_Supersonic_Outlet + nMarker_Displacement + nMarker_Load +
  nMarker_FlowLoad + nMarker_Custom + nMarker_Damper + nMarker_Fluid_Load +
  nMarker_Clamped + nMarker_Load_Sine + nMarker_Load_Dir + nMarker_Disp_Dir +
  nMarker_ActDiskInlet + nMarker_ActDiskOutlet + nMarker_ZoneInterface;

  /*--- Add the possible send/receive domains ---*/

  nMarker_Max = nMarker_CfgFile + OVERHEAD*size;

  /*--- Basic dimensionalization of the markers (worst scenario) ---*/

  nMarker_All = nMarker_Max;

  /*--- Allocate the memory (markers in each domain) ---*/

  Marker_All_TagBound       = new string[nMarker_All];    // Store the tag that correspond with each marker.
  Marker_All_SendRecv       = new short[nMarker_All] ();   // +#domain (send), -#domain (receive).
  Marker_All_KindBC         = new unsigned short[nMarker_All] (); // Store the kind of boundary condition.
  Marker_All_Monitoring     = new unsigned short[nMarker_All] (); // Store whether the boundary should be monitored.
  Marker_All_Designing      = new unsigned short[nMarker_All] (); // Store whether the boundary should be designed.
  Marker_All_Plotting       = new unsigned short[nMarker_All] (); // Store whether the boundary should be plotted.
  Marker_All_Analyze        = new unsigned short[nMarker_All] (); // Store whether the boundary should be plotted.
  Marker_All_ZoneInterface  = new unsigned short[nMarker_All] (); // Store whether the boundary is in the FSI interface.
  Marker_All_GeoEval        = new unsigned short[nMarker_All] (); // Store whether the boundary should be geometry evaluation.
  Marker_All_DV             = new unsigned short[nMarker_All] (); // Store whether the boundary should be affected by design variables.
  Marker_All_Moving         = new unsigned short[nMarker_All] (); // Store whether the boundary should be in motion.
  Marker_All_Deform_Mesh    = new unsigned short[nMarker_All] (); // Store whether the boundary is deformable.
  Marker_All_Deform_Mesh_Sym_Plane = new unsigned short[nMarker_All] (); //Store wheter the boundary will follow the deformation
  Marker_All_Fluid_Load     = new unsigned short[nMarker_All] (); // Store whether the boundary computes/applies fluid loads.
  Marker_All_PyCustom       = new unsigned short[nMarker_All] (); // Store whether the boundary is Python customizable.
  Marker_All_PerBound       = new short[nMarker_All] ();          // Store whether the boundary belongs to a periodic boundary.
  Marker_All_Turbomachinery       = new unsigned short[nMarker_All] (); // Store whether the boundary is in needed for Turbomachinery computations.
  Marker_All_TurbomachineryFlag   = new unsigned short[nMarker_All] (); // Store whether the boundary has a flag for Turbomachinery computations.
  Marker_All_MixingPlaneInterface = new unsigned short[nMarker_All] (); // Store whether the boundary has a in the MixingPlane interface.

  for (iMarker_All = 0; iMarker_All < nMarker_All; iMarker_All++) {
    Marker_All_TagBound[iMarker_All] = "SEND_RECEIVE";
  }

  /*--- Allocate the memory (markers in the config file) ---*/

  Marker_CfgFile_TagBound             = new string[nMarker_CfgFile];
  Marker_CfgFile_KindBC               = new unsigned short[nMarker_CfgFile] ();
  Marker_CfgFile_Monitoring           = new unsigned short[nMarker_CfgFile] ();
  Marker_CfgFile_Designing            = new unsigned short[nMarker_CfgFile] ();
  Marker_CfgFile_Plotting             = new unsigned short[nMarker_CfgFile] ();
  Marker_CfgFile_Analyze              = new unsigned short[nMarker_CfgFile] ();
  Marker_CfgFile_GeoEval              = new unsigned short[nMarker_CfgFile] ();
  Marker_CfgFile_ZoneInterface        = new unsigned short[nMarker_CfgFile] ();
  Marker_CfgFile_DV                   = new unsigned short[nMarker_CfgFile] ();
  Marker_CfgFile_Moving               = new unsigned short[nMarker_CfgFile] ();
  Marker_CfgFile_Deform_Mesh          = new unsigned short[nMarker_CfgFile] ();
  Marker_CfgFile_Deform_Mesh_Sym_Plane= new unsigned short[nMarker_CfgFile] ();
  Marker_CfgFile_Fluid_Load           = new unsigned short[nMarker_CfgFile] ();
  Marker_CfgFile_PerBound             = new unsigned short[nMarker_CfgFile] ();
  Marker_CfgFile_Turbomachinery       = new unsigned short[nMarker_CfgFile] ();
  Marker_CfgFile_TurbomachineryFlag   = new unsigned short[nMarker_CfgFile] ();
  Marker_CfgFile_MixingPlaneInterface = new unsigned short[nMarker_CfgFile] ();
  Marker_CfgFile_PyCustom             = new unsigned short[nMarker_CfgFile] ();

  for (iMarker_CfgFile = 0; iMarker_CfgFile < nMarker_CfgFile; iMarker_CfgFile++) {
    Marker_CfgFile_TagBound[iMarker_CfgFile] = "SEND_RECEIVE";
  }

  /*--- Allocate memory to store surface information (Analyze BC) ---*/

  Surface_MassFlow = new su2double[nMarker_Analyze] ();
  Surface_Mach = new su2double[nMarker_Analyze] ();
  Surface_Temperature = new su2double[nMarker_Analyze] ();
  Surface_Pressure = new su2double[nMarker_Analyze] ();
  Surface_Density = new su2double[nMarker_Analyze] ();
  Surface_Enthalpy = new su2double[nMarker_Analyze] ();
  Surface_NormalVelocity = new su2double[nMarker_Analyze] ();
  Surface_Uniformity = new su2double[nMarker_Analyze] ();
  Surface_SecondaryStrength = new su2double[nMarker_Analyze] ();
  Surface_SecondOverUniform = new su2double[nMarker_Analyze] ();
  Surface_MomentumDistortion = new su2double[nMarker_Analyze] ();
  Surface_TotalTemperature = new su2double[nMarker_Analyze] ();
  Surface_TotalPressure = new su2double[nMarker_Analyze] ();
  Surface_PressureDrop = new su2double[nMarker_Analyze] ();
  Surface_DC60 = new su2double[nMarker_Analyze] ();
  Surface_IDC = new su2double[nMarker_Analyze] ();
  Surface_IDC_Mach = new su2double[nMarker_Analyze] ();
  Surface_IDR = new su2double[nMarker_Analyze] ();

  /*--- Populate the marker information in the config file (all domains) ---*/

  iMarker_CfgFile = 0;
  for (iMarker_Euler = 0; iMarker_Euler < nMarker_Euler; iMarker_Euler++) {
    Marker_CfgFile_TagBound[iMarker_CfgFile] = Marker_Euler[iMarker_Euler];
    Marker_CfgFile_KindBC[iMarker_CfgFile] = EULER_WALL;
    iMarker_CfgFile++;
  }

  for (iMarker_FarField = 0; iMarker_FarField < nMarker_FarField; iMarker_FarField++) {
    Marker_CfgFile_TagBound[iMarker_CfgFile] = Marker_FarField[iMarker_FarField];
    Marker_CfgFile_KindBC[iMarker_CfgFile] = FAR_FIELD;
    iMarker_CfgFile++;
  }

  for (iMarker_SymWall = 0; iMarker_SymWall < nMarker_SymWall; iMarker_SymWall++) {
    Marker_CfgFile_TagBound[iMarker_CfgFile] = Marker_SymWall[iMarker_SymWall];
    Marker_CfgFile_KindBC[iMarker_CfgFile] = SYMMETRY_PLANE;
    iMarker_CfgFile++;
  }

  for (iMarker_PerBound = 0; iMarker_PerBound < nMarker_PerBound; iMarker_PerBound++) {
    Marker_CfgFile_TagBound[iMarker_CfgFile] = Marker_PerBound[iMarker_PerBound];
    Marker_CfgFile_KindBC[iMarker_CfgFile] = PERIODIC_BOUNDARY;
    Marker_CfgFile_PerBound[iMarker_CfgFile] = iMarker_PerBound + 1;
    iMarker_CfgFile++;
  }

  ActDisk_DeltaPress = new su2double[nMarker_ActDiskInlet] ();
  ActDisk_DeltaTemp = new su2double[nMarker_ActDiskInlet] ();
  ActDisk_TotalPressRatio = new su2double[nMarker_ActDiskInlet] ();
  ActDisk_TotalTempRatio = new su2double[nMarker_ActDiskInlet] ();
  ActDisk_StaticPressRatio = new su2double[nMarker_ActDiskInlet] ();
  ActDisk_StaticTempRatio = new su2double[nMarker_ActDiskInlet] ();
  ActDisk_Power = new su2double[nMarker_ActDiskInlet] ();
  ActDisk_MassFlow = new su2double[nMarker_ActDiskInlet] ();
  ActDisk_Mach = new su2double[nMarker_ActDiskInlet] ();
  ActDisk_Force = new su2double[nMarker_ActDiskInlet] ();
  ActDisk_NetThrust = new su2double[nMarker_ActDiskInlet] ();
  ActDisk_BCThrust = new su2double[nMarker_ActDiskInlet] ();
  ActDisk_BCThrust_Old = new su2double[nMarker_ActDiskInlet] ();
  ActDisk_GrossThrust = new su2double[nMarker_ActDiskInlet] ();
  ActDisk_Area = new su2double[nMarker_ActDiskInlet] ();
  ActDisk_ReverseMassFlow = new su2double[nMarker_ActDiskInlet] ();

  ActDiskInlet_MassFlow = new su2double[nMarker_ActDiskInlet] ();
  ActDiskInlet_Temperature = new su2double[nMarker_ActDiskInlet] ();
  ActDiskInlet_TotalTemperature = new su2double[nMarker_ActDiskInlet] ();
  ActDiskInlet_Pressure = new su2double[nMarker_ActDiskInlet] ();
  ActDiskInlet_TotalPressure = new su2double[nMarker_ActDiskInlet] ();
  ActDiskInlet_RamDrag = new su2double[nMarker_ActDiskInlet] ();
  ActDiskInlet_Force = new su2double[nMarker_ActDiskInlet] ();
  ActDiskInlet_Power = new su2double[nMarker_ActDiskInlet] ();

  for (iMarker_ActDiskInlet = 0; iMarker_ActDiskInlet < nMarker_ActDiskInlet; iMarker_ActDiskInlet++) {
    Marker_CfgFile_TagBound[iMarker_CfgFile] = Marker_ActDiskInlet[iMarker_ActDiskInlet];
    Marker_CfgFile_KindBC[iMarker_CfgFile] = ACTDISK_INLET;
    iMarker_CfgFile++;
  }

  ActDiskOutlet_MassFlow = new su2double[nMarker_ActDiskOutlet] ();
  ActDiskOutlet_Temperature = new su2double[nMarker_ActDiskOutlet] ();
  ActDiskOutlet_TotalTemperature = new su2double[nMarker_ActDiskOutlet] ();
  ActDiskOutlet_Pressure = new su2double[nMarker_ActDiskOutlet] ();
  ActDiskOutlet_TotalPressure = new su2double[nMarker_ActDiskOutlet] ();
  ActDiskOutlet_GrossThrust = new su2double[nMarker_ActDiskOutlet] ();
  ActDiskOutlet_Force = new su2double[nMarker_ActDiskOutlet] ();
  ActDiskOutlet_Power = new su2double[nMarker_ActDiskOutlet] ();

  for (iMarker_ActDiskOutlet = 0; iMarker_ActDiskOutlet < nMarker_ActDiskOutlet; iMarker_ActDiskOutlet++) {
    Marker_CfgFile_TagBound[iMarker_CfgFile] = Marker_ActDiskOutlet[iMarker_ActDiskOutlet];
    Marker_CfgFile_KindBC[iMarker_CfgFile] = ACTDISK_OUTLET;
    iMarker_CfgFile++;
  }

  Outlet_MassFlow = new su2double[nMarker_Outlet] ();
  Outlet_Density  = new su2double[nMarker_Outlet] ();
  Outlet_Area     = new su2double[nMarker_Outlet] ();

  for (iMarker_NearFieldBound = 0; iMarker_NearFieldBound < nMarker_NearFieldBound; iMarker_NearFieldBound++) {
    Marker_CfgFile_TagBound[iMarker_CfgFile] = Marker_NearFieldBound[iMarker_NearFieldBound];
    Marker_CfgFile_KindBC[iMarker_CfgFile] = NEARFIELD_BOUNDARY;
    iMarker_CfgFile++;
  }

  for (iMarker_Fluid_InterfaceBound = 0; iMarker_Fluid_InterfaceBound < nMarker_Fluid_InterfaceBound; iMarker_Fluid_InterfaceBound++) {
    Marker_CfgFile_TagBound[iMarker_CfgFile] = Marker_Fluid_InterfaceBound[iMarker_Fluid_InterfaceBound];
    Marker_CfgFile_KindBC[iMarker_CfgFile] = FLUID_INTERFACE;
    iMarker_CfgFile++;
  }

  for (iMarker_CHTInterface = 0; iMarker_CHTInterface < nMarker_CHTInterface; iMarker_CHTInterface++) {
    Marker_CfgFile_TagBound[iMarker_CfgFile] = Marker_CHTInterface[iMarker_CHTInterface];
    Marker_CfgFile_KindBC[iMarker_CfgFile] = CHT_WALL_INTERFACE;
    iMarker_CfgFile++;
  }

  for (iMarker_Inlet = 0; iMarker_Inlet < nMarker_Inlet; iMarker_Inlet++) {
    Marker_CfgFile_TagBound[iMarker_CfgFile] = Marker_Inlet[iMarker_Inlet];
    Marker_CfgFile_KindBC[iMarker_CfgFile] = INLET_FLOW;
    iMarker_CfgFile++;
  }

  for (iMarker_Riemann = 0; iMarker_Riemann < nMarker_Riemann; iMarker_Riemann++) {
    Marker_CfgFile_TagBound[iMarker_CfgFile] = Marker_Riemann[iMarker_Riemann];
    Marker_CfgFile_KindBC[iMarker_CfgFile] = RIEMANN_BOUNDARY;
    iMarker_CfgFile++;
  }

  for (iMarker_Giles = 0; iMarker_Giles < nMarker_Giles; iMarker_Giles++) {
    Marker_CfgFile_TagBound[iMarker_CfgFile] = Marker_Giles[iMarker_Giles];
    Marker_CfgFile_KindBC[iMarker_CfgFile] = GILES_BOUNDARY;
    iMarker_CfgFile++;
  }

  Engine_Power       = new su2double[nMarker_EngineInflow] ();
  Engine_Mach        = new su2double[nMarker_EngineInflow] ();
  Engine_Force       = new su2double[nMarker_EngineInflow] ();
  Engine_NetThrust   = new su2double[nMarker_EngineInflow] ();
  Engine_GrossThrust = new su2double[nMarker_EngineInflow] ();
  Engine_Area        = new su2double[nMarker_EngineInflow] ();

  Inflow_Mach = new su2double[nMarker_EngineInflow] ();
  Inflow_Pressure = new su2double[nMarker_EngineInflow] ();
  Inflow_MassFlow = new su2double[nMarker_EngineInflow] ();
  Inflow_ReverseMassFlow = new su2double[nMarker_EngineInflow] ();
  Inflow_TotalPressure = new su2double[nMarker_EngineInflow] ();
  Inflow_Temperature = new su2double[nMarker_EngineInflow] ();
  Inflow_TotalTemperature = new su2double[nMarker_EngineInflow] ();
  Inflow_RamDrag = new su2double[nMarker_EngineInflow] ();
  Inflow_Force = new su2double[nMarker_EngineInflow] ();
  Inflow_Power = new su2double[nMarker_EngineInflow] ();

  for (iMarker_EngineInflow = 0; iMarker_EngineInflow < nMarker_EngineInflow; iMarker_EngineInflow++) {
    Marker_CfgFile_TagBound[iMarker_CfgFile] = Marker_EngineInflow[iMarker_EngineInflow];
    Marker_CfgFile_KindBC[iMarker_CfgFile] = ENGINE_INFLOW;
    iMarker_CfgFile++;
  }

  Exhaust_Pressure = new su2double[nMarker_EngineExhaust] ();
  Exhaust_Temperature = new su2double[nMarker_EngineExhaust] ();
  Exhaust_MassFlow = new su2double[nMarker_EngineExhaust] ();
  Exhaust_TotalPressure = new su2double[nMarker_EngineExhaust] ();
  Exhaust_TotalTemperature = new su2double[nMarker_EngineExhaust] ();
  Exhaust_GrossThrust = new su2double[nMarker_EngineExhaust] ();
  Exhaust_Force = new su2double[nMarker_EngineExhaust] ();
  Exhaust_Power = new su2double[nMarker_EngineExhaust] ();

  for (iMarker_EngineExhaust = 0; iMarker_EngineExhaust < nMarker_EngineExhaust; iMarker_EngineExhaust++) {
    Marker_CfgFile_TagBound[iMarker_CfgFile] = Marker_EngineExhaust[iMarker_EngineExhaust];
    Marker_CfgFile_KindBC[iMarker_CfgFile] = ENGINE_EXHAUST;
    iMarker_CfgFile++;
  }

  for (iMarker_Supersonic_Inlet = 0; iMarker_Supersonic_Inlet < nMarker_Supersonic_Inlet; iMarker_Supersonic_Inlet++) {
    Marker_CfgFile_TagBound[iMarker_CfgFile] = Marker_Supersonic_Inlet[iMarker_Supersonic_Inlet];
    Marker_CfgFile_KindBC[iMarker_CfgFile] = SUPERSONIC_INLET;
    iMarker_CfgFile++;
  }

  for (iMarker_Supersonic_Outlet = 0; iMarker_Supersonic_Outlet < nMarker_Supersonic_Outlet; iMarker_Supersonic_Outlet++) {
    Marker_CfgFile_TagBound[iMarker_CfgFile] = Marker_Supersonic_Outlet[iMarker_Supersonic_Outlet];
    Marker_CfgFile_KindBC[iMarker_CfgFile] = SUPERSONIC_OUTLET;
    iMarker_CfgFile++;
  }

  for (iMarker_Internal = 0; iMarker_Internal < nMarker_Internal; iMarker_Internal++) {
    Marker_CfgFile_TagBound[iMarker_CfgFile] = Marker_Internal[iMarker_Internal];
    Marker_CfgFile_KindBC[iMarker_CfgFile] = INTERNAL_BOUNDARY;
    iMarker_CfgFile++;
  }

  for (iMarker_Custom = 0; iMarker_Custom < nMarker_Custom; iMarker_Custom++) {
    Marker_CfgFile_TagBound[iMarker_CfgFile] = Marker_Custom[iMarker_Custom];
    Marker_CfgFile_KindBC[iMarker_CfgFile] = CUSTOM_BOUNDARY;
    iMarker_CfgFile++;
  }

  for (iMarker_Outlet = 0; iMarker_Outlet < nMarker_Outlet; iMarker_Outlet++) {
    Marker_CfgFile_TagBound[iMarker_CfgFile] = Marker_Outlet[iMarker_Outlet];
    Marker_CfgFile_KindBC[iMarker_CfgFile] = OUTLET_FLOW;
    iMarker_CfgFile++;
  }

  for (iMarker_Isothermal = 0; iMarker_Isothermal < nMarker_Isothermal; iMarker_Isothermal++) {
    Marker_CfgFile_TagBound[iMarker_CfgFile] = Marker_Isothermal[iMarker_Isothermal];
    Marker_CfgFile_KindBC[iMarker_CfgFile] = ISOTHERMAL;
    iMarker_CfgFile++;
  }

  for (iMarker_Smoluchowski_Maxwell = 0; iMarker_Smoluchowski_Maxwell < nMarker_Smoluchowski_Maxwell; iMarker_Smoluchowski_Maxwell++) {
    Marker_CfgFile_TagBound[iMarker_CfgFile] = Marker_Smoluchowski_Maxwell[iMarker_Smoluchowski_Maxwell];
    Marker_CfgFile_KindBC[iMarker_CfgFile] = SMOLUCHOWSKI_MAXWELL;
    iMarker_CfgFile++;
  }

  for (iMarker_HeatFlux = 0; iMarker_HeatFlux < nMarker_HeatFlux; iMarker_HeatFlux++) {
    Marker_CfgFile_TagBound[iMarker_CfgFile] = Marker_HeatFlux[iMarker_HeatFlux];
    Marker_CfgFile_KindBC[iMarker_CfgFile] = HEAT_FLUX;
    iMarker_CfgFile++;
  }

  for (iMarker_HeatTansfer = 0; iMarker_HeatTansfer < nMarker_HeatTransfer; iMarker_HeatTansfer++) {
    Marker_CfgFile_TagBound[iMarker_CfgFile] = Marker_HeatTransfer[iMarker_HeatTansfer];
    Marker_CfgFile_KindBC[iMarker_CfgFile] = HEAT_TRANSFER;
    iMarker_CfgFile++;
  }

  for (iMarker_Clamped = 0; iMarker_Clamped < nMarker_Clamped; iMarker_Clamped++) {
    Marker_CfgFile_TagBound[iMarker_CfgFile] = Marker_Clamped[iMarker_Clamped];
    Marker_CfgFile_KindBC[iMarker_CfgFile] = CLAMPED_BOUNDARY;
    iMarker_CfgFile++;
  }

  for (iMarker_Displacement = 0; iMarker_Displacement < nMarker_Displacement; iMarker_Displacement++) {
    Marker_CfgFile_TagBound[iMarker_CfgFile] = Marker_Displacement[iMarker_Displacement];
    Marker_CfgFile_KindBC[iMarker_CfgFile] = DISPLACEMENT_BOUNDARY;
    iMarker_CfgFile++;
  }

  for (iMarker_Load = 0; iMarker_Load < nMarker_Load; iMarker_Load++) {
    Marker_CfgFile_TagBound[iMarker_CfgFile] = Marker_Load[iMarker_Load];
    Marker_CfgFile_KindBC[iMarker_CfgFile] = LOAD_BOUNDARY;
    iMarker_CfgFile++;
  }

  for (iMarker_Damper = 0; iMarker_Damper < nMarker_Damper; iMarker_Damper++) {
    Marker_CfgFile_TagBound[iMarker_CfgFile] = Marker_Damper[iMarker_Damper];
    Marker_CfgFile_KindBC[iMarker_CfgFile] = DAMPER_BOUNDARY;
    iMarker_CfgFile++;
  }

  for (iMarker_Load_Dir = 0; iMarker_Load_Dir < nMarker_Load_Dir; iMarker_Load_Dir++) {
    Marker_CfgFile_TagBound[iMarker_CfgFile] = Marker_Load_Dir[iMarker_Load_Dir];
    Marker_CfgFile_KindBC[iMarker_CfgFile] = LOAD_DIR_BOUNDARY;
    iMarker_CfgFile++;
  }

  for (iMarker_Disp_Dir = 0; iMarker_Disp_Dir < nMarker_Disp_Dir; iMarker_Disp_Dir++) {
    Marker_CfgFile_TagBound[iMarker_CfgFile] = Marker_Disp_Dir[iMarker_Disp_Dir];
    Marker_CfgFile_KindBC[iMarker_CfgFile] = DISP_DIR_BOUNDARY;
    iMarker_CfgFile++;
  }

  for (iMarker_Load_Sine = 0; iMarker_Load_Sine < nMarker_Load_Sine; iMarker_Load_Sine++) {
    Marker_CfgFile_TagBound[iMarker_CfgFile] = Marker_Load_Sine[iMarker_Load_Sine];
    Marker_CfgFile_KindBC[iMarker_CfgFile] = LOAD_SINE_BOUNDARY;
    iMarker_CfgFile++;
  }

  for (iMarker_Fluid_Load = 0; iMarker_Fluid_Load < nMarker_Fluid_Load; iMarker_Fluid_Load++) {
    Marker_CfgFile_TagBound[iMarker_CfgFile] = Marker_Fluid_Load[iMarker_Fluid_Load];
    iMarker_CfgFile++;
  }

  for (iMarker_FlowLoad = 0; iMarker_FlowLoad < nMarker_FlowLoad; iMarker_FlowLoad++) {
    Marker_CfgFile_TagBound[iMarker_CfgFile] = Marker_FlowLoad[iMarker_FlowLoad];
    Marker_CfgFile_KindBC[iMarker_CfgFile] = FLOWLOAD_BOUNDARY;
    iMarker_CfgFile++;
  }

  for (iMarker_CfgFile = 0; iMarker_CfgFile < nMarker_CfgFile; iMarker_CfgFile++) {
    Marker_CfgFile_Monitoring[iMarker_CfgFile] = NO;
    for (iMarker_Monitoring = 0; iMarker_Monitoring < nMarker_Monitoring; iMarker_Monitoring++)
      if (Marker_CfgFile_TagBound[iMarker_CfgFile] == Marker_Monitoring[iMarker_Monitoring])
        Marker_CfgFile_Monitoring[iMarker_CfgFile] = YES;
  }

  for (iMarker_CfgFile = 0; iMarker_CfgFile < nMarker_CfgFile; iMarker_CfgFile++) {
    Marker_CfgFile_GeoEval[iMarker_CfgFile] = NO;
    for (iMarker_GeoEval = 0; iMarker_GeoEval < nMarker_GeoEval; iMarker_GeoEval++)
      if (Marker_CfgFile_TagBound[iMarker_CfgFile] == Marker_GeoEval[iMarker_GeoEval])
        Marker_CfgFile_GeoEval[iMarker_CfgFile] = YES;
  }

  for (iMarker_CfgFile = 0; iMarker_CfgFile < nMarker_CfgFile; iMarker_CfgFile++) {
    Marker_CfgFile_Designing[iMarker_CfgFile] = NO;
    for (iMarker_Designing = 0; iMarker_Designing < nMarker_Designing; iMarker_Designing++)
      if (Marker_CfgFile_TagBound[iMarker_CfgFile] == Marker_Designing[iMarker_Designing])
        Marker_CfgFile_Designing[iMarker_CfgFile] = YES;
  }

  for (iMarker_CfgFile = 0; iMarker_CfgFile < nMarker_CfgFile; iMarker_CfgFile++) {
    Marker_CfgFile_Plotting[iMarker_CfgFile] = NO;
    for (iMarker_Plotting = 0; iMarker_Plotting < nMarker_Plotting; iMarker_Plotting++)
      if (Marker_CfgFile_TagBound[iMarker_CfgFile] == Marker_Plotting[iMarker_Plotting])
        Marker_CfgFile_Plotting[iMarker_CfgFile] = YES;
  }

  for (iMarker_CfgFile = 0; iMarker_CfgFile < nMarker_CfgFile; iMarker_CfgFile++) {
    Marker_CfgFile_Analyze[iMarker_CfgFile] = NO;
    for (iMarker_Analyze = 0; iMarker_Analyze < nMarker_Analyze; iMarker_Analyze++)
      if (Marker_CfgFile_TagBound[iMarker_CfgFile] == Marker_Analyze[iMarker_Analyze])
        Marker_CfgFile_Analyze[iMarker_CfgFile] = YES;
  }

  /*--- Identification of multi-physics interface markers ---*/

  for (iMarker_CfgFile = 0; iMarker_CfgFile < nMarker_CfgFile; iMarker_CfgFile++) {
    Marker_CfgFile_ZoneInterface[iMarker_CfgFile] = NO;
    for (iMarker_ZoneInterface = 0; iMarker_ZoneInterface < nMarker_ZoneInterface; iMarker_ZoneInterface++)
      if (Marker_CfgFile_TagBound[iMarker_CfgFile] == Marker_ZoneInterface[iMarker_ZoneInterface])
        Marker_CfgFile_ZoneInterface[iMarker_CfgFile] = YES;
  }

  /*--- Identification of Turbomachinery markers and flag them---*/

  for (iMarker_CfgFile = 0; iMarker_CfgFile < nMarker_CfgFile; iMarker_CfgFile++) {
    unsigned short indexMarker=0;
    Marker_CfgFile_Turbomachinery[iMarker_CfgFile] = NO;
    Marker_CfgFile_TurbomachineryFlag[iMarker_CfgFile] = NO;
    for (iMarker_Turbomachinery = 0; iMarker_Turbomachinery < nMarker_Turbomachinery; iMarker_Turbomachinery++){
      if (Marker_CfgFile_TagBound[iMarker_CfgFile] == Marker_TurboBoundIn[iMarker_Turbomachinery]){
        indexMarker=(iMarker_Turbomachinery+1);
        Marker_CfgFile_Turbomachinery[iMarker_CfgFile] = indexMarker;
        Marker_CfgFile_TurbomachineryFlag[iMarker_CfgFile] = INFLOW;
      }
      if (Marker_CfgFile_TagBound[iMarker_CfgFile] == Marker_TurboBoundOut[iMarker_Turbomachinery]){
        indexMarker=(iMarker_Turbomachinery+1);
        Marker_CfgFile_Turbomachinery[iMarker_CfgFile] = indexMarker;
        Marker_CfgFile_TurbomachineryFlag[iMarker_CfgFile] = OUTFLOW;
      }
    }
  }

  /*--- Identification of MixingPlane interface markers ---*/

  for (iMarker_CfgFile = 0; iMarker_CfgFile < nMarker_CfgFile; iMarker_CfgFile++) {
    unsigned short indexMarker=0;
    Marker_CfgFile_MixingPlaneInterface[iMarker_CfgFile] = NO;
    for (iMarker_MixingPlaneInterface = 0; iMarker_MixingPlaneInterface < nMarker_MixingPlaneInterface; iMarker_MixingPlaneInterface++)
      if (Marker_CfgFile_TagBound[iMarker_CfgFile] == Marker_MixingPlaneInterface[iMarker_MixingPlaneInterface])
        indexMarker=(int)(iMarker_MixingPlaneInterface/2+1);
    Marker_CfgFile_MixingPlaneInterface[iMarker_CfgFile] = indexMarker;
  }

  for (iMarker_CfgFile = 0; iMarker_CfgFile < nMarker_CfgFile; iMarker_CfgFile++) {
    Marker_CfgFile_DV[iMarker_CfgFile] = NO;
    for (iMarker_DV = 0; iMarker_DV < nMarker_DV; iMarker_DV++)
      if (Marker_CfgFile_TagBound[iMarker_CfgFile] == Marker_DV[iMarker_DV])
        Marker_CfgFile_DV[iMarker_CfgFile] = YES;
  }

  /*--- Add an extra check for DV_MARKER to make sure that any given marker
   *    name is recognized as an existing boundary in the problem. ---*/

  for (iMarker_DV = 0; iMarker_DV < nMarker_DV; iMarker_DV++) {
    bool found = false;
    for (iMarker_CfgFile = 0; iMarker_CfgFile < nMarker_CfgFile; iMarker_CfgFile++) {
      if (Marker_CfgFile_TagBound[iMarker_CfgFile] == Marker_DV[iMarker_DV]) {
        found = true;
        break;
      }
    }
    if(!found) {
      SU2_MPI::Error("DV_MARKER contains marker names that do not exist in the lists of BCs in the config file.", CURRENT_FUNCTION);
    }
  }

  for (iMarker_CfgFile = 0; iMarker_CfgFile < nMarker_CfgFile; iMarker_CfgFile++) {
    Marker_CfgFile_Moving[iMarker_CfgFile] = NO;
    for (iMarker_Moving = 0; iMarker_Moving < nMarker_Moving; iMarker_Moving++)
      if (Marker_CfgFile_TagBound[iMarker_CfgFile] == Marker_Moving[iMarker_Moving])
        Marker_CfgFile_Moving[iMarker_CfgFile] = YES;
  }

  for (iMarker_CfgFile = 0; iMarker_CfgFile < nMarker_CfgFile; iMarker_CfgFile++) {
    Marker_CfgFile_Deform_Mesh[iMarker_CfgFile] = NO;
    for (iMarker_Deform_Mesh = 0; iMarker_Deform_Mesh < nMarker_Deform_Mesh; iMarker_Deform_Mesh++)
      if (Marker_CfgFile_TagBound[iMarker_CfgFile] == Marker_Deform_Mesh[iMarker_Deform_Mesh])
        Marker_CfgFile_Deform_Mesh[iMarker_CfgFile] = YES;
  }

  for (iMarker_CfgFile = 0; iMarker_CfgFile < nMarker_CfgFile; iMarker_CfgFile++) {
    Marker_CfgFile_Deform_Mesh_Sym_Plane[iMarker_CfgFile] = NO;
    for (iMarker_Deform_Mesh_Sym_Plane = 0; iMarker_Deform_Mesh_Sym_Plane < nMarker_Deform_Mesh_Sym_Plane; iMarker_Deform_Mesh_Sym_Plane++)
      if (Marker_CfgFile_TagBound[iMarker_CfgFile] == Marker_Deform_Mesh_Sym_Plane[iMarker_Deform_Mesh_Sym_Plane])
        Marker_CfgFile_Deform_Mesh_Sym_Plane[iMarker_CfgFile] = YES;
  }

  for (iMarker_CfgFile = 0; iMarker_CfgFile < nMarker_CfgFile; iMarker_CfgFile++) {
    Marker_CfgFile_Fluid_Load[iMarker_CfgFile] = NO;
    for (iMarker_Fluid_Load = 0; iMarker_Fluid_Load < nMarker_Fluid_Load; iMarker_Fluid_Load++)
      if (Marker_CfgFile_TagBound[iMarker_CfgFile] == Marker_Fluid_Load[iMarker_Fluid_Load])
        Marker_CfgFile_Fluid_Load[iMarker_CfgFile] = YES;
  }

  for (iMarker_CfgFile=0; iMarker_CfgFile < nMarker_CfgFile; iMarker_CfgFile++) {
    Marker_CfgFile_PyCustom[iMarker_CfgFile] = NO;
    for(iMarker_PyCustom=0; iMarker_PyCustom < nMarker_PyCustom; iMarker_PyCustom++)
      if (Marker_CfgFile_TagBound[iMarker_CfgFile] == Marker_PyCustom[iMarker_PyCustom])
        Marker_CfgFile_PyCustom[iMarker_CfgFile] = YES;
  }

}

void CConfig::SetOutput(SU2_COMPONENT val_software, unsigned short val_izone) {

  unsigned short iMarker_Euler, iMarker_Custom, iMarker_FarField,
  iMarker_SymWall, iMarker_PerBound, iMarker_NearFieldBound,
  iMarker_Fluid_InterfaceBound, iMarker_Inlet, iMarker_Riemann,
  iMarker_Deform_Mesh, iMarker_Deform_Mesh_Sym_Plane, iMarker_Fluid_Load,
  iMarker_Smoluchowski_Maxwell, iWall_Catalytic,
  iMarker_Giles, iMarker_Outlet, iMarker_Isothermal, iMarker_HeatFlux, iMarker_HeatTransfer,
  iMarker_EngineInflow, iMarker_EngineExhaust, iMarker_Displacement, iMarker_Damper,
  iMarker_Load, iMarker_FlowLoad, iMarker_Internal, iMarker_Monitoring,
  iMarker_Designing, iMarker_GeoEval, iMarker_Plotting, iMarker_Analyze, iMarker_DV, iDV_Value,
  iMarker_ZoneInterface, iMarker_PyCustom, iMarker_Load_Dir, iMarker_Disp_Dir, iMarker_Load_Sine, iMarker_Clamped,
  iMarker_Moving, iMarker_Supersonic_Inlet, iMarker_Supersonic_Outlet, iMarker_ActDiskInlet,
  iMarker_Emissivity,
  iMarker_ActDiskOutlet, iMarker_MixingPlaneInterface;

  bool fea = ((Kind_Solver == FEM_ELASTICITY) || (Kind_Solver == DISC_ADJ_FEM));

  cout << endl <<"----------------- Physical Case Definition ( Zone "  << iZone << " ) -------------------" << endl;
  if (val_software == SU2_COMPONENT::SU2_CFD) {
    if (FSI_Problem)
     cout << "Fluid-Structure Interaction." << endl;

    if (DiscreteAdjoint) {
     cout <<"Discrete Adjoint equations using Algorithmic Differentiation\n";
     cout <<"based on the physical case: ";
    }
    switch (Kind_Solver) {
      case EULER:     case DISC_ADJ_EULER:
      case INC_EULER: case DISC_ADJ_INC_EULER:
      case FEM_EULER: case DISC_ADJ_FEM_EULER:
        if (Kind_Regime == ENUM_REGIME::COMPRESSIBLE) cout << "Compressible Euler equations." << endl;
        if (Kind_Regime == ENUM_REGIME::INCOMPRESSIBLE) cout << "Incompressible Euler equations." << endl;
        break;
      case NAVIER_STOKES:     case DISC_ADJ_NAVIER_STOKES:
      case INC_NAVIER_STOKES: case DISC_ADJ_INC_NAVIER_STOKES:
      case FEM_NAVIER_STOKES: case DISC_ADJ_FEM_NS:
        if (Kind_Regime == ENUM_REGIME::COMPRESSIBLE) cout << "Compressible Laminar Navier-Stokes' equations." << endl;
        if (Kind_Regime == ENUM_REGIME::INCOMPRESSIBLE) cout << "Incompressible Laminar Navier-Stokes' equations." << endl;
        break;
      case RANS:     case DISC_ADJ_RANS:
      case INC_RANS: case DISC_ADJ_INC_RANS:
      case FEM_RANS: case DISC_ADJ_FEM_RANS:
        if (Kind_Regime == ENUM_REGIME::COMPRESSIBLE) cout << "Compressible RANS equations." << endl;
        if (Kind_Regime == ENUM_REGIME::INCOMPRESSIBLE) cout << "Incompressible RANS equations." << endl;
        cout << "Turbulence model: ";
        switch (Kind_Turb_Model) {
          case SA:        cout << "Spalart Allmaras" << endl; break;
          case SA_NEG:    cout << "Negative Spalart Allmaras" << endl; break;
          case SA_E:      cout << "Edwards Spalart Allmaras" << endl; break;
          case SA_COMP:   cout << "Compressibility Correction Spalart Allmaras" << endl; break;
          case SA_E_COMP: cout << "Compressibility Correction Edwards Spalart Allmaras" << endl; break;
          case SST:       cout << "Menter's SST"     << endl; break;
          case SST_SUST:  cout << "Menter's SST with sustaining terms" << endl; break;
        }
        if (QCR) cout << "Using Quadratic Constitutive Relation, 2000 version (QCR2000)" << endl;
        if (Kind_Trans_Model == BC) cout << "Using the revised BC transition model (2020)" << endl;
        cout << "Hybrid RANS/LES: ";
        switch (Kind_HybridRANSLES){
          case NO_HYBRIDRANSLES: cout <<  "No Hybrid RANS/LES" << endl; break;
          case SA_DES:   cout << "Detached Eddy Simulation (DES97) " << endl; break;
          case SA_DDES:  cout << "Delayed Detached Eddy Simulation (DDES) with Standard SGS" << endl; break;
          case SA_ZDES:  cout << "Delayed Detached Eddy Simulation (DDES) with Vorticity-based SGS" << endl; break;
          case SA_EDDES: cout << "Delayed Detached Eddy Simulation (DDES) with Shear-layer Adapted SGS" << endl; break;
        }
        if (using_uq){
          cout << "Perturbing Reynold's Stress Matrix towards "<< eig_val_comp << " component turbulence"<< endl;
          if (uq_permute) cout << "Permuting eigenvectors" << endl;
        }
        break;
      case NEMO_EULER:
        if (Kind_Regime == ENUM_REGIME::COMPRESSIBLE) cout << "Compressible two-temperature thermochemical non-equilibrium Euler equations." << endl;
        if(Kind_FluidModel == SU2_NONEQ){
          if ((GasModel != "N2") && (GasModel != "AIR-5") && (GasModel != "ARGON"))
          SU2_MPI::Error("The GAS_MODEL given as input is not valid. Choose one of the options: N2, AIR-5, ARGON.", CURRENT_FUNCTION);
        }
        break;
      case NEMO_NAVIER_STOKES:
        if (Kind_Regime == ENUM_REGIME::COMPRESSIBLE) cout << "Compressible two-temperature thermochemical non-equilibrium Navier-Stokes equations." << endl;
        if(Kind_FluidModel == SU2_NONEQ){
          if ((GasModel != "N2") && (GasModel != "AIR-5") && (GasModel != "ARGON"))
          SU2_MPI::Error("The GAS_MODEL given as input is not valid. Choose one of the options: N2, AIR-5, ARGON.", CURRENT_FUNCTION);
        }
        break;
      case FEM_LES:
        if (Kind_Regime == ENUM_REGIME::COMPRESSIBLE)   cout << "Compressible LES equations." << endl;
        if (Kind_Regime == ENUM_REGIME::INCOMPRESSIBLE) cout << "Incompressible LES equations." << endl;
        cout << "Subgrid Scale model: ";
        switch (Kind_SGS_Model) {
          case IMPLICIT_LES: cout << "Implicit LES" << endl; break;
          case SMAGORINSKY:  cout << "Smagorinsky " << endl; break;
          case WALE:         cout << "WALE"         << endl; break;
          case VREMAN:       cout << "VREMAN"         << endl; break;
          default:
            SU2_MPI::Error("Subgrid Scale model not specified.", CURRENT_FUNCTION);

        }
        break;
      case FEM_ELASTICITY: case DISC_ADJ_FEM:
        if (Kind_Struct_Solver == STRUCT_DEFORMATION::SMALL) cout << "Geometrically linear elasticity solver." << endl;
        if (Kind_Struct_Solver == STRUCT_DEFORMATION::LARGE) cout << "Geometrically non-linear elasticity solver." << endl;
        if (Kind_Material == STRUCT_MODEL::LINEAR_ELASTIC) cout << "Linear elastic material." << endl;
        if (Kind_Material == STRUCT_MODEL::NEO_HOOKEAN) {
          if (Kind_Material_Compress == STRUCT_COMPRESS::COMPRESSIBLE)
            cout << "Compressible Neo-Hookean material model." << endl;
        }
        break;
      case ADJ_EULER: cout << "Continuous Euler adjoint equations." << endl; break;
      case ADJ_NAVIER_STOKES:
        if (Frozen_Visc_Cont)
          cout << "Continuous Navier-Stokes adjoint equations with frozen (laminar) viscosity." << endl;
        else
          cout << "Continuous Navier-Stokes adjoint equations." << endl;
        break;
      case ADJ_RANS:
        if (Frozen_Visc_Cont)
          cout << "Continuous RANS adjoint equations with frozen (laminar and eddy) viscosity." << endl;
        else
          cout << "Continuous RANS adjoint equations." << endl;

        break;

    }

    if ((Kind_Regime == ENUM_REGIME::COMPRESSIBLE) && (Kind_Solver != FEM_ELASTICITY)) {
      cout << "Mach number: " << Mach <<"."<< endl;
      cout << "Angle of attack (AoA): " << AoA <<" deg, and angle of sideslip (AoS): " << AoS <<" deg."<< endl;
      if ((Kind_Solver == NAVIER_STOKES) || (Kind_Solver == ADJ_NAVIER_STOKES) ||
          (Kind_Solver == RANS) || (Kind_Solver == ADJ_RANS) ||
          (Kind_Solver == NEMO_NAVIER_STOKES))
        cout << "Reynolds number: " << Reynolds <<". Reference length "  << Length_Reynolds << "." << endl;
      if (Fixed_CL_Mode) {
        cout << "Fixed CL mode, target value: " << Target_CL << "." << endl;
      }
      if (Fixed_CM_Mode) {
          cout << "Fixed CM mode, target value:  " << Target_CM << "." << endl;
          cout << "HTP rotation axis (X,Z): ("<< htp_axis[0] <<", "<< htp_axis[1] <<")."<< endl;
      }
    }

    if (EquivArea) {
      cout <<"The equivalent area is going to be evaluated on the near-field."<< endl;
      cout <<"The lower integration limit is "<<ea_lim[0]<<", and the upper is "<<ea_lim[1]<<"."<< endl;
      cout <<"The near-field is situated at "<<ea_lim[2]<<"."<< endl;
    }

    if (GetGrid_Movement()) {
      cout << "Performing a dynamic mesh simulation: ";
      switch (Kind_GridMovement) {
        case NO_MOVEMENT:     cout << "no direct movement." << endl; break;
        case RIGID_MOTION:    cout << "rigid mesh motion." << endl; break;
        case MOVING_HTP:      cout << "HTP moving." << endl; break;
        case ROTATING_FRAME:  cout << "rotating reference frame." << endl; break;
        case EXTERNAL:        cout << "externally prescribed motion." << endl; break;
      }
    }

    if (Restart) {
      if (Read_Binary_Restart) cout << "Reading and writing binary SU2 native restart files." << endl;
      else cout << "Reading and writing ASCII SU2 native restart files." << endl;
      if (!ContinuousAdjoint && Kind_Solver != FEM_ELASTICITY) cout << "Read flow solution from: " << Solution_FileName << "." << endl;
      if (ContinuousAdjoint) cout << "Read adjoint solution from: " << Solution_AdjFileName << "." << endl;
    }
    else {
        if (fea) cout << "No restart solution, initialize from undeformed configuration." << endl;
        else cout << "No restart solution, use the values at infinity (freestream)." << endl;
    }

    if (ContinuousAdjoint)
      cout << "Read flow solution from: " << Solution_FileName << "." << endl;

    if (!fea){
      if (Kind_Regime == ENUM_REGIME::COMPRESSIBLE) {
        if (Ref_NonDim == DIMENSIONAL) { cout << "Dimensional simulation." << endl; }
        else if (Ref_NonDim == FREESTREAM_PRESS_EQ_ONE) { cout << "Non-Dimensional simulation (P=1.0, Rho=1.0, T=1.0 at the farfield)." << endl; }
        else if (Ref_NonDim == FREESTREAM_VEL_EQ_MACH) { cout << "Non-Dimensional simulation (V=Mach, Rho=1.0, T=1.0 at the farfield)." << endl; }
        else if (Ref_NonDim == FREESTREAM_VEL_EQ_ONE) { cout << "Non-Dimensional simulation (V=1.0, Rho=1.0, T=1.0 at the farfield)." << endl; }
    } else if (Kind_Regime == ENUM_REGIME::INCOMPRESSIBLE) {
        if (Ref_Inc_NonDim == DIMENSIONAL) { cout << "Dimensional simulation." << endl; }
        else if (Ref_Inc_NonDim == INITIAL_VALUES) { cout << "Non-Dimensional simulation using intialization values." << endl; }
        else if (Ref_Inc_NonDim == REFERENCE_VALUES) { cout << "Non-Dimensional simulation using user-specified reference values." << endl; }
      }

      if (RefArea == 0.0) cout << "The reference area will be computed using y(2D) or z(3D) projection." << endl;
      else { cout << "The reference area is " << RefArea;
        if (SystemMeasurements == US) cout << " ft^2." << endl; else cout << " m^2." << endl;
      }

      if (SemiSpan == 0.0) cout << "The semi-span will be computed using the max y(3D) value." << endl;
      else { cout << "The semi-span length area is " << SemiSpan;
        if (SystemMeasurements == US) cout << " ft." << endl; else cout << " m." << endl;
      }

      cout << "The reference length is " << RefLength;
      if (SystemMeasurements == US) cout << " ft." << endl; else cout << " m." << endl;

      if (nMarker_Monitoring != 0){
        if ((nRefOriginMoment_X > 1) || (nRefOriginMoment_Y > 1) || (nRefOriginMoment_Z > 1)) {
          cout << "Surface(s) where the force coefficients are evaluated and \n";
          cout << "their reference origin for moment computation: \n";

          for (iMarker_Monitoring = 0; iMarker_Monitoring < nMarker_Monitoring; iMarker_Monitoring++) {
            cout << "   - " << Marker_Monitoring[iMarker_Monitoring] << " (" << RefOriginMoment_X[iMarker_Monitoring] <<", "<<RefOriginMoment_Y[iMarker_Monitoring] <<", "<< RefOriginMoment_Z[iMarker_Monitoring] << ")";
            if (iMarker_Monitoring < nMarker_Monitoring-1) cout << ".\n";
            else {
              if (SystemMeasurements == US) cout <<" ft."<< endl;
              else cout <<" m."<< endl;
            }

          }
        }
        else {
          cout << "Reference origin for moment evaluation is (" << RefOriginMoment_X[0] << ", " << RefOriginMoment_Y[0] << ", " << RefOriginMoment_Z[0] << ")." << endl;
          cout << "Surface(s) where the force coefficients are evaluated: ";
          for (iMarker_Monitoring = 0; iMarker_Monitoring < nMarker_Monitoring; iMarker_Monitoring++) {
            cout << Marker_Monitoring[iMarker_Monitoring];
            if (iMarker_Monitoring < nMarker_Monitoring-1) cout << ", ";
            else cout <<"."<< endl;
          }
          cout<< endl;
        }
      }
    }

    if (nMarker_Designing != 0) {
      cout << "Surface(s) where the objective function is evaluated: ";
      for (iMarker_Designing = 0; iMarker_Designing < nMarker_Designing; iMarker_Designing++) {
        cout << Marker_Designing[iMarker_Designing];
        if (iMarker_Designing < nMarker_Designing-1) cout << ", ";
        else cout <<".";
      }
      cout<< endl;
    }

    if (nMarker_Plotting != 0) {
      cout << "Surface(s) plotted in the output file: ";
      for (iMarker_Plotting = 0; iMarker_Plotting < nMarker_Plotting; iMarker_Plotting++) {
        cout << Marker_Plotting[iMarker_Plotting];
        if (iMarker_Plotting < nMarker_Plotting-1) cout << ", ";
        else cout <<".";
      }
      cout<< endl;
    }

    if (nMarker_Analyze != 0) {
      cout << "Surface(s) to be analyzed in detail: ";
      for (iMarker_Analyze = 0; iMarker_Analyze < nMarker_Analyze; iMarker_Analyze++) {
        cout << Marker_Analyze[iMarker_Analyze];
        if (iMarker_Analyze < nMarker_Analyze-1) cout << ", ";
        else cout <<".";
      }
      cout<< endl;
    }

    if (nMarker_ZoneInterface != 0) {
      cout << "Surface(s) acting as an interface among zones: ";
      for (iMarker_ZoneInterface = 0; iMarker_ZoneInterface < nMarker_ZoneInterface; iMarker_ZoneInterface++) {
        cout << Marker_ZoneInterface[iMarker_ZoneInterface];
        if (iMarker_ZoneInterface < nMarker_ZoneInterface-1) cout << ", ";
        else cout <<".";
      }
      cout<<endl;
    }

    if(nMarker_PyCustom != 0) {
      cout << "Surface(s) that are customizable in Python: ";
      for(iMarker_PyCustom=0; iMarker_PyCustom < nMarker_PyCustom; iMarker_PyCustom++){
        cout << Marker_PyCustom[iMarker_PyCustom];
        if (iMarker_PyCustom < nMarker_PyCustom-1) cout << ", ";
        else cout << ".";
      }
      cout << endl;
    }

    if (nMarker_DV != 0) {
      cout << "Surface(s) affected by the design variables: ";
      for (iMarker_DV = 0; iMarker_DV < nMarker_DV; iMarker_DV++) {
        cout << Marker_DV[iMarker_DV];
        if (iMarker_DV < nMarker_DV-1) cout << ", ";
        else cout <<".";
      }
      cout<< endl;
    }

    if (nMarker_Moving != 0) {
      cout << "Surface(s) in motion: ";
      for (iMarker_Moving = 0; iMarker_Moving < nMarker_Moving; iMarker_Moving++) {
        cout << Marker_Moving[iMarker_Moving];
        if (iMarker_Moving < nMarker_Moving-1) cout << ", ";
        else cout <<".";
      }
      cout<< endl;
    }

  }

  if (val_software == SU2_COMPONENT::SU2_GEO) {
    if (nMarker_GeoEval != 0) {
      cout << "Surface(s) where the geometrical based functions is evaluated: ";
      for (iMarker_GeoEval = 0; iMarker_GeoEval < nMarker_GeoEval; iMarker_GeoEval++) {
        cout << Marker_GeoEval[iMarker_GeoEval];
        if (iMarker_GeoEval < nMarker_GeoEval-1) cout << ", ";
        else cout <<".";
      }
      cout<< endl;
    }
  }

  cout << "Input mesh file name: " << Mesh_FileName << endl;

  if (val_software == SU2_COMPONENT::SU2_DOT) {
    if (DiscreteAdjoint) {
      cout << "Input sensitivity file name: " << GetObjFunc_Extension(Solution_AdjFileName) << "." << endl;
    }else {
    cout << "Input sensitivity file name: " << SurfAdjCoeff_FileName << "." << endl;
  }
  }

  if (val_software == SU2_COMPONENT::SU2_DEF) {
    cout << endl <<"---------------- Grid deformation parameters ( Zone "  << iZone << " )  ----------------" << endl;
    cout << "Grid deformation using a linear elasticity method." << endl;

    if (Hold_GridFixed == YES) cout << "Hold some regions of the mesh fixed (hardcode implementation)." << endl;
  }

  if (val_software == SU2_COMPONENT::SU2_DOT) {
  cout << endl <<"-------------- Surface deformation parameters ( Zone "  << iZone << " ) ----------------" << endl;
  }

  if (((val_software == SU2_COMPONENT::SU2_DEF) || (val_software == SU2_COMPONENT::SU2_DOT)) && (Design_Variable[0] != NO_DEFORMATION)) {

    for (unsigned short iDV = 0; iDV < nDV; iDV++) {


      if ((Design_Variable[iDV] != NO_DEFORMATION) &&
          (Design_Variable[iDV] != FFD_SETTING) &&
          (Design_Variable[iDV] != SCALE_GRID) &&
          (Design_Variable[iDV] != TRANSLATE_GRID) &&
          (Design_Variable[iDV] != ROTATE_GRID) &&
          (Design_Variable[iDV] != SURFACE_FILE)) {

        if (iDV == 0)
          cout << "Design variables definition (markers <-> value <-> param):" << endl;

        switch (Design_Variable[iDV]) {
          case FFD_CONTROL_POINT_2D:  cout << "FFD 2D (control point) <-> "; break;
          case FFD_CAMBER_2D:         cout << "FFD 2D (camber) <-> "; break;
          case FFD_THICKNESS_2D:      cout << "FFD 2D (thickness) <-> "; break;
          case FFD_TWIST_2D:          cout << "FFD 2D (twist) <-> "; break;
          case HICKS_HENNE:           cout << "Hicks Henne <-> " ; break;
          case SURFACE_BUMP:          cout << "Surface bump <-> " ; break;
          case ANGLE_OF_ATTACK:       cout << "Angle of attack <-> " ; break;
          case CST:                   cout << "Kulfan parameter number (CST) <-> " ; break;
          case TRANSLATION:           cout << "Translation design variable."; break;
          case SCALE:                 cout << "Scale design variable."; break;
          case NACA_4DIGITS:          cout << "NACA four digits <-> "; break;
          case PARABOLIC:             cout << "Parabolic <-> "; break;
          case AIRFOIL:               cout << "Airfoil <-> "; break;
          case ROTATION:              cout << "Rotation <-> "; break;
          case FFD_CONTROL_POINT:     cout << "FFD (control point) <-> "; break;
          case FFD_NACELLE:           cout << "FFD (nacelle) <-> "; break;
          case FFD_GULL:              cout << "FFD (gull) <-> "; break;
          case FFD_TWIST:             cout << "FFD (twist) <-> "; break;
          case FFD_ROTATION:          cout << "FFD (rotation) <-> "; break;
          case FFD_CONTROL_SURFACE:   cout << "FFD (control surface) <-> "; break;
          case FFD_CAMBER:            cout << "FFD (camber) <-> "; break;
          case FFD_THICKNESS:         cout << "FFD (thickness) -> "; break;
          case FFD_ANGLE_OF_ATTACK:   cout << "FFD (angle of attack) <-> "; break;
        }

        for (iMarker_DV = 0; iMarker_DV < nMarker_DV; iMarker_DV++) {
          cout << Marker_DV[iMarker_DV];
          if (iMarker_DV < nMarker_DV-1) cout << ", ";
          else cout << " <-> ";
        }

        for (iDV_Value = 0; iDV_Value < nDV_Value[iDV]; iDV_Value++) {
          cout << DV_Value[iDV][iDV_Value];
          if (iDV_Value != nDV_Value[iDV]-1) cout << ", ";
        }
        cout << " <-> ";

        if ((Design_Variable[iDV] == NO_DEFORMATION) ||
            (Design_Variable[iDV] == FFD_SETTING) ||
            (Design_Variable[iDV] == SCALE) ) nParamDV = 0;
        if (Design_Variable[iDV] == ANGLE_OF_ATTACK) nParamDV = 1;
        if ((Design_Variable[iDV] == FFD_CAMBER_2D) ||
            (Design_Variable[iDV] == FFD_THICKNESS_2D) ||
            (Design_Variable[iDV] == HICKS_HENNE) ||
            (Design_Variable[iDV] == PARABOLIC) ||
            (Design_Variable[iDV] == AIRFOIL) ||
            (Design_Variable[iDV] == FFD_GULL) ||
            (Design_Variable[iDV] == FFD_ANGLE_OF_ATTACK) ) nParamDV = 2;
        if ((Design_Variable[iDV] ==  TRANSLATION) ||
            (Design_Variable[iDV] ==  NACA_4DIGITS) ||
            (Design_Variable[iDV] ==  CST) ||
            (Design_Variable[iDV] ==  SURFACE_BUMP) ||
            (Design_Variable[iDV] ==  FFD_CAMBER) ||
            (Design_Variable[iDV] ==  FFD_TWIST_2D) ||
            (Design_Variable[iDV] ==  FFD_THICKNESS) ) nParamDV = 3;
        if (Design_Variable[iDV] == FFD_CONTROL_POINT_2D) nParamDV = 5;
        if (Design_Variable[iDV] == ROTATION) nParamDV = 6;
        if ((Design_Variable[iDV] ==  FFD_CONTROL_POINT) ||
            (Design_Variable[iDV] ==  FFD_ROTATION) ||
            (Design_Variable[iDV] ==  FFD_CONTROL_SURFACE) ) nParamDV = 7;
        if (Design_Variable[iDV] == FFD_TWIST) nParamDV = 8;

        for (unsigned short iParamDV = 0; iParamDV < nParamDV; iParamDV++) {

          if (iParamDV == 0) cout << "( ";

          if ((iParamDV == 0) &&
              ((Design_Variable[iDV] == NO_DEFORMATION) ||
               (Design_Variable[iDV] == FFD_SETTING) ||
               (Design_Variable[iDV] == FFD_ANGLE_OF_ATTACK) ||
               (Design_Variable[iDV] == FFD_CONTROL_POINT_2D) ||
               (Design_Variable[iDV] == FFD_CAMBER_2D) ||
               (Design_Variable[iDV] == FFD_THICKNESS_2D) ||
               (Design_Variable[iDV] == FFD_TWIST_2D) ||
               (Design_Variable[iDV] == FFD_CONTROL_POINT) ||
               (Design_Variable[iDV] == FFD_NACELLE) ||
               (Design_Variable[iDV] == FFD_GULL) ||
               (Design_Variable[iDV] == FFD_TWIST) ||
               (Design_Variable[iDV] == FFD_ROTATION) ||
               (Design_Variable[iDV] == FFD_CONTROL_SURFACE) ||
               (Design_Variable[iDV] == FFD_CAMBER) ||
               (Design_Variable[iDV] == FFD_THICKNESS))) cout << FFDTag[iDV];
          else cout << ParamDV[iDV][iParamDV];

          if (iParamDV < nParamDV-1) cout << ", ";
          else cout <<" )"<< endl;

        }

      }

      else if (Design_Variable[iDV] == NO_DEFORMATION) {
        cout << "No deformation of the numerical grid. Just output .su2 file." << endl;
      }

      else if (Design_Variable[iDV] == SCALE_GRID) {
        nParamDV = 0;
        cout << "Scaling of the volume grid by a constant factor." << endl;
      }

      else if (Design_Variable[iDV] == TRANSLATE_GRID) {
        nParamDV = 3;
        cout << "Rigid translation of the volume grid." << endl;
      }

      else if (Design_Variable[iDV] == ROTATE_GRID) {
        nParamDV = 6;
        cout << "Rigid rotation of the volume grid." << endl;
      }

      else if (Design_Variable[iDV] == FFD_SETTING) {

        cout << "Setting the FFD box structure." << endl;
        cout << "FFD boxes definition (FFD tag <-> degree <-> coord):" << endl;

        for (unsigned short iFFDBox = 0; iFFDBox < nFFDBox; iFFDBox++) {

          cout << TagFFDBox[iFFDBox] << " <-> ";

          for (unsigned short iDegreeFFD = 0; iDegreeFFD < 3; iDegreeFFD++) {
            if (iDegreeFFD == 0) cout << "( ";
            cout << DegreeFFDBox[iFFDBox][iDegreeFFD];
            if (iDegreeFFD < 2) cout << ", ";
            else cout <<" )";
          }

          cout << " <-> ";

          for (unsigned short iCoordFFD = 0; iCoordFFD < 24; iCoordFFD++) {
            if (iCoordFFD == 0) cout << "( ";
            cout << CoordFFDBox[iFFDBox][iCoordFFD];
            if (iCoordFFD < 23) cout << ", ";
            else cout <<" )"<< endl;
          }

        }

      }

      else cout << endl;

    }
  }

  if (((val_software == SU2_COMPONENT::SU2_CFD) && ( ContinuousAdjoint || DiscreteAdjoint)) || (val_software == SU2_COMPONENT::SU2_DOT)) {

    cout << endl <<"---------------- Design problem definition  ( Zone "  << iZone << " ) ------------------" << endl;
    if (nObj==1) {
      switch (Kind_ObjFunc[0]) {
        case DRAG_COEFFICIENT:           cout << "CD objective function";
          if (Fixed_CL_Mode) {           cout << " using fixed CL mode, dCD/dCL = " << dCD_dCL << "." << endl; }
          else if (Fixed_CM_Mode) {      cout << " using fixed CMy mode, dCD/dCMy = " << dCD_dCMy << "." << endl; }
          else {                         cout << "." << endl; }
          break;
        case LIFT_COEFFICIENT:           cout << "CL objective function." << endl; break;
        case MOMENT_X_COEFFICIENT:       cout << "CMx objective function" << endl;
          if (Fixed_CL_Mode) {           cout << " using fixed CL mode, dCMx/dCL = " << dCMx_dCL << "." << endl; }
          else {                         cout << "." << endl; }
          break;
        case MOMENT_Y_COEFFICIENT:       cout << "CMy objective function" << endl;
          if (Fixed_CL_Mode) {           cout << " using fixed CL mode, dCMy/dCL = " << dCMy_dCL << "." << endl; }
          else {                         cout << "." << endl; }
          break;
        case MOMENT_Z_COEFFICIENT:       cout << "CMz objective function" << endl;
          if (Fixed_CL_Mode) {           cout << " using fixed CL mode, dCMz/dCL = " << dCMz_dCL << "." << endl; }
          else {                         cout << "." << endl; }
          break;
        case INVERSE_DESIGN_PRESSURE:    cout << "Inverse design (Cp) objective function." << endl; break;
        case INVERSE_DESIGN_HEATFLUX:    cout << "Inverse design (Heat Flux) objective function." << endl; break;
        case SIDEFORCE_COEFFICIENT:      cout << "Side force objective function." << endl; break;
        case EFFICIENCY:                 cout << "CL/CD objective function." << endl; break;
        case EQUIVALENT_AREA:            cout << "Equivalent area objective function. CD weight: " << WeightCd <<"."<< endl;  break;
        case NEARFIELD_PRESSURE:         cout << "Nearfield pressure objective function. CD weight: " << WeightCd <<"."<< endl;  break;
        case FORCE_X_COEFFICIENT:        cout << "X-force objective function." << endl; break;
        case FORCE_Y_COEFFICIENT:        cout << "Y-force objective function." << endl; break;
        case FORCE_Z_COEFFICIENT:        cout << "Z-force objective function." << endl; break;
        case THRUST_COEFFICIENT:         cout << "Thrust objective function." << endl; break;
        case TORQUE_COEFFICIENT:         cout << "Torque efficiency objective function." << endl; break;
        case TOTAL_HEATFLUX:             cout << "Total heat flux objective function." << endl; break;
        case MAXIMUM_HEATFLUX:           cout << "Maximum heat flux objective function." << endl; break;
        case FIGURE_OF_MERIT:            cout << "Rotor Figure of Merit objective function." << endl; break;
        case BUFFET_SENSOR:              cout << "Buffet sensor objective function." << endl; break;
        case SURFACE_TOTAL_PRESSURE:     cout << "Average total pressure objective function." << endl; break;
        case SURFACE_STATIC_PRESSURE:    cout << "Average static pressure objective function." << endl; break;
        case SURFACE_STATIC_TEMPERATURE: cout << "Average static temperature objective function." << endl; break;
        case SURFACE_MASSFLOW:           cout << "Mass flow rate objective function." << endl; break;
        case SURFACE_MACH:               cout << "Mach number objective function." << endl; break;
        case CUSTOM_OBJFUNC:             cout << "Custom objective function." << endl; break;
        case REFERENCE_GEOMETRY:         cout << "Target geometry objective function." << endl; break;
        case REFERENCE_NODE:             cout << "Target node displacement objective function." << endl; break;
        case VOLUME_FRACTION:            cout << "Volume fraction objective function." << endl; break;
        case TOPOL_DISCRETENESS:         cout << "Topology discreteness objective function." << endl; break;
        case TOPOL_COMPLIANCE:           cout << "Topology compliance objective function." << endl; break;
        case STRESS_PENALTY:             cout << "Stress penalty objective function." << endl; break;
      }
    }
    else {
      cout << "Weighted sum objective function." << endl;
    }

  }

  if (val_software == SU2_COMPONENT::SU2_CFD) {
    cout << endl <<"--------------- Space Numerical Integration ( Zone "  << iZone << " ) ------------------" << endl;

    if (SmoothNumGrid) cout << "There are some smoothing iterations on the grid coordinates." << endl;

    if ((Kind_Solver == EULER)          || (Kind_Solver == NAVIER_STOKES)          || (Kind_Solver == RANS) ||
        (Kind_Solver == INC_EULER)      || (Kind_Solver == INC_NAVIER_STOKES)      || (Kind_Solver == INC_RANS) ||
        (Kind_Solver == NEMO_EULER)     || (Kind_Solver == NEMO_NAVIER_STOKES)     ||
        (Kind_Solver == DISC_ADJ_EULER) || (Kind_Solver == DISC_ADJ_NAVIER_STOKES) || (Kind_Solver == DISC_ADJ_RANS) ) {

      if (Kind_ConvNumScheme_Flow == SPACE_CENTERED) {
        if (Kind_Centered_Flow == LAX) {
          cout << "Lax-Friedrich scheme (1st order in space) for the flow inviscid terms."<< endl;
          cout << "Lax viscous coefficients (1st): " << Kappa_1st_Flow << "." << endl;
          cout << "First order integration." << endl;
        }
        else {
          cout << "Jameson-Schmidt-Turkel scheme (2nd order in space) for the flow inviscid terms."<< endl;
          cout << "JST viscous coefficients (2nd & 4th): " << Kappa_2nd_Flow << ", " << Kappa_4th_Flow << "." << endl;
          cout << "The method includes a grid stretching correction (p = 0.3)."<< endl;
        }
      }

      if (Kind_ConvNumScheme_Flow == SPACE_UPWIND) {
        if (Kind_Upwind_Flow == ROE)    cout << "Roe (with entropy fix = "<< EntropyFix_Coeff <<") solver for the flow inviscid terms."<< endl;
        if (Kind_Upwind_Flow == TURKEL) cout << "Roe-Turkel solver for the flow inviscid terms."<< endl;
        if (Kind_Upwind_Flow == AUSM)   cout << "AUSM solver for the flow inviscid terms."<< endl;
        if (Kind_Upwind_Flow == HLLC)   cout << "HLLC solver for the flow inviscid terms."<< endl;
        if (Kind_Upwind_Flow == SW)     cout << "Steger-Warming solver for the flow inviscid terms."<< endl;
        if (Kind_Upwind_Flow == MSW)    cout << "Modified Steger-Warming solver for the flow inviscid terms."<< endl;
        if (Kind_Upwind_Flow == CUSP)   cout << "CUSP solver for the flow inviscid terms."<< endl;
        if (Kind_Upwind_Flow == L2ROE)  cout << "L2ROE Low Mach ROE solver for the flow inviscid terms."<< endl;
        if (Kind_Upwind_Flow == LMROE)  cout << "Rieper Low Mach ROE solver for the flow inviscid terms."<< endl;
        if (Kind_Upwind_Flow == SLAU)   cout << "Simple Low-Dissipation AUSM solver for the flow inviscid terms."<< endl;
        if (Kind_Upwind_Flow == SLAU2)  cout << "Simple Low-Dissipation AUSM 2 solver for the flow inviscid terms."<< endl;
        if (Kind_Upwind_Flow == FDS)    cout << "Flux difference splitting (FDS) upwind scheme for the flow inviscid terms."<< endl;
        if (Kind_Upwind_Flow == AUSMPLUSUP)  cout << "AUSM+-up solver for the flow inviscid terms."<< endl;
        if (Kind_Upwind_Flow == AUSMPLUSUP2) cout << "AUSM+-up2 solver for the flow inviscid terms."<< endl;
        if (Kind_Upwind_Flow == AUSMPWPLUS)  cout << "AUSMPWPLUS solver for the flow inviscid terms."<< endl;

        if (Kind_Solver == EULER         || Kind_Solver == DISC_ADJ_EULER ||
            Kind_Solver == NAVIER_STOKES || Kind_Solver == DISC_ADJ_NAVIER_STOKES ||
            Kind_Solver == RANS          || Kind_Solver == DISC_ADJ_RANS) {
          switch (Kind_RoeLowDiss) {
            case NO_ROELOWDISS: cout << "Standard Roe without low-dissipation function."<< endl; break;
            case NTS: cout << "Roe with NTS low-dissipation function."<< endl; break;
            case FD: cout << "Roe with DDES's FD low-dissipation function."<< endl; break;
            case NTS_DUCROS: cout << "Roe with NTS low-dissipation function + Ducros shock sensor."<< endl; break;
            case FD_DUCROS: cout << "Roe with DDES's FD low-dissipation function + Ducros shock sensor."<< endl; break;
          }
        }

        if (MUSCL_Flow) {
          cout << "Second order integration in space, with slope limiter." << endl;
            switch (Kind_SlopeLimit_Flow) {
              case NO_LIMITER:
                cout << "No slope-limiting method. "<< endl;
                break;
              case VENKATAKRISHNAN:
                cout << "Venkatakrishnan slope-limiting method, with constant: " << Venkat_LimiterCoeff <<". "<< endl;
                cout << "The reference element size is: " << RefElemLength <<". "<< endl;
                break;
              case VENKATAKRISHNAN_WANG:
                cout << "Venkatakrishnan-Wang slope-limiting method, with constant: " << Venkat_LimiterCoeff <<". "<< endl;
                break;
              case BARTH_JESPERSEN:
                cout << "Barth-Jespersen slope-limiting method." << endl;
                break;
              case VAN_ALBADA_EDGE:
                cout << "Van Albada slope-limiting method implemented by edges." << endl;
                break;
            }
        }
        else {
          cout << "First order integration in space." << endl;
        }

      }

    }

    if ((Kind_Solver == RANS) || (Kind_Solver == DISC_ADJ_RANS)) {
      if (Kind_ConvNumScheme_Turb == SPACE_UPWIND) {
        if (Kind_Upwind_Turb == SCALAR_UPWIND) cout << "Scalar upwind solver for the turbulence model."<< endl;
        if (MUSCL_Turb) {
          cout << "Second order integration in space with slope limiter." << endl;
            switch (Kind_SlopeLimit_Turb) {
              case NO_LIMITER:
                cout << "No slope-limiting method. "<< endl;
                break;
              case VENKATAKRISHNAN:
                cout << "Venkatakrishnan slope-limiting method, with constant: " << Venkat_LimiterCoeff <<". "<< endl;
                cout << "The reference element size is: " << RefElemLength <<". "<< endl;
                break;
              case VENKATAKRISHNAN_WANG:
                cout << "Venkatakrishnan-Wang slope-limiting method, with constant: " << Venkat_LimiterCoeff <<". "<< endl;
                break;
              case BARTH_JESPERSEN:
                cout << "Barth-Jespersen slope-limiting method." << endl;
                break;
              case VAN_ALBADA_EDGE:
                cout << "Van Albada slope-limiting method implemented by edges." << endl;
                break;
            }
        }
        else {
          cout << "First order integration in space." << endl;
        }
      }
    }

    if ((Kind_Solver == ADJ_EULER) || (Kind_Solver == ADJ_NAVIER_STOKES) || (Kind_Solver == ADJ_RANS)) {

      if (Kind_ConvNumScheme_AdjFlow == SPACE_CENTERED) {
        if (Kind_Centered_AdjFlow == JST) {
          cout << "Jameson-Schmidt-Turkel scheme for the adjoint inviscid terms."<< endl;
          cout << "JST viscous coefficients (1st, 2nd, & 4th): " << Kappa_1st_AdjFlow
          << ", " << Kappa_2nd_AdjFlow << ", " << Kappa_4th_AdjFlow <<"."<< endl;
          cout << "The method includes a grid stretching correction (p = 0.3)."<< endl;
          cout << "Second order integration." << endl;
        }
        if (Kind_Centered_AdjFlow == LAX) {
          cout << "Lax-Friedrich scheme for the adjoint inviscid terms."<< endl;
          cout << "First order integration." << endl;
        }
      }

      if (Kind_ConvNumScheme_AdjFlow == SPACE_UPWIND) {
        if (Kind_Upwind_AdjFlow == ROE) cout << "Roe (with entropy fix = "<< EntropyFix_Coeff <<") solver for the adjoint inviscid terms."<< endl;
        if (MUSCL_AdjFlow) {
          cout << "Second order integration with slope limiter." << endl;
            switch (Kind_SlopeLimit_AdjFlow) {
              case NO_LIMITER:
                cout << "No slope-limiting method. "<< endl;
                break;
              case VENKATAKRISHNAN:
                cout << "Venkatakrishnan slope-limiting method, with constant: " << Venkat_LimiterCoeff <<". "<< endl;
                cout << "The reference element size is: " << RefElemLength <<". "<< endl;
                break;
              case VENKATAKRISHNAN_WANG:
                cout << "Venkatakrishnan-Wang slope-limiting method, with constant: " << Venkat_LimiterCoeff <<". "<< endl;
                break;
              case BARTH_JESPERSEN:
                cout << "Barth-Jespersen slope-limiting method." << endl;
                break;
              case VAN_ALBADA_EDGE:
                cout << "Van Albada slope-limiting method implemented by edges." << endl;
                break;
              case SHARP_EDGES:
                cout << "Sharp edges slope-limiting method, with constant: " << Venkat_LimiterCoeff <<". "<< endl;
                cout << "The reference element size is: " << RefElemLength <<". "<< endl;
                cout << "The reference sharp edge distance is: " << AdjSharp_LimiterCoeff*RefElemLength*Venkat_LimiterCoeff <<". "<< endl;
                break;
              case WALL_DISTANCE:
                cout << "Wall distance slope-limiting method, with constant: " << Venkat_LimiterCoeff <<". "<< endl;
                cout << "The reference element size is: " << RefElemLength <<". "<< endl;
                cout << "The reference wall distance is: " << AdjSharp_LimiterCoeff*RefElemLength*Venkat_LimiterCoeff <<". "<< endl;
                break;
            }
        }
        else {
          cout << "First order integration." << endl;
        }
      }

      cout << "The reference sharp edge distance is: " << AdjSharp_LimiterCoeff*RefElemLength*Venkat_LimiterCoeff <<". "<< endl;

    }

    if ((Kind_Solver == ADJ_RANS) && (!Frozen_Visc_Cont)) {
      if (Kind_ConvNumScheme_AdjTurb == SPACE_UPWIND) {
        if (Kind_Upwind_Turb == SCALAR_UPWIND) cout << "Scalar upwind solver (first order) for the adjoint turbulence model."<< endl;
        if (MUSCL_AdjTurb) {
          cout << "Second order integration with slope limiter." << endl;
            switch (Kind_SlopeLimit_AdjTurb) {
              case NO_LIMITER:
                cout << "No slope-limiting method. "<< endl;
                break;
              case VENKATAKRISHNAN:
                cout << "Venkatakrishnan slope-limiting method, with constant: " << Venkat_LimiterCoeff <<". "<< endl;
                cout << "The reference element size is: " << RefElemLength <<". "<< endl;
                break;
              case VENKATAKRISHNAN_WANG:
                cout << "Venkatakrishnan-Wang slope-limiting method, with constant: " << Venkat_LimiterCoeff <<". "<< endl;
                break;
              case BARTH_JESPERSEN:
                cout << "Barth-Jespersen slope-limiting method." << endl;
                break;
              case VAN_ALBADA_EDGE:
                cout << "Van Albada slope-limiting method implemented by edges." << endl;
                break;
              case SHARP_EDGES:
                cout << "Sharp edges slope-limiting method, with constant: " << Venkat_LimiterCoeff <<". "<< endl;
                cout << "The reference element size is: " << RefElemLength <<". "<< endl;
                cout << "The reference sharp edge distance is: " << AdjSharp_LimiterCoeff*RefElemLength*Venkat_LimiterCoeff <<". "<< endl;
                break;
              case WALL_DISTANCE:
                cout << "Wall distance slope-limiting method, with constant: " << Venkat_LimiterCoeff <<". "<< endl;
                cout << "The reference element size is: " << RefElemLength <<". "<< endl;
                cout << "The reference wall distance is: " << AdjSharp_LimiterCoeff*RefElemLength*Venkat_LimiterCoeff <<". "<< endl;
                break;
            }
        }
        else {
          cout << "First order integration." << endl;
        }
      }
    }

    if ((Kind_Solver == NAVIER_STOKES) || (Kind_Solver == RANS) ||
        (Kind_Solver == INC_NAVIER_STOKES) || (Kind_Solver == INC_RANS) ||
        (Kind_Solver == NEMO_NAVIER_STOKES) ||
        (Kind_Solver == DISC_ADJ_INC_NAVIER_STOKES) || (Kind_Solver == DISC_ADJ_INC_RANS) ||
        (Kind_Solver == DISC_ADJ_NAVIER_STOKES) || (Kind_Solver == DISC_ADJ_RANS)) {
        cout << "Average of gradients with correction (viscous flow terms)." << endl;
    }

    if ((Kind_Solver == ADJ_NAVIER_STOKES) || (Kind_Solver == ADJ_RANS)) {
      cout << "Average of gradients with correction (viscous adjoint terms)." << endl;
    }

    if ((Kind_Solver == RANS) || (Kind_Solver == DISC_ADJ_RANS) || (Kind_Solver == INC_RANS) || (Kind_Solver == DISC_ADJ_INC_RANS) ) {
      cout << "Average of gradients with correction (viscous turbulence terms)." << endl;
    }

    if ((Kind_Solver == ADJ_RANS) && (!Frozen_Visc_Cont)) {
      cout << "Average of gradients with correction (2nd order) for computation of adjoint viscous turbulence terms." << endl;
      if (Kind_TimeIntScheme_AdjTurb == EULER_IMPLICIT) cout << "Euler implicit method for the turbulent adjoint equation." << endl;
    }

    if(Kind_Solver != FEM_EULER && Kind_Solver != FEM_NAVIER_STOKES &&
       Kind_Solver != FEM_RANS  && Kind_Solver != FEM_LES &&
       Kind_Solver != DISC_ADJ_FEM_EULER && Kind_Solver != DISC_ADJ_FEM_NS &&
       Kind_Solver != DISC_ADJ_FEM_RANS) {
      if (!fea){
        switch (Kind_Gradient_Method_Recon) {
          case GREEN_GAUSS: cout << "Gradient for upwind reconstruction: Green-Gauss." << endl; break;
          case LEAST_SQUARES: cout << "Gradient for upwind reconstruction: unweighted Least-Squares." << endl; break;
          case WEIGHTED_LEAST_SQUARES: cout << "Gradient for upwind reconstruction: inverse-distance weighted Least-Squares." << endl; break;
        }
        switch (Kind_Gradient_Method) {
          case GREEN_GAUSS: cout << "Gradient for viscous and source terms: Green-Gauss." << endl; break;
          case LEAST_SQUARES: cout << "Gradient for viscous and source terms: unweighted Least-Squares." << endl; break;
          case WEIGHTED_LEAST_SQUARES: cout << "Gradient for viscous and source terms: inverse-distance weighted Least-Squares." << endl; break;
        }
      }
      else{
        cout << "Spatial discretization using the Finite Element Method." << endl;
      }
    }

    if(Kind_Solver == FEM_EULER || Kind_Solver == FEM_NAVIER_STOKES ||
       Kind_Solver == FEM_RANS  || Kind_Solver == FEM_LES ||
       Kind_Solver == DISC_ADJ_FEM_EULER || Kind_Solver == DISC_ADJ_FEM_NS ||
       Kind_Solver == DISC_ADJ_FEM_RANS) {
      if(Kind_FEM_Flow == DG) {
        cout << "Discontinuous Galerkin Finite element solver" << endl;

        switch( Riemann_Solver_FEM ) {
          case ROE:           cout << "Roe (with entropy fix) solver for inviscid fluxes over the faces" << endl; break;
          case LAX_FRIEDRICH: cout << "Lax-Friedrich solver for inviscid fluxes over the faces" << endl; break;
          case AUSM:          cout << "AUSM solver inviscid fluxes over the faces" << endl; break;
          case HLLC:          cout << "HLLC solver inviscid fluxes over the faces" << endl; break;
        }

        if(Kind_Solver != FEM_EULER && Kind_Solver != DISC_ADJ_FEM_EULER) {
          cout << "Theta symmetrizing terms interior penalty: " << Theta_Interior_Penalty_DGFEM << endl;
        }
      }

      cout << "Quadrature factor for elements with constant Jacobian:     " << Quadrature_Factor_Straight << endl;
      cout << "Quadrature factor for elements with non-constant Jacobian: " << Quadrature_Factor_Curved << endl;

      cout << "Byte alignment matrix multiplications:      " << byteAlignmentMatMul << endl;
      cout << "Padded matrix size for optimal performance: " << sizeMatMulPadding << endl;
    }

    cout << endl <<"--------------- Time Numerical Integration  ( Zone "  << iZone << " ) ------------------" << endl;

    if (!fea) {
    switch (TimeMarching) {
      case TIME_MARCHING::STEADY:
        cout << "Local time stepping (steady state simulation)." << endl; break;

      case TIME_MARCHING::TIME_STEPPING:
        cout << "Unsteady simulation using a time stepping strategy."<< endl;
        if (Unst_CFL != 0.0) {
          cout << "Time step computed by the code. Unsteady CFL number: " << Unst_CFL <<"."<< endl;
          if (Delta_UnstTime != 0.0) {
            cout << "Synchronization time provided by the user (s): "<< Delta_UnstTime << "." << endl;
          }
        }
        else cout << "Unsteady time step provided by the user (s): "<< Delta_UnstTime << "." << endl;
        break;

      case TIME_MARCHING::DT_STEPPING_1ST: case TIME_MARCHING::DT_STEPPING_2ND:
        if (TimeMarching == TIME_MARCHING::DT_STEPPING_1ST) cout << "Unsteady simulation, dual time stepping strategy (first order in time)."<< endl;
        if (TimeMarching == TIME_MARCHING::DT_STEPPING_2ND) cout << "Unsteady simulation, dual time stepping strategy (second order in time)."<< endl;
        if (Unst_CFL != 0.0) cout << "Time step computed by the code. Unsteady CFL number: " << Unst_CFL <<"."<< endl;
        else cout << "Unsteady time step provided by the user (s): "<< Delta_UnstTime << "." << endl;
        break;

      default:
        break;
    }
  }
  else {
    if (Time_Domain) {
      cout << "Dynamic structural analysis."<< endl;
      cout << "Time step provided by the user for the dynamic analysis(s): "<< Delta_DynTime << "." << endl;
    } else {
      cout << "Static structural analysis." << endl;
    }
  }

    if ((Kind_Solver == EULER) || (Kind_Solver == NAVIER_STOKES) || (Kind_Solver == RANS) ||
        (Kind_Solver == INC_EULER) || (Kind_Solver == INC_NAVIER_STOKES) || (Kind_Solver == INC_RANS) ||
        (Kind_Solver == NEMO_EULER) || (Kind_Solver == NEMO_NAVIER_STOKES) ||
        (Kind_Solver == DISC_ADJ_INC_EULER) || (Kind_Solver == DISC_ADJ_INC_NAVIER_STOKES) || (Kind_Solver == DISC_ADJ_INC_RANS) ||
        (Kind_Solver == DISC_ADJ_EULER) || (Kind_Solver == DISC_ADJ_NAVIER_STOKES) || (Kind_Solver == DISC_ADJ_RANS) ||
        (Kind_Solver == DISC_ADJ_FEM_EULER) || (Kind_Solver == DISC_ADJ_FEM_NS) || (Kind_Solver == DISC_ADJ_FEM_RANS)) {
      switch (Kind_TimeIntScheme_Flow) {
        case RUNGE_KUTTA_EXPLICIT:
          cout << "Runge-Kutta explicit method for the flow equations." << endl;
          cout << "Number of steps: " << nRKStep << endl;
          cout << "Alpha coefficients: ";
          for (unsigned short iRKStep = 0; iRKStep < nRKStep; iRKStep++) {
            cout << "\t" << RK_Alpha_Step[iRKStep];
          }
          cout << endl;
          break;
        case EULER_EXPLICIT:
          cout << "Euler explicit method for the flow equations." << endl;
          break;
        case EULER_IMPLICIT:
          cout << "Euler implicit method for the flow equations." << endl;
          if((Kind_Solver == NEMO_EULER) || (Kind_Solver == NEMO_NAVIER_STOKES))
            SU2_MPI::Error("Implicit time scheme is not working with NEMO. Use EULER_EXPLICIT.", CURRENT_FUNCTION);
          switch (Kind_Linear_Solver) {
            case BCGSTAB:
            case FGMRES:
            case RESTARTED_FGMRES:
              if (Kind_Linear_Solver == BCGSTAB)
                cout << "BCGSTAB is used for solving the linear system." << endl;
              else
                cout << "FGMRES is used for solving the linear system." << endl;
              switch (Kind_Linear_Solver_Prec) {
                case ILU: cout << "Using a ILU("<< Linear_Solver_ILU_n <<") preconditioning."<< endl; break;
                case LINELET: cout << "Using a linelet preconditioning."<< endl; break;
                case LU_SGS:  cout << "Using a LU-SGS preconditioning."<< endl; break;
                case JACOBI:  cout << "Using a Jacobi preconditioning."<< endl; break;
              }
              break;
            case SMOOTHER:
              switch (Kind_Linear_Solver_Prec) {
                case ILU:     cout << "A ILU(" << Linear_Solver_ILU_n << ")"; break;
                case LINELET: cout << "A Linelet"; break;
                case LU_SGS:  cout << "A LU-SGS"; break;
                case JACOBI:  cout << "A Jacobi"; break;
              }
              cout << " method is used for smoothing the linear system." << endl;
              break;
          }
          cout << "Convergence criteria of the linear solver: "<< Linear_Solver_Error <<"."<< endl;
          cout << "Max number of linear iterations: "<< Linear_Solver_Iter <<"."<< endl;
          break;
        case CLASSICAL_RK4_EXPLICIT:
          cout << "Classical RK4 explicit method for the flow equations." << endl;
          cout << "Number of steps: " << 4 << endl;
          cout << "Time coefficients: {0.5, 0.5, 1, 1}" << endl;
          cout << "Function coefficients: {1/6, 1/3, 1/3, 1/6}" << endl;
          break;
      }
    }

    if (fea) {
      switch (Kind_TimeIntScheme_FEA) {
        case STRUCT_TIME_INT::CD_EXPLICIT:
          cout << "Explicit time integration (NOT IMPLEMENTED YET)." << endl;
          break;
        case STRUCT_TIME_INT::GENERALIZED_ALPHA:
          cout << "Generalized-alpha method." << endl;
          break;
        case STRUCT_TIME_INT::NEWMARK_IMPLICIT:
          if (Dynamic_Analysis) cout << "Newmark implicit method for the structural time integration." << endl;
          switch (Kind_Linear_Solver) {
            case BCGSTAB:
              cout << "BCGSTAB is used for solving the linear system." << endl;
              cout << "Convergence criteria of the linear solver: "<< Linear_Solver_Error <<"."<< endl;
              cout << "Max number of iterations: "<< Linear_Solver_Iter <<"."<< endl;
              break;
            case FGMRES: case RESTARTED_FGMRES:
              cout << "FGMRES is used for solving the linear system." << endl;
              cout << "Convergence criteria of the linear solver: "<< Linear_Solver_Error <<"."<< endl;
              cout << "Max number of iterations: "<< Linear_Solver_Iter <<"."<< endl;
              break;
            case CONJUGATE_GRADIENT:
              cout << "A Conjugate Gradient method is used for solving the linear system." << endl;
              cout << "Convergence criteria of the linear solver: "<< Linear_Solver_Error <<"."<< endl;
              cout << "Max number of iterations: "<< Linear_Solver_Iter <<"."<< endl;
              break;
          }
          break;
      }
    }

    if ((Kind_Solver == ADJ_EULER) || (Kind_Solver == ADJ_NAVIER_STOKES) || (Kind_Solver == ADJ_RANS)) {
      switch (Kind_TimeIntScheme_AdjFlow) {
        case RUNGE_KUTTA_EXPLICIT:
          cout << "Runge-Kutta explicit method for the adjoint equations." << endl;
          cout << "Number of steps: " << nRKStep << endl;
          cout << "Alpha coefficients: ";
          for (unsigned short iRKStep = 0; iRKStep < nRKStep; iRKStep++) {
            cout << "\t" << RK_Alpha_Step[iRKStep];
          }
          cout << endl;
          break;
        case EULER_EXPLICIT: cout << "Euler explicit method for the adjoint equations." << endl; break;
        case EULER_IMPLICIT: cout << "Euler implicit method for the adjoint equations." << endl; break;
      }
    }

    if(Kind_Solver == FEM_EULER || Kind_Solver == FEM_NAVIER_STOKES ||
       Kind_Solver == FEM_RANS  || Kind_Solver == FEM_LES) {
      switch (Kind_TimeIntScheme_FEM_Flow) {
        case RUNGE_KUTTA_EXPLICIT:
          cout << "Runge-Kutta explicit method for the flow equations." << endl;
          cout << "Number of steps: " << nRKStep << endl;
          cout << "Alpha coefficients: ";
          for (unsigned short iRKStep = 0; iRKStep < nRKStep; iRKStep++) {
            cout << "\t" << RK_Alpha_Step[iRKStep];
          }
          cout << endl;
          break;
        case CLASSICAL_RK4_EXPLICIT:
          cout << "Classical RK4 explicit method for the flow equations." << endl;
          cout << "Number of steps: " << 4 << endl;
          cout << "Time coefficients: {0.5, 0.5, 1, 1}" << endl;
          cout << "Function coefficients: {1/6, 1/3, 1/3, 1/6}" << endl;
          break;

        case ADER_DG:
          if(nLevels_TimeAccurateLTS == 1)
            cout << "ADER-DG for the flow equations with global time stepping." << endl;
          else
            cout << "ADER-DG for the flow equations with " << nLevels_TimeAccurateLTS
                 << " levels for time accurate local time stepping." << endl;

          switch( Kind_ADER_Predictor ) {
            case ADER_ALIASED_PREDICTOR:
              cout << "An aliased approach is used in the predictor step. " << endl;
              break;
            case ADER_NON_ALIASED_PREDICTOR:
              cout << "A non-aliased approach is used in the predictor step. " << endl;
              break;
          }
          cout << "Number of time DOFs ADER-DG predictor step: " << nTimeDOFsADER_DG << endl;
          cout << "Location of time DOFs ADER-DG on the interval [-1,1]: ";
          for (unsigned short iDOF=0; iDOF<nTimeDOFsADER_DG; iDOF++) {
            cout << "\t" << TimeDOFsADER_DG[iDOF];
          }
          cout << endl;
          cout << "Time quadrature factor for ADER-DG: " << Quadrature_Factor_Time_ADER_DG << endl;
          cout << "Number of time integration points ADER-DG: " << nTimeIntegrationADER_DG << endl;
          cout << "Location of time integration points ADER-DG on the interval [-1,1]: ";
          for (unsigned short iDOF=0; iDOF<nTimeIntegrationADER_DG; iDOF++) {
            cout << "\t" << TimeIntegrationADER_DG[iDOF];
          }
          cout << endl;
          cout << "Weights of time integration points ADER-DG on the interval [-1,1]: ";
          for (unsigned short iDOF=0; iDOF<nTimeIntegrationADER_DG; iDOF++) {
            cout << "\t" << WeightsIntegrationADER_DG[iDOF];
          }
          cout << endl;
          break;
      }
    }

    if (nMGLevels !=0) {

      if (nStartUpIter != 0) cout << "A total of " << nStartUpIter << " start up iterations on the fine grid."<< endl;
      if (MGCycle == V_CYCLE) cout << "V Multigrid Cycle, with " << nMGLevels << " multigrid levels."<< endl;
      if (MGCycle == W_CYCLE) cout << "W Multigrid Cycle, with " << nMGLevels << " multigrid levels."<< endl;
      if (MGCycle == FULLMG_CYCLE) cout << "Full Multigrid Cycle, with " << nMGLevels << " multigrid levels."<< endl;

      cout << "Damping factor for the residual restriction: " << Damp_Res_Restric <<"."<< endl;
      cout << "Damping factor for the correction prolongation: " << Damp_Correc_Prolong <<"."<< endl;
    }

    if ((Kind_Solver != FEM_ELASTICITY) && (Kind_Solver != DISC_ADJ_FEM)) {

      if (!CFL_Adapt) cout << "No CFL adaptation." << endl;
      else cout << "CFL adaptation. Factor down: "<< CFL_AdaptParam[0] <<", factor up: "<< CFL_AdaptParam[1]
        <<",\n                lower limit: "<< CFL_AdaptParam[2] <<", upper limit: " << CFL_AdaptParam[3]
        <<",\n                acceptable linear residual: "<< CFL_AdaptParam[4] << "." << endl;

      if (nMGLevels !=0) {
        PrintingToolbox::CTablePrinter MGTable(&std::cout);

        MGTable.AddColumn("MG Level",         10);
        MGTable.AddColumn("Presmooth",     10);
        MGTable.AddColumn("PostSmooth",    10);
        MGTable.AddColumn("CorrectSmooth", 10);
        MGTable.SetAlign(PrintingToolbox::CTablePrinter::RIGHT);
        MGTable.PrintHeader();
        for (unsigned short iLevel = 0; iLevel < nMGLevels+1; iLevel++) {
          MGTable << iLevel << MG_PreSmooth[iLevel] << MG_PostSmooth[iLevel] << MG_CorrecSmooth[iLevel];
        }
        MGTable.PrintFooter();
      }
      if (TimeMarching != TIME_MARCHING::TIME_STEPPING) {
        cout << "Courant-Friedrichs-Lewy number:   ";
        cout.precision(3);
        cout.width(6); cout << CFL[0];
        cout << endl;
      }

    }

    if ((Kind_Solver == RANS) || (Kind_Solver == DISC_ADJ_RANS) ||
        (Kind_Solver == INC_RANS) || (Kind_Solver == DISC_ADJ_INC_RANS))
      if (Kind_TimeIntScheme_Turb == EULER_IMPLICIT)
        cout << "Euler implicit time integration for the turbulence model." << endl;
  }

  if (val_software == SU2_COMPONENT::SU2_CFD) {

    cout << endl <<"------------------ Convergence Criteria  ( Zone "  << iZone << " ) ---------------------" << endl;

    cout << "Maximum number of solver subiterations: " << nInnerIter <<"."<< endl;
    if (Multizone_Problem)
      cout << "Maximum number of solver outer iterations: " << nOuterIter <<"."<< endl;
    if (Time_Domain)
      cout << "Maximum number of physical time-steps: " << nTimeIter <<"."<< endl;

    cout << "Begin convergence monitoring at iteration " << StartConv_Iter << "." << endl;
    cout << "Residual minimum value: 1e" << MinLogResidual << "." << endl;
    cout << "Cauchy series min. value: " << Cauchy_Eps << "." << endl;
    cout << "Number of Cauchy elements: " << Cauchy_Elems << "." << endl;
    if(Cauchy_Elems <1){
      SU2_MPI::Error(to_string(Cauchy_Elems) + string(" Cauchy elements are no viable input. Please check your configuration file."), CURRENT_FUNCTION);
    }
    cout << "Begin windowed time average at iteration " << StartWindowIteration << "." << endl;

    if(Wnd_Cauchy_Crit){
      cout << "Begin time convergence monitoring at iteration " << Wnd_StartConv_Iter + StartWindowIteration << "." << endl;
      cout << "Time cauchy series min. value: " << Wnd_Cauchy_Eps << "." << endl;
      cout << "Number of Cauchy elements: " << Wnd_Cauchy_Elems << "." << endl;
      if(Wnd_Cauchy_Elems <1){
        SU2_MPI::Error(to_string(Wnd_Cauchy_Elems) +string(" Cauchy elements are no viable input. Please check your configuration file."), CURRENT_FUNCTION);
      }
    }
  }

  cout << endl <<"-------------------- Output Information ( Zone "  << iZone << " ) ----------------------" << endl;

  if (val_software == SU2_COMPONENT::SU2_CFD) {

    cout << "Writing solution files every " << VolumeWrtFreq <<" iterations."<< endl;
    cout << "Writing the convergence history file every " << HistoryWrtFreq[2] <<" inner iterations."<< endl;
    if (Multizone_Problem){
      cout << "Writing the convergence history file every " << HistoryWrtFreq[1] <<" outer iterations."<< endl;
    }
    if (Time_Domain) {
      cout << "Writing the convergence history file every " << HistoryWrtFreq[0] <<" time iterations."<< endl;
    }
    cout << "Writing the screen convergence history every " << ScreenWrtFreq[2] <<" inner iterations."<< endl;
    if (Multizone_Problem){
      cout << "Writing the screen convergence history every " << ScreenWrtFreq[1] <<" outer iterations."<< endl;
    }
    if (Time_Domain) {
      cout << "Writing the screen convergence history every " << ScreenWrtFreq[0] <<" time iterations."<< endl;
    }

    switch (Tab_FileFormat) {
      case TAB_CSV: cout << "The tabular file format is CSV (.csv)." << endl; break;
      case TAB_TECPLOT: cout << "The tabular file format is Tecplot (.dat)." << endl; break;
    }

    cout << "Convergence history file name: " << Conv_FileName << "." << endl;

    cout << "Forces breakdown file name: " << Breakdown_FileName << "." << endl;


    if (!ContinuousAdjoint && !DiscreteAdjoint) {
      cout << "Surface file name: " << SurfCoeff_FileName << "." << endl;
      cout << "Volume file name: " << Volume_FileName << "." << endl;
      cout << "Restart file name: " << Restart_FileName << "." << endl;
    }

    if (ContinuousAdjoint || DiscreteAdjoint) {
      cout << "Adjoint solution file name: " << Solution_AdjFileName << "." << endl;
      cout << "Restart adjoint file name: " << Restart_AdjFileName << "." << endl;
      cout << "Adjoint variables file name: " << Adj_FileName << "." << endl;
      cout << "Surface adjoint file name: " << SurfAdjCoeff_FileName << "." << endl;
    }

  }

  if (val_software == SU2_COMPONENT::SU2_SOL) {
    switch (Tab_FileFormat) {
      case TAB_CSV: cout << "The tabular file format is CSV (.csv)." << endl; break;
      case TAB_TECPLOT: cout << "The tabular file format is Tecplot (.dat)." << endl; break;
    }
    cout << "Flow variables file name: " << Volume_FileName << "." << endl;
  }

  if (val_software == SU2_COMPONENT::SU2_DEF) {
    cout << "Output mesh file name: " << Mesh_Out_FileName << ". " << endl;
    switch (GetDeform_Stiffness_Type()) {
      case INVERSE_VOLUME:
        cout << "Cell stiffness scaled by inverse of the cell volume." << endl;
        break;
      case SOLID_WALL_DISTANCE:
        cout << "Cell stiffness scaled by distance to nearest solid surface." << endl;
        break;
      case CONSTANT_STIFFNESS:
        cout << "Imposing constant cell stiffness." << endl;
        break;
    }
  }

  if (val_software == SU2_COMPONENT::SU2_DOT) {
    if (DiscreteAdjoint) {
      cout << "Output Volume Sensitivity file name: " << VolSens_FileName << ". " << endl;
      cout << "Output Surface Sensitivity file name: " << SurfSens_FileName << ". " << endl;
    }
    cout << "Output gradient file name: " << ObjFunc_Grad_FileName << ". " << endl;
  }

  cout << endl <<"------------- Config File Boundary Information ( Zone "  << iZone << " ) ---------------" << endl;

  PrintingToolbox::CTablePrinter BoundaryTable(&std::cout);
  BoundaryTable.AddColumn("Marker Type", 35);
  BoundaryTable.AddColumn("Marker Name", 35);

  BoundaryTable.PrintHeader();

  if (nMarker_Euler != 0) {
    BoundaryTable << "Euler wall";
    for (iMarker_Euler = 0; iMarker_Euler < nMarker_Euler; iMarker_Euler++) {
      BoundaryTable << Marker_Euler[iMarker_Euler];
      if (iMarker_Euler < nMarker_Euler-1)  BoundaryTable << " ";
    }
    BoundaryTable.PrintFooter();
  }

  if (nMarker_FarField != 0) {
    BoundaryTable << "Far-field";
    for (iMarker_FarField = 0; iMarker_FarField < nMarker_FarField; iMarker_FarField++) {
      BoundaryTable << Marker_FarField[iMarker_FarField];
      if (iMarker_FarField < nMarker_FarField-1)  BoundaryTable << " ";
    }
    BoundaryTable.PrintFooter();
  }

  if (nMarker_SymWall != 0) {
    BoundaryTable << "Symmetry plane";
    for (iMarker_SymWall = 0; iMarker_SymWall < nMarker_SymWall; iMarker_SymWall++) {
      BoundaryTable << Marker_SymWall[iMarker_SymWall];
      if (iMarker_SymWall < nMarker_SymWall-1)  BoundaryTable << " ";
    }
    BoundaryTable.PrintFooter();
  }

  if (nMarker_PerBound != 0) {
    BoundaryTable << "Periodic boundary";
    for (iMarker_PerBound = 0; iMarker_PerBound < nMarker_PerBound; iMarker_PerBound++) {
      BoundaryTable << Marker_PerBound[iMarker_PerBound];
      if (iMarker_PerBound < nMarker_PerBound-1)  BoundaryTable << " ";
    }
    BoundaryTable.PrintFooter();
  }

  if (nMarker_NearFieldBound != 0) {
    BoundaryTable << "Near-field boundary";
    for (iMarker_NearFieldBound = 0; iMarker_NearFieldBound < nMarker_NearFieldBound; iMarker_NearFieldBound++) {
      BoundaryTable << Marker_NearFieldBound[iMarker_NearFieldBound];
      if (iMarker_NearFieldBound < nMarker_NearFieldBound-1)  BoundaryTable << " ";
    }
    BoundaryTable.PrintFooter();
  }

  if (nMarker_Deform_Mesh != 0) {
    BoundaryTable << "Deformable mesh boundary";
    for (iMarker_Deform_Mesh = 0; iMarker_Deform_Mesh < nMarker_Deform_Mesh; iMarker_Deform_Mesh++) {
      BoundaryTable << Marker_Deform_Mesh[iMarker_Deform_Mesh];
      if (iMarker_Deform_Mesh < nMarker_Deform_Mesh-1)  BoundaryTable << " ";
    }
    BoundaryTable.PrintFooter();
  }

  if (nMarker_Deform_Mesh_Sym_Plane != 0) {
    BoundaryTable << "Symmetric deformable mesh boundary";
    for (iMarker_Deform_Mesh_Sym_Plane = 0; iMarker_Deform_Mesh_Sym_Plane < nMarker_Deform_Mesh_Sym_Plane; iMarker_Deform_Mesh_Sym_Plane++) {
      BoundaryTable << Marker_Deform_Mesh_Sym_Plane[iMarker_Deform_Mesh_Sym_Plane];
      if (iMarker_Deform_Mesh_Sym_Plane < nMarker_Deform_Mesh_Sym_Plane-1)  BoundaryTable << " ";
    }
    BoundaryTable.PrintFooter();
  }

  if (nMarker_Fluid_Load != 0) {
    BoundaryTable << "Fluid loads boundary";
    for (iMarker_Fluid_Load = 0; iMarker_Fluid_Load < nMarker_Fluid_Load; iMarker_Fluid_Load++) {
      BoundaryTable << Marker_Fluid_Load[iMarker_Fluid_Load];
      if (iMarker_Fluid_Load < nMarker_Fluid_Load-1)  BoundaryTable << " ";
    }
    BoundaryTable.PrintFooter();
  }

  if (nMarker_Fluid_InterfaceBound != 0) {
    BoundaryTable << "Fluid interface boundary";
    for (iMarker_Fluid_InterfaceBound = 0; iMarker_Fluid_InterfaceBound < nMarker_Fluid_InterfaceBound; iMarker_Fluid_InterfaceBound++) {
      BoundaryTable << Marker_Fluid_InterfaceBound[iMarker_Fluid_InterfaceBound];
      if (iMarker_Fluid_InterfaceBound < nMarker_Fluid_InterfaceBound-1)  BoundaryTable << " ";
    }
    BoundaryTable.PrintFooter();
  }

  if (nMarker_FlowLoad != 0) {
    BoundaryTable << "Flow load boundary";
    for (iMarker_FlowLoad = 0; iMarker_FlowLoad < nMarker_FlowLoad; iMarker_FlowLoad++) {
      BoundaryTable << Marker_FlowLoad[iMarker_FlowLoad];
      if (iMarker_FlowLoad < nMarker_FlowLoad-1)  BoundaryTable << " ";
    }
    BoundaryTable.PrintFooter();
  }

  if (nMarker_Internal != 0) {
    BoundaryTable << "Internal boundary";
    for (iMarker_Internal = 0; iMarker_Internal < nMarker_Internal; iMarker_Internal++) {
      BoundaryTable << Marker_Internal[iMarker_Internal];
      if (iMarker_Internal < nMarker_Internal-1)  BoundaryTable << " ";
    }
    BoundaryTable.PrintFooter();
  }

  if (nMarker_Inlet != 0) {
    BoundaryTable << "Inlet boundary";
    for (iMarker_Inlet = 0; iMarker_Inlet < nMarker_Inlet; iMarker_Inlet++) {
      BoundaryTable << Marker_Inlet[iMarker_Inlet];
      if (iMarker_Inlet < nMarker_Inlet-1)  BoundaryTable << " ";
    }
    BoundaryTable.PrintFooter();
  }

  if (nMarker_Riemann != 0) {
    BoundaryTable << "Riemann boundary";
    for (iMarker_Riemann = 0; iMarker_Riemann < nMarker_Riemann; iMarker_Riemann++) {
      BoundaryTable << Marker_Riemann[iMarker_Riemann];
      if (iMarker_Riemann < nMarker_Riemann-1)  BoundaryTable << " ";
    }
    BoundaryTable.PrintFooter();
  }

  if (nMarker_Giles != 0) {
    BoundaryTable << "Giles boundary";
    for (iMarker_Giles = 0; iMarker_Giles < nMarker_Giles; iMarker_Giles++) {
      BoundaryTable << Marker_Giles[iMarker_Giles];
      if (iMarker_Giles < nMarker_Giles-1)  BoundaryTable << " ";
    }
    BoundaryTable.PrintFooter();
  }

  if (nMarker_MixingPlaneInterface != 0) {
    BoundaryTable << "MixingPlane boundary";
    for (iMarker_MixingPlaneInterface = 0; iMarker_MixingPlaneInterface < nMarker_MixingPlaneInterface; iMarker_MixingPlaneInterface++) {
      BoundaryTable << Marker_MixingPlaneInterface[iMarker_MixingPlaneInterface];
      if (iMarker_MixingPlaneInterface < nMarker_MixingPlaneInterface-1)  BoundaryTable << " ";
    }
    BoundaryTable.PrintFooter();
  }

  if (nMarker_EngineInflow != 0) {
    BoundaryTable << "Engine inflow boundary";
    for (iMarker_EngineInflow = 0; iMarker_EngineInflow < nMarker_EngineInflow; iMarker_EngineInflow++) {
      BoundaryTable << Marker_EngineInflow[iMarker_EngineInflow];
      if (iMarker_EngineInflow < nMarker_EngineInflow-1)  BoundaryTable << " ";
    }
    BoundaryTable.PrintFooter();
  }

  if (nMarker_EngineExhaust != 0) {
    BoundaryTable << "Engine exhaust boundary";
    for (iMarker_EngineExhaust = 0; iMarker_EngineExhaust < nMarker_EngineExhaust; iMarker_EngineExhaust++) {
      BoundaryTable << Marker_EngineExhaust[iMarker_EngineExhaust];
      if (iMarker_EngineExhaust < nMarker_EngineExhaust-1)  BoundaryTable << " ";
    }
    BoundaryTable.PrintFooter();
  }

  if (nMarker_Supersonic_Inlet != 0) {
    BoundaryTable << "Supersonic inlet boundary";
    for (iMarker_Supersonic_Inlet = 0; iMarker_Supersonic_Inlet < nMarker_Supersonic_Inlet; iMarker_Supersonic_Inlet++) {
      BoundaryTable << Marker_Supersonic_Inlet[iMarker_Supersonic_Inlet];
      if (iMarker_Supersonic_Inlet < nMarker_Supersonic_Inlet-1)  BoundaryTable << " ";
    }
    BoundaryTable.PrintFooter();
  }

  if (nMarker_Supersonic_Outlet != 0) {
    BoundaryTable << "Supersonic outlet boundary";
    for (iMarker_Supersonic_Outlet = 0; iMarker_Supersonic_Outlet < nMarker_Supersonic_Outlet; iMarker_Supersonic_Outlet++) {
      BoundaryTable << Marker_Supersonic_Outlet[iMarker_Supersonic_Outlet];
      if (iMarker_Supersonic_Outlet < nMarker_Supersonic_Outlet-1)  BoundaryTable << " ";
    }
    BoundaryTable.PrintFooter();
  }

  if (nMarker_Outlet != 0) {
    BoundaryTable << "Outlet boundary";
    for (iMarker_Outlet = 0; iMarker_Outlet < nMarker_Outlet; iMarker_Outlet++) {
      BoundaryTable << Marker_Outlet[iMarker_Outlet];
      if (iMarker_Outlet < nMarker_Outlet-1)  BoundaryTable << " ";
    }
    BoundaryTable.PrintFooter();
  }

  if (nMarker_Isothermal != 0) {
    BoundaryTable << "Isothermal wall";
    for (iMarker_Isothermal = 0; iMarker_Isothermal < nMarker_Isothermal; iMarker_Isothermal++) {
      BoundaryTable << Marker_Isothermal[iMarker_Isothermal];
      if (iMarker_Isothermal < nMarker_Isothermal-1)  BoundaryTable << " ";
    }
    BoundaryTable.PrintFooter();
  }

  if (nMarker_Smoluchowski_Maxwell != 0) {
    BoundaryTable << "Smoluchowski/Maxwell jump wall";
    for (iMarker_Smoluchowski_Maxwell = 0; iMarker_Smoluchowski_Maxwell < nMarker_Smoluchowski_Maxwell; iMarker_Smoluchowski_Maxwell++) {
      BoundaryTable << Marker_Smoluchowski_Maxwell[iMarker_Smoluchowski_Maxwell];
      if (iMarker_Smoluchowski_Maxwell< nMarker_Smoluchowski_Maxwell-1)  BoundaryTable << " ";
    }
    BoundaryTable.PrintFooter();
  }

  if (nMarker_HeatFlux != 0) {
    BoundaryTable << "Heat flux wall";
    for (iMarker_HeatFlux = 0; iMarker_HeatFlux < nMarker_HeatFlux; iMarker_HeatFlux++) {
      BoundaryTable << Marker_HeatFlux[iMarker_HeatFlux];
      if (iMarker_HeatFlux < nMarker_HeatFlux-1)  BoundaryTable << " ";
    }
    BoundaryTable.PrintFooter();
  }

  if (nMarker_HeatTransfer != 0) {
    BoundaryTable << "Heat transfer wall";
    for (iMarker_HeatTransfer = 0; iMarker_HeatTransfer < nMarker_HeatTransfer; iMarker_HeatTransfer++) {
      BoundaryTable << Marker_HeatTransfer[iMarker_HeatTransfer];
      if (iMarker_HeatTransfer < nMarker_HeatTransfer-1)  BoundaryTable << " ";
    }
    BoundaryTable.PrintFooter();
  }

  if (nWall_Catalytic != 0) {
    BoundaryTable << "Catalytic wall";
    for (iWall_Catalytic = 0; iWall_Catalytic < nWall_Catalytic; iWall_Catalytic++) {
      BoundaryTable << Wall_Catalytic[iWall_Catalytic];
      if (iWall_Catalytic < nWall_Catalytic-1)  BoundaryTable << " ";
    }
    BoundaryTable.PrintFooter();
  }

  if (nMarker_Clamped != 0) {
    BoundaryTable << "Clamped boundary";
    for (iMarker_Clamped = 0; iMarker_Clamped < nMarker_Clamped; iMarker_Clamped++) {
      BoundaryTable << Marker_Clamped[iMarker_Clamped];
      if (iMarker_Clamped < nMarker_Clamped-1)  BoundaryTable << " ";
    }
    BoundaryTable.PrintFooter();
  }

  if (nMarker_Displacement != 0) {
    BoundaryTable << "Displacement boundary";
    for (iMarker_Displacement = 0; iMarker_Displacement < nMarker_Displacement; iMarker_Displacement++) {
      BoundaryTable << Marker_Displacement[iMarker_Displacement];
      if (iMarker_Displacement < nMarker_Displacement-1)  BoundaryTable << " ";
    }
    BoundaryTable.PrintFooter();
  }

  if (nMarker_Load != 0) {
    BoundaryTable << "Normal load boundary";
    for (iMarker_Load = 0; iMarker_Load < nMarker_Load; iMarker_Load++) {
      BoundaryTable << Marker_Load[iMarker_Load];
      if (iMarker_Load < nMarker_Load-1)  BoundaryTable << " ";
    }
    BoundaryTable.PrintFooter();
  }

  if (nMarker_Damper != 0) {
    BoundaryTable << "Damper boundary";
    for (iMarker_Damper = 0; iMarker_Damper < nMarker_Damper; iMarker_Damper++) {
      BoundaryTable << Marker_Damper[iMarker_Damper];
      if (iMarker_Damper < nMarker_Damper-1)  BoundaryTable << " ";
    }
    BoundaryTable.PrintFooter();
  }

  if (nMarker_Load_Dir != 0) {
    BoundaryTable << "Load boundary";
    for (iMarker_Load_Dir = 0; iMarker_Load_Dir < nMarker_Load_Dir; iMarker_Load_Dir++) {
      BoundaryTable << Marker_Load_Dir[iMarker_Load_Dir];
      if (iMarker_Load_Dir < nMarker_Load_Dir-1)  BoundaryTable << " ";
    }
    BoundaryTable.PrintFooter();
  }

  if (nMarker_Disp_Dir != 0) {
    BoundaryTable << "Disp boundary";
    for (iMarker_Disp_Dir = 0; iMarker_Disp_Dir < nMarker_Disp_Dir; iMarker_Disp_Dir++) {
      BoundaryTable << Marker_Disp_Dir[iMarker_Disp_Dir];
      if (iMarker_Disp_Dir < nMarker_Disp_Dir-1)  BoundaryTable << " ";
    }
    BoundaryTable.PrintFooter();
  }

  if (nMarker_Load_Sine != 0) {
    BoundaryTable << "Sine-Wave boundary";
    for (iMarker_Load_Sine = 0; iMarker_Load_Sine < nMarker_Load_Sine; iMarker_Load_Sine++) {
      BoundaryTable << Marker_Load_Sine[iMarker_Load_Sine];
      if (iMarker_Load_Sine < nMarker_Load_Sine-1)  BoundaryTable << " ";
    }
    BoundaryTable.PrintFooter();
  }

  if (nMarker_Emissivity != 0) {
    BoundaryTable << "Radiative boundary";
    for (iMarker_Emissivity = 0; iMarker_Emissivity < nMarker_Emissivity; iMarker_Emissivity++) {
      BoundaryTable << Marker_Emissivity[iMarker_Emissivity]; // << "(" << Wall_Emissivity[iMarker_Emissivity] << ")";
      if (iMarker_Emissivity < nMarker_Emissivity-1)  BoundaryTable << " ";
    }
    BoundaryTable.PrintFooter();
  }

  if (nMarker_Custom != 0) {
    BoundaryTable << "Custom boundary";
    for (iMarker_Custom = 0; iMarker_Custom < nMarker_Custom; iMarker_Custom++) {
      BoundaryTable << Marker_Custom[iMarker_Custom];
      if (iMarker_Custom < nMarker_Custom-1)  BoundaryTable << " ";
    }
    BoundaryTable.PrintFooter();
  }

  if (nMarker_ActDiskInlet != 0) {
    BoundaryTable << "Actuator disk (inlet) boundary";
    for (iMarker_ActDiskInlet = 0; iMarker_ActDiskInlet < nMarker_ActDiskInlet; iMarker_ActDiskInlet++) {
      BoundaryTable << Marker_ActDiskInlet[iMarker_ActDiskInlet];
      if (iMarker_ActDiskInlet < nMarker_ActDiskInlet-1)  BoundaryTable << " ";
    }
    BoundaryTable.PrintFooter();
  }

  if (nMarker_ActDiskOutlet != 0) {
    BoundaryTable << "Actuator disk (outlet) boundary";
    for (iMarker_ActDiskOutlet = 0; iMarker_ActDiskOutlet < nMarker_ActDiskOutlet; iMarker_ActDiskOutlet++) {
      BoundaryTable << Marker_ActDiskOutlet[iMarker_ActDiskOutlet];
      if (iMarker_ActDiskOutlet < nMarker_ActDiskOutlet-1)  BoundaryTable << " ";
    }
    BoundaryTable.PrintFooter();
  }

  if (nMarker_ActDiskOutlet != 0) {
    if (GetKind_ActDisk() == VARIABLE_LOAD) {
      cout << endl << "Actuator disk with variable load." << endl;
      cout << "Actuator disk data read from file: " << GetActDisk_FileName() << endl;
    }
  }

}

bool CConfig::TokenizeString(string & str, string & option_name,
                             vector<string> & option_value) {
  const string delimiters(" (){}:,\t\n\v\f\r");
  // check for comments or empty string
  string::size_type pos, last_pos;
  pos = str.find_first_of("%");
  if ( (str.length() == 0) || (pos == 0) ) {
    // str is empty or a comment line, so no option here
    return false;
  }
  if (pos != string::npos) {
    // remove comment at end if necessary
    str.erase(pos);
  }

  // look for line composed on only delimiters (usually whitespace)
  pos = str.find_first_not_of(delimiters);
  if (pos == string::npos) {
    return false;
  }

  // find the equals sign and split string
  string name_part, value_part;
  pos = str.find("=");
  if (pos == string::npos) {
    cerr << "Error in TokenizeString(): "
    << "line in the configuration file with no \"=\" sign."
    << endl;
    cout << "Look for: " << str << endl;
    cout << "str.length() = " << str.length() << endl;
    throw(-1);
  }
  name_part = str.substr(0, pos);
  value_part = str.substr(pos+1, string::npos);
  //cout << "name_part  = |" << name_part  << "|" << endl;
  //cout << "value_part = |" << value_part << "|" << endl;

  // the first_part should consist of one string with no interior delimiters
  last_pos = name_part.find_first_not_of(delimiters, 0);
  pos = name_part.find_first_of(delimiters, last_pos);
  if ( (name_part.length() == 0) || (last_pos == string::npos) ) {
    cerr << "Error in CConfig::TokenizeString(): "
    << "line in the configuration file with no name before the \"=\" sign."
    << endl;
    throw(-1);
  }
  if (pos == string::npos) pos = name_part.length();
  option_name = name_part.substr(last_pos, pos - last_pos);
  last_pos = name_part.find_first_not_of(delimiters, pos);
  if (last_pos != string::npos) {
    cerr << "Error in TokenizeString(): "
    << "two or more options before an \"=\" sign in the configuration file."
    << endl;
    throw(-1);
  }
  StringToUpperCase(option_name);

  //cout << "option_name = |" << option_name << "|" << endl;
  //cout << "pos = " << pos << ": last_pos = " << last_pos << endl;

  // now fill the option value vector
  option_value.clear();
  last_pos = value_part.find_first_not_of(delimiters, 0);
  pos = value_part.find_first_of(delimiters, last_pos);
  while (string::npos != pos || string::npos != last_pos) {
    // add token to the vector<string>
    option_value.push_back(value_part.substr(last_pos, pos - last_pos));
    // skip delimiters
    last_pos = value_part.find_first_not_of(delimiters, pos);
    // find next "non-delimiter"
    pos = value_part.find_first_of(delimiters, last_pos);
  }
  if (option_value.size() == 0) {
    cerr << "Error in TokenizeString(): "
    << "option " << option_name << " in configuration file with no value assigned."
    << endl;
    throw(-1);
  }

#if 0
  cout << "option value(s) = ";
  for (unsigned int i = 0; i < option_value.size(); i++)
    cout << option_value[i] << " ";
  cout << endl;
#endif

  // look for ';' DV delimiters attached to values
  vector<string>::iterator it;
  it = option_value.begin();
  while (it != option_value.end()) {
    if (it->compare(";") == 0) {
      it++;
      continue;
    }

    pos = it->find(';');
    if (pos != string::npos) {
      string before_semi = it->substr(0, pos);
      string after_semi= it->substr(pos+1, string::npos);
      if (before_semi.empty()) {
        *it = ";";
        it++;
        option_value.insert(it, after_semi);
      } else {
        *it = before_semi;
        it++;
        vector<string> to_insert;
        to_insert.push_back(";");
        if (!after_semi.empty())
          to_insert.push_back(after_semi);
        option_value.insert(it, to_insert.begin(), to_insert.end());
      }
      it = option_value.begin(); // go back to beginning; not efficient
      continue;
    } else {
      it++;
    }
  }
#if 0
  cout << "option value(s) = ";
  for (unsigned int i = 0; i < option_value.size(); i++)
    cout << option_value[i] << " ";
  cout << endl;
#endif
  // remove any consecutive ";"
  it = option_value.begin();
  bool semi_at_prev = false;
  while (it != option_value.end()) {
    if (semi_at_prev) {
      if (it->compare(";") == 0) {
        option_value.erase(it);
        it = option_value.begin();
        semi_at_prev = false;
        continue;
      }
    }
    if (it->compare(";") == 0) {
      semi_at_prev = true;
    } else {
      semi_at_prev = false;
    }
    it++;
  }

#if 0
  cout << "option value(s) = ";
  for (unsigned int i = 0; i < option_value.size(); i++)
    cout << option_value[i] << " ";
  cout << endl;
#endif
  return true;
}

unsigned short CConfig::GetMarker_CfgFile_TagBound(string val_marker) const {

  unsigned short iMarker_CfgFile;

  for (iMarker_CfgFile = 0; iMarker_CfgFile < nMarker_CfgFile; iMarker_CfgFile++)
    if (Marker_CfgFile_TagBound[iMarker_CfgFile] == val_marker)
      return iMarker_CfgFile;

  SU2_MPI::Error(string("The configuration file doesn't have any definition for marker ") + val_marker, CURRENT_FUNCTION);
  return 0;
}

string CConfig::GetMarker_CfgFile_TagBound(unsigned short val_marker) const {
  return Marker_CfgFile_TagBound[val_marker];
}

unsigned short CConfig::GetMarker_CfgFile_KindBC(string val_marker) const {
  unsigned short iMarker_CfgFile;
  for (iMarker_CfgFile = 0; iMarker_CfgFile < nMarker_CfgFile; iMarker_CfgFile++)
    if (Marker_CfgFile_TagBound[iMarker_CfgFile] == val_marker) break;
  return Marker_CfgFile_KindBC[iMarker_CfgFile];
}

unsigned short CConfig::GetMarker_CfgFile_Monitoring(string val_marker) const {
  unsigned short iMarker_CfgFile;
  for (iMarker_CfgFile = 0; iMarker_CfgFile < nMarker_CfgFile; iMarker_CfgFile++)
    if (Marker_CfgFile_TagBound[iMarker_CfgFile] == val_marker) break;
  return Marker_CfgFile_Monitoring[iMarker_CfgFile];
}

unsigned short CConfig::GetMarker_CfgFile_GeoEval(string val_marker) const {
  unsigned short iMarker_CfgFile;
  for (iMarker_CfgFile = 0; iMarker_CfgFile < nMarker_CfgFile; iMarker_CfgFile++)
    if (Marker_CfgFile_TagBound[iMarker_CfgFile] == val_marker) break;
  return Marker_CfgFile_GeoEval[iMarker_CfgFile];
}

unsigned short CConfig::GetMarker_CfgFile_Designing(string val_marker) const {
  unsigned short iMarker_CfgFile;
  for (iMarker_CfgFile = 0; iMarker_CfgFile < nMarker_CfgFile; iMarker_CfgFile++)
    if (Marker_CfgFile_TagBound[iMarker_CfgFile] == val_marker) break;
  return Marker_CfgFile_Designing[iMarker_CfgFile];
}

unsigned short CConfig::GetMarker_CfgFile_Plotting(string val_marker) const {
  unsigned short iMarker_CfgFile;
  for (iMarker_CfgFile = 0; iMarker_CfgFile < nMarker_CfgFile; iMarker_CfgFile++)
    if (Marker_CfgFile_TagBound[iMarker_CfgFile] == val_marker) break;
  return Marker_CfgFile_Plotting[iMarker_CfgFile];
}

unsigned short CConfig::GetMarker_CfgFile_Analyze(string val_marker) const {
  unsigned short iMarker_CfgFile;
  for (iMarker_CfgFile = 0; iMarker_CfgFile < nMarker_CfgFile; iMarker_CfgFile++)
    if (Marker_CfgFile_TagBound[iMarker_CfgFile] == val_marker) break;
  return Marker_CfgFile_Analyze[iMarker_CfgFile];
}

unsigned short CConfig::GetMarker_CfgFile_ZoneInterface(string val_marker) const {
  unsigned short iMarker_CfgFile;
  for (iMarker_CfgFile = 0; iMarker_CfgFile < nMarker_CfgFile; iMarker_CfgFile++)
    if (Marker_CfgFile_TagBound[iMarker_CfgFile] == val_marker) break;
  return Marker_CfgFile_ZoneInterface[iMarker_CfgFile];
}

unsigned short CConfig::GetMarker_CfgFile_Turbomachinery(string val_marker) const {
  unsigned short iMarker_CfgFile;
  for (iMarker_CfgFile = 0; iMarker_CfgFile < nMarker_CfgFile; iMarker_CfgFile++)
    if (Marker_CfgFile_TagBound[iMarker_CfgFile] == val_marker) break;
  return Marker_CfgFile_Turbomachinery[iMarker_CfgFile];
}

unsigned short CConfig::GetMarker_CfgFile_TurbomachineryFlag(string val_marker) const {
  unsigned short iMarker_CfgFile;
  for (iMarker_CfgFile = 0; iMarker_CfgFile < nMarker_CfgFile; iMarker_CfgFile++)
    if (Marker_CfgFile_TagBound[iMarker_CfgFile] == val_marker) break;
  return Marker_CfgFile_TurbomachineryFlag[iMarker_CfgFile];
}

unsigned short CConfig::GetMarker_CfgFile_MixingPlaneInterface(string val_marker) const {
  unsigned short iMarker_CfgFile;
  for (iMarker_CfgFile = 0; iMarker_CfgFile < nMarker_CfgFile; iMarker_CfgFile++)
    if (Marker_CfgFile_TagBound[iMarker_CfgFile] == val_marker) break;
  return Marker_CfgFile_MixingPlaneInterface[iMarker_CfgFile];
}

unsigned short CConfig::GetMarker_CfgFile_DV(string val_marker) const {
  unsigned short iMarker_CfgFile;
  for (iMarker_CfgFile = 0; iMarker_CfgFile < nMarker_CfgFile; iMarker_CfgFile++)
    if (Marker_CfgFile_TagBound[iMarker_CfgFile] == val_marker) break;
  return Marker_CfgFile_DV[iMarker_CfgFile];
}

unsigned short CConfig::GetMarker_CfgFile_Moving(string val_marker) const {
  unsigned short iMarker_CfgFile;
  for (iMarker_CfgFile = 0; iMarker_CfgFile < nMarker_CfgFile; iMarker_CfgFile++)
    if (Marker_CfgFile_TagBound[iMarker_CfgFile] == val_marker) break;
  return Marker_CfgFile_Moving[iMarker_CfgFile];
}

unsigned short CConfig::GetMarker_CfgFile_Deform_Mesh(string val_marker) const {
  unsigned short iMarker_CfgFile;
  for (iMarker_CfgFile = 0; iMarker_CfgFile < nMarker_CfgFile; iMarker_CfgFile++)
    if (Marker_CfgFile_TagBound[iMarker_CfgFile] == val_marker) break;
  return Marker_CfgFile_Deform_Mesh[iMarker_CfgFile];
}

unsigned short CConfig::GetMarker_CfgFile_Deform_Mesh_Sym_Plane(string val_marker) const {
  unsigned short iMarker_CfgFile;
  for (iMarker_CfgFile = 0; iMarker_CfgFile < nMarker_CfgFile; iMarker_CfgFile++)
    if (Marker_CfgFile_TagBound[iMarker_CfgFile] == val_marker) break;
  return Marker_CfgFile_Deform_Mesh_Sym_Plane[iMarker_CfgFile];
}

unsigned short CConfig::GetMarker_CfgFile_Fluid_Load(string val_marker) const {
  unsigned short iMarker_CfgFile;
  for (iMarker_CfgFile = 0; iMarker_CfgFile < nMarker_CfgFile; iMarker_CfgFile++)
    if (Marker_CfgFile_TagBound[iMarker_CfgFile] == val_marker) break;
  return Marker_CfgFile_Fluid_Load[iMarker_CfgFile];
}

unsigned short CConfig::GetMarker_CfgFile_PyCustom(string val_marker) const {
  unsigned short iMarker_CfgFile;
  for (iMarker_CfgFile=0; iMarker_CfgFile < nMarker_CfgFile; iMarker_CfgFile++)
    if (Marker_CfgFile_TagBound[iMarker_CfgFile] == val_marker) break;
  return Marker_CfgFile_PyCustom[iMarker_CfgFile];
}

unsigned short CConfig::GetMarker_CfgFile_PerBound(string val_marker) const {
  unsigned short iMarker_CfgFile;
  for (iMarker_CfgFile = 0; iMarker_CfgFile < nMarker_CfgFile; iMarker_CfgFile++)
    if (Marker_CfgFile_TagBound[iMarker_CfgFile] == val_marker) break;
  return Marker_CfgFile_PerBound[iMarker_CfgFile];
}

unsigned short CConfig::GetMarker_ZoneInterface(string val_marker) const {
  unsigned short iMarker_CfgFile;
  for (iMarker_CfgFile = 0; iMarker_CfgFile < nMarker_CfgFile; iMarker_CfgFile++)
    if (Marker_CfgFile_TagBound[iMarker_CfgFile] == val_marker) break;
  return Marker_CfgFile_ZoneInterface[iMarker_CfgFile];
}

bool CConfig::GetViscous_Wall(unsigned short iMarker) const {

  return (Marker_All_KindBC[iMarker] == HEAT_FLUX  ||
          Marker_All_KindBC[iMarker] == ISOTHERMAL ||
          Marker_All_KindBC[iMarker] == HEAT_TRANSFER ||
          Marker_All_KindBC[iMarker] == SMOLUCHOWSKI_MAXWELL ||
          Marker_All_KindBC[iMarker] == CHT_WALL_INTERFACE);
}

bool CConfig::GetSolid_Wall(unsigned short iMarker) const {

  return GetViscous_Wall(iMarker) ||
         Marker_All_KindBC[iMarker] == EULER_WALL;
}

void CConfig::SetSurface_Movement(unsigned short iMarker, unsigned short kind_movement) {

  unsigned short* new_surface_movement = new unsigned short[nMarker_Moving + 1];
  string* new_marker_moving = new string[nMarker_Moving+1];

  for (unsigned short iMarker_Moving = 0; iMarker_Moving < nMarker_Moving; iMarker_Moving++){
    new_surface_movement[iMarker_Moving] = Kind_SurfaceMovement[iMarker_Moving];
    new_marker_moving[iMarker_Moving] = Marker_Moving[iMarker_Moving];
  }

  if (nKind_SurfaceMovement > 0){
    delete [] Marker_Moving;
    delete [] Kind_SurfaceMovement;
  }

  Kind_SurfaceMovement = new_surface_movement;
  Marker_Moving        = new_marker_moving;

  Kind_SurfaceMovement[nMarker_Moving] = kind_movement;
  Marker_Moving[nMarker_Moving] = Marker_All_TagBound[iMarker];

  nMarker_Moving++;
  nKind_SurfaceMovement++;

}
CConfig::~CConfig(void) {

  unsigned long iDV, iMarker, iPeriodic, iFFD;

  /*--- Delete all of the option objects in the global option map ---*/

  for(map<string, COptionBase*>::iterator itr = option_map.begin(); itr != option_map.end(); itr++) {
    delete itr->second;
  }

  delete [] TimeDOFsADER_DG;
  delete [] TimeIntegrationADER_DG;
  delete [] WeightsIntegrationADER_DG;
  delete [] RK_Alpha_Step;
  delete [] MG_PreSmooth;
  delete [] MG_PostSmooth;

  /*--- Free memory for Aeroelastic problems. ---*/

  delete[] Aeroelastic_pitch;
  delete[] Aeroelastic_plunge;

 /*--- Free memory for airfoil sections ---*/

 delete [] LocationStations;

  /*--- motion origin: ---*/

  delete [] MarkerMotion_Origin;

  delete [] MoveMotion_Origin;

  /*--- translation: ---*/

  delete [] MarkerTranslation_Rate;

  /*--- rotation: ---*/

  delete [] MarkerRotation_Rate;

  /*--- pitching: ---*/

  delete [] MarkerPitching_Omega;

  /*--- pitching amplitude: ---*/

  delete [] MarkerPitching_Ampl;

  /*--- pitching phase: ---*/

  delete [] MarkerPitching_Phase;

  /*--- plunging: ---*/

  delete [] MarkerPlunging_Omega;

  /*--- plunging amplitude: ---*/
  delete [] MarkerPlunging_Ampl;

  /*--- reference origin for moments ---*/

  delete [] RefOriginMoment_X;
  delete [] RefOriginMoment_Y;
  delete [] RefOriginMoment_Z;

  /*--- Free memory for Harmonic Blance Frequency  pointer ---*/

  delete [] Omega_HB;

  /*--- Marker pointers ---*/

  delete[] Marker_CfgFile_GeoEval;
  delete[] Marker_All_GeoEval;

  delete[] Marker_CfgFile_TagBound;
  delete[] Marker_All_TagBound;

  delete[] Marker_CfgFile_KindBC;
  delete[] Marker_All_KindBC;

  delete[] Marker_CfgFile_Monitoring;
  delete[] Marker_All_Monitoring;

  delete[] Marker_CfgFile_Designing;
  delete[] Marker_All_Designing;

  delete[] Marker_CfgFile_Plotting;
  delete[] Marker_All_Plotting;

  delete[] Marker_CfgFile_Analyze;
  delete[] Marker_All_Analyze;

  delete[] Marker_CfgFile_ZoneInterface;
  delete[] Marker_All_ZoneInterface;

  delete[] Marker_CfgFile_DV;
  delete[] Marker_All_DV;

  delete[] Marker_CfgFile_Moving;
  delete[] Marker_All_Moving;

  delete[] Marker_CfgFile_Deform_Mesh;
  delete[] Marker_All_Deform_Mesh;

  delete[] Marker_CfgFile_Deform_Mesh_Sym_Plane;
  delete[] Marker_All_Deform_Mesh_Sym_Plane;

  delete[] Marker_CfgFile_Fluid_Load;
  delete[] Marker_All_Fluid_Load;

  delete[] Marker_CfgFile_PyCustom;
  delete[] Marker_All_PyCustom;

  delete[] Marker_CfgFile_PerBound;
  delete[] Marker_All_PerBound;

  delete [] Marker_CfgFile_Turbomachinery;
  delete [] Marker_All_Turbomachinery;

  delete [] Marker_CfgFile_TurbomachineryFlag;
  delete [] Marker_All_TurbomachineryFlag;

  delete [] Marker_CfgFile_MixingPlaneInterface;
  delete [] Marker_All_MixingPlaneInterface;

  delete[] Marker_DV;
  delete[] Marker_Moving;
  delete[] Marker_Monitoring;
  delete[] Marker_Designing;
  delete[] Marker_GeoEval;
  delete[] Marker_Plotting;
  delete[] Marker_Analyze;
  delete[] Marker_WallFunctions;
  delete[] Marker_ZoneInterface;
  delete[] Marker_CHTInterface;
  delete [] Marker_PyCustom;
  delete[] Marker_All_SendRecv;

  delete[] Kind_Inc_Inlet;
  delete[] Kind_Inc_Outlet;

  delete[] Kind_WallFunctions;

  delete[] Kind_Wall;

  delete[] Config_Filenames;

  if (IntInfo_WallFunctions != nullptr) {
    for (iMarker = 0; iMarker < nMarker_WallFunctions; ++iMarker) {
      if (IntInfo_WallFunctions[iMarker] != nullptr)
        delete[] IntInfo_WallFunctions[iMarker];
    }
    delete[] IntInfo_WallFunctions;
  }

  if (DoubleInfo_WallFunctions != nullptr) {
    for (iMarker = 0; iMarker < nMarker_WallFunctions; ++iMarker) {
      if (DoubleInfo_WallFunctions[iMarker] != nullptr)
        delete[] DoubleInfo_WallFunctions[iMarker];
    }
    delete[] DoubleInfo_WallFunctions;
  }

       delete[] Kind_ObjFunc;
       delete[] Weight_ObjFunc;

  if (DV_Value != nullptr) {
    for (iDV = 0; iDV < nDV; iDV++) delete[] DV_Value[iDV];
    delete [] DV_Value;
  }

  if (ParamDV != nullptr) {
    for (iDV = 0; iDV < nDV; iDV++) delete[] ParamDV[iDV];
    delete [] ParamDV;
  }

  if (CoordFFDBox != nullptr) {
    for (iFFD = 0; iFFD < nFFDBox; iFFD++) delete[] CoordFFDBox[iFFD];
    delete [] CoordFFDBox;
  }

  if (DegreeFFDBox != nullptr) {
    for (iFFD = 0; iFFD < nFFDBox; iFFD++) delete[] DegreeFFDBox[iFFD];
    delete [] DegreeFFDBox;
  }

     delete[] Design_Variable;

     delete[]  Exhaust_Temperature_Target;
     delete[]  Exhaust_Pressure_Target;
     delete[] Exhaust_Pressure;
     delete[] Exhaust_Temperature;
     delete[] Exhaust_MassFlow;
     delete[] Exhaust_TotalPressure;
     delete[] Exhaust_TotalTemperature;
     delete[] Exhaust_GrossThrust;
     delete[] Exhaust_Force;
     delete[] Exhaust_Power;

     delete[]  Inflow_Mach;
     delete[] Inflow_Pressure;
     delete[] Inflow_MassFlow;
     delete[] Inflow_ReverseMassFlow;
     delete[] Inflow_TotalPressure;
     delete[] Inflow_Temperature;
     delete[] Inflow_TotalTemperature;
     delete[] Inflow_RamDrag;
     delete[]  Inflow_Force;
     delete[] Inflow_Power;

     delete[]  Engine_Power;
     delete[]  Engine_Mach;
     delete[]  Engine_Force;
     delete[]  Engine_NetThrust;
     delete[]  Engine_GrossThrust;
     delete[]  Engine_Area;
     delete[] EngineInflow_Target;

     delete[]  ActDiskInlet_MassFlow;
     delete[]  ActDiskInlet_Temperature;
     delete[]  ActDiskInlet_TotalTemperature;
     delete[]  ActDiskInlet_Pressure;
     delete[]  ActDiskInlet_TotalPressure;
     delete[]  ActDiskInlet_RamDrag;
     delete[]  ActDiskInlet_Force;
     delete[]  ActDiskInlet_Power;

     delete[]  ActDiskOutlet_MassFlow;
     delete[]  ActDiskOutlet_Temperature;
     delete[]  ActDiskOutlet_TotalTemperature;
     delete[]  ActDiskOutlet_Pressure;
     delete[]  ActDiskOutlet_TotalPressure;
     delete[]  ActDiskOutlet_GrossThrust;
     delete[]  ActDiskOutlet_Force;
     delete[]  ActDiskOutlet_Power;

     delete[]  Outlet_MassFlow;
     delete[]  Outlet_Density;
     delete[]  Outlet_Area;

     delete[]  ActDisk_DeltaPress;
     delete[]  ActDisk_DeltaTemp;
     delete[]  ActDisk_TotalPressRatio;
     delete[]  ActDisk_TotalTempRatio;
     delete[]  ActDisk_StaticPressRatio;
     delete[]  ActDisk_StaticTempRatio;
     delete[]  ActDisk_Power;
     delete[]  ActDisk_MassFlow;
     delete[]  ActDisk_Mach;
     delete[]  ActDisk_Force;
     delete[]  ActDisk_NetThrust;
     delete[]  ActDisk_BCThrust;
     delete[]  ActDisk_BCThrust_Old;
     delete[]  ActDisk_GrossThrust;
     delete[]  ActDisk_Area;
     delete[]  ActDisk_ReverseMassFlow;

     delete[]  Surface_MassFlow;
     delete[]  Surface_Mach;
     delete[]  Surface_Temperature;
     delete[]  Surface_Pressure;
     delete[]  Surface_Density;
     delete[]  Surface_Enthalpy;
     delete[]  Surface_NormalVelocity;
     delete[]  Surface_Uniformity;
     delete[]  Surface_SecondaryStrength;
     delete[]  Surface_SecondOverUniform;
     delete[]  Surface_MomentumDistortion;
     delete[]  Surface_TotalTemperature;
     delete[]  Surface_TotalPressure;
     delete[]  Surface_PressureDrop;
     delete[]  Surface_DC60;
     delete[]  Surface_IDC;
     delete[]  Surface_IDC_Mach;
     delete[]  Surface_IDR;

  delete[]  Inlet_Ttotal;
  delete[]  Inlet_Ptotal;
  if (Inlet_FlowDir != nullptr) {
    for (iMarker = 0; iMarker < nMarker_Inlet; iMarker++)
      delete [] Inlet_FlowDir[iMarker];
    delete [] Inlet_FlowDir;
  }

  if (Inlet_Velocity != nullptr) {
    for (iMarker = 0; iMarker < nMarker_Supersonic_Inlet; iMarker++)
      delete [] Inlet_Velocity[iMarker];
    delete [] Inlet_Velocity;
  }

  if (Inlet_MassFrac != nullptr) {
    for (iMarker = 0; iMarker < nMarker_Supersonic_Inlet; iMarker++)
      delete [] Inlet_MassFrac[iMarker];
    delete [] Inlet_MassFrac;
  }

  if (Riemann_FlowDir != nullptr) {
    for (iMarker = 0; iMarker < nMarker_Riemann; iMarker++)
      delete [] Riemann_FlowDir[iMarker];
    delete [] Riemann_FlowDir;
  }

  if (Giles_FlowDir != nullptr) {
    for (iMarker = 0; iMarker < nMarker_Giles; iMarker++)
      delete [] Giles_FlowDir[iMarker];
    delete [] Giles_FlowDir;
  }

  if (Load_Sine_Dir != nullptr) {
    for (iMarker = 0; iMarker < nMarker_Load_Sine; iMarker++)
      delete [] Load_Sine_Dir[iMarker];
    delete [] Load_Sine_Dir;
  }

  if (Load_Dir != nullptr) {
    for (iMarker = 0; iMarker < nMarker_Load_Dir; iMarker++)
      delete [] Load_Dir[iMarker];
    delete [] Load_Dir;
  }

     delete[] Inlet_Temperature;
     delete[] Inlet_Pressure;
     delete[] Outlet_Pressure;
     delete[] Isothermal_Temperature;
     delete[] Heat_Flux;
     delete[] HeatTransfer_Coeff;
     delete[] HeatTransfer_WallTemp;
     delete[] Displ_Value;
     delete[] Load_Value;
     delete[] Damper_Constant;
     delete[] Load_Dir_Multiplier;
     delete[] Load_Dir_Value;
     delete[] Disp_Dir;
     delete[] Disp_Dir_Multiplier;
     delete[] Disp_Dir_Value;
     delete[] Load_Sine_Amplitude;
     delete[] Load_Sine_Frequency;
     delete[] FlowLoad_Value;
     delete[] Roughness_Height;
     delete[] Wall_Emissivity;
  /*--- related to periodic boundary conditions ---*/

  for (iMarker = 0; iMarker < nMarker_PerBound; iMarker++) {
    if (Periodic_RotCenter   != nullptr) delete [] Periodic_RotCenter[iMarker];
    if (Periodic_RotAngles   != nullptr) delete [] Periodic_RotAngles[iMarker];
    if (Periodic_Translation != nullptr) delete [] Periodic_Translation[iMarker];
  }
  delete[] Periodic_RotCenter;
  delete[] Periodic_RotAngles;
  delete[] Periodic_Translation;

  for (iPeriodic = 0; iPeriodic < nPeriodic_Index; iPeriodic++) {
    if (Periodic_Center    != nullptr) delete [] Periodic_Center[iPeriodic];
    if (Periodic_Rotation  != nullptr) delete [] Periodic_Rotation[iPeriodic];
    if (Periodic_Translate != nullptr) delete [] Periodic_Translate[iPeriodic];
  }
  delete[] Periodic_Center;
  delete[] Periodic_Rotation;
  delete[] Periodic_Translate;

  delete[] MG_CorrecSmooth;
         delete[] PlaneTag;
              delete[] CFL;
   delete[] CFL_AdaptParam;

  /*--- String markers ---*/

               delete[] Marker_Euler;
            delete[] Marker_FarField;
              delete[] Marker_Custom;
             delete[] Marker_SymWall;
            delete[] Marker_PerBound;
            delete[] Marker_PerDonor;
      delete[] Marker_NearFieldBound;
         delete[] Marker_Deform_Mesh;
         delete[] Marker_Deform_Mesh_Sym_Plane;
          delete[] Marker_Fluid_Load;
      delete[] Marker_Fluid_InterfaceBound;
               delete[] Marker_Inlet;
    delete[] Marker_Supersonic_Inlet;
    delete[] Marker_Supersonic_Outlet;
              delete[] Marker_Outlet;
          delete[] Marker_Isothermal;
  delete[] Marker_Smoluchowski_Maxwell;
       delete[] Marker_EngineInflow;
      delete[] Marker_EngineExhaust;
        delete[] Marker_Displacement;
                delete[] Marker_Load;
                delete[] Marker_Damper;
                delete[] Marker_Load_Dir;
                delete[] Marker_Disp_Dir;
                delete[] Marker_Load_Sine;
            delete[] Marker_FlowLoad;
             delete[] Marker_Internal;
                delete[] Marker_HeatFlux;
          delete[] Marker_Emissivity;

  delete [] Int_Coeffs;

  delete [] ElasticityMod;
  delete [] PoissonRatio;
  delete [] MaterialDensity;
  delete [] Electric_Constant;
  delete [] Electric_Field_Mod;
  delete [] RefNode_Displacement;
  delete [] Electric_Field_Dir;

  /*--- Delete some arrays needed just for initializing options. ---*/

  delete [] FFDTag;
  delete [] nDV_Value;
  delete [] TagFFDBox;

  delete [] Kind_Data_Riemann;
  delete [] Riemann_Var1;
  delete [] Riemann_Var2;
  delete [] Kind_Data_Giles;
  delete [] Giles_Var1;
  delete [] Giles_Var2;
  delete [] RelaxFactorAverage;
  delete [] RelaxFactorFourier;
  delete [] nSpan_iZones;
  delete [] Kind_TurboMachinery;

  delete [] Marker_MixingPlaneInterface;
  delete [] Marker_TurboBoundIn;
  delete [] Marker_TurboBoundOut;
  delete [] Marker_Riemann;
  delete [] Marker_Giles;
  delete [] Marker_Shroud;

  delete [] nBlades;
  delete [] FreeStreamTurboNormal;

  delete [] top_optim_kernels;
  delete [] top_optim_kernel_params;
  delete [] top_optim_filter_radius;

  delete [] ScreenOutput;
  delete [] HistoryOutput;
  delete [] VolumeOutput;
  delete [] Mesh_Box_Size;
  delete [] VolumeOutputFiles;

  delete [] ConvField;

}

string CConfig::GetFilename(string filename, string ext, int Iter) const {

  /*--- Remove any extension --- */

  unsigned short lastindex = filename.find_last_of(".");
  filename = filename.substr(0, lastindex);

  /*--- Add the extension --- */

  filename = filename + string(ext);

  /*--- Append the zone number if multizone problems ---*/
  if (Multizone_Problem)
    filename = GetMultizone_FileName(filename, GetiZone(), ext);

  /*--- Append the zone number if multiple instance problems ---*/
  if (GetnTimeInstances() > 1)
    filename = GetMultiInstance_FileName(filename, GetiInst(), ext);

  if (GetTime_Domain()){
    filename = GetUnsteady_FileName(filename, Iter, ext);
  }

  return filename;
}

string CConfig::GetUnsteady_FileName(string val_filename, int val_iter, string ext) const {

  string UnstExt="", UnstFilename = val_filename;
  char buffer[50];

  /*--- Check that a positive value iteration is requested (for now). ---*/

  if (val_iter < 0) {
    SU2_MPI::Error("Requesting a negative iteration number for the restart file!!", CURRENT_FUNCTION);
  }

  unsigned short lastindex = UnstFilename.find_last_of(".");
  UnstFilename = UnstFilename.substr(0, lastindex);

  /*--- Append iteration number for unsteady cases ---*/

  if (Time_Domain) {

    if ((val_iter >= 0)    && (val_iter < 10))    SPRINTF (buffer, "_0000%d", val_iter);
    if ((val_iter >= 10)   && (val_iter < 100))   SPRINTF (buffer, "_000%d",  val_iter);
    if ((val_iter >= 100)  && (val_iter < 1000))  SPRINTF (buffer, "_00%d",   val_iter);
    if ((val_iter >= 1000) && (val_iter < 10000)) SPRINTF (buffer, "_0%d",    val_iter);
    if (val_iter >= 10000) SPRINTF (buffer, "_%d", val_iter);
    UnstExt = string(buffer);
  }
  UnstExt += ext;
  UnstFilename.append(UnstExt);

  return UnstFilename;
}

string CConfig::GetMultizone_FileName(string val_filename, int val_iZone, string ext) const {

    string multizone_filename = val_filename;
    char buffer[50];

    unsigned short lastindex = multizone_filename.find_last_of(".");
    multizone_filename = multizone_filename.substr(0, lastindex);

    if (Multizone_Problem) {
        SPRINTF (buffer, "_%d", SU2_TYPE::Int(val_iZone));
        multizone_filename.append(string(buffer));
    }

    multizone_filename += ext;
    return multizone_filename;
}

string CConfig::GetMultizone_HistoryFileName(string val_filename, int val_iZone, string ext) const {

    string multizone_filename = val_filename;
    char buffer[50];
    unsigned short lastindex = multizone_filename.find_last_of(".");
    multizone_filename = multizone_filename.substr(0, lastindex);
    if (Multizone_Problem) {
        SPRINTF (buffer, "_%d", SU2_TYPE::Int(val_iZone));
        multizone_filename.append(string(buffer));
    }
    multizone_filename += ext;
    return multizone_filename;
}

string CConfig::GetMultiInstance_FileName(string val_filename, int val_iInst, string ext) const {

  string multizone_filename = val_filename;
  char buffer[50];

  unsigned short lastindex = multizone_filename.find_last_of(".");
  multizone_filename = multizone_filename.substr(0, lastindex);
  SPRINTF (buffer, "_%d", SU2_TYPE::Int(val_iInst));
  multizone_filename.append(string(buffer));
  multizone_filename += ext;
  return multizone_filename;
}

string CConfig::GetMultiInstance_HistoryFileName(string val_filename, int val_iInst) const {

  string multizone_filename = val_filename;
  char buffer[50];

  unsigned short lastindex = multizone_filename.find_last_of(".");
  multizone_filename = multizone_filename.substr(0, lastindex);
  SPRINTF (buffer, "_%d", SU2_TYPE::Int(val_iInst));
  multizone_filename.append(string(buffer));

  return multizone_filename;
}

string CConfig::GetObjFunc_Extension(string val_filename) const {

  string AdjExt, Filename = val_filename;

  if (ContinuousAdjoint || DiscreteAdjoint) {

    /*--- Remove filename extension (.dat) ---*/

    unsigned short lastindex = Filename.find_last_of(".");
    Filename = Filename.substr(0, lastindex);

    if (nObj==1) {
      switch (Kind_ObjFunc[0]) {
        case DRAG_COEFFICIENT:            AdjExt = "_cd";       break;
        case LIFT_COEFFICIENT:            AdjExt = "_cl";       break;
        case SIDEFORCE_COEFFICIENT:       AdjExt = "_csf";      break;
        case INVERSE_DESIGN_PRESSURE:     AdjExt = "_invpress"; break;
        case INVERSE_DESIGN_HEATFLUX:     AdjExt = "_invheat";  break;
        case MOMENT_X_COEFFICIENT:        AdjExt = "_cmx";      break;
        case MOMENT_Y_COEFFICIENT:        AdjExt = "_cmy";      break;
        case MOMENT_Z_COEFFICIENT:        AdjExt = "_cmz";      break;
        case EFFICIENCY:                  AdjExt = "_eff";      break;
        case EQUIVALENT_AREA:             AdjExt = "_ea";       break;
        case NEARFIELD_PRESSURE:          AdjExt = "_nfp";      break;
        case FORCE_X_COEFFICIENT:         AdjExt = "_cfx";      break;
        case FORCE_Y_COEFFICIENT:         AdjExt = "_cfy";      break;
        case FORCE_Z_COEFFICIENT:         AdjExt = "_cfz";      break;
        case THRUST_COEFFICIENT:          AdjExt = "_ct";       break;
        case TORQUE_COEFFICIENT:          AdjExt = "_cq";       break;
        case TOTAL_HEATFLUX:              AdjExt = "_totheat";  break;
        case MAXIMUM_HEATFLUX:            AdjExt = "_maxheat";  break;
        case AVG_TEMPERATURE:             AdjExt = "_avtp";     break;
        case FIGURE_OF_MERIT:             AdjExt = "_merit";    break;
        case BUFFET_SENSOR:               AdjExt = "_buffet";   break;
        case SURFACE_TOTAL_PRESSURE:      AdjExt = "_pt";       break;
        case SURFACE_STATIC_PRESSURE:     AdjExt = "_pe";       break;
        case SURFACE_STATIC_TEMPERATURE:  AdjExt = "_T";        break;
        case SURFACE_MASSFLOW:            AdjExt = "_mfr";      break;
        case SURFACE_UNIFORMITY:          AdjExt = "_uniform";  break;
        case SURFACE_SECONDARY:           AdjExt = "_second";   break;
        case SURFACE_MOM_DISTORTION:      AdjExt = "_distort";  break;
        case SURFACE_SECOND_OVER_UNIFORM: AdjExt = "_sou";      break;
        case SURFACE_PRESSURE_DROP:       AdjExt = "_dp";       break;
        case SURFACE_MACH:                AdjExt = "_mach";     break;
        case CUSTOM_OBJFUNC:              AdjExt = "_custom";   break;
        case KINETIC_ENERGY_LOSS:         AdjExt = "_ke";       break;
        case TOTAL_PRESSURE_LOSS:         AdjExt = "_pl";       break;
        case FLOW_ANGLE_OUT:              AdjExt = "_fao";      break;
        case FLOW_ANGLE_IN:               AdjExt = "_fai";      break;
        case TOTAL_EFFICIENCY:            AdjExt = "_teff";     break;
        case TOTAL_STATIC_EFFICIENCY:     AdjExt = "_tseff";    break;
        case EULERIAN_WORK:               AdjExt = "_ew";       break;
        case MASS_FLOW_IN:                AdjExt = "_mfi";      break;
        case MASS_FLOW_OUT:               AdjExt = "_mfo";      break;
        case ENTROPY_GENERATION:          AdjExt = "_entg";     break;
        case REFERENCE_GEOMETRY:          AdjExt = "_refgeom";  break;
        case REFERENCE_NODE:              AdjExt = "_refnode";  break;
        case VOLUME_FRACTION:             AdjExt = "_volfrac";  break;
        case TOPOL_DISCRETENESS:          AdjExt = "_topdisc";  break;
        case TOPOL_COMPLIANCE:            AdjExt = "_topcomp";  break;
        case STRESS_PENALTY:              AdjExt = "_stress";   break;
      }
    }
    else{
      AdjExt = "_combo";
    }
    Filename.append(AdjExt);

    /*--- Lastly, add the .dat extension ---*/
    Filename.append(".dat");

  }

  return Filename;
}

unsigned short CConfig::GetContainerPosition(unsigned short val_eqsystem) {

  switch (val_eqsystem) {
    case RUNTIME_FLOW_SYS:      return FLOW_SOL;
    case RUNTIME_TURB_SYS:      return TURB_SOL;
    case RUNTIME_TRANS_SYS:     return TRANS_SOL;
    case RUNTIME_HEAT_SYS:      return HEAT_SOL;
    case RUNTIME_FEA_SYS:       return FEA_SOL;
    case RUNTIME_ADJFLOW_SYS:   return ADJFLOW_SOL;
    case RUNTIME_ADJTURB_SYS:   return ADJTURB_SOL;
    case RUNTIME_ADJFEA_SYS:    return ADJFEA_SOL;
    case RUNTIME_RADIATION_SYS: return RAD_SOL;
    case RUNTIME_MULTIGRID_SYS: return 0;
  }
  return 0;
}

void CConfig::SetKind_ConvNumScheme(unsigned short val_kind_convnumscheme,
                                    unsigned short val_kind_centered, unsigned short val_kind_upwind,
                                    unsigned short val_kind_slopelimit, bool val_muscl,
                                    unsigned short val_kind_fem) {

  Kind_ConvNumScheme = val_kind_convnumscheme;
  Kind_Centered = val_kind_centered;
  Kind_Upwind = val_kind_upwind;
  Kind_FEM = val_kind_fem;
  Kind_SlopeLimit = val_kind_slopelimit;
  MUSCL = val_muscl;

}

void CConfig::SetGlobalParam(unsigned short val_solver,
                             unsigned short val_system) {

  /*--- Set the simulation global time ---*/

  Current_UnstTime = static_cast<su2double>(TimeIter)*Delta_UnstTime;
  Current_UnstTimeND = static_cast<su2double>(TimeIter)*Delta_UnstTimeND;

  /*--- Set the solver methods ---*/

  switch (val_solver) {
    case EULER: case INC_EULER: case NEMO_EULER:
      if (val_system == RUNTIME_FLOW_SYS) {
        SetKind_ConvNumScheme(Kind_ConvNumScheme_Flow, Kind_Centered_Flow,
                              Kind_Upwind_Flow, Kind_SlopeLimit_Flow,
                              MUSCL_Flow, NONE);
        SetKind_TimeIntScheme(Kind_TimeIntScheme_Flow);
      }
      break;
    case NAVIER_STOKES: case INC_NAVIER_STOKES: case NEMO_NAVIER_STOKES:
      if (val_system == RUNTIME_FLOW_SYS) {
        SetKind_ConvNumScheme(Kind_ConvNumScheme_Flow, Kind_Centered_Flow,
                              Kind_Upwind_Flow, Kind_SlopeLimit_Flow,
                              MUSCL_Flow, NONE);
        SetKind_TimeIntScheme(Kind_TimeIntScheme_Flow);
      }
      if (val_system == RUNTIME_HEAT_SYS) {
        SetKind_ConvNumScheme(Kind_ConvNumScheme_Heat, NONE, NONE, NONE, NONE, NONE);
        SetKind_TimeIntScheme(Kind_TimeIntScheme_Heat);
      }
      break;
    case RANS: case INC_RANS:
      if (val_system == RUNTIME_FLOW_SYS) {
        SetKind_ConvNumScheme(Kind_ConvNumScheme_Flow, Kind_Centered_Flow,
                              Kind_Upwind_Flow, Kind_SlopeLimit_Flow,
                              MUSCL_Flow, NONE);
        SetKind_TimeIntScheme(Kind_TimeIntScheme_Flow);
      }
      if (val_system == RUNTIME_TURB_SYS) {
        SetKind_ConvNumScheme(Kind_ConvNumScheme_Turb, Kind_Centered_Turb,
                              Kind_Upwind_Turb, Kind_SlopeLimit_Turb,
                              MUSCL_Turb, NONE);
        SetKind_TimeIntScheme(Kind_TimeIntScheme_Turb);
      }
      if (val_system == RUNTIME_TRANS_SYS) {
        SetKind_ConvNumScheme(Kind_ConvNumScheme_Turb, Kind_Centered_Turb,
                              Kind_Upwind_Turb, Kind_SlopeLimit_Turb,
                              MUSCL_Turb, NONE);
        SetKind_TimeIntScheme(Kind_TimeIntScheme_Turb);
      }
      if (val_system == RUNTIME_HEAT_SYS) {
        SetKind_ConvNumScheme(Kind_ConvNumScheme_Heat, NONE, NONE, NONE, NONE, NONE);
        SetKind_TimeIntScheme(Kind_TimeIntScheme_Heat);
      }
      break;
    case FEM_EULER:
      if (val_system == RUNTIME_FLOW_SYS) {
        SetKind_ConvNumScheme(Kind_ConvNumScheme_FEM_Flow, Kind_Centered_Flow,
                              Kind_Upwind_Flow, Kind_SlopeLimit_Flow,
                              MUSCL_Flow, Kind_FEM_Flow);
        SetKind_TimeIntScheme(Kind_TimeIntScheme_FEM_Flow);
      }
      break;
    case FEM_NAVIER_STOKES:
      if (val_system == RUNTIME_FLOW_SYS) {
        SetKind_ConvNumScheme(Kind_ConvNumScheme_Flow, Kind_Centered_Flow,
                              Kind_Upwind_Flow, Kind_SlopeLimit_Flow,
                              MUSCL_Flow, Kind_FEM_Flow);
        SetKind_TimeIntScheme(Kind_TimeIntScheme_FEM_Flow);
      }
      break;
    case FEM_LES:
      if (val_system == RUNTIME_FLOW_SYS) {
        SetKind_ConvNumScheme(Kind_ConvNumScheme_Flow, Kind_Centered_Flow,
                              Kind_Upwind_Flow, Kind_SlopeLimit_Flow,
                              MUSCL_Flow, Kind_FEM_Flow);
        SetKind_TimeIntScheme(Kind_TimeIntScheme_FEM_Flow);
      }
      break;
    case ADJ_EULER:
      if (val_system == RUNTIME_FLOW_SYS) {
        SetKind_ConvNumScheme(Kind_ConvNumScheme_Flow, Kind_Centered_Flow,
                              Kind_Upwind_Flow, Kind_SlopeLimit_Flow,
                              MUSCL_Flow, NONE);
        SetKind_TimeIntScheme(Kind_TimeIntScheme_Flow);
      }
      if (val_system == RUNTIME_ADJFLOW_SYS) {
        SetKind_ConvNumScheme(Kind_ConvNumScheme_AdjFlow, Kind_Centered_AdjFlow,
                              Kind_Upwind_AdjFlow, Kind_SlopeLimit_AdjFlow,
                              MUSCL_AdjFlow, NONE);
        SetKind_TimeIntScheme(Kind_TimeIntScheme_AdjFlow);
      }
      break;
    case ADJ_NAVIER_STOKES:
      if (val_system == RUNTIME_FLOW_SYS) {
        SetKind_ConvNumScheme(Kind_ConvNumScheme_Flow, Kind_Centered_Flow,
                              Kind_Upwind_Flow, Kind_SlopeLimit_Flow,
                              MUSCL_Flow, NONE);
        SetKind_TimeIntScheme(Kind_TimeIntScheme_Flow);
      }
      if (val_system == RUNTIME_ADJFLOW_SYS) {
        SetKind_ConvNumScheme(Kind_ConvNumScheme_AdjFlow, Kind_Centered_AdjFlow,
                              Kind_Upwind_AdjFlow, Kind_SlopeLimit_AdjFlow,
                              MUSCL_AdjFlow, NONE);
        SetKind_TimeIntScheme(Kind_TimeIntScheme_AdjFlow);
      }
      break;
    case ADJ_RANS:
      if (val_system == RUNTIME_FLOW_SYS) {
        SetKind_ConvNumScheme(Kind_ConvNumScheme_Flow, Kind_Centered_Flow,
                              Kind_Upwind_Flow, Kind_SlopeLimit_Flow,
                              MUSCL_Flow, NONE);
        SetKind_TimeIntScheme(Kind_TimeIntScheme_Flow);
      }
      if (val_system == RUNTIME_ADJFLOW_SYS) {
        SetKind_ConvNumScheme(Kind_ConvNumScheme_AdjFlow, Kind_Centered_AdjFlow,
                              Kind_Upwind_AdjFlow, Kind_SlopeLimit_AdjFlow,
                              MUSCL_AdjFlow, NONE);
        SetKind_TimeIntScheme(Kind_TimeIntScheme_AdjFlow);
      }
      if (val_system == RUNTIME_TURB_SYS) {
        SetKind_ConvNumScheme(Kind_ConvNumScheme_Turb, Kind_Centered_Turb,
                              Kind_Upwind_Turb, Kind_SlopeLimit_Turb,
                              MUSCL_Turb, NONE);
        SetKind_TimeIntScheme(Kind_TimeIntScheme_Turb);
      }
      if (val_system == RUNTIME_ADJTURB_SYS) {
        SetKind_ConvNumScheme(Kind_ConvNumScheme_AdjTurb, Kind_Centered_AdjTurb,
                              Kind_Upwind_AdjTurb, Kind_SlopeLimit_AdjTurb,
                              MUSCL_AdjTurb, NONE);
        SetKind_TimeIntScheme(Kind_TimeIntScheme_AdjTurb);
      }
      break;
    case HEAT_EQUATION:
      if (val_system == RUNTIME_HEAT_SYS) {
        SetKind_ConvNumScheme(NONE, NONE, NONE, NONE, NONE, NONE);
        SetKind_TimeIntScheme(Kind_TimeIntScheme_Heat);
      }
      break;

    case FEM_ELASTICITY:

      Current_DynTime = static_cast<su2double>(TimeIter)*Delta_DynTime;

      if (val_system == RUNTIME_FEA_SYS) {
        SetKind_ConvNumScheme(NONE, NONE, NONE, NONE, NONE, NONE);
        SetKind_TimeIntScheme(NONE);
      }
      break;
  }
}

const su2double* CConfig::GetPeriodicRotCenter(string val_marker) const {
  unsigned short iMarker_PerBound;
  for (iMarker_PerBound = 0; iMarker_PerBound < nMarker_PerBound; iMarker_PerBound++)
    if (Marker_PerBound[iMarker_PerBound] == val_marker) break;
  return Periodic_RotCenter[iMarker_PerBound];
}

const su2double* CConfig::GetPeriodicRotAngles(string val_marker) const {
  unsigned short iMarker_PerBound;
  for (iMarker_PerBound = 0; iMarker_PerBound < nMarker_PerBound; iMarker_PerBound++)
    if (Marker_PerBound[iMarker_PerBound] == val_marker) break;
  return Periodic_RotAngles[iMarker_PerBound];
}

const su2double* CConfig::GetPeriodicTranslation(string val_marker) const {
  unsigned short iMarker_PerBound;
  for (iMarker_PerBound = 0; iMarker_PerBound < nMarker_PerBound; iMarker_PerBound++)
    if (Marker_PerBound[iMarker_PerBound] == val_marker) break;
  return Periodic_Translation[iMarker_PerBound];
}

unsigned short CConfig::GetMarker_Periodic_Donor(string val_marker) const {
  unsigned short iMarker_PerBound, jMarker_PerBound, kMarker_All;

  /*--- Find the marker for this periodic boundary. ---*/
  for (iMarker_PerBound = 0; iMarker_PerBound < nMarker_PerBound; iMarker_PerBound++)
    if (Marker_PerBound[iMarker_PerBound] == val_marker) break;

  /*--- Find corresponding donor. ---*/
  for (jMarker_PerBound = 0; jMarker_PerBound < nMarker_PerBound; jMarker_PerBound++)
    if (Marker_PerBound[jMarker_PerBound] == Marker_PerDonor[iMarker_PerBound]) break;

  /*--- Find and return global marker index for donor boundary. ---*/
  for (kMarker_All = 0; kMarker_All < nMarker_CfgFile; kMarker_All++)
    if (Marker_PerBound[jMarker_PerBound] == Marker_All_TagBound[kMarker_All]) break;

  return kMarker_All;
}

su2double CConfig::GetActDisk_NetThrust(string val_marker) const {
  unsigned short iMarker_ActDisk;
  for (iMarker_ActDisk = 0; iMarker_ActDisk < nMarker_ActDiskInlet; iMarker_ActDisk++)
    if ((Marker_ActDiskInlet[iMarker_ActDisk] == val_marker) ||
        (Marker_ActDiskOutlet[iMarker_ActDisk] == val_marker)) break;
  return ActDisk_NetThrust[iMarker_ActDisk];
}

su2double CConfig::GetActDisk_Power(string val_marker) const {
  unsigned short iMarker_ActDisk;
  for (iMarker_ActDisk = 0; iMarker_ActDisk < nMarker_ActDiskInlet; iMarker_ActDisk++)
    if ((Marker_ActDiskInlet[iMarker_ActDisk] == val_marker) ||
        (Marker_ActDiskOutlet[iMarker_ActDisk] == val_marker)) break;
  return ActDisk_Power[iMarker_ActDisk];
}

su2double CConfig::GetActDisk_MassFlow(string val_marker) const {
  unsigned short iMarker_ActDisk;
  for (iMarker_ActDisk = 0; iMarker_ActDisk < nMarker_ActDiskInlet; iMarker_ActDisk++)
    if ((Marker_ActDiskInlet[iMarker_ActDisk] == val_marker) ||
        (Marker_ActDiskOutlet[iMarker_ActDisk] == val_marker)) break;
  return ActDisk_MassFlow[iMarker_ActDisk];
}

su2double CConfig::GetActDisk_Mach(string val_marker) const {
  unsigned short iMarker_ActDisk;
  for (iMarker_ActDisk = 0; iMarker_ActDisk < nMarker_ActDiskInlet; iMarker_ActDisk++)
    if ((Marker_ActDiskInlet[iMarker_ActDisk] == val_marker) ||
        (Marker_ActDiskOutlet[iMarker_ActDisk] == val_marker)) break;
  return ActDisk_Mach[iMarker_ActDisk];
}

su2double CConfig::GetActDisk_Force(string val_marker) const {
  unsigned short iMarker_ActDisk;
  for (iMarker_ActDisk = 0; iMarker_ActDisk < nMarker_ActDiskInlet; iMarker_ActDisk++)
    if ((Marker_ActDiskInlet[iMarker_ActDisk] == val_marker) ||
        (Marker_ActDiskOutlet[iMarker_ActDisk] == val_marker)) break;
  return ActDisk_Force[iMarker_ActDisk];
}

su2double CConfig::GetActDisk_BCThrust(string val_marker) const {
  unsigned short iMarker_ActDisk;
  for (iMarker_ActDisk = 0; iMarker_ActDisk < nMarker_ActDiskInlet; iMarker_ActDisk++)
    if ((Marker_ActDiskInlet[iMarker_ActDisk] == val_marker) ||
        (Marker_ActDiskOutlet[iMarker_ActDisk] == val_marker)) break;
  return ActDisk_BCThrust[iMarker_ActDisk];
}

su2double CConfig::GetActDisk_BCThrust_Old(string val_marker) const {
  unsigned short iMarker_ActDisk;
  for (iMarker_ActDisk = 0; iMarker_ActDisk < nMarker_ActDiskInlet; iMarker_ActDisk++)
    if ((Marker_ActDiskInlet[iMarker_ActDisk] == val_marker) ||
        (Marker_ActDiskOutlet[iMarker_ActDisk] == val_marker)) break;
  return ActDisk_BCThrust_Old[iMarker_ActDisk];
}

void CConfig::SetActDisk_BCThrust(string val_marker, su2double val_actdisk_bcthrust) {
  unsigned short iMarker_ActDisk;
  for (iMarker_ActDisk = 0; iMarker_ActDisk < nMarker_ActDiskInlet; iMarker_ActDisk++)
    if ((Marker_ActDiskInlet[iMarker_ActDisk] == val_marker) ||
        (Marker_ActDiskOutlet[iMarker_ActDisk] == val_marker)) break;
  ActDisk_BCThrust[iMarker_ActDisk] = val_actdisk_bcthrust;
}

void CConfig::SetActDisk_BCThrust_Old(string val_marker, su2double val_actdisk_bcthrust_old) {
  unsigned short iMarker_ActDisk;
  for (iMarker_ActDisk = 0; iMarker_ActDisk < nMarker_ActDiskInlet; iMarker_ActDisk++)
    if ((Marker_ActDiskInlet[iMarker_ActDisk] == val_marker) ||
        (Marker_ActDiskOutlet[iMarker_ActDisk] == val_marker)) break;
  ActDisk_BCThrust_Old[iMarker_ActDisk] = val_actdisk_bcthrust_old;
}

su2double CConfig::GetActDisk_Area(string val_marker) const {
  unsigned short iMarker_ActDisk;
  for (iMarker_ActDisk = 0; iMarker_ActDisk < nMarker_ActDiskInlet; iMarker_ActDisk++)
    if ((Marker_ActDiskInlet[iMarker_ActDisk] == val_marker) ||
        (Marker_ActDiskOutlet[iMarker_ActDisk] == val_marker)) break;
  return ActDisk_Area[iMarker_ActDisk];
}

su2double CConfig::GetActDisk_ReverseMassFlow(string val_marker) const {
  unsigned short iMarker_ActDisk;
  for (iMarker_ActDisk = 0; iMarker_ActDisk < nMarker_ActDiskInlet; iMarker_ActDisk++)
    if ((Marker_ActDiskInlet[iMarker_ActDisk] == val_marker) ||
        (Marker_ActDiskOutlet[iMarker_ActDisk] == val_marker)) break;
  return ActDisk_ReverseMassFlow[iMarker_ActDisk];
}

su2double CConfig::GetActDisk_PressJump(string val_marker, unsigned short val_value) const {
  unsigned short iMarker_ActDisk;
  for (iMarker_ActDisk = 0; iMarker_ActDisk < nMarker_ActDiskInlet; iMarker_ActDisk++)
    if ((Marker_ActDiskInlet[iMarker_ActDisk] == val_marker) ||
        (Marker_ActDiskOutlet[iMarker_ActDisk] == val_marker)) break;
  return ActDisk_PressJump[iMarker_ActDisk][val_value];
}

su2double CConfig::GetActDisk_TempJump(string val_marker, unsigned short val_value) const {
  unsigned short iMarker_ActDisk;
  for (iMarker_ActDisk = 0; iMarker_ActDisk < nMarker_ActDiskInlet; iMarker_ActDisk++)
    if ((Marker_ActDiskInlet[iMarker_ActDisk] == val_marker) ||
        (Marker_ActDiskOutlet[iMarker_ActDisk] == val_marker)) break;
  return ActDisk_TempJump[iMarker_ActDisk][val_value];;
}

su2double CConfig::GetActDisk_Omega(string val_marker, unsigned short val_value) const {
  unsigned short iMarker_ActDisk;
  for (iMarker_ActDisk = 0; iMarker_ActDisk < nMarker_ActDiskInlet; iMarker_ActDisk++)
    if ((Marker_ActDiskInlet[iMarker_ActDisk] == val_marker) ||
        (Marker_ActDiskOutlet[iMarker_ActDisk] == val_marker)) break;
  return ActDisk_Omega[iMarker_ActDisk][val_value];;
}

su2double CConfig::GetOutlet_MassFlow(string val_marker) const {
  unsigned short iMarker_Outlet;
  for (iMarker_Outlet = 0; iMarker_Outlet < nMarker_Outlet; iMarker_Outlet++)
    if ((Marker_Outlet[iMarker_Outlet] == val_marker)) break;
  return Outlet_MassFlow[iMarker_Outlet];
}

su2double CConfig::GetOutlet_Density(string val_marker) const {
  unsigned short iMarker_Outlet;
  for (iMarker_Outlet = 0; iMarker_Outlet < nMarker_Outlet; iMarker_Outlet++)
    if ((Marker_Outlet[iMarker_Outlet] == val_marker)) break;
  return Outlet_Density[iMarker_Outlet];
}

su2double CConfig::GetOutlet_Area(string val_marker) const {
  unsigned short iMarker_Outlet;
  for (iMarker_Outlet = 0; iMarker_Outlet < nMarker_Outlet; iMarker_Outlet++)
    if ((Marker_Outlet[iMarker_Outlet] == val_marker)) break;
  return Outlet_Area[iMarker_Outlet];
}

unsigned short CConfig::GetMarker_CfgFile_ActDiskOutlet(string val_marker) const {
  unsigned short iMarker_ActDisk, kMarker_All;

  /*--- Find the marker for this actuator disk inlet. ---*/

  for (iMarker_ActDisk = 0; iMarker_ActDisk < nMarker_ActDiskInlet; iMarker_ActDisk++)
    if (Marker_ActDiskInlet[iMarker_ActDisk] == val_marker) break;

  /*--- Find and return global marker index for the actuator disk outlet. ---*/

  for (kMarker_All = 0; kMarker_All < nMarker_CfgFile; kMarker_All++)
    if (Marker_ActDiskOutlet[iMarker_ActDisk] == Marker_CfgFile_TagBound[kMarker_All]) break;

  return kMarker_All;
}

unsigned short CConfig::GetMarker_CfgFile_EngineExhaust(string val_marker) const {
  unsigned short iMarker_Engine, kMarker_All;

  /*--- Find the marker for this engine inflow. ---*/

  for (iMarker_Engine = 0; iMarker_Engine < nMarker_EngineInflow; iMarker_Engine++)
    if (Marker_EngineInflow[iMarker_Engine] == val_marker) break;

  /*--- Find and return global marker index for the engine exhaust. ---*/

  for (kMarker_All = 0; kMarker_All < nMarker_CfgFile; kMarker_All++)
    if (Marker_EngineExhaust[iMarker_Engine] == Marker_CfgFile_TagBound[kMarker_All]) break;

  return kMarker_All;
}

bool CConfig::GetVolumetric_Movement() const {
  bool volumetric_movement = false;

  if (GetSurface_Movement(AEROELASTIC) ||
      GetSurface_Movement(AEROELASTIC_RIGID_MOTION)||
      GetSurface_Movement(EXTERNAL) ||
      GetSurface_Movement(EXTERNAL_ROTATION)){
    volumetric_movement = true;
  }

  if (Kind_SU2 == SU2_COMPONENT::SU2_DEF ||
      Kind_SU2 == SU2_COMPONENT::SU2_DOT ||
      DirectDiff)
  { volumetric_movement = true;}
  return volumetric_movement;
}

bool CConfig::GetSurface_Movement(unsigned short kind_movement) const {
  for (unsigned short iMarkerMoving = 0; iMarkerMoving < nKind_SurfaceMovement; iMarkerMoving++){
    if (Kind_SurfaceMovement[iMarkerMoving] == kind_movement){
      return true;
    }
  }
  return false;
}

unsigned short CConfig::GetMarker_Moving(string val_marker) const {
  unsigned short iMarker_Moving;

  /*--- Find the marker for this moving boundary. ---*/
  for (iMarker_Moving = 0; iMarker_Moving < nMarker_Moving; iMarker_Moving++)
    if (Marker_Moving[iMarker_Moving] == val_marker) break;

  return iMarker_Moving;
}

bool CConfig::GetMarker_Moving_Bool(string val_marker) const {
  unsigned short iMarker_Moving;

  /*--- Find the marker for this moving boundary, if it exists. ---*/
  for (iMarker_Moving = 0; iMarker_Moving < nMarker_Moving; iMarker_Moving++)
    if (Marker_Moving[iMarker_Moving] == val_marker) return true;

  return false;
}

unsigned short CConfig::GetMarker_Deform_Mesh(string val_marker) const {
  unsigned short iMarker_Deform_Mesh;

  /*--- Find the marker for this interface boundary. ---*/
  for (iMarker_Deform_Mesh = 0; iMarker_Deform_Mesh < nMarker_Deform_Mesh; iMarker_Deform_Mesh++)
    if (Marker_Deform_Mesh[iMarker_Deform_Mesh] == val_marker) break;

  return iMarker_Deform_Mesh;
}

unsigned short CConfig::GetMarker_Deform_Mesh_Sym_Plane(string val_marker) const {
  unsigned short iMarker_Deform_Mesh_Sym_Plane;

  /*--- Find the marker for this interface boundary. ---*/
  for (iMarker_Deform_Mesh_Sym_Plane = 0; iMarker_Deform_Mesh_Sym_Plane < nMarker_Deform_Mesh_Sym_Plane; iMarker_Deform_Mesh_Sym_Plane++)
    if (Marker_Deform_Mesh_Sym_Plane[iMarker_Deform_Mesh_Sym_Plane] == val_marker) break;

  return iMarker_Deform_Mesh_Sym_Plane;
}

unsigned short CConfig::GetMarker_Fluid_Load(string val_marker) const {
  unsigned short iMarker_Fluid_Load;

  /*--- Find the marker for this interface boundary. ---*/
  for (iMarker_Fluid_Load = 0; iMarker_Fluid_Load < nMarker_Fluid_Load; iMarker_Fluid_Load++)
    if (Marker_Fluid_Load[iMarker_Fluid_Load] == val_marker) break;

  return iMarker_Fluid_Load;
}

su2double CConfig::GetExhaust_Temperature_Target(string val_marker) const {
  unsigned short iMarker_EngineExhaust;
  for (iMarker_EngineExhaust = 0; iMarker_EngineExhaust < nMarker_EngineExhaust; iMarker_EngineExhaust++)
    if (Marker_EngineExhaust[iMarker_EngineExhaust] == val_marker) break;
  return Exhaust_Temperature_Target[iMarker_EngineExhaust];
}

su2double CConfig::GetExhaust_Pressure_Target(string val_marker) const {
  unsigned short iMarker_EngineExhaust;
  for (iMarker_EngineExhaust = 0; iMarker_EngineExhaust < nMarker_EngineExhaust; iMarker_EngineExhaust++)
    if (Marker_EngineExhaust[iMarker_EngineExhaust] == val_marker) break;
  return Exhaust_Pressure_Target[iMarker_EngineExhaust];
}

INLET_TYPE CConfig::GetKind_Inc_Inlet(string val_marker) const {
  unsigned short iMarker_Inlet;
  for (iMarker_Inlet = 0; iMarker_Inlet < nMarker_Inlet; iMarker_Inlet++)
    if (Marker_Inlet[iMarker_Inlet] == val_marker) break;
  return Kind_Inc_Inlet[iMarker_Inlet];
}

INC_OUTLET_TYPE CConfig::GetKind_Inc_Outlet(string val_marker) const {
  unsigned short iMarker_Outlet;
  for (iMarker_Outlet = 0; iMarker_Outlet < nMarker_Outlet; iMarker_Outlet++)
    if (Marker_Outlet[iMarker_Outlet] == val_marker) break;
  return Kind_Inc_Outlet[iMarker_Outlet];
}

su2double CConfig::GetInlet_Ttotal(string val_marker) const {
  unsigned short iMarker_Inlet;
  for (iMarker_Inlet = 0; iMarker_Inlet < nMarker_Inlet; iMarker_Inlet++)
    if (Marker_Inlet[iMarker_Inlet] == val_marker) break;
  return Inlet_Ttotal[iMarker_Inlet];
}

su2double CConfig::GetInlet_Ptotal(string val_marker) const {
  unsigned short iMarker_Inlet;
  for (iMarker_Inlet = 0; iMarker_Inlet < nMarker_Inlet; iMarker_Inlet++)
    if (Marker_Inlet[iMarker_Inlet] == val_marker) break;
  return Inlet_Ptotal[iMarker_Inlet];
}

void CConfig::SetInlet_Ptotal(su2double val_pressure, string val_marker) {
  unsigned short iMarker_Inlet;
  for (iMarker_Inlet = 0; iMarker_Inlet < nMarker_Inlet; iMarker_Inlet++)
    if (Marker_Inlet[iMarker_Inlet] == val_marker)
      Inlet_Ptotal[iMarker_Inlet] = val_pressure;
}

const su2double* CConfig::GetInlet_FlowDir(string val_marker) const {
  unsigned short iMarker_Inlet;
  for (iMarker_Inlet = 0; iMarker_Inlet < nMarker_Inlet; iMarker_Inlet++)
    if (Marker_Inlet[iMarker_Inlet] == val_marker) break;
  return Inlet_FlowDir[iMarker_Inlet];
}

su2double CConfig::GetInlet_Temperature(string val_marker) const {
  unsigned short iMarker_Supersonic_Inlet;
  for (iMarker_Supersonic_Inlet = 0; iMarker_Supersonic_Inlet < nMarker_Supersonic_Inlet; iMarker_Supersonic_Inlet++)
    if (Marker_Supersonic_Inlet[iMarker_Supersonic_Inlet] == val_marker) break;
  return Inlet_Temperature[iMarker_Supersonic_Inlet];
}

su2double CConfig::GetInlet_Pressure(string val_marker) const {
  unsigned short iMarker_Supersonic_Inlet;
  for (iMarker_Supersonic_Inlet = 0; iMarker_Supersonic_Inlet < nMarker_Supersonic_Inlet; iMarker_Supersonic_Inlet++)
    if (Marker_Supersonic_Inlet[iMarker_Supersonic_Inlet] == val_marker) break;
  return Inlet_Pressure[iMarker_Supersonic_Inlet];
}

const su2double* CConfig::GetInlet_Velocity(string val_marker) const {
  unsigned short iMarker_Supersonic_Inlet;
  for (iMarker_Supersonic_Inlet = 0; iMarker_Supersonic_Inlet < nMarker_Supersonic_Inlet; iMarker_Supersonic_Inlet++)
    if (Marker_Supersonic_Inlet[iMarker_Supersonic_Inlet] == val_marker) break;
  return Inlet_Velocity[iMarker_Supersonic_Inlet];
}

const su2double* CConfig::GetInlet_MassFrac(string val_marker) const {
  unsigned short iMarker_Supersonic_Inlet;
  for (iMarker_Supersonic_Inlet = 0; iMarker_Supersonic_Inlet < nMarker_Supersonic_Inlet; iMarker_Supersonic_Inlet++)
    if (Marker_Supersonic_Inlet[iMarker_Supersonic_Inlet] == val_marker) break;
  return Inlet_MassFrac[iMarker_Supersonic_Inlet];
}

su2double CConfig::GetOutlet_Pressure(string val_marker) const {
  unsigned short iMarker_Outlet;
  for (iMarker_Outlet = 0; iMarker_Outlet < nMarker_Outlet; iMarker_Outlet++)
    if (Marker_Outlet[iMarker_Outlet] == val_marker) break;
  return Outlet_Pressure[iMarker_Outlet];
}

void CConfig::SetOutlet_Pressure(su2double val_pressure, string val_marker) {
  unsigned short iMarker_Outlet;
  for (iMarker_Outlet = 0; iMarker_Outlet < nMarker_Outlet; iMarker_Outlet++)
    if (Marker_Outlet[iMarker_Outlet] == val_marker)
      Outlet_Pressure[iMarker_Outlet] = val_pressure;
}

su2double CConfig::GetRiemann_Var1(string val_marker) const {
  unsigned short iMarker_Riemann;
  for (iMarker_Riemann = 0; iMarker_Riemann < nMarker_Riemann; iMarker_Riemann++)
    if (Marker_Riemann[iMarker_Riemann] == val_marker) break;
  return Riemann_Var1[iMarker_Riemann];
}

su2double CConfig::GetRiemann_Var2(string val_marker) const {
  unsigned short iMarker_Riemann;
  for (iMarker_Riemann = 0; iMarker_Riemann < nMarker_Riemann; iMarker_Riemann++)
    if (Marker_Riemann[iMarker_Riemann] == val_marker) break;
  return Riemann_Var2[iMarker_Riemann];
}

const su2double* CConfig::GetRiemann_FlowDir(string val_marker) const {
  unsigned short iMarker_Riemann;
  for (iMarker_Riemann = 0; iMarker_Riemann < nMarker_Riemann; iMarker_Riemann++)
    if (Marker_Riemann[iMarker_Riemann] == val_marker) break;
  return Riemann_FlowDir[iMarker_Riemann];
}

unsigned short CConfig::GetKind_Data_Riemann(string val_marker) const {
  unsigned short iMarker_Riemann;
  for (iMarker_Riemann = 0; iMarker_Riemann < nMarker_Riemann; iMarker_Riemann++)
    if (Marker_Riemann[iMarker_Riemann] == val_marker) break;
  return Kind_Data_Riemann[iMarker_Riemann];
}

su2double CConfig::GetGiles_Var1(string val_marker) const {
  unsigned short iMarker_Giles;
  for (iMarker_Giles = 0; iMarker_Giles < nMarker_Giles; iMarker_Giles++)
    if (Marker_Giles[iMarker_Giles] == val_marker) break;
  return Giles_Var1[iMarker_Giles];
}

void CConfig::SetGiles_Var1(su2double newVar1, string val_marker) {
  unsigned short iMarker_Giles;
  for (iMarker_Giles = 0; iMarker_Giles < nMarker_Giles; iMarker_Giles++)
    if (Marker_Giles[iMarker_Giles] == val_marker) break;
  Giles_Var1[iMarker_Giles] = newVar1;
}

su2double CConfig::GetGiles_Var2(string val_marker) const {
  unsigned short iMarker_Giles;
  for (iMarker_Giles = 0; iMarker_Giles < nMarker_Giles; iMarker_Giles++)
    if (Marker_Giles[iMarker_Giles] == val_marker) break;
  return Giles_Var2[iMarker_Giles];
}

su2double CConfig::GetGiles_RelaxFactorAverage(string val_marker) const {
  unsigned short iMarker_Giles;
  for (iMarker_Giles = 0; iMarker_Giles < nMarker_Giles; iMarker_Giles++)
    if (Marker_Giles[iMarker_Giles] == val_marker) break;
  return RelaxFactorAverage[iMarker_Giles];
}

su2double CConfig::GetGiles_RelaxFactorFourier(string val_marker) const {
  unsigned short iMarker_Giles;
  for (iMarker_Giles = 0; iMarker_Giles < nMarker_Giles; iMarker_Giles++)
    if (Marker_Giles[iMarker_Giles] == val_marker) break;
  return RelaxFactorFourier[iMarker_Giles];
}

const su2double* CConfig::GetGiles_FlowDir(string val_marker) const {
  unsigned short iMarker_Giles;
  for (iMarker_Giles = 0; iMarker_Giles < nMarker_Giles; iMarker_Giles++)
    if (Marker_Giles[iMarker_Giles] == val_marker) break;
  return Giles_FlowDir[iMarker_Giles];
}

unsigned short CConfig::GetKind_Data_Giles(string val_marker) const {
  unsigned short iMarker_Giles;
  for (iMarker_Giles = 0; iMarker_Giles < nMarker_Giles; iMarker_Giles++)
    if (Marker_Giles[iMarker_Giles] == val_marker) break;
  return Kind_Data_Giles[iMarker_Giles];
}

su2double CConfig::GetPressureOut_BC() const {
  unsigned short iMarker_BC;
  su2double pres_out = 0.0;
  for (iMarker_BC = 0; iMarker_BC < nMarker_Giles; iMarker_BC++){
    if (Kind_Data_Giles[iMarker_BC] == STATIC_PRESSURE || Kind_Data_Giles[iMarker_BC] == STATIC_PRESSURE_1D || Kind_Data_Giles[iMarker_BC] == RADIAL_EQUILIBRIUM ){
      pres_out = Giles_Var1[iMarker_BC];
    }
  }
  for (iMarker_BC = 0; iMarker_BC < nMarker_Riemann; iMarker_BC++){
    if (Kind_Data_Riemann[iMarker_BC] == STATIC_PRESSURE || Kind_Data_Riemann[iMarker_BC] == RADIAL_EQUILIBRIUM){
      pres_out = Riemann_Var1[iMarker_BC];
    }
  }
  return pres_out/Pressure_Ref;
}

void CConfig::SetPressureOut_BC(su2double val_press) {
  unsigned short iMarker_BC;
  for (iMarker_BC = 0; iMarker_BC < nMarker_Giles; iMarker_BC++){
    if (Kind_Data_Giles[iMarker_BC] == STATIC_PRESSURE || Kind_Data_Giles[iMarker_BC] == STATIC_PRESSURE_1D || Kind_Data_Giles[iMarker_BC] == RADIAL_EQUILIBRIUM ){
      Giles_Var1[iMarker_BC] = val_press*Pressure_Ref;
    }
  }
  for (iMarker_BC = 0; iMarker_BC < nMarker_Riemann; iMarker_BC++){
    if (Kind_Data_Riemann[iMarker_BC] == STATIC_PRESSURE || Kind_Data_Riemann[iMarker_BC] == RADIAL_EQUILIBRIUM){
      Riemann_Var1[iMarker_BC] = val_press*Pressure_Ref;
    }
  }
}

su2double CConfig::GetTotalPressureIn_BC() const {
  unsigned short iMarker_BC;
  su2double tot_pres_in = 0.0;
  for (iMarker_BC = 0; iMarker_BC < nMarker_Giles; iMarker_BC++){
    if (Kind_Data_Giles[iMarker_BC] == TOTAL_CONDITIONS_PT || Kind_Data_Giles[iMarker_BC] == TOTAL_CONDITIONS_PT_1D){
      tot_pres_in = Giles_Var1[iMarker_BC];
    }
  }
  for (iMarker_BC = 0; iMarker_BC < nMarker_Riemann; iMarker_BC++){
    if (Kind_Data_Riemann[iMarker_BC] == TOTAL_CONDITIONS_PT ){
      tot_pres_in = Riemann_Var1[iMarker_BC];
    }
  }
  if(nMarker_Inlet == 1 && Kind_Inlet == INLET_TYPE::TOTAL_CONDITIONS){
    tot_pres_in = Inlet_Ptotal[0];
  }
  return tot_pres_in/Pressure_Ref;
}

su2double CConfig::GetTotalTemperatureIn_BC() const {
  unsigned short iMarker_BC;
  su2double tot_temp_in = 0.0;
  for (iMarker_BC = 0; iMarker_BC < nMarker_Giles; iMarker_BC++){
    if (Kind_Data_Giles[iMarker_BC] == TOTAL_CONDITIONS_PT || Kind_Data_Giles[iMarker_BC] == TOTAL_CONDITIONS_PT_1D){
      tot_temp_in = Giles_Var2[iMarker_BC];
    }
  }
  for (iMarker_BC = 0; iMarker_BC < nMarker_Riemann; iMarker_BC++){
    if (Kind_Data_Riemann[iMarker_BC] == TOTAL_CONDITIONS_PT ){
      tot_temp_in = Riemann_Var2[iMarker_BC];
    }
  }

  if(nMarker_Inlet == 1 && Kind_Inlet == INLET_TYPE::TOTAL_CONDITIONS){
    tot_temp_in = Inlet_Ttotal[0];
  }
  return tot_temp_in/Temperature_Ref;
}

void CConfig::SetTotalTemperatureIn_BC(su2double val_temp) {
  unsigned short iMarker_BC;
  for (iMarker_BC = 0; iMarker_BC < nMarker_Giles; iMarker_BC++){
    if (Kind_Data_Giles[iMarker_BC] == TOTAL_CONDITIONS_PT || Kind_Data_Giles[iMarker_BC] == TOTAL_CONDITIONS_PT_1D){
      Giles_Var2[iMarker_BC] = val_temp*Temperature_Ref;
    }
  }
  for (iMarker_BC = 0; iMarker_BC < nMarker_Riemann; iMarker_BC++){
    if (Kind_Data_Riemann[iMarker_BC] == TOTAL_CONDITIONS_PT ){
      Riemann_Var2[iMarker_BC] = val_temp*Temperature_Ref;
    }
  }

  if(nMarker_Inlet == 1 && Kind_Inlet == INLET_TYPE::TOTAL_CONDITIONS){
    Inlet_Ttotal[0] = val_temp*Temperature_Ref;
  }
}

su2double CConfig::GetFlowAngleIn_BC() const {
  unsigned short iMarker_BC;
  su2double alpha_in = 0.0;
  for (iMarker_BC = 0; iMarker_BC < nMarker_Giles; iMarker_BC++){
    if (Kind_Data_Giles[iMarker_BC] == TOTAL_CONDITIONS_PT || Kind_Data_Giles[iMarker_BC] == TOTAL_CONDITIONS_PT_1D){
      alpha_in = atan(Giles_FlowDir[iMarker_BC][1]/Giles_FlowDir[iMarker_BC][0]);
    }
  }
  for (iMarker_BC = 0; iMarker_BC < nMarker_Riemann; iMarker_BC++){
    if (Kind_Data_Riemann[iMarker_BC] == TOTAL_CONDITIONS_PT ){
      alpha_in = atan(Riemann_FlowDir[iMarker_BC][1]/Riemann_FlowDir[iMarker_BC][0]);
    }
  }

  if(nMarker_Inlet == 1 && Kind_Inlet == INLET_TYPE::TOTAL_CONDITIONS){
    alpha_in = atan(Inlet_FlowDir[0][1]/Inlet_FlowDir[0][0]);
  }

  return alpha_in;
}

su2double CConfig::GetIncInlet_BC() const {

  su2double val_out = 0.0;

  if (nMarker_Inlet > 0) {
    if (Kind_Inc_Inlet[0] == INLET_TYPE::VELOCITY_INLET)
      val_out = Inlet_Ptotal[0]/Velocity_Ref;
    else if (Kind_Inc_Inlet[0] == INLET_TYPE::PRESSURE_INLET)
      val_out = Inlet_Ptotal[0]/Pressure_Ref;
  }

  return val_out;
}

void CConfig::SetIncInlet_BC(su2double val_in) {

  if (nMarker_Inlet > 0) {
    if (Kind_Inc_Inlet[0] == INLET_TYPE::VELOCITY_INLET)
      Inlet_Ptotal[0] = val_in*Velocity_Ref;
    else if (Kind_Inc_Inlet[0] == INLET_TYPE::PRESSURE_INLET)
      Inlet_Ptotal[0] = val_in*Pressure_Ref;
  }
}

su2double CConfig::GetIncTemperature_BC() const {

  su2double val_out = 0.0;

  if (nMarker_Inlet > 0)
    val_out = Inlet_Ttotal[0]/Temperature_Ref;

  return val_out;
}

void CConfig::SetIncTemperature_BC(su2double val_temperature) {
  if (nMarker_Inlet > 0)
    Inlet_Ttotal[0] = val_temperature*Temperature_Ref;
}

su2double CConfig::GetIncPressureOut_BC() const {

  su2double pressure_out = 0.0;

  if (nMarker_FarField > 0){
    pressure_out = Pressure_FreeStreamND;
  } else if (nMarker_Outlet > 0) {
    pressure_out = Outlet_Pressure[0]/Pressure_Ref;
  }

  return pressure_out;
}

void CConfig::SetIncPressureOut_BC(su2double val_pressure) {

  if (nMarker_FarField > 0){
    Pressure_FreeStreamND = val_pressure;
  } else if (nMarker_Outlet > 0) {
    Outlet_Pressure[0] = val_pressure*Pressure_Ref;
  }

}

su2double CConfig::GetIsothermal_Temperature(string val_marker) const {

  for (unsigned short iMarker_Isothermal = 0; iMarker_Isothermal < nMarker_Isothermal; iMarker_Isothermal++)
    if (Marker_Isothermal[iMarker_Isothermal] == val_marker)
      return Isothermal_Temperature[iMarker_Isothermal];

  return Isothermal_Temperature[0];
}

su2double CConfig::GetWall_HeatFlux(string val_marker) const {

  for (unsigned short iMarker_HeatFlux = 0; iMarker_HeatFlux < nMarker_HeatFlux; iMarker_HeatFlux++)
    if (Marker_HeatFlux[iMarker_HeatFlux] == val_marker)
      return Heat_Flux[iMarker_HeatFlux];

  return Heat_Flux[0];
}

su2double CConfig::GetWall_HeatTransfer_Coefficient(string val_marker) const {

  for (unsigned short iMarker_HeatTransfer = 0; iMarker_HeatTransfer < nMarker_HeatTransfer; iMarker_HeatTransfer++)
    if (Marker_HeatTransfer[iMarker_HeatTransfer] == val_marker)
      return HeatTransfer_Coeff[iMarker_HeatTransfer];

  return HeatTransfer_Coeff[0];
}

su2double CConfig::GetWall_HeatTransfer_Temperature(string val_marker) const {

  for (unsigned short iMarker_HeatTransfer = 0; iMarker_HeatTransfer < nMarker_HeatTransfer; iMarker_HeatTransfer++)
    if (Marker_HeatTransfer[iMarker_HeatTransfer] == val_marker)
      return HeatTransfer_WallTemp[iMarker_HeatTransfer];

  return HeatTransfer_WallTemp[0];
}

pair<WALL_TYPE, su2double> CConfig::GetWallRoughnessProperties(string val_marker) const {
  unsigned short iMarker = 0;
  short          flag = -1;
  pair<WALL_TYPE, su2double> WallProp;

  if (nMarker_HeatFlux > 0 || nMarker_Isothermal > 0 || nMarker_HeatTransfer || nMarker_CHTInterface > 0) {
    for (iMarker = 0; iMarker < nMarker_HeatFlux; iMarker++)
      if (Marker_HeatFlux[iMarker] == val_marker) {
        flag = iMarker;
        WallProp = make_pair(Kind_Wall[flag], Roughness_Height[flag]);
        return WallProp;
      }
    for (iMarker = 0; iMarker < nMarker_Isothermal; iMarker++)
      if (Marker_Isothermal[iMarker] == val_marker) {
        flag = nMarker_HeatFlux + iMarker;
        WallProp = make_pair(Kind_Wall[flag], Roughness_Height[flag]);
        return WallProp;
      }
    for (iMarker = 0; iMarker < nMarker_HeatTransfer; iMarker++)
      if (Marker_HeatTransfer[iMarker] == val_marker) {
        flag = nMarker_HeatFlux + nMarker_Isothermal + iMarker;
        WallProp = make_pair(Kind_Wall[flag], Roughness_Height[flag]);
        return WallProp;
      }
    for (iMarker = 0; iMarker < nMarker_CHTInterface; iMarker++)
      if (Marker_CHTInterface[iMarker] == val_marker) {
        flag = nMarker_HeatFlux + nMarker_Isothermal + nMarker_HeatTransfer + iMarker;
        WallProp = make_pair(Kind_Wall[flag], Roughness_Height[flag]);
        return WallProp;
      }
  }

  WallProp = make_pair(WALL_TYPE::SMOOTH, 0.0);
  return WallProp;
}

WALL_FUNCTIONS CConfig::GetWallFunction_Treatment(string val_marker) const {

  WALL_FUNCTIONS WallFunction = WALL_FUNCTIONS::NONE;

  for(unsigned short iMarker=0; iMarker<nMarker_WallFunctions; iMarker++) {
    if(Marker_WallFunctions[iMarker] == val_marker) {
      WallFunction = Kind_WallFunctions[iMarker];
      break;
    }
  }

  return WallFunction;
}

const unsigned short* CConfig::GetWallFunction_IntInfo(string val_marker) const {
  unsigned short *intInfo = nullptr;

  for(unsigned short iMarker=0; iMarker<nMarker_WallFunctions; iMarker++) {
    if(Marker_WallFunctions[iMarker] == val_marker) {
      intInfo = IntInfo_WallFunctions[iMarker];
      break;
    }
  }

  return intInfo;
}

const su2double* CConfig::GetWallFunction_DoubleInfo(string val_marker) const {
  su2double *doubleInfo = nullptr;

  for(unsigned short iMarker=0; iMarker<nMarker_WallFunctions; iMarker++) {
    if(Marker_WallFunctions[iMarker] == val_marker) {
      doubleInfo = DoubleInfo_WallFunctions[iMarker];
      break;
    }
  }

  return doubleInfo;
}

su2double CConfig::GetEngineInflow_Target(string val_marker) const {
  unsigned short iMarker_EngineInflow;
  for (iMarker_EngineInflow = 0; iMarker_EngineInflow < nMarker_EngineInflow; iMarker_EngineInflow++)
    if (Marker_EngineInflow[iMarker_EngineInflow] == val_marker) break;
  return EngineInflow_Target[iMarker_EngineInflow];
}

su2double CConfig::GetInflow_Pressure(string val_marker) const {
  unsigned short iMarker_EngineInflow;
  for (iMarker_EngineInflow = 0; iMarker_EngineInflow < nMarker_EngineInflow; iMarker_EngineInflow++)
    if (Marker_EngineInflow[iMarker_EngineInflow] == val_marker) break;
  return Inflow_Pressure[iMarker_EngineInflow];
}

su2double CConfig::GetInflow_MassFlow(string val_marker) const {
  unsigned short iMarker_EngineInflow;
  for (iMarker_EngineInflow = 0; iMarker_EngineInflow < nMarker_EngineInflow; iMarker_EngineInflow++)
    if (Marker_EngineInflow[iMarker_EngineInflow] == val_marker) break;
  return Inflow_MassFlow[iMarker_EngineInflow];
}

su2double CConfig::GetInflow_ReverseMassFlow(string val_marker) const {
  unsigned short iMarker_EngineInflow;
  for (iMarker_EngineInflow = 0; iMarker_EngineInflow < nMarker_EngineInflow; iMarker_EngineInflow++)
    if (Marker_EngineInflow[iMarker_EngineInflow] == val_marker) break;
  return Inflow_ReverseMassFlow[iMarker_EngineInflow];
}

su2double CConfig::GetInflow_TotalPressure(string val_marker) const {
  unsigned short iMarker_EngineInflow;
  for (iMarker_EngineInflow = 0; iMarker_EngineInflow < nMarker_EngineInflow; iMarker_EngineInflow++)
    if (Marker_EngineInflow[iMarker_EngineInflow] == val_marker) break;
  return Inflow_TotalPressure[iMarker_EngineInflow];
}

su2double CConfig::GetInflow_Temperature(string val_marker) const {
  unsigned short iMarker_EngineInflow;
  for (iMarker_EngineInflow = 0; iMarker_EngineInflow < nMarker_EngineInflow; iMarker_EngineInflow++)
    if (Marker_EngineInflow[iMarker_EngineInflow] == val_marker) break;
  return Inflow_Temperature[iMarker_EngineInflow];
}

su2double CConfig::GetInflow_TotalTemperature(string val_marker) const {
  unsigned short iMarker_EngineInflow;
  for (iMarker_EngineInflow = 0; iMarker_EngineInflow < nMarker_EngineInflow; iMarker_EngineInflow++)
    if (Marker_EngineInflow[iMarker_EngineInflow] == val_marker) break;
  return Inflow_TotalTemperature[iMarker_EngineInflow];
}

su2double CConfig::GetInflow_RamDrag(string val_marker) const {
  unsigned short iMarker_EngineInflow;
  for (iMarker_EngineInflow = 0; iMarker_EngineInflow < nMarker_EngineInflow; iMarker_EngineInflow++)
    if (Marker_EngineInflow[iMarker_EngineInflow] == val_marker) break;
  return Inflow_RamDrag[iMarker_EngineInflow];
}

su2double CConfig::GetInflow_Force(string val_marker) const {
  unsigned short iMarker_EngineInflow;
  for (iMarker_EngineInflow = 0; iMarker_EngineInflow < nMarker_EngineInflow; iMarker_EngineInflow++)
    if (Marker_EngineInflow[iMarker_EngineInflow] == val_marker) break;
  return Inflow_Force[iMarker_EngineInflow];
}

su2double CConfig::GetInflow_Power(string val_marker) const {
  unsigned short iMarker_EngineInflow;
  for (iMarker_EngineInflow = 0; iMarker_EngineInflow < nMarker_EngineInflow; iMarker_EngineInflow++)
    if (Marker_EngineInflow[iMarker_EngineInflow] == val_marker) break;
  return Inflow_Power[iMarker_EngineInflow];
}

su2double CConfig::GetInflow_Mach(string val_marker) const {
  unsigned short iMarker_EngineInflow;
  for (iMarker_EngineInflow = 0; iMarker_EngineInflow < nMarker_EngineInflow; iMarker_EngineInflow++)
    if (Marker_EngineInflow[iMarker_EngineInflow] == val_marker) break;
  return Inflow_Mach[iMarker_EngineInflow];
}

su2double CConfig::GetExhaust_Pressure(string val_marker) const {
  unsigned short iMarker_EngineExhaust;
  for (iMarker_EngineExhaust = 0; iMarker_EngineExhaust < nMarker_EngineExhaust; iMarker_EngineExhaust++)
    if (Marker_EngineExhaust[iMarker_EngineExhaust] == val_marker) break;
  return Exhaust_Pressure[iMarker_EngineExhaust];
}

su2double CConfig::GetExhaust_Temperature(string val_marker) const {
  unsigned short iMarker_EngineExhaust;
  for (iMarker_EngineExhaust = 0; iMarker_EngineExhaust < nMarker_EngineExhaust; iMarker_EngineExhaust++)
    if (Marker_EngineExhaust[iMarker_EngineExhaust] == val_marker) break;
  return Exhaust_Temperature[iMarker_EngineExhaust];
}

su2double CConfig::GetExhaust_MassFlow(string val_marker) const {
  unsigned short iMarker_EngineExhaust;
  for (iMarker_EngineExhaust = 0; iMarker_EngineExhaust < nMarker_EngineExhaust; iMarker_EngineExhaust++)
    if (Marker_EngineExhaust[iMarker_EngineExhaust] == val_marker) break;
  return Exhaust_MassFlow[iMarker_EngineExhaust];
}

su2double CConfig::GetExhaust_TotalPressure(string val_marker) const {
  unsigned short iMarker_EngineExhaust;
  for (iMarker_EngineExhaust = 0; iMarker_EngineExhaust < nMarker_EngineExhaust; iMarker_EngineExhaust++)
    if (Marker_EngineExhaust[iMarker_EngineExhaust] == val_marker) break;
  return Exhaust_TotalPressure[iMarker_EngineExhaust];
}

su2double CConfig::GetExhaust_TotalTemperature(string val_marker) const {
  unsigned short iMarker_EngineExhaust;
  for (iMarker_EngineExhaust = 0; iMarker_EngineExhaust < nMarker_EngineExhaust; iMarker_EngineExhaust++)
    if (Marker_EngineExhaust[iMarker_EngineExhaust] == val_marker) break;
  return Exhaust_TotalTemperature[iMarker_EngineExhaust];
}

su2double CConfig::GetExhaust_GrossThrust(string val_marker) const {
  unsigned short iMarker_EngineExhaust;
  for (iMarker_EngineExhaust = 0; iMarker_EngineExhaust < nMarker_EngineExhaust; iMarker_EngineExhaust++)
    if (Marker_EngineExhaust[iMarker_EngineExhaust] == val_marker) break;
  return Exhaust_GrossThrust[iMarker_EngineExhaust];
}

su2double CConfig::GetExhaust_Force(string val_marker) const {
  unsigned short iMarker_EngineExhaust;
  for (iMarker_EngineExhaust = 0; iMarker_EngineExhaust < nMarker_EngineExhaust; iMarker_EngineExhaust++)
    if (Marker_EngineExhaust[iMarker_EngineExhaust] == val_marker) break;
  return Exhaust_Force[iMarker_EngineExhaust];
}

su2double CConfig::GetExhaust_Power(string val_marker) const {
  unsigned short iMarker_EngineExhaust;
  for (iMarker_EngineExhaust = 0; iMarker_EngineExhaust < nMarker_EngineExhaust; iMarker_EngineExhaust++)
    if (Marker_EngineExhaust[iMarker_EngineExhaust] == val_marker) break;
  return Exhaust_Power[iMarker_EngineExhaust];
}

su2double CConfig::GetActDiskInlet_Pressure(string val_marker) const {
  unsigned short iMarker_ActDiskInlet;
  for (iMarker_ActDiskInlet = 0; iMarker_ActDiskInlet < nMarker_ActDiskInlet; iMarker_ActDiskInlet++)
    if (Marker_ActDiskInlet[iMarker_ActDiskInlet] == val_marker) break;
  return ActDiskInlet_Pressure[iMarker_ActDiskInlet];
}

su2double CConfig::GetActDiskInlet_TotalPressure(string val_marker) const {
  unsigned short iMarker_ActDiskInlet;
  for (iMarker_ActDiskInlet = 0; iMarker_ActDiskInlet < nMarker_ActDiskInlet; iMarker_ActDiskInlet++)
    if (Marker_ActDiskInlet[iMarker_ActDiskInlet] == val_marker) break;
  return ActDiskInlet_TotalPressure[iMarker_ActDiskInlet];
}

su2double CConfig::GetActDiskInlet_RamDrag(string val_marker) const {
  unsigned short iMarker_ActDiskInlet;
  for (iMarker_ActDiskInlet = 0; iMarker_ActDiskInlet < nMarker_ActDiskInlet; iMarker_ActDiskInlet++)
    if (Marker_ActDiskInlet[iMarker_ActDiskInlet] == val_marker) break;
  return ActDiskInlet_RamDrag[iMarker_ActDiskInlet];
}

su2double CConfig::GetActDiskInlet_Force(string val_marker) const {
  unsigned short iMarker_ActDiskInlet;
  for (iMarker_ActDiskInlet = 0; iMarker_ActDiskInlet < nMarker_ActDiskInlet; iMarker_ActDiskInlet++)
    if (Marker_ActDiskInlet[iMarker_ActDiskInlet] == val_marker) break;
  return ActDiskInlet_Force[iMarker_ActDiskInlet];
}

su2double CConfig::GetActDiskInlet_Power(string val_marker) const {
  unsigned short iMarker_ActDiskInlet;
  for (iMarker_ActDiskInlet = 0; iMarker_ActDiskInlet < nMarker_ActDiskInlet; iMarker_ActDiskInlet++)
    if (Marker_ActDiskInlet[iMarker_ActDiskInlet] == val_marker) break;
  return ActDiskInlet_Power[iMarker_ActDiskInlet];
}

su2double CConfig::GetActDiskOutlet_Pressure(string val_marker) const {
  unsigned short iMarker_ActDiskOutlet;
  for (iMarker_ActDiskOutlet = 0; iMarker_ActDiskOutlet < nMarker_ActDiskOutlet; iMarker_ActDiskOutlet++)
    if (Marker_ActDiskOutlet[iMarker_ActDiskOutlet] == val_marker) break;
  return ActDiskOutlet_Pressure[iMarker_ActDiskOutlet];
}

su2double CConfig::GetActDiskOutlet_TotalPressure(string val_marker) const {
  unsigned short iMarker_ActDiskOutlet;
  for (iMarker_ActDiskOutlet = 0; iMarker_ActDiskOutlet < nMarker_ActDiskOutlet; iMarker_ActDiskOutlet++)
    if (Marker_ActDiskOutlet[iMarker_ActDiskOutlet] == val_marker) break;
  return ActDiskOutlet_TotalPressure[iMarker_ActDiskOutlet];
}

su2double CConfig::GetActDiskOutlet_GrossThrust(string val_marker) const {
  unsigned short iMarker_ActDiskOutlet;
  for (iMarker_ActDiskOutlet = 0; iMarker_ActDiskOutlet < nMarker_ActDiskOutlet; iMarker_ActDiskOutlet++)
    if (Marker_ActDiskOutlet[iMarker_ActDiskOutlet] == val_marker) break;
  return ActDiskOutlet_GrossThrust[iMarker_ActDiskOutlet];
}

su2double CConfig::GetActDiskOutlet_Force(string val_marker) const {
  unsigned short iMarker_ActDiskOutlet;
  for (iMarker_ActDiskOutlet = 0; iMarker_ActDiskOutlet < nMarker_ActDiskOutlet; iMarker_ActDiskOutlet++)
    if (Marker_ActDiskOutlet[iMarker_ActDiskOutlet] == val_marker) break;
  return ActDiskOutlet_Force[iMarker_ActDiskOutlet];
}

su2double CConfig::GetActDiskOutlet_Power(string val_marker) const {
  unsigned short iMarker_ActDiskOutlet;
  for (iMarker_ActDiskOutlet = 0; iMarker_ActDiskOutlet < nMarker_ActDiskOutlet; iMarker_ActDiskOutlet++)
    if (Marker_ActDiskOutlet[iMarker_ActDiskOutlet] == val_marker) break;
  return ActDiskOutlet_Power[iMarker_ActDiskOutlet];
}

su2double CConfig::GetActDiskInlet_Temperature(string val_marker) const {
  unsigned short iMarker_ActDiskInlet;
  for (iMarker_ActDiskInlet = 0; iMarker_ActDiskInlet < nMarker_ActDiskInlet; iMarker_ActDiskInlet++)
    if (Marker_ActDiskInlet[iMarker_ActDiskInlet] == val_marker) break;
  return ActDiskInlet_Temperature[iMarker_ActDiskInlet];
}

su2double CConfig::GetActDiskInlet_TotalTemperature(string val_marker) const {
  unsigned short iMarker_ActDiskInlet;
  for (iMarker_ActDiskInlet = 0; iMarker_ActDiskInlet < nMarker_ActDiskInlet; iMarker_ActDiskInlet++)
    if (Marker_ActDiskInlet[iMarker_ActDiskInlet] == val_marker) break;
  return ActDiskInlet_TotalTemperature[iMarker_ActDiskInlet];
}

su2double CConfig::GetActDiskOutlet_Temperature(string val_marker) const {
  unsigned short iMarker_ActDiskOutlet;
  for (iMarker_ActDiskOutlet = 0; iMarker_ActDiskOutlet < nMarker_ActDiskOutlet; iMarker_ActDiskOutlet++)
    if (Marker_ActDiskOutlet[iMarker_ActDiskOutlet] == val_marker) break;
  return ActDiskOutlet_Temperature[iMarker_ActDiskOutlet];
}

su2double CConfig::GetActDiskOutlet_TotalTemperature(string val_marker) const {
  unsigned short iMarker_ActDiskOutlet;
  for (iMarker_ActDiskOutlet = 0; iMarker_ActDiskOutlet < nMarker_ActDiskOutlet; iMarker_ActDiskOutlet++)
    if (Marker_ActDiskOutlet[iMarker_ActDiskOutlet] == val_marker) break;
  return ActDiskOutlet_TotalTemperature[iMarker_ActDiskOutlet];
}

su2double CConfig::GetActDiskInlet_MassFlow(string val_marker) const {
  unsigned short iMarker_ActDiskInlet;
  for (iMarker_ActDiskInlet = 0; iMarker_ActDiskInlet < nMarker_ActDiskInlet; iMarker_ActDiskInlet++)
    if (Marker_ActDiskInlet[iMarker_ActDiskInlet] == val_marker) break;
  return ActDiskInlet_MassFlow[iMarker_ActDiskInlet];
}

su2double CConfig::GetActDiskOutlet_MassFlow(string val_marker) const {
  unsigned short iMarker_ActDiskOutlet;
  for (iMarker_ActDiskOutlet = 0; iMarker_ActDiskOutlet < nMarker_ActDiskOutlet; iMarker_ActDiskOutlet++)
    if (Marker_ActDiskOutlet[iMarker_ActDiskOutlet] == val_marker) break;
  return ActDiskOutlet_MassFlow[iMarker_ActDiskOutlet];
}

su2double CConfig::GetDispl_Value(string val_marker) const {
  unsigned short iMarker_Displacement;
  for (iMarker_Displacement = 0; iMarker_Displacement < nMarker_Displacement; iMarker_Displacement++)
    if (Marker_Displacement[iMarker_Displacement] == val_marker) break;
  return Displ_Value[iMarker_Displacement];
}

su2double CConfig::GetLoad_Value(string val_marker) const {
  unsigned short iMarker_Load;
  for (iMarker_Load = 0; iMarker_Load < nMarker_Load; iMarker_Load++)
    if (Marker_Load[iMarker_Load] == val_marker) break;
  return Load_Value[iMarker_Load];
}

su2double CConfig::GetDamper_Constant(string val_marker) const {
  unsigned short iMarker_Damper;
  for (iMarker_Damper = 0; iMarker_Damper < nMarker_Damper; iMarker_Damper++)
    if (Marker_Damper[iMarker_Damper] == val_marker) break;
  return Damper_Constant[iMarker_Damper];
}

su2double CConfig::GetLoad_Dir_Value(string val_marker) const {
  unsigned short iMarker_Load_Dir;
  for (iMarker_Load_Dir = 0; iMarker_Load_Dir < nMarker_Load_Dir; iMarker_Load_Dir++)
    if (Marker_Load_Dir[iMarker_Load_Dir] == val_marker) break;
  return Load_Dir_Value[iMarker_Load_Dir];
}

su2double CConfig::GetLoad_Dir_Multiplier(string val_marker) const {
  unsigned short iMarker_Load_Dir;
  for (iMarker_Load_Dir = 0; iMarker_Load_Dir < nMarker_Load_Dir; iMarker_Load_Dir++)
    if (Marker_Load_Dir[iMarker_Load_Dir] == val_marker) break;
  return Load_Dir_Multiplier[iMarker_Load_Dir];
}

su2double CConfig::GetDisp_Dir_Value(string val_marker) const {
  unsigned short iMarker_Disp_Dir;
  for (iMarker_Disp_Dir = 0; iMarker_Disp_Dir < nMarker_Disp_Dir; iMarker_Disp_Dir++)
    if (Marker_Disp_Dir[iMarker_Disp_Dir] == val_marker) break;
  return Disp_Dir_Value[iMarker_Disp_Dir];
}

su2double CConfig::GetDisp_Dir_Multiplier(string val_marker) const {
  unsigned short iMarker_Disp_Dir;
  for (iMarker_Disp_Dir = 0; iMarker_Disp_Dir < nMarker_Disp_Dir; iMarker_Disp_Dir++)
    if (Marker_Disp_Dir[iMarker_Disp_Dir] == val_marker) break;
  return Disp_Dir_Multiplier[iMarker_Disp_Dir];
}

const su2double* CConfig::GetLoad_Dir(string val_marker) const {
  unsigned short iMarker_Load_Dir;
  for (iMarker_Load_Dir = 0; iMarker_Load_Dir < nMarker_Load_Dir; iMarker_Load_Dir++)
    if (Marker_Load_Dir[iMarker_Load_Dir] == val_marker) break;
  return Load_Dir[iMarker_Load_Dir];
}

const su2double* CConfig::GetDisp_Dir(string val_marker) const {
  unsigned short iMarker_Disp_Dir;
  for (iMarker_Disp_Dir = 0; iMarker_Disp_Dir < nMarker_Disp_Dir; iMarker_Disp_Dir++)
    if (Marker_Disp_Dir[iMarker_Disp_Dir] == val_marker) break;
  return Disp_Dir[iMarker_Disp_Dir];
}

su2double CConfig::GetLoad_Sine_Amplitude(string val_marker) const {
  unsigned short iMarker_Load_Sine;
  for (iMarker_Load_Sine = 0; iMarker_Load_Sine < nMarker_Load_Sine; iMarker_Load_Sine++)
    if (Marker_Load_Sine[iMarker_Load_Sine] == val_marker) break;
  return Load_Sine_Amplitude[iMarker_Load_Sine];
}

su2double CConfig::GetLoad_Sine_Frequency(string val_marker) const {
  unsigned short iMarker_Load_Sine;
  for (iMarker_Load_Sine = 0; iMarker_Load_Sine < nMarker_Load_Sine; iMarker_Load_Sine++)
    if (Marker_Load_Sine[iMarker_Load_Sine] == val_marker) break;
  return Load_Sine_Frequency[iMarker_Load_Sine];
}

const su2double* CConfig::GetLoad_Sine_Dir(string val_marker) const {
  unsigned short iMarker_Load_Sine;
  for (iMarker_Load_Sine = 0; iMarker_Load_Sine < nMarker_Load_Sine; iMarker_Load_Sine++)
    if (Marker_Load_Sine[iMarker_Load_Sine] == val_marker) break;
  return Load_Sine_Dir[iMarker_Load_Sine];
}

su2double CConfig::GetWall_Emissivity(string val_marker) const {

  unsigned short iMarker_Emissivity = 0;

  if (nMarker_Emissivity > 0) {
    for (iMarker_Emissivity = 0; iMarker_Emissivity < nMarker_Emissivity; iMarker_Emissivity++)
      if (Marker_Emissivity[iMarker_Emissivity] == val_marker) break;
  }

  return Wall_Emissivity[iMarker_Emissivity];
}

su2double CConfig::GetFlowLoad_Value(string val_marker) const {
  unsigned short iMarker_FlowLoad;
  for (iMarker_FlowLoad = 0; iMarker_FlowLoad < nMarker_FlowLoad; iMarker_FlowLoad++)
    if (Marker_FlowLoad[iMarker_FlowLoad] == val_marker) break;
  return FlowLoad_Value[iMarker_FlowLoad];
}

short CConfig::FindInterfaceMarker(unsigned short iInterface) const {

  /*--- The names of the two markers that form the interface. ---*/
  const auto& sideA = Marker_ZoneInterface[2*iInterface];
  const auto& sideB = Marker_ZoneInterface[2*iInterface+1];

  for (unsigned short iMarker = 0; iMarker < nMarker_All; iMarker++) {
    /*--- If the marker is sideA or sideB of the interface (order does not matter). ---*/
    const auto& tag = Marker_All_TagBound[iMarker];
    if ((tag == sideA) || (tag == sideB)) return iMarker;
  }
  return -1;
}

void CConfig::Tick(double *val_start_time) {

#ifdef PROFILE
  *val_start_time = SU2_MPI::Wtime();
#endif

}

void CConfig::Tock(double val_start_time, string val_function_name, int val_group_id) {

#ifdef PROFILE

  double val_stop_time = 0.0, val_elapsed_time = 0.0;

  val_stop_time = SU2_MPI::Wtime();

  /*--- Compute the elapsed time for this subroutine ---*/
  val_elapsed_time = val_stop_time - val_start_time;

  /*--- Store the subroutine name and the elapsed time ---*/
  Profile_Function_tp.push_back(val_function_name);
  Profile_Time_tp.push_back(val_elapsed_time);
  Profile_ID_tp.push_back(val_group_id);

#endif

}

void CConfig::SetProfilingCSV(void) {

#ifdef PROFILE

  int rank = MASTER_NODE;
  int size = SINGLE_NODE;
#ifdef HAVE_MPI
  SU2_MPI::Comm_rank(SU2_MPI::GetComm(), &rank);
  SU2_MPI::Comm_size(SU2_MPI::GetComm(), &size);
#endif

  /*--- Each rank has the same stack trace, so the they have the same
   function calls and ordering in the vectors. We're going to reduce
   the timings from each rank and extract the avg, min, and max timings. ---*/

  /*--- First, create a local mapping, so that we can extract the
   min and max values for each function. ---*/

  for (unsigned int i = 0; i < Profile_Function_tp.size(); i++) {

    /*--- Add the function and initialize if not already stored (the ID
     only needs to be stored the first time).---*/
    if (Profile_Map_tp.find(Profile_Function_tp[i]) == Profile_Map_tp.end()) {

      vector<int> profile; profile.push_back(i);
      Profile_Map_tp.insert(pair<string,vector<int> >(Profile_Function_tp[i],profile));

    } else {

      /*--- This function has already been added, so simply increment the
       number of calls and total time for this function. ---*/

      Profile_Map_tp[Profile_Function_tp[i]].push_back(i);

    }
  }

  /*--- We now have everything gathered by function name, so we can loop over
   each function and store the min/max times. ---*/

  int map_size = 0;
  for (map<string,vector<int> >::iterator it=Profile_Map_tp.begin(); it!=Profile_Map_tp.end(); ++it) {
    map_size++;
  }

  /*--- Allocate and initialize memory ---*/

  double *l_min_red = NULL, *l_max_red = NULL, *l_tot_red = NULL, *l_avg_red = NULL;
  int *n_calls_red = NULL;
  double* l_min = new double[map_size];
  double* l_max = new double[map_size];
  double* l_tot = new double[map_size];
  double* l_avg = new double[map_size];
  int* n_calls  = new int[map_size];
  for (int i = 0; i < map_size; i++)
  {
    l_min[i]   = 1e10;
    l_max[i]   = 0.0;
    l_tot[i]   = 0.0;
    l_avg[i]   = 0.0;
    n_calls[i] = 0;
  }

  /*--- Collect the info for each function from the current rank ---*/

  int func_counter = 0;
  for (map<string,vector<int> >::iterator it=Profile_Map_tp.begin(); it!=Profile_Map_tp.end(); ++it) {

    for (unsigned int i = 0; i < (it->second).size(); i++) {
      n_calls[func_counter]++;
      l_tot[func_counter] += Profile_Time_tp[(it->second)[i]];
      if (Profile_Time_tp[(it->second)[i]] < l_min[func_counter])
        l_min[func_counter] = Profile_Time_tp[(it->second)[i]];
      if (Profile_Time_tp[(it->second)[i]] > l_max[func_counter])
        l_max[func_counter] = Profile_Time_tp[(it->second)[i]];

    }
    l_avg[func_counter] = l_tot[func_counter]/((double)n_calls[func_counter]);
    func_counter++;
  }

  /*--- Now reduce the data ---*/

  if (rank == MASTER_NODE) {
    l_min_red = new double[map_size];
    l_max_red = new double[map_size];
    l_tot_red = new double[map_size];
    l_avg_red = new double[map_size];
    n_calls_red  = new int[map_size];
  }

#ifdef HAVE_MPI
  MPI_Reduce(n_calls, n_calls_red, map_size, MPI_INT, MPI_SUM, MASTER_NODE, SU2_MPI::GetComm());
  MPI_Reduce(l_tot, l_tot_red, map_size, MPI_DOUBLE, MPI_SUM, MASTER_NODE, SU2_MPI::GetComm());
  MPI_Reduce(l_avg, l_avg_red, map_size, MPI_DOUBLE, MPI_SUM, MASTER_NODE, SU2_MPI::GetComm());
  MPI_Reduce(l_min, l_min_red, map_size, MPI_DOUBLE, MPI_MIN, MASTER_NODE, SU2_MPI::GetComm());
  MPI_Reduce(l_max, l_max_red, map_size, MPI_DOUBLE, MPI_MAX, MASTER_NODE, SU2_MPI::GetComm());
#else
  memcpy(n_calls_red, n_calls, map_size*sizeof(int));
  memcpy(l_tot_red,   l_tot,   map_size*sizeof(double));
  memcpy(l_avg_red,   l_avg,   map_size*sizeof(double));
  memcpy(l_min_red,   l_min,   map_size*sizeof(double));
  memcpy(l_max_red,   l_max,   map_size*sizeof(double));
#endif

  /*--- The master rank will write the file ---*/

  if (rank == MASTER_NODE) {

    /*--- Take averages over all ranks on the master ---*/

    for (int i = 0; i < map_size; i++) {
      l_tot_red[i]   = l_tot_red[i]/(double)size;
      l_avg_red[i]   = l_avg_red[i]/(double)size;
      n_calls_red[i] = n_calls_red[i]/size;
    }

    /*--- Now write a CSV file with the processed results ---*/

    ofstream Profile_File;
    Profile_File.precision(15);
    Profile_File.open("profiling.csv");

    /*--- Create the CSV header ---*/

    Profile_File << "\"Function_Name\", \"N_Calls\", \"Avg_Total_Time\", \"Avg_Time\", \"Min_Time\", \"Max_Time\", \"Function_ID\"" << endl;

    /*--- Loop through the map and write the results to the file ---*/

    func_counter = 0;
    for (map<string,vector<int> >::iterator it=Profile_Map_tp.begin(); it!=Profile_Map_tp.end(); ++it) {

      Profile_File << scientific << it->first << ", " << n_calls_red[func_counter] << ", " << l_tot_red[func_counter] << ", " << l_avg_red[func_counter] << ", " << l_min_red[func_counter] << ", " << l_max_red[func_counter] << ", " << (int)Profile_ID_tp[(it->second)[0]] << endl;
      func_counter++;
    }

    Profile_File.close();

  }

  delete [] l_min;
  delete [] l_max;
  delete [] l_avg;
  delete [] l_tot;
  delete [] n_calls;
  if (rank == MASTER_NODE) {
    delete [] l_min_red;
    delete [] l_max_red;
    delete [] l_avg_red;
    delete [] l_tot_red;
    delete [] n_calls_red;
  }

#endif

}

void CConfig::GEMM_Tick(double *val_start_time) const {

#ifdef PROFILE

#ifdef HAVE_MKL
  *val_start_time = dsecnd();
#else
  *val_start_time = SU2_MPI::Wtime();
#endif

#endif

}

void CConfig::GEMM_Tock(double val_start_time, int M, int N, int K) const {

#ifdef PROFILE

  /* Determine the timing value. The actual function called depends on
     the type of executable. */
  double val_stop_time = 0.0;

#ifdef HAVE_MKL
  val_stop_time = dsecnd();
#else
  val_stop_time = SU2_MPI::Wtime();
#endif

  /* Compute the elapsed time. */
  const double val_elapsed_time = val_stop_time - val_start_time;

  /* Create the CLong3T from the M-N-K values and check if it is already
     stored in the map GEMM_Profile_MNK. */
  CLong3T MNK(M, N, K);
  map<CLong3T, int>::iterator MI = GEMM_Profile_MNK.find(MNK);

  if(MI == GEMM_Profile_MNK.end()) {

    /* Entry is not present yet. Create it. */
    const int ind = GEMM_Profile_MNK.size();
    GEMM_Profile_MNK[MNK] = ind;

    GEMM_Profile_NCalls.push_back(1);
    GEMM_Profile_TotTime.push_back(val_elapsed_time);
    GEMM_Profile_MinTime.push_back(val_elapsed_time);
    GEMM_Profile_MaxTime.push_back(val_elapsed_time);
  }
  else {

    /* Entry is already present. Determine its index in the
       map and update the corresponding vectors. */
    const int ind = MI->second;
    ++GEMM_Profile_NCalls[ind];
    GEMM_Profile_TotTime[ind] += val_elapsed_time;
    GEMM_Profile_MinTime[ind]  = min(GEMM_Profile_MinTime[ind], val_elapsed_time);
    GEMM_Profile_MaxTime[ind]  = max(GEMM_Profile_MaxTime[ind], val_elapsed_time);
  }

#endif

}

void CConfig::GEMMProfilingCSV(void) {

#ifdef PROFILE

  /* Initialize the rank to the master node. */
  int rank = MASTER_NODE;

#ifdef HAVE_MPI
  /* Parallel executable. The profiling data must be sent to the master node.
     First determine the rank and size. */
  int size;
  SU2_MPI::Comm_rank(SU2_MPI::GetComm(), &rank);
  SU2_MPI::Comm_size(SU2_MPI::GetComm(), &size);

  /* Check for the master node. */
  if(rank == MASTER_NODE) {

    /* Master node. Loop over the other ranks to receive their data. */
    for(int proc=1; proc<size; ++proc) {

      /* Block until a message from this processor arrives. Determine
         the number of entries in the receive buffers. */
      SU2_MPI::Status status;
      SU2_MPI::Probe(proc, 0, SU2_MPI::GetComm(), &status);

      int nEntries;
      SU2_MPI::Get_count(&status, MPI_LONG, &nEntries);

      /* Allocate the memory for the receive buffers and receive the
         three messages using blocking receives. */
      vector<long>   recvBufNCalls(nEntries);
      vector<double> recvBufTotTime(nEntries);
      vector<double> recvBufMinTime(nEntries);
      vector<double> recvBufMaxTime(nEntries);
      vector<long>   recvBufMNK(3*nEntries);

      SU2_MPI::Recv(recvBufNCalls.data(), recvBufNCalls.size(),
                    MPI_LONG, proc, 0, SU2_MPI::GetComm(), &status);
      SU2_MPI::Recv(recvBufTotTime.data(), recvBufTotTime.size(),
                    MPI_DOUBLE, proc, 1, SU2_MPI::GetComm(), &status);
      SU2_MPI::Recv(recvBufMinTime.data(), recvBufMinTime.size(),
                    MPI_DOUBLE, proc, 2, SU2_MPI::GetComm(), &status);
      SU2_MPI::Recv(recvBufMaxTime.data(), recvBufMaxTime.size(),
                    MPI_DOUBLE, proc, 3, SU2_MPI::GetComm(), &status);
      SU2_MPI::Recv(recvBufMNK.data(), recvBufMNK.size(),
                    MPI_LONG, proc, 4, SU2_MPI::GetComm(), &status);

      /* Loop over the number of entries. */
      for(int i=0; i<nEntries; ++i) {

        /* Create the CLong3T from the M-N-K values and check if it is already
           stored in the map GEMM_Profile_MNK. */
        CLong3T MNK(recvBufMNK[3*i], recvBufMNK[3*i+1], recvBufMNK[3*i+2]);
        map<CLong3T, int>::iterator MI = GEMM_Profile_MNK.find(MNK);

        if(MI == GEMM_Profile_MNK.end()) {

          /* Entry is not present yet. Create it. */
          const int ind = GEMM_Profile_MNK.size();
          GEMM_Profile_MNK[MNK] = ind;

          GEMM_Profile_NCalls.push_back(recvBufNCalls[i]);
          GEMM_Profile_TotTime.push_back(recvBufTotTime[i]);
          GEMM_Profile_MinTime.push_back(recvBufMinTime[i]);
          GEMM_Profile_MaxTime.push_back(recvBufMaxTime[i]);
        }
        else {

          /* Entry is already present. Determine its index in the
             map and update the corresponding vectors. */
          const int ind = MI->second;
          GEMM_Profile_NCalls[ind]  += recvBufNCalls[i];
          GEMM_Profile_TotTime[ind] += recvBufTotTime[i];
          GEMM_Profile_MinTime[ind]  = min(GEMM_Profile_MinTime[ind], recvBufMinTime[i]);
          GEMM_Profile_MaxTime[ind]  = max(GEMM_Profile_MaxTime[ind], recvBufMaxTime[i]);
        }
      }
    }
  }
  else {

    /* Not the master node. Create the send buffer for the MNK data. */
    vector<long> sendBufMNK(3*GEMM_Profile_NCalls.size());
    for(map<CLong3T, int>::iterator MI =GEMM_Profile_MNK.begin();
                                    MI!=GEMM_Profile_MNK.end(); ++MI) {

      const int ind = 3*MI->second;
      sendBufMNK[ind]   = MI->first.long0;
      sendBufMNK[ind+1] = MI->first.long1;
      sendBufMNK[ind+2] = MI->first.long2;
    }

    /* Send the data to the master node using blocking sends. */
    SU2_MPI::Send(GEMM_Profile_NCalls.data(), GEMM_Profile_NCalls.size(),
                  MPI_LONG, MASTER_NODE, 0, SU2_MPI::GetComm());
    SU2_MPI::Send(GEMM_Profile_TotTime.data(), GEMM_Profile_TotTime.size(),
                  MPI_DOUBLE, MASTER_NODE, 1, SU2_MPI::GetComm());
    SU2_MPI::Send(GEMM_Profile_MinTime.data(), GEMM_Profile_MinTime.size(),
                  MPI_DOUBLE, MASTER_NODE, 2, SU2_MPI::GetComm());
    SU2_MPI::Send(GEMM_Profile_MaxTime.data(), GEMM_Profile_MaxTime.size(),
                  MPI_DOUBLE, MASTER_NODE, 3, SU2_MPI::GetComm());
    SU2_MPI::Send(sendBufMNK.data(), sendBufMNK.size(),
                  MPI_LONG, MASTER_NODE, 4, SU2_MPI::GetComm());
  }

#endif

  /*--- The master rank will write the file ---*/
  if (rank == MASTER_NODE) {

    /* Store the elements of the map GEMM_Profile_MNK in
       vectors for post processing reasons. */
    const unsigned int nItems = GEMM_Profile_MNK.size();
    vector<long> M(nItems), N(nItems), K(nItems);
    for(map<CLong3T, int>::iterator MI =GEMM_Profile_MNK.begin();
                                    MI!=GEMM_Profile_MNK.end(); ++MI) {

      const int ind = MI->second;
      M[ind] = MI->first.long0;
      N[ind] = MI->first.long1;
      K[ind] = MI->first.long2;
    }

    /* In order to create a nicer output the profiling data is sorted in
       terms of CPU time spent. Create a vector of pairs for carrying
       out this sort. */
    vector<pair<double, unsigned int> > sortedTime;

    for(unsigned int i=0; i<GEMM_Profile_TotTime.size(); ++i)
      sortedTime.push_back(make_pair(GEMM_Profile_TotTime[i], i));

    sort(sortedTime.begin(), sortedTime.end());

    /* Open the profiling file. */
    ofstream Profile_File;
    Profile_File.precision(15);
    Profile_File.open("gemm_profiling.csv");

    /* Create the CSV header */
    Profile_File << "\"Total_Time\", \"N_Calls\", \"Avg_Time\", \"Min_Time\", \"Max_Time\", \"M\", \"N\", \"K\", \"Avg GFLOPs\"" << endl;

    /* Loop through the different items, where the item with the largest total time is
       written first. As sortedTime is sorted in increasing order, the sequence of
       sortedTime must be reversed. */
    for(vector<pair<double, unsigned int> >::reverse_iterator rit =sortedTime.rbegin();
                                                              rit!=sortedTime.rend(); ++rit) {
      /* Determine the original index in the profiling vectors. */
      const unsigned int ind = rit->second;
      const double AvgTime = GEMM_Profile_TotTime[ind]/GEMM_Profile_NCalls[ind];
      const double GFlops   = 2.0e-9*M[ind]*N[ind]*K[ind]/AvgTime;

      /* Write the data. */
      Profile_File << scientific << GEMM_Profile_TotTime[ind] << ", " << GEMM_Profile_NCalls[ind] << ", "
                   << AvgTime << ", " << GEMM_Profile_MinTime[ind] << ", " << GEMM_Profile_MaxTime[ind] << ", "
                   << M[ind] << ", " << N[ind] << ", " << K[ind] << ", " << GFlops << endl;
    }

    /* Close the file. */
    Profile_File.close();
  }

#endif

}

void CConfig::SetFreeStreamTurboNormal(const su2double* turboNormal){

  FreeStreamTurboNormal[0] = turboNormal[0];
  FreeStreamTurboNormal[1] = turboNormal[1];
  FreeStreamTurboNormal[2] = 0.0;

}

void CConfig::SetMultizone(const CConfig *driver_config, const CConfig* const* config_container){

  for (unsigned short iZone = 0; iZone < nZone; iZone++){

    if (config_container[iZone]->GetTime_Domain() != GetTime_Domain()){
      SU2_MPI::Error("Option TIME_DOMAIN must be the same in all zones.", CURRENT_FUNCTION);
    }
    if (config_container[iZone]->GetnTime_Iter() != GetnTime_Iter()){
      SU2_MPI::Error("Option TIME_ITER must be the same in all zones.", CURRENT_FUNCTION);
    }
    if (config_container[iZone]->GetnOuter_Iter() != GetnOuter_Iter()){
      SU2_MPI::Error("Option OUTER_ITER must be the same in all zones.", CURRENT_FUNCTION);
    }
    if (config_container[iZone]->GetTime_Step() != GetTime_Step()){
      SU2_MPI::Error("Option TIME_STEP must be the same in all zones.", CURRENT_FUNCTION);
    }
    if (config_container[iZone]->GetUnst_CFL() != 0.0){
      SU2_MPI::Error("Option UNST_CFL_NUMBER cannot be used in multizone problems (must be 0),"
                     " use a fixed TIME_STEP instead.", CURRENT_FUNCTION);
    }
    if (config_container[iZone]->GetMultizone_Problem() != GetMultizone_Problem()){
      SU2_MPI::Error("Option MULTIZONE must be the same in all zones.", CURRENT_FUNCTION);
    }
    if (config_container[iZone]->GetMultizone_Mesh() != GetMultizone_Mesh()){
      SU2_MPI::Error("Option MULTIZONE_MESH must be the same in all zones.", CURRENT_FUNCTION);
    }
    if(config_container[iZone]->GetWnd_Cauchy_Crit() == true){
      SU2_MPI::Error("Option WINDOW_CAUCHY_CRIT must be deactivated for multizone problems.", CURRENT_FUNCTION);
    }
  }
  if(driver_config->GetWnd_Cauchy_Crit() == true){
    SU2_MPI::Error("Option WINDOW_CAUCHY_CRIT must be deactivated for multizone problems.", CURRENT_FUNCTION);
  }

  bool multiblockDriver = false;
  for (unsigned short iFiles = 0; iFiles < driver_config->GetnVolumeOutputFiles(); iFiles++){
    if (driver_config->GetVolumeOutputFiles()[iFiles] == PARAVIEW_MULTIBLOCK){
      multiblockDriver = true;
    }
  }

  bool multiblockZone = false;
  for (unsigned short iZone = 0; iZone < nZone; iZone++){
    multiblockZone = false;
    for (unsigned short iFiles = 0; iFiles < config_container[iZone]->GetnVolumeOutputFiles(); iFiles++){
      if (config_container[iZone]->GetVolumeOutputFiles()[iFiles] == PARAVIEW_MULTIBLOCK){
        multiblockZone = true;
      }
    }
    if (multiblockZone != multiblockDriver){
      SU2_MPI::Error("To enable PARAVIEW_MULTIBLOCK output, add it to OUTPUT_FILES option in main config and\n"
                     "remove option from sub-config files.", CURRENT_FUNCTION);
    }
  }

  /*--- Fix the Time Step for all subdomains, for the case of time-dependent problems ---*/
  if (driver_config->GetTime_Domain()){
    Delta_UnstTime = driver_config->GetTime_Step();
    Delta_DynTime  = driver_config->GetTime_Step();

    Time_Domain = true;
  }

  /*------------------------------------------------------------*/
  /*------ Determine the special properties of the problem -----*/
  /*------------------------------------------------------------*/

  bool fluid_zone = false;
  bool structural_zone = false;

  /*--- If there is at least a fluid and a structural zone ---*/
  for (auto iZone = 0u; iZone < nZone; iZone++) {
    fluid_zone |= config_container[iZone]->GetFluidProblem();
    structural_zone |= config_container[iZone]->GetStructuralProblem();
  }

  if (structural_zone) Relaxation = true;

  /*--- If the problem has FSI properties ---*/
  FSI_Problem = fluid_zone && structural_zone;

  Multizone_Residual = true;
}<|MERGE_RESOLUTION|>--- conflicted
+++ resolved
@@ -4972,11 +4972,8 @@
   /* Check for whether we need a second gradient method to calculate
    gradients for uwpind reconstruction. Set additional booleans to
    minimize overhead as appropriate. */
-<<<<<<< HEAD
   ReconstructionGradientRequired = false;
-=======
-	ReconstructionGradientRequired = false;
->>>>>>> f573b0fa
+  
   if (MUSCL_Flow || MUSCL_Turb || MUSCL_Heat || MUSCL_AdjFlow) {
 
     ReconstructionGradientRequired = true;
