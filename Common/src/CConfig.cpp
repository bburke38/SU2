--- conflicted
+++ resolved
@@ -4841,11 +4841,7 @@
     Kind_Linear_Solver = Kind_DiscAdj_Linear_Solver;
     Kind_Linear_Solver_Prec = Kind_DiscAdj_Linear_Prec;
 
-<<<<<<< HEAD
     if (Time_Domain) {
-=======
-    if (TimeMarching != TIME_MARCHING::STEADY) {
->>>>>>> 7fa0763e
 
       Restart_Flow = false;
 
