/*!
 * \file CConfig.cpp
 * \brief Main file for managing the config file
 * \author F. Palacios, T. Economon, B. Tracey, H. Kline
 * \version 7.1.0 "Blackbird"
 *
 * SU2 Project Website: https://su2code.github.io
 *
 * The SU2 Project is maintained by the SU2 Foundation
 * (http://su2foundation.org)
 *
 * Copyright 2012-2020, SU2 Contributors (cf. AUTHORS.md)
 *
 * SU2 is free software; you can redistribute it and/or
 * modify it under the terms of the GNU Lesser General Public
 * License as published by the Free Software Foundation; either
 * version 2.1 of the License, or (at your option) any later version.
 *
 * SU2 is distributed in the hope that it will be useful,
 * but WITHOUT ANY WARRANTY; without even the implied warranty of
 * MERCHANTABILITY or FITNESS FOR A PARTICULAR PURPOSE. See the GNU
 * Lesser General Public License for more details.
 *
 * You should have received a copy of the GNU Lesser General Public
 * License along with SU2. If not, see <http://www.gnu.org/licenses/>.
 */

#define ENABLE_MAPS
#include "../include/CConfig.hpp"
#undef ENABLE_MAPS

#include "../include/fem/fem_gauss_jacobi_quadrature.hpp"
#include "../include/fem/fem_geometry_structure.hpp"

#include "../include/basic_types/ad_structure.hpp"
#include "../include/toolboxes/printing_toolbox.hpp"

using namespace PrintingToolbox;

#ifdef PROFILE
#ifdef HAVE_MKL
#include "mkl.h"
#endif
#endif

vector<string> Profile_Function_tp;       /*!< \brief Vector of string names for profiled functions. */
vector<double> Profile_Time_tp;           /*!< \brief Vector of elapsed time for profiled functions. */
vector<double> Profile_ID_tp;             /*!< \brief Vector of group ID number for profiled functions. */
map<string, vector<int> > Profile_Map_tp; /*!< \brief Map containing the final results for profiled functions. */

map<CLong3T, int> GEMM_Profile_MNK;       /*!< \brief Map, which maps the GEMM size to the index where
                                                      the data for this GEMM is stored in several vectors. */
vector<long>   GEMM_Profile_NCalls;       /*!< \brief Vector, which stores the number of calls to this
                                                      GEMM size. */
vector<double> GEMM_Profile_TotTime;      /*!< \brief Total time spent for this GEMM size. */
vector<double> GEMM_Profile_MinTime;      /*!< \brief Minimum time spent for this GEMM size. */
vector<double> GEMM_Profile_MaxTime;      /*!< \brief Maximum time spent for this GEMM size. */

//#pragma omp threadprivate(Profile_Function_tp, Profile_Time_tp, Profile_ID_tp, Profile_Map_tp)


CConfig::CConfig(char case_filename[MAX_STRING_SIZE], unsigned short val_software, bool verb_high) {

  /*--- Set the case name to the base config file name without extension ---*/

  caseName = PrintingToolbox::split(string(case_filename),'.')[0];

  base_config = true;

  /*--- Store MPI rank and size ---*/

  rank = SU2_MPI::GetRank();
  size = SU2_MPI::GetSize();

  iZone = 0;
  nZone = 1;

  Init();

  /*--- Parsing the config file  ---*/

  SetConfig_Parsing(case_filename);

  /*--- Set the default values for all of the options that weren't set ---*/

  SetDefault();

  /*--- Set number of zone ---*/

  SetnZone();

  /*--- Configuration file postprocessing ---*/

  SetPostprocessing(val_software, iZone, 0);

  /*--- Configuration file boundaries/markers setting ---*/

  SetMarkers(val_software);

  /*--- Configuration file output ---*/

  if ((rank == MASTER_NODE) && verb_high)
    SetOutput(val_software, iZone);

}

CConfig::CConfig(istream &case_buffer, unsigned short val_software, bool verb_high) {

  base_config = true;

  iZone = 0;
  nZone = 1;

  Init();

  /*--- Parsing the config file  ---*/

  SetConfig_Parsing(case_buffer);

  /*--- Set the default values for all of the options that weren't set ---*/

  SetDefault();

  /*--- Set number of zone ---*/

  SetnZone();

  /*--- Configuration file postprocessing ---*/

  SetPostprocessing(val_software, iZone, 0);

  /*--- Configuration file boundaries/markers setting ---*/

  SetMarkers(val_software);

  /*--- Configuration file output ---*/

  if ((rank == MASTER_NODE) && verb_high)
    SetOutput(val_software, iZone);

}

CConfig::CConfig(CConfig* config, char case_filename[MAX_STRING_SIZE], unsigned short val_software, unsigned short val_iZone, unsigned short val_nZone, bool verb_high) {

  caseName = config->GetCaseName();

  unsigned short val_nDim;

  base_config = false;

  iZone = val_iZone;
  nZone = val_nZone;

  Init();

  /*--- Parsing the config file  ---*/

  SetConfig_Parsing(case_filename);

  /*--- Set default options from base config ---*/

  SetDefaultFromConfig(config);

  /*--- Set the default values for all of the options that weren't set ---*/

  SetDefault();

  /*--- Get the dimension --- */

  val_nDim = GetnDim(Mesh_FileName, Mesh_FileFormat);

  /*--- Configuration file postprocessing ---*/

  SetPostprocessing(val_software, val_iZone, val_nDim);

  /*--- Configuration file boundaries/markers setting ---*/

  SetMarkers(val_software);

  /*--- Configuration file output ---*/

  if ((rank == MASTER_NODE) && verb_high)
    SetOutput(val_software, val_iZone);

  Multizone_Problem = config->GetMultizone_Problem();

}

CConfig::CConfig(char case_filename[MAX_STRING_SIZE], unsigned short val_software) {

  /*--- Set the case name to the base config file name without extension ---*/

  caseName = PrintingToolbox::split(string(case_filename),'.')[0];

  base_config = true;

  nZone = 1;
  iZone = 0;

  Init();

  /*--- Parsing the config file  ---*/

  SetConfig_Parsing(case_filename);

  /*--- Set the default values for all of the options that weren't set ---*/

  SetDefault();

  /*--- Set number of zones --- */

  SetnZone();

  /*--- Configuration file postprocessing ---*/

  SetPostprocessing(val_software, 0, 1);

  /*--- Configuration file boundaries/markers setting ---*/

  SetMarkers(val_software);

  /*--- Print the header --- */

  SetHeader(val_software);

}

CConfig::CConfig(char case_filename[MAX_STRING_SIZE], CConfig *config) {

  /*--- Set the case name to the base config file name without extension ---*/

  caseName = PrintingToolbox::split(string(case_filename),'.')[0];

  base_config = true;

  bool runtime_file = false;

  Init();

  /*--- Parsing the config file  ---*/

  runtime_file = SetRunTime_Parsing(case_filename);

  /*--- Set the default values for all of the options that weren't set ---*/

  SetDefault();

  /*--- Update original config file ---*/

  if (runtime_file) {
    if (all_options.find("TIME_ITER") == all_options.end())
      config->SetnTime_Iter(nTimeIter);
  }
}

SU2_MPI::Comm CConfig::GetMPICommunicator() const {

  return SU2_Communicator;

}

void CConfig::Init(){

  /*--- Store MPI rank and size ---*/

  rank = SU2_MPI::GetRank();
  size = SU2_MPI::GetSize();

  /*--- Initialize pointers to Null---*/

  SetPointersNull();

  /*--- Reading config options  ---*/

  SetConfig_Options();

}

void CConfig::SetMPICommunicator(SU2_MPI::Comm Communicator) {

  SU2_Communicator = Communicator;

}

void CConfig::addDoubleOption(const string name, su2double & option_field, su2double default_value) {
  // Check if the key is already in the map. If this fails, it is coder error
  // and not user error, so throw.
  assert(option_map.find(name) == option_map.end());

  // Add this option to the list of all the options
  all_options.insert(pair<string, bool>(name, true));

  // Create the parser for a su2double option with a reference to the option_field and the desired
  // default value. This will take the string in the config file, convert it to a su2double, and
  // place that su2double in the memory location specified by the reference.
  COptionBase* val = new COptionDouble(name, option_field, default_value);

  // Create an association between the option name ("CFL") and the parser generated above.
  // During configuration, the parsing script will get the option name, and use this map
  // to find how to parse that option.
  option_map.insert(pair<string, COptionBase *>(name, val));
}

void CConfig::addStringOption(const string name, string & option_field, string default_value) {

  assert(option_map.find(name) == option_map.end());
  all_options.insert(pair<string, bool>(name, true));
  COptionBase* val = new COptionString(name, option_field, default_value);
  option_map.insert(pair<string, COptionBase *>(name, val));
}

void CConfig::addIntegerOption(const string name, int & option_field, int default_value) {
  assert(option_map.find(name) == option_map.end());
  all_options.insert(pair<string, bool>(name, true));
  COptionBase* val = new COptionInt(name, option_field, default_value);
  option_map.insert(pair<string, COptionBase *>(name, val));
}

void CConfig::addUnsignedLongOption(const string name, unsigned long & option_field, unsigned long default_value) {
  assert(option_map.find(name) == option_map.end());
  all_options.insert(pair<string, bool>(name, true));
  COptionBase* val = new COptionULong(name, option_field, default_value);
  option_map.insert(pair<string, COptionBase *>(name, val));
}

void CConfig::addUnsignedShortOption(const string name, unsigned short & option_field, unsigned short default_value) {
  assert(option_map.find(name) == option_map.end());
  all_options.insert(pair<string, bool>(name, true));
  COptionBase* val = new COptionUShort(name, option_field, default_value);
  option_map.insert(pair<string, COptionBase *>(name, val));
}

void CConfig::addLongOption(const string name, long & option_field, long default_value) {
  assert(option_map.find(name) == option_map.end());
  all_options.insert(pair<string, bool>(name, true));
  COptionBase* val = new COptionLong(name, option_field, default_value);
  option_map.insert(pair<string, COptionBase *>(name, val));
}

void CConfig::addBoolOption(const string name, bool & option_field, bool default_value) {
  assert(option_map.find(name) == option_map.end());
  all_options.insert(pair<string, bool>(name, true));
  COptionBase* val = new COptionBool(name, option_field, default_value);
  option_map.insert(pair<string, COptionBase *>(name, val));
}

// enum types work differently than all of the others because there are a small number of valid
// string entries for the type. One must also provide a list of all the valid strings of that type.
template <class Tenum>
void CConfig::addEnumOption(const string name, unsigned short & option_field, const map<string, Tenum> & enum_map, Tenum default_value) {
  assert(option_map.find(name) == option_map.end());
  all_options.insert(pair<string, bool>(name, true));
  COptionBase* val = new COptionEnum<Tenum>(name, enum_map, option_field, default_value);
  option_map.insert(pair<string, COptionBase *>(name, val));
  return;
}

// input_size is the number of options read in from the config file
template <class Tenum>
void CConfig::addEnumListOption(const string name, unsigned short & input_size, unsigned short * & option_field, const map<string, Tenum> & enum_map) {
  input_size = 0;
  assert(option_map.find(name) == option_map.end());
  all_options.insert(pair<string, bool>(name, true));
  COptionBase* val = new COptionEnumList<Tenum>(name, enum_map, option_field, input_size);
  option_map.insert( pair<string, COptionBase*>(name, val) );
}

void CConfig::addDoubleArrayOption(const string name, const int size, su2double* option_field) {
  assert(option_map.find(name) == option_map.end());
  all_options.insert(pair<string, bool>(name, true));
  COptionBase* val = new COptionDoubleArray(name, size, option_field);
  option_map.insert(pair<string, COptionBase *>(name, val));
}

void CConfig::addDoubleListOption(const string name, unsigned short & size, su2double * & option_field) {
  assert(option_map.find(name) == option_map.end());
  all_options.insert(pair<string, bool>(name, true));
  COptionBase* val = new COptionDoubleList(name, size, option_field);
  option_map.insert(pair<string, COptionBase *>(name, val));
}

void CConfig::addShortListOption(const string name, unsigned short & size, short * & option_field) {
  assert(option_map.find(name) == option_map.end());
  all_options.insert(pair<string, bool>(name, true));
  COptionBase* val = new COptionShortList(name, size, option_field);
  option_map.insert(pair<string, COptionBase *>(name, val));
}

void CConfig::addUShortListOption(const string name, unsigned short & size, unsigned short * & option_field) {
  assert(option_map.find(name) == option_map.end());
  all_options.insert(pair<string, bool>(name, true));
  COptionBase* val = new COptionUShortList(name, size, option_field);
  option_map.insert(pair<string, COptionBase *>(name, val));
}

void CConfig::addStringListOption(const string name, unsigned short & num_marker, string* & option_field) {
  assert(option_map.find(name) == option_map.end());
  all_options.insert(pair<string, bool>(name, true));
  COptionBase* val = new COptionStringList(name, num_marker, option_field);
  option_map.insert(pair<string, COptionBase *>(name, val));
}

void CConfig::addConvectOption(const string name, unsigned short & space_field, unsigned short & centered_field, unsigned short & upwind_field) {
  assert(option_map.find(name) == option_map.end());
  all_options.insert(pair<string, bool>(name, true));
  COptionBase* val = new COptionConvect(name, space_field, centered_field, upwind_field);
  option_map.insert(pair<string, COptionBase *>(name, val));
}

void CConfig::addConvectFEMOption(const string name, unsigned short & space_field, unsigned short & fem_field) {
  assert(option_map.find(name) == option_map.end());
  all_options.insert(pair<string, bool>(name, true));
  COptionBase* val = new COptionFEMConvect(name, space_field, fem_field);
  option_map.insert(pair<string, COptionBase *>(name, val));
}

void CConfig::addMathProblemOption(const string name, bool & ContinuousAdjoint, const bool & ContinuousAdjoint_default,
                          bool & DiscreteAdjoint, const bool & DiscreteAdjoint_default,
                          bool & Restart_Flow, const bool & Restart_Flow_default) {
  assert(option_map.find(name) == option_map.end());
  all_options.insert(pair<string, bool>(name, true));
  COptionBase* val = new COptionMathProblem(name, ContinuousAdjoint, ContinuousAdjoint_default, DiscreteAdjoint, DiscreteAdjoint_default, Restart_Flow, Restart_Flow_default);
  option_map.insert(pair<string, COptionBase *>(name, val));
}

void CConfig::addDVParamOption(const string name, unsigned short & nDV_field, su2double** & paramDV, string* & FFDTag,
                      unsigned short* & design_variable) {
  assert(option_map.find(name) == option_map.end());
  all_options.insert(pair<string, bool>(name, true));
  COptionBase* val = new COptionDVParam(name, nDV_field, paramDV, FFDTag, design_variable);
  option_map.insert(pair<string, COptionBase *>(name, val));
}

void CConfig::addDVValueOption(const string name, unsigned short* & nDVValue_field, su2double** & valueDV, unsigned short & nDV_field,  su2double** & paramDV,
                      unsigned short* & design_variable) {
  assert(option_map.find(name) == option_map.end());
  all_options.insert(pair<string, bool>(name, true));
  COptionBase* val = new COptionDVValue(name, nDVValue_field, valueDV, nDV_field, paramDV, design_variable);
  option_map.insert(pair<string, COptionBase *>(name, val));
}

void CConfig::addFFDDefOption(const string name, unsigned short & nFFD_field, su2double** & coordFFD, string* & FFDTag) {
  assert(option_map.find(name) == option_map.end());
  all_options.insert(pair<string, bool>(name, true));
  COptionBase* val = new COptionFFDDef(name, nFFD_field, coordFFD, FFDTag);
  option_map.insert(pair<string, COptionBase *>(name, val));
}

void CConfig::addFFDDegreeOption(const string name, unsigned short & nFFD_field, unsigned short** & degreeFFD) {
  assert(option_map.find(name) == option_map.end());
  all_options.insert(pair<string, bool>(name, true));
  COptionBase* val = new COptionFFDDegree(name, nFFD_field, degreeFFD);
  option_map.insert(pair<string, COptionBase *>(name, val));
}

void CConfig::addStringDoubleListOption(const string name, unsigned short & list_size, string * & string_field,
                               su2double* & double_field) {
  assert(option_map.find(name) == option_map.end());
  all_options.insert(pair<string, bool>(name, true));
  COptionBase* val = new COptionStringDoubleList(name, list_size, string_field, double_field);
  option_map.insert(pair<string, COptionBase *>(name, val));
}

void CConfig::addInletOption(const string name, unsigned short & nMarker_Inlet, string * & Marker_Inlet,
                    su2double* & Ttotal, su2double* & Ptotal, su2double** & FlowDir) {
  assert(option_map.find(name) == option_map.end());
  all_options.insert(pair<string, bool>(name, true));
  COptionBase* val = new COptionInlet(name, nMarker_Inlet, Marker_Inlet, Ttotal, Ptotal, FlowDir);
  option_map.insert(pair<string, COptionBase *>(name, val));
}

void CConfig::addInletScalarOption(const string name, unsigned short & nMarker_Inlet_Scalar, string * & Marker_Inlet_Scalar,
                      su2double** & inlet_scalar_val) {
  assert(option_map.find(name) == option_map.end());
  all_options.insert(pair<string, bool>(name, true));
  COptionBase* val = new COptionInletScalar(name, nMarker_Inlet_Scalar, Marker_Inlet_Scalar, inlet_scalar_val);
    option_map.insert(pair<string, COptionBase *>(name, val));
  }

template <class Tenum>
void CConfig::addRiemannOption(const string name, unsigned short & nMarker_Riemann, string * & Marker_Riemann, unsigned short* & option_field, const map<string, Tenum> & enum_map,
                               su2double* & var1, su2double* & var2, su2double** & FlowDir) {
  assert(option_map.find(name) == option_map.end());
  all_options.insert(pair<string, bool>(name, true));
  COptionBase* val = new COptionRiemann<Tenum>(name, nMarker_Riemann, Marker_Riemann, option_field, enum_map, var1, var2, FlowDir);
  option_map.insert(pair<string, COptionBase *>(name, val));
}

template <class Tenum>
void CConfig::addGilesOption(const string name, unsigned short & nMarker_Giles, string * & Marker_Giles, unsigned short* & option_field, const map<string, Tenum> & enum_map,
                             su2double* & var1, su2double* & var2, su2double** & FlowDir, su2double* & relaxfactor1, su2double* & relaxfactor2) {
  assert(option_map.find(name) == option_map.end());
  all_options.insert(pair<string, bool>(name, true));
  COptionBase* val = new COptionGiles<Tenum>(name, nMarker_Giles, Marker_Giles, option_field, enum_map, var1, var2, FlowDir, relaxfactor1, relaxfactor2);
  option_map.insert(pair<string, COptionBase *>(name, val));
}

void CConfig::addExhaustOption(const string name, unsigned short & nMarker_Exhaust, string * & Marker_Exhaust,
                               su2double* & Ttotal, su2double* & Ptotal) {
  assert(option_map.find(name) == option_map.end());
  all_options.insert(pair<string, bool>(name, true));
  COptionBase* val = new COptionExhaust(name, nMarker_Exhaust, Marker_Exhaust, Ttotal, Ptotal);
  option_map.insert(pair<string, COptionBase *>(name, val));
}

void CConfig::addPeriodicOption(const string & name, unsigned short & nMarker_PerBound,
                                string* & Marker_PerBound, string* & Marker_PerDonor,
                                su2double** & RotCenter, su2double** & RotAngles, su2double** & Translation) {
  assert(option_map.find(name) == option_map.end());
  all_options.insert(pair<string, bool>(name, true));
  COptionBase* val = new COptionPeriodic(name, nMarker_PerBound, Marker_PerBound, Marker_PerDonor, RotCenter, RotAngles, Translation);
  option_map.insert(pair<string, COptionBase *>(name, val));
}

void CConfig::addTurboPerfOption(const string & name, unsigned short & nMarker_TurboPerf,
                                 string* & Marker_TurboBoundIn, string* & Marker_TurboBoundOut) {
  assert(option_map.find(name) == option_map.end());
  all_options.insert(pair<string, bool>(name, true));
  COptionBase* val = new COptionTurboPerformance(name, nMarker_TurboPerf, Marker_TurboBoundIn, Marker_TurboBoundOut);
  option_map.insert(pair<string, COptionBase *>(name, val));
}

void CConfig::addActDiskOption(const string & name, unsigned short & nMarker_ActDiskInlet,
                               unsigned short & nMarker_ActDiskOutlet, string* & Marker_ActDiskInlet,
                               string* & Marker_ActDiskOutlet, su2double** & ActDisk_PressJump,
                               su2double** & ActDisk_TempJump, su2double** & ActDisk_Omega) {
  assert(option_map.find(name) == option_map.end());
  all_options.insert(pair<string, bool>(name, true));
  COptionBase* val = new COptionActDisk(name, nMarker_ActDiskInlet, nMarker_ActDiskOutlet, Marker_ActDiskInlet,
                                        Marker_ActDiskOutlet, ActDisk_PressJump, ActDisk_TempJump, ActDisk_Omega);
  option_map.insert(pair<string, COptionBase *>(name, val));
}

void CConfig::addWallFunctionOption(const string &name, unsigned short &list_size, string* &string_field,
                                    unsigned short* &val_Kind_WF, unsigned short** &val_IntInfo_WF,
                                    su2double** &val_DoubleInfo_WF) {
  assert(option_map.find(name) == option_map.end());
  all_options.insert(pair<string, bool>(name, true));
  COptionBase* val = new COptionWallFunction(name, list_size, string_field, val_Kind_WF,
                                             val_IntInfo_WF, val_DoubleInfo_WF);
  option_map.insert(pair<string, COptionBase *>(name, val));
}

void CConfig::addPythonOption(const string name) {
  assert(option_map.find(name) == option_map.end());
  all_options.insert(pair<string, bool>(name, true));
  COptionBase* val = new COptionPython(name);
  option_map.insert(pair<string, COptionBase *>(name, val));
}

unsigned short CConfig::GetnZone(string val_mesh_filename, unsigned short val_format) {

  int nZone = 1; /* Default value if nothing is specified. */

  switch (val_format) {
    case SU2: {

      /*--- Local variables for reading the SU2 file. ---*/
      string text_line;
      ifstream mesh_file;

      /*--- Check if the mesh file can be opened for reading. ---*/
      mesh_file.open(val_mesh_filename.c_str(), ios::in);
      if (mesh_file.fail())
        SU2_MPI::Error(string("There is no geometry file called ") + val_mesh_filename,
                              CURRENT_FUNCTION);

      /*--- Read the SU2 mesh file until the zone data is reached or
            when it can be decided that it is not present. ---*/
      while( getline (mesh_file, text_line) ) {

        /*--- Search for the "NZONE" keyword to see if there are multiple Zones ---*/
        if(text_line.find ("NZONE=",0) != string::npos) {
          text_line.erase (0,6); nZone = atoi(text_line.c_str());
          break;
        }

        /*--- If one of the keywords IZONE, NELEM or NPOIN, NMARK is encountered,
              it can be assumed that the NZONE keyword is not present and the loop
              can be terminated. ---*/
        if(text_line.find ("IZONE=",0) != string::npos) break;
        if(text_line.find ("NELEM=",0) != string::npos) break;
        if(text_line.find ("NPOIN=",0) != string::npos) break;
        if(text_line.find ("NMARK=",0) != string::npos) break;
      }

      mesh_file.close();
      break;

    }

    case CGNS_GRID: {

#ifdef HAVE_CGNS

      /*--- Local variables which are needed when calling the CGNS mid-level API. ---*/

      int fn, nbases = 0, nzones = 0, file_type;
      int cell_dim = 0, phys_dim = 0;
      char basename[CGNS_STRING_SIZE];

      /*--- Check whether the supplied file is truly a CGNS file. ---*/

      if ( cg_is_cgns(val_mesh_filename.c_str(), &file_type) != CG_OK ) {
        SU2_MPI::Error(val_mesh_filename +
                       string(" was not found or is not a properly formatted CGNS file.\n") +
                       string("Note that SU2 expects unstructured CGNS files in ADF data format."),
                       CURRENT_FUNCTION);
      }

      /*--- Open the CGNS file for reading. The value of fn returned
       is the specific index number for this file and will be
       repeatedly used in the function calls. ---*/

      if (cg_open(val_mesh_filename.c_str(), CG_MODE_READ, &fn)) cg_error_exit();

      /*--- Get the number of databases. This is the highest node
       in the CGNS heirarchy. ---*/

      if (cg_nbases(fn, &nbases)) cg_error_exit();

      /*--- Check if there is more than one database. Throw an
       error if there is because this reader can currently
       only handle one database. ---*/

      if ( nbases > 1 ) {
        SU2_MPI::Error("CGNS reader currently incapable of handling more than 1 database." ,
                       CURRENT_FUNCTION);
      }

      /*--- Read the databases. Note that the indexing starts at 1. ---*/

      for ( int i = 1; i <= nbases; i++ ) {

        if (cg_base_read(fn, i, basename, &cell_dim, &phys_dim)) cg_error_exit();

        /*--- Get the number of zones for this base. ---*/

        if (cg_nzones(fn, i, &nzones)) cg_error_exit();

      }

      /*--- Close the CGNS file. ---*/

      if ( cg_close(fn) ) cg_error_exit();

      /*--- Set the number of zones as read from the CGNS file ---*/

      nZone = nzones;

#else
      SU2_MPI::Error(string(" SU2 built without CGNS support. \n") +
                     string(" To use CGNS, build SU2 accordingly."),
                     CURRENT_FUNCTION);
#endif

      break;
    }
    case RECTANGLE: {
      nZone = 1;
      break;
    }
    case BOX: {
      nZone = 1;
      break;
    }
  }

  return (unsigned short) nZone;

}

unsigned short CConfig::GetnDim(string val_mesh_filename, unsigned short val_format) {

  short nDim = -1;

  switch (val_format) {
    case SU2: {

      /*--- Local variables for reading the SU2 file. ---*/
      string text_line;
      ifstream mesh_file;

      /*--- Open grid file ---*/
      mesh_file.open(val_mesh_filename.c_str(), ios::in);
      if (mesh_file.fail()) {
        SU2_MPI::Error(string("The SU2 mesh file named ") + val_mesh_filename + string(" was not found."), CURRENT_FUNCTION);
      }

      /*--- Read the SU2 mesh file until the dimension data is reached
            or when it can be decided that it is not present. ---*/
      while( getline (mesh_file, text_line) ) {

        /*--- Search for the "NDIME" keyword to determine the number
              of dimensions.  ---*/
        if(text_line.find ("NDIME=",0) != string::npos) {
          text_line.erase (0,6); nDim = atoi(text_line.c_str());
          break;
        }

        /*--- If one of the keywords NELEM or NPOIN, NMARK is encountered,
              it can be assumed that the NZONE keyword is not present and
              the loop can be terminated. ---*/
        if(text_line.find ("NELEM=",0) != string::npos) break;
        if(text_line.find ("NPOIN=",0) != string::npos) break;
        if(text_line.find ("NMARK=",0) != string::npos) break;
      }

      mesh_file.close();

      /*--- Throw an error if the dimension was not found. ---*/
      if (nDim == -1) {
        SU2_MPI::Error(val_mesh_filename + string(" is not an SU2 mesh file or has the wrong format \n ('NDIME=' not found). Please check."),
                       CURRENT_FUNCTION);
      }

      break;
    }

    case CGNS_GRID: {

#ifdef HAVE_CGNS

      /*--- Local variables which are needed when calling the CGNS mid-level API. ---*/
      int fn, nbases, file_type;
      int cell_dim, phys_dim;
      char basename[CGNS_STRING_SIZE];

      /*--- Check whether the supplied file is truly a CGNS file. ---*/
      if ( cg_is_cgns(val_mesh_filename.c_str(), &file_type) != CG_OK ) {
        SU2_MPI::Error(val_mesh_filename +
                       string(" was not found or is not a properly formatted CGNS file.\n") +
                       string("Note that SU2 expects unstructured CGNS files in ADF data format."),
                       CURRENT_FUNCTION);
      }

      /*--- Open the CGNS file for reading. The value of fn returned
            is the specific index number for this file and will be
            repeatedly used in the function calls. ---*/
      if (cg_open(val_mesh_filename.c_str(), CG_MODE_READ, &fn) != CG_OK) cg_error_exit();

      /*--- Get the number of databases. This is the highest node
            in the CGNS heirarchy. ---*/
      if (cg_nbases(fn, &nbases) != CG_OK) cg_error_exit();

      /*--- Check if there is more than one database. Throw an
            error if there is because this reader can currently
            only handle one database. ---*/
      if ( nbases > 1 )
        SU2_MPI::Error("CGNS reader currently incapable of handling more than 1 database." ,
                       CURRENT_FUNCTION);

      /*--- Read the database. Note that the indexing starts at 1.
            Afterwards close the file again. ---*/
      if (cg_base_read(fn, 1, basename, &cell_dim, &phys_dim) != CG_OK) cg_error_exit();
      if (cg_close(fn) != CG_OK) cg_error_exit();

      /*--- Set the problem dimension as read from the CGNS file ---*/
      nDim = cell_dim;

#else
      SU2_MPI::Error(string(" SU2 built without CGNS support. \n") +
                     string(" To use CGNS, build SU2 accordingly."),
                     CURRENT_FUNCTION);
#endif

      break;
    }
    case RECTANGLE: {
      nDim = 2;
      break;
    }
    case BOX: {
      nDim = 3;
      break;
    }
  }

  /*--- After reading the mesh, assert that the dimension is equal to 2 or 3. ---*/
  assert((nDim == 2) || (nDim == 3));

  return (unsigned short) nDim;
}

void CConfig::SetPointersNull(void) {

  Marker_CfgFile_GeoEval      = nullptr;   Marker_All_GeoEval       = nullptr;
  Marker_CfgFile_Monitoring   = nullptr;   Marker_All_Monitoring    = nullptr;
  Marker_CfgFile_Designing    = nullptr;   Marker_All_Designing     = nullptr;
  Marker_CfgFile_Plotting     = nullptr;   Marker_All_Plotting      = nullptr;
  Marker_CfgFile_Analyze      = nullptr;   Marker_All_Analyze       = nullptr;
  Marker_CfgFile_DV           = nullptr;   Marker_All_DV            = nullptr;
  Marker_CfgFile_Moving       = nullptr;   Marker_All_Moving        = nullptr;
  Marker_CfgFile_PerBound     = nullptr;   Marker_All_PerBound      = nullptr;    Marker_PerBound   = nullptr;
  Marker_CfgFile_Turbomachinery = nullptr; Marker_All_Turbomachinery = nullptr;
  Marker_CfgFile_TurbomachineryFlag = nullptr; Marker_All_TurbomachineryFlag = nullptr;
  Marker_CfgFile_MixingPlaneInterface = nullptr; Marker_All_MixingPlaneInterface = nullptr;
  Marker_CfgFile_ZoneInterface = nullptr;
  Marker_CfgFile_Deform_Mesh   = nullptr;  Marker_All_Deform_Mesh   = nullptr;
  Marker_CfgFile_Deform_Mesh_Sym_Plane   = nullptr;  Marker_All_Deform_Mesh_Sym_Plane   = nullptr;
  Marker_CfgFile_Fluid_Load    = nullptr;  Marker_All_Fluid_Load    = nullptr;

  Marker_CfgFile_Turbomachinery       = nullptr; Marker_All_Turbomachinery       = nullptr;
  Marker_CfgFile_TurbomachineryFlag   = nullptr; Marker_All_TurbomachineryFlag   = nullptr;
  Marker_CfgFile_MixingPlaneInterface = nullptr; Marker_All_MixingPlaneInterface = nullptr;

  Marker_CfgFile_PyCustom     = nullptr;   Marker_All_PyCustom      = nullptr;

  Marker_DV                   = nullptr;   Marker_Moving            = nullptr;    Marker_Monitoring     = nullptr;
  Marker_Designing            = nullptr;   Marker_GeoEval           = nullptr;    Marker_Plotting       = nullptr;
  Marker_Analyze              = nullptr;   Marker_PyCustom          = nullptr;    Marker_WallFunctions  = nullptr;
  Marker_CfgFile_KindBC       = nullptr;   Marker_All_KindBC        = nullptr;    Marker_Inlet_Scalar   = nullptr;

  Kind_WallFunctions       = nullptr;
  IntInfo_WallFunctions    = nullptr;
  DoubleInfo_WallFunctions = nullptr;
  Kind_Wall                = nullptr;

  Config_Filenames = nullptr;

  /*--- Marker Pointers ---*/

  Marker_Euler                = nullptr;    Marker_FarField         = nullptr;    Marker_Custom         = nullptr;
  Marker_SymWall              = nullptr;    Marker_PerBound         = nullptr;
  Marker_PerDonor             = nullptr;    Marker_NearFieldBound   = nullptr;
  Marker_Deform_Mesh          = nullptr;    Marker_Deform_Mesh_Sym_Plane= nullptr; Marker_Fluid_Load    = nullptr;
  Marker_Inlet                = nullptr;    Marker_Outlet           = nullptr;
  Marker_Supersonic_Inlet     = nullptr;    Marker_Supersonic_Outlet= nullptr;    Marker_Smoluchowski_Maxwell   = nullptr;
  Marker_Isothermal           = nullptr;    Marker_HeatFlux         = nullptr;    Marker_EngineInflow   = nullptr;
  Marker_Load                 = nullptr;    Marker_Disp_Dir         = nullptr;    Marker_RoughWall      = nullptr;
  Marker_EngineExhaust        = nullptr;    Marker_Displacement     = nullptr;    Marker_Load           = nullptr;
  Marker_Load_Dir             = nullptr;    Marker_Load_Sine        = nullptr;    Marker_Clamped        = nullptr;
  Marker_FlowLoad             = nullptr;    Marker_Internal         = nullptr;
  Marker_All_TagBound         = nullptr;    Marker_CfgFile_TagBound = nullptr;    Marker_All_KindBC     = nullptr;
  Marker_CfgFile_KindBC       = nullptr;    Marker_All_SendRecv     = nullptr;    Marker_All_PerBound   = nullptr;
  Marker_ZoneInterface        = nullptr;    Marker_All_ZoneInterface= nullptr;    Marker_Riemann        = nullptr;
  Marker_Fluid_InterfaceBound = nullptr;    Marker_CHTInterface     = nullptr;    Marker_Damper         = nullptr;
  Marker_Emissivity           = nullptr;

    /*--- Boundary Condition settings ---*/

  Isothermal_Temperature = nullptr;
  Heat_Flux              = nullptr;    Displ_Value            = nullptr;    Load_Value             = nullptr;
  FlowLoad_Value         = nullptr;    Damper_Constant        = nullptr;    Wall_Emissivity        = nullptr;
  Roughness_Height       = nullptr;

  /*--- Inlet Outlet Boundary Condition settings ---*/

  Inlet_Ttotal    = nullptr;    Inlet_Ptotal      = nullptr;
  Inlet_FlowDir   = nullptr;    Inlet_Temperature = nullptr;    Inlet_Pressure = nullptr;
  Inlet_Velocity  = nullptr;    Inlet_MassFrac    = nullptr;
  Outlet_Pressure = nullptr;

  /*--- Engine Boundary Condition settings ---*/

  Inflow_Pressure      = nullptr;    Inflow_MassFlow    = nullptr;    Inflow_ReverseMassFlow  = nullptr;
  Inflow_TotalPressure = nullptr;    Inflow_Temperature = nullptr;    Inflow_TotalTemperature = nullptr;
  Inflow_RamDrag       = nullptr;    Inflow_Force       = nullptr;    Inflow_Power            = nullptr;
  Inflow_Mach          = nullptr;

  Exhaust_Pressure        = nullptr;   Exhaust_Temperature        = nullptr;    Exhaust_MassFlow = nullptr;
  Exhaust_TotalPressure   = nullptr;   Exhaust_TotalTemperature   = nullptr;
  Exhaust_GrossThrust     = nullptr;   Exhaust_Force              = nullptr;
  Exhaust_Power           = nullptr;   Exhaust_Temperature_Target = nullptr;
  Exhaust_Pressure_Target = nullptr;

  Engine_Mach  = nullptr;    Engine_Force        = nullptr;
  Engine_Power = nullptr;    Engine_NetThrust    = nullptr;    Engine_GrossThrust = nullptr;
  Engine_Area  = nullptr;    EngineInflow_Target = nullptr;

  Exhaust_Temperature_Target  = nullptr;     Exhaust_Temperature   = nullptr;
  Exhaust_Pressure_Target   = nullptr;     Inlet_Ttotal                = nullptr;     Inlet_Ptotal          = nullptr;
  Inlet_FlowDir             = nullptr;     Inlet_Temperature           = nullptr;     Inlet_Pressure        = nullptr;
  Inlet_Velocity            = nullptr;     Inflow_Mach                 = nullptr;     Inflow_Pressure       = nullptr;
  Exhaust_Pressure          = nullptr;     Outlet_Pressure             = nullptr;     Isothermal_Temperature= nullptr;

  ElasticityMod             = nullptr;     PoissonRatio                = nullptr;     MaterialDensity       = nullptr;

  Load_Dir = nullptr;            Load_Dir_Value = nullptr;          Load_Dir_Multiplier = nullptr;
  Disp_Dir = nullptr;            Disp_Dir_Value = nullptr;          Disp_Dir_Multiplier = nullptr;
  Load_Sine_Dir = nullptr;       Load_Sine_Amplitude = nullptr;     Load_Sine_Frequency = nullptr;
  Electric_Field_Mod = nullptr;  Electric_Field_Dir = nullptr;      RefNode_Displacement = nullptr;

  Electric_Constant = nullptr;

  /*--- Actuator Disk Boundary Condition settings ---*/

  ActDiskInlet_Pressure         = nullptr;    ActDiskInlet_TotalPressure = nullptr;    ActDiskInlet_Temperature = nullptr;
  ActDiskInlet_TotalTemperature = nullptr;    ActDiskInlet_MassFlow      = nullptr;    ActDiskInlet_RamDrag     = nullptr;
  ActDiskInlet_Force            = nullptr;    ActDiskInlet_Power         = nullptr;

  ActDiskOutlet_Pressure      = nullptr;
  ActDiskOutlet_TotalPressure = nullptr;   ActDiskOutlet_GrossThrust = nullptr;  ActDiskOutlet_Force            = nullptr;
  ActDiskOutlet_Power         = nullptr;   ActDiskOutlet_Temperature = nullptr;  ActDiskOutlet_TotalTemperature = nullptr;
  ActDiskOutlet_MassFlow      = nullptr;

  ActDisk_DeltaPress      = nullptr;    ActDisk_DeltaTemp        = nullptr;
  ActDisk_TotalPressRatio = nullptr;    ActDisk_TotalTempRatio   = nullptr;    ActDisk_StaticPressRatio = nullptr;
  ActDisk_StaticTempRatio = nullptr;    ActDisk_NetThrust        = nullptr;    ActDisk_GrossThrust      = nullptr;
  ActDisk_Power           = nullptr;    ActDisk_MassFlow         = nullptr;    ActDisk_Area             = nullptr;
  ActDisk_ReverseMassFlow = nullptr;    Surface_MassFlow         = nullptr;    Surface_Mach             = nullptr;
  Surface_Temperature     = nullptr;    Surface_Pressure         = nullptr;    Surface_Density          = nullptr;    Surface_Enthalpy        = nullptr;
  Surface_NormalVelocity  = nullptr;    Surface_TotalTemperature = nullptr;    Surface_TotalPressure    = nullptr;    Surface_PressureDrop    = nullptr;
  Surface_DC60            = nullptr;    Surface_IDC              = nullptr;
  Surface_CO              = nullptr;    Surface_NOx               = nullptr;
  //Surface_Scalar          = nullptr;

  Outlet_MassFlow      = nullptr;       Outlet_Density      = nullptr;      Outlet_Area     = nullptr;

  Surface_Uniformity = nullptr; Surface_SecondaryStrength = nullptr; Surface_SecondOverUniform = nullptr;
  Surface_MomentumDistortion = nullptr;

  Surface_IDC_Mach        = nullptr;    Surface_IDR            = nullptr;    ActDisk_Mach             = nullptr;
  ActDisk_Force           = nullptr;    ActDisk_BCThrust       = nullptr;    ActDisk_BCThrust_Old     = nullptr;

  /*--- Miscellaneous/unsorted ---*/

  Aeroelastic_plunge  = nullptr;
  Aeroelastic_pitch   = nullptr;

  CFL_AdaptParam      = nullptr;
  CFL                 = nullptr;
  PlaneTag            = nullptr;
  ParamDV             = nullptr;
  DV_Value            = nullptr;
  Design_Variable     = nullptr;

  TimeDOFsADER_DG           = nullptr;
  TimeIntegrationADER_DG    = nullptr;
  WeightsIntegrationADER_DG = nullptr;
  RK_Alpha_Step             = nullptr;
  MG_CorrecSmooth           = nullptr;
  MG_PreSmooth              = nullptr;
  MG_PostSmooth             = nullptr;
  Int_Coeffs                = nullptr;

  Kind_Inc_Inlet = nullptr;
  Kind_Inc_Outlet = nullptr;

  Kind_ObjFunc   = nullptr;

  Weight_ObjFunc = nullptr;

  /*--- Moving mesh pointers ---*/

  nKind_SurfaceMovement = 0;
  Kind_SurfaceMovement = nullptr;
  LocationStations   = nullptr;
  MarkerMotion_Origin     = nullptr;
  MarkerTranslation_Rate  = nullptr;
  MarkerRotation_Rate     = nullptr;
  MarkerPitching_Omega    = nullptr;
  MarkerPitching_Ampl     = nullptr;
  MarkerPitching_Phase    = nullptr;
  MarkerPlunging_Omega    = nullptr;
  MarkerPlunging_Ampl     = nullptr;
  RefOriginMoment_X   = nullptr;    RefOriginMoment_Y   = nullptr;    RefOriginMoment_Z   = nullptr;
  MoveMotion_Origin   = nullptr;

  /*--- Periodic BC pointers. ---*/

  Periodic_Translate  = nullptr;    Periodic_Rotation   = nullptr;    Periodic_Center     = nullptr;
  Periodic_Translation= nullptr;    Periodic_RotAngles  = nullptr;    Periodic_RotCenter  = nullptr;

  /* Harmonic Balance Frequency pointer */

  Omega_HB = nullptr;

  /*--- Initialize some default arrays to NULL. ---*/

  Riemann_FlowDir       = nullptr;
  Giles_FlowDir         = nullptr;
  CoordFFDBox           = nullptr;
  DegreeFFDBox          = nullptr;
  FFDTag                = nullptr;
  nDV_Value             = nullptr;
  TagFFDBox             = nullptr;

  Kind_Data_Riemann        = nullptr;
  Riemann_Var1             = nullptr;
  Riemann_Var2             = nullptr;
  Kind_Data_Giles          = nullptr;
  Giles_Var1               = nullptr;
  Giles_Var2               = nullptr;
  RelaxFactorAverage       = nullptr;
  RelaxFactorFourier       = nullptr;
  nSpan_iZones             = nullptr;
  Kind_TurboMachinery      = nullptr;

  Marker_MixingPlaneInterface  = nullptr;
  Marker_TurboBoundIn          = nullptr;
  Marker_TurboBoundOut         = nullptr;
  Marker_Giles                 = nullptr;
  Marker_Shroud                = nullptr;

  nBlades                      = nullptr;
  FreeStreamTurboNormal        = nullptr;

  top_optim_kernels       = nullptr;
  top_optim_kernel_params = nullptr;
  top_optim_filter_radius = nullptr;

  ScreenOutput = nullptr;
  HistoryOutput = nullptr;
  VolumeOutput = nullptr;
  VolumeOutputFiles = nullptr;
  ConvField = nullptr;

  Scalar_Init           = nullptr;
  Scalar_Clipping_Min   = nullptr;
  Scalar_Clipping_Max   = nullptr;
  
  /*--- Variable initialization ---*/

  TimeIter   = 0;
  InnerIter  = 0;
  nIntCoeffs = 0;
  OuterIter  = 0;

  AoA_Offset = 0;
  AoS_Offset = 0;

  nMarker_PerBound = 0;
  nPeriodic_Index  = 0;

  Aeroelastic_Simulation = false;

  nSpanMaxAllZones = 1;

  Restart_Bandwidth_Agg = 0.0;

  Mesh_Box_Size = nullptr;

  Time_Ref = 1.0;

  Delta_UnstTime   = 0.0;
  Delta_UnstTimeND = 0.0;
  Total_UnstTime   = 0.0;
  Total_UnstTimeND = 0.0;

  Kind_TimeNumScheme = EULER_IMPLICIT;

  Gas_Composition = nullptr;

}

void CConfig::SetRunTime_Options(void) {

  /* DESCRIPTION: Number of external iterations */

  addUnsignedLongOption("TIME_ITER", nTimeIter, 999999);

  /* DESCRIPTION: CFL Number */

  addDoubleOption("CFL_NUMBER", CFLFineGrid, 10);

}

void CConfig::SetConfig_Options() {

  // This config file is parsed by a number of programs to make it easy to write SU2
  // wrapper scripts (in python, go, etc.) so please do
  // the best you can to follow the established format. It's very hard to parse c++ code
  // and none of us that write the parsers want to write a full c++ interpreter. Please
  // play nice with the existing format so that you don't break the existing scripts.

  /* BEGIN_CONFIG_OPTIONS */

  /*!\par CONFIG_CATEGORY: Problem Definition \ingroup Config */
  /*--- Options related to problem definition and partitioning ---*/

  /*!\brief SOLVER \n DESCRIPTION: Type of solver \n Options: see \link Solver_Map \endlink \n DEFAULT: NO_SOLVER \ingroup Config*/
  addEnumOption("SOLVER", Kind_Solver, Solver_Map, NO_SOLVER);
  /*!\brief MULTIZONE \n DESCRIPTION: Enable multizone mode \ingroup Config*/
  addBoolOption("MULTIZONE", Multizone_Problem, NO);
  /*!\brief PHYSICAL_PROBLEM \n DESCRIPTION: Physical governing equations \n Options: see \link Solver_Map \endlink \n DEFAULT: NO_SOLVER \ingroup Config*/
  addEnumOption("MULTIZONE_SOLVER", Kind_MZSolver, Multizone_Map, MZ_BLOCK_GAUSS_SEIDEL);
#ifdef CODI_REVERSE_TYPE
  const bool discAdjDefault = true;
#else
  const bool discAdjDefault = false;
#endif
  /*!\brief MATH_PROBLEM  \n DESCRIPTION: Mathematical problem \n  Options: DIRECT, ADJOINT \ingroup Config*/
  addMathProblemOption("MATH_PROBLEM", ContinuousAdjoint, false, DiscreteAdjoint, discAdjDefault, Restart_Flow, discAdjDefault);
  /*!\brief KIND_TURB_MODEL \n DESCRIPTION: Specify turbulence model \n Options: see \link Turb_Model_Map \endlink \n DEFAULT: NO_TURB_MODEL \ingroup Config*/
  addEnumOption("KIND_TURB_MODEL", Kind_Turb_Model, Turb_Model_Map, NO_TURB_MODEL);
  /*!\brief KIND_TRANS_MODEL \n DESCRIPTION: Specify transition model OPTIONS: see \link Trans_Model_Map \endlink \n DEFAULT: NO_TRANS_MODEL \ingroup Config*/
  addEnumOption("KIND_TRANS_MODEL", Kind_Trans_Model, Trans_Model_Map, NO_TRANS_MODEL);
  /*!\brief KIND_SCALAR_MODEL \n DESCRIPTION: Specify scalar transport model \n Options: see \link Scalar_Model_Map \endlink \n DEFAULT: NO_SCALAR_MODEL \ingroup Config*/
  addEnumOption("KIND_SCALAR_MODEL", Kind_Scalar_Model, Scalar_Model_Map, NO_SCALAR_MODEL);
  /*!\brief KIND_TRANS_MODEL \n DESCRIPTION: Specify transition model OPTIONS: see \link Trans_Model_Map \endlink \n DEFAULT: NO_TRANS_MODEL \ingroup Config*/
  /*!\brief HEAT_EQUATION \n DESCRIPTION: Enable heat equation for incompressible flows. \ingroup Config*/

  /*!\brief KIND_SGS_MODEL \n DESCRIPTION: Specify subgrid scale model OPTIONS: see \link SGS_Model_Map \endlink \n DEFAULT: NO_SGS_MODEL \ingroup Config*/
  addEnumOption("KIND_SGS_MODEL", Kind_SGS_Model, SGS_Model_Map, NO_SGS_MODEL);

  /*!\brief KIND_FEM_DG_SHOCK \n DESCRIPTION: Specify shock capturing method for DG OPTIONS: see \link ShockCapturingDG_Map \endlink \n DEFAULT: NO_SHOCK_CAPTURING \ingroup Config*/
  addEnumOption("KIND_FEM_DG_SHOCK", Kind_FEM_DG_Shock, ShockCapturingDG_Map, NO_SHOCK_CAPTURING);

  /*!\brief KIND_VERIFICATION_SOLUTION \n DESCRIPTION: Specify the verification solution OPTIONS: see \link Verification_Solution_Map \endlink \n DEFAULT: NO_VERIFICATION_SOLUTION \ingroup Config*/
  addEnumOption("KIND_VERIFICATION_SOLUTION", Kind_Verification_Solution, Verification_Solution_Map, NO_VERIFICATION_SOLUTION);

  /*!\brief KIND_MATRIX_COLORING \n DESCRIPTION: Specify the method for matrix coloring for Jacobian computations OPTIONS: see \link MatrixColoring_Map \endlink \n DEFAULT GREEDY_COLORING \ingroup Config*/
  addEnumOption("KIND_MATRIX_COLORING", Kind_Matrix_Coloring, MatrixColoring_Map, GREEDY_COLORING);

  /*!\brief WEAKLY_COUPLED_HEAT_EQUATION \n DESCRIPTION: Enable heat equation for incompressible flows. \ingroup Config*/
  addBoolOption("WEAKLY_COUPLED_HEAT_EQUATION", Weakly_Coupled_Heat, NO);

  /*\brief AXISYMMETRIC \n DESCRIPTION: Axisymmetric simulation \n DEFAULT: false \ingroup Config */
  addBoolOption("AXISYMMETRIC", Axisymmetric, false);
  /* DESCRIPTION: Add the gravity force */
  addBoolOption("GRAVITY_FORCE", GravityForce, false);
  /* DESCRIPTION: Apply a body force as a source term (NO, YES) */
  addBoolOption("BODY_FORCE", Body_Force, false);
  body_force[0] = 0.0; body_force[1] = 0.0; body_force[2] = 0.0;
  /* DESCRIPTION: Vector of body force values (BodyForce_X, BodyForce_Y, BodyForce_Z) */
  addDoubleArrayOption("BODY_FORCE_VECTOR", 3, body_force);
  /*!\brief RESTART_SOL \n DESCRIPTION: Restart solution from native solution file \n Options: NO, YES \ingroup Config */
  addBoolOption("RESTART_SOL", Restart, false);
  /*!\brief BINARY_RESTART \n DESCRIPTION: Read binary SU2 native restart files. \n Options: YES, NO \ingroup Config */
  addBoolOption("READ_BINARY_RESTART", Read_Binary_Restart, true);
  /*!\brief BINARY_RESTART \n DESCRIPTION: Read / overwrite solution and visualisation files. \n Options: YES, NO \ingroup Config */
  addBoolOption("WRT_SOL_OVERWRITE", Wrt_Sol_Overwrite, true);
  /*!\brief SYSTEM_MEASUREMENTS \n DESCRIPTION: System of measurements \n OPTIONS: see \link Measurements_Map \endlink \n DEFAULT: SI \ingroup Config*/
  addEnumOption("SYSTEM_MEASUREMENTS", SystemMeasurements, Measurements_Map, SI);

  /*!\par CONFIG_CATEGORY: FluidModel \ingroup Config*/
  /*!\brief FLUID_MODEL \n DESCRIPTION: Fluid model \n OPTIONS: See \link FluidModel_Map \endlink \n DEFAULT: STANDARD_AIR \ingroup Config*/
  addEnumOption("FLUID_MODEL", Kind_FluidModel, FluidModel_Map, STANDARD_AIR);


  /*!\par CONFIG_CATEGORY: Freestream Conditions \ingroup Config*/
  /*--- Options related to freestream specification ---*/

  /*!\brief GAS_CONSTANT \n DESCRIPTION: Specific gas constant (287.058 J/kg*K (air), only for compressible flows) \ingroup Config*/
  addDoubleOption("GAS_CONSTANT", Gas_Constant, 287.058);
  /*!\brief GAMMA_VALUE  \n DESCRIPTION: Ratio of specific heats (1.4 (air), only for compressible flows) \ingroup Config*/
  addDoubleOption("GAMMA_VALUE", Gamma, 1.4);
  /*!\brief CP_VALUE  \n DESCRIPTION: Specific heat at constant pressure, Cp (1004.703 J/kg*K (air), constant density incompressible fluids only) \ingroup Config*/
  addDoubleOption("SPECIFIC_HEAT_CP", Specific_Heat_Cp, 1004.703);
  /*!\brief CP_VALUE  \n DESCRIPTION: Specific heat at constant volume, Cp (717.645 J/kg*K (air), constant density incompressible fluids only) \ingroup Config*/
  addDoubleOption("SPECIFIC_HEAT_CV", Specific_Heat_Cv, 717.645);
  /*!\brief THERMAL_EXPANSION_COEFF  \n DESCRIPTION: Thermal expansion coefficient (0.00347 K^-1 (air), used for Boussinesq approximation for liquids/non-ideal gases) \ingroup Config*/
  addDoubleOption("THERMAL_EXPANSION_COEFF", Thermal_Expansion_Coeff, 0.00347);
  /*!\brief MOLECULAR_WEIGHT \n DESCRIPTION: Molecular weight for an incompressible ideal gas (28.96 g/mol (air) default) \ingroup Config*/
  addDoubleOption("MOLECULAR_WEIGHT", Molecular_Weight, 28.96);

  ///* DESCRIPTION: Specify if Mutation++ library is used */
  /*--- Reading gas model as string or integer depending on TC library used. ---*/
  /* DESCRIPTION: Specify chemical model for multi-species simulations - read by Mutation++ library*/
  addStringOption("GAS_MODEL", GasModel, string("N2"));
  /* DESCRIPTION: Specify transport coefficient model for multi-species simulations */
  addEnumOption("TRANSPORT_COEFF_MODEL", Kind_TransCoeffModel, TransCoeffModel_Map, WILKE);
  /* DESCRIPTION: Specify mass fraction of each species */
  addDoubleListOption("GAS_COMPOSITION", nSpecies, Gas_Composition);
  /* DESCRIPTION: Specify if mixture is frozen */
  addBoolOption("FROZEN_MIXTURE", frozen, false);
  /* DESCRIPTION: Specify if there is ionization */
  addBoolOption("IONIZATION", ionization, false);
  /* DESCRIPTION: Specify if there is VT transfer residual limiting */
  addBoolOption("VT_RESIDUAL_LIMITING", vt_transfer_res_limit, false);
  /* DESCRIPTION: List of catalytic walls */
  addStringListOption("CATALYTIC_WALL", nWall_Catalytic, Wall_Catalytic);
  /*!\brief MARKER_MONITORING\n DESCRIPTION: Marker(s) of the surface where evaluate the non-dimensional coefficients \ingroup Config*/


  /*--- Options related to VAN der WAALS MODEL and PENG ROBINSON ---*/

  /* DESCRIPTION: Critical Temperature, default value for AIR */
  addDoubleOption("CRITICAL_TEMPERATURE", Temperature_Critical, 131.00);
  /* DESCRIPTION: Critical Pressure, default value for MDM */
  addDoubleOption("CRITICAL_PRESSURE", Pressure_Critical, 3588550.0);
  /* DESCRIPTION: Critical Density, default value for MDM */
  addDoubleOption("CRITICAL_DENSITY", Density_Critical, 263.0);

  /*--- Options related to VAN der WAALS MODEL and PENG ROBINSON ---*/
  /* DESCRIPTION: Critical Density, default value for MDM */
   addDoubleOption("ACENTRIC_FACTOR", Acentric_Factor, 0.035);

   /*--- Options related to Viscosity Model ---*/
  /*!\brief VISCOSITY_MODEL \n DESCRIPTION: model of the viscosity \n OPTIONS: See \link ViscosityModel_Map \endlink \n DEFAULT: SUTHERLAND \ingroup Config*/
  addEnumOption("VISCOSITY_MODEL", Kind_ViscosityModel, ViscosityModel_Map, SUTHERLAND);

  /*--- Options related to Constant Viscosity Model ---*/

  /* DESCRIPTION: default value for AIR */
  addDoubleOption("MU_CONSTANT", Mu_Constant , 1.716E-5);

  /*--- Options related to Sutherland Viscosity Model ---*/

  /* DESCRIPTION: Sutherland Viscosity Ref default value for AIR SI */
  addDoubleOption("MU_REF", Mu_Ref, 1.716E-5);
  /* DESCRIPTION: Sutherland Temperature Ref, default value for AIR SI */
  addDoubleOption("MU_T_REF", Mu_Temperature_Ref, 273.15);
  /* DESCRIPTION: Sutherland constant, default value for AIR SI */
  addDoubleOption("SUTHERLAND_CONSTANT", Mu_S, 110.4);

  /*--- Options related to Thermal Conductivity Model ---*/

  addEnumOption("CONDUCTIVITY_MODEL", Kind_ConductivityModel, ConductivityModel_Map, CONSTANT_PRANDTL);

  /* DESCRIPTION: Definition of the turbulent thermal conductivity model (CONSTANT_PRANDTL_TURB (default), NONE). */
  addEnumOption("TURBULENT_CONDUCTIVITY_MODEL", Kind_ConductivityModel_Turb, TurbConductivityModel_Map, CONSTANT_PRANDTL_TURB);

 /*--- Options related to Constant Thermal Conductivity Model ---*/

 /* DESCRIPTION: default value for AIR */
  addDoubleOption("KT_CONSTANT", Kt_Constant , 0.0257);

  /*--- Options related to temperature polynomial coefficients for fluid models. ---*/

  /* DESCRIPTION: Definition of the temperature polynomial coefficients for specific heat Cp. */
  addDoubleArrayOption("CP_POLYCOEFFS", N_POLY_COEFFS, cp_polycoeffs.data());
  /* DESCRIPTION: Definition of the temperature polynomial coefficients for specific heat Cp. */
  addDoubleArrayOption("MU_POLYCOEFFS", N_POLY_COEFFS, mu_polycoeffs.data());
  /* DESCRIPTION: Definition of the temperature polynomial coefficients for specific heat Cp. */
  addDoubleArrayOption("KT_POLYCOEFFS", N_POLY_COEFFS, kt_polycoeffs.data());

  /*--- Options related to mass diffusivity ---*/
  
  addEnumOption("DIFFUSIVITY_MODEL", Kind_DiffusivityModel, DiffusivityModel_Map, CONSTANT_DIFFUSIVITY);
  /* DESCRIPTION: default value for AIR */
  addDoubleOption("DIFFUSIVITY_CONSTANT", Diffusivity_Constant , 0.001);
  /*!\brief SCHMIDT_LAM \n DESCRIPTION: Laminar Schmidt number of mass diffusion \ingroup Config*/
  addDoubleOption("SCHMIDT_LAM", Schmidt_Lam, 1.0);
  /*!\brief SCHMIDT_TURB \n DESCRIPTION: Turbulent Schmidt number of mass diffusion \n DEFAULT 0.90 \ingroup Config*/
  addDoubleOption("SCHMIDT_TURB", Schmidt_Turb, 1.0);
  
  /*!\brief REYNOLDS_NUMBER \n DESCRIPTION: Reynolds number (non-dimensional, based on the free-stream values). Needed for viscous solvers. For incompressible solvers the Reynolds length will always be 1.0 \n DEFAULT: 0.0 \ingroup Config */
  addDoubleOption("REYNOLDS_NUMBER", Reynolds, 0.0);
  /*!\brief REYNOLDS_LENGTH \n DESCRIPTION: Reynolds length (1 m by default). Used for compressible solver: incompressible solver will use 1.0. \ingroup Config */
  addDoubleOption("REYNOLDS_LENGTH", Length_Reynolds, 1.0);
  /*!\brief PRANDTL_LAM \n DESCRIPTION: Laminar Prandtl number (0.72 (air), only for compressible flows) \n DEFAULT: 0.72 \ingroup Config*/
  addDoubleOption("PRANDTL_LAM", Prandtl_Lam, 0.72);
  /*!\brief PRANDTL_TURB \n DESCRIPTION: Turbulent Prandtl number (0.9 (air), only for compressible flows) \n DEFAULT 0.90 \ingroup Config*/
  addDoubleOption("PRANDTL_TURB", Prandtl_Turb, 0.90);
  /*!\brief BULK_MODULUS \n DESCRIPTION: Value of the Bulk Modulus  \n DEFAULT 1.42E5 \ingroup Config*/
  addDoubleOption("BULK_MODULUS", Bulk_Modulus, 1.42E5);
  /* DESCRIPTION: Epsilon^2 multipier in Beta calculation for incompressible preconditioner.  */
  addDoubleOption("BETA_FACTOR", Beta_Factor, 4.1);
  /*!\brief MACH_NUMBER  \n DESCRIPTION:  Mach number (non-dimensional, based on the free-stream values). 0.0 by default \ingroup Config*/
  addDoubleOption("MACH_NUMBER", Mach, 0.0);
  /*!\brief INIT_OPTION \n DESCRIPTION: Init option to choose between Reynolds or thermodynamics quantities for initializing the solution \n OPTIONS: see \link InitOption_Map \endlink \n DEFAULT REYNOLDS \ingroup Config*/
  addEnumOption("INIT_OPTION", Kind_InitOption, InitOption_Map, REYNOLDS);
  /* DESCRIPTION: Free-stream option to choose between density and temperature for initializing the solution */
  addEnumOption("FREESTREAM_OPTION", Kind_FreeStreamOption, FreeStreamOption_Map, TEMPERATURE_FS);
  /*!\brief FREESTREAM_PRESSURE\n DESCRIPTION: Free-stream pressure (101325.0 N/m^2 by default) \ingroup Config*/
  addDoubleOption("FREESTREAM_PRESSURE", Pressure_FreeStream, 101325.0);
  /*!\brief FREESTREAM_DENSITY\n DESCRIPTION: Free-stream density (1.2886 Kg/m^3 (air), 998.2 Kg/m^3 (water)) \n DEFAULT -1.0 (calculated from others) \ingroup Config*/
  addDoubleOption("FREESTREAM_DENSITY", Density_FreeStream, -1.0);
  /*!\brief FREESTREAM_TEMPERATURE\n DESCRIPTION: Free-stream temperature (288.15 K by default) \ingroup Config*/
  addDoubleOption("FREESTREAM_TEMPERATURE", Temperature_FreeStream, 288.15);
  /*!\brief FREESTREAM_TEMPERATURE_VE\n DESCRIPTION: Free-stream vibrational-electronic temperature (288.15 K by default) \ingroup Config*/
  addDoubleOption("FREESTREAM_TEMPERATURE_VE", Temperature_ve_FreeStream, 288.15);


  /*--- Options related to incompressible flow solver ---*/

  /* DESCRIPTION: Option to choose the density model used in the incompressible flow solver. */
  addEnumOption("INC_DENSITY_MODEL", Kind_DensityModel, DensityModel_Map, CONSTANT);
    /*!\brief ENERGY_EQUATION \n DESCRIPTION: Solve the energy equation in the incompressible flow solver. \ingroup Config*/
  addBoolOption("INC_ENERGY_EQUATION", Energy_Equation, false);
  /*!\brief INC_DENSITY_REF \n DESCRIPTION: Reference density for incompressible flows  \ingroup Config*/
  addDoubleOption("INC_DENSITY_REF", Inc_Density_Ref, 1.0);
  /*!\brief INC_VELOCITY_REF \n DESCRIPTION: Reference velocity for incompressible flows (1.0 by default) \ingroup Config*/
  addDoubleOption("INC_VELOCITY_REF", Inc_Velocity_Ref, 1.0);
  /*!\brief INC_TEMPERATURE_REF \n DESCRIPTION: Reference temperature for incompressible flows with the energy equation (1.0 by default) \ingroup Config*/
  addDoubleOption("INC_TEMPERATURE_REF", Inc_Temperature_Ref, 1.0);
  /*!\brief INC_DENSITY_INIT \n DESCRIPTION: Initial density for incompressible flows (1.2886 kg/m^3 by default) \ingroup Config*/
  addDoubleOption("INC_DENSITY_INIT", Inc_Density_Init, 1.2886);
  /*!\brief INC_VELOCITY_INIT \n DESCRIPTION: Initial velocity for incompressible flows (1.0,0,0 m/s by default) \ingroup Config*/
  vel_init[0] = 1.0; vel_init[1] = 0.0; vel_init[2] = 0.0;
  addDoubleArrayOption("INC_VELOCITY_INIT", 3, vel_init);
  /*!\brief INC_TEMPERATURE_INIT \n DESCRIPTION: Initial temperature for incompressible flows with the energy equation (288.15 K by default) \ingroup Config*/
  addDoubleOption("INC_TEMPERATURE_INIT", Inc_Temperature_Init, 288.15);
  /*!\brief INC_NONDIM \n DESCRIPTION: Non-dimensionalization scheme for incompressible flows. \ingroup Config*/
  addEnumOption("INC_NONDIM", Ref_Inc_NonDim, NonDim_Map, INITIAL_VALUES);
    /*!\brief INC_INLET_USENORMAL \n DESCRIPTION: Use the local boundary normal for the flow direction with the incompressible pressure inlet. \ingroup Config*/
  addBoolOption("INC_INLET_USENORMAL", Inc_Inlet_UseNormal, false);

  /*!\brief SCALAR_INIT \n DESCRIPTION: Initial value for scalar transport \ingroup Config*/
  //addDoubleOption("SCALAR_INIT", Scalar_Init, 0.0);

  addDoubleListOption("SCALAR_INIT", nScalar_Init, Scalar_Init);
  
  /*!\brief SCALAR_CLIPPING \n DESCRIPTION: Activate clipping for scalar transport equations \ingroup Config*/
  addBoolOption("SCALAR_CLIPPING", Scalar_Clipping, false);

  addBoolOption("ENABLE_REMESHING", enable_remeshing, false);

  addBoolOption("USE_WEAK_SCALAR_BC", use_weak_scalar_bc, false);

  /*!\brief SCALAR_CLIPPING_MAX \n DESCRIPTION: Maximum value for scalar clipping \ingroup Config*/
  // FIXME daniel: this looks dirty (dont use scalar_init to set defaults for clipping_max!)
  addDoubleListOption("SCALAR_CLIPPING_MAX", nScalar_Clipping_Max, Scalar_Clipping_Max);
  
  /*!\brief SCALAR_CLIPPING_MIN \n DESCRIPTION: Minimum value for scalar clipping \ingroup Config*/
 
  addDoubleListOption("SCALAR_CLIPPING_MIN", nScalar_Clipping_Min, Scalar_Clipping_Min);

  su2double default_ffd_bounds[] = {0.0, 0.0, 0.0,    1.0, 1.0, 1.0};
  addDoubleArrayOption("FFD_BOUNDS", 6, ffd_bounds, default_ffd_bounds);

  /*!\brief FLAMELET__THERMO_SYSTEM \n DESCRIPTION: Thermodynamic system for flamelet model */
  addEnumOption("FLAMELET_THERMO_SYSTEM", kind_flamelet_thermo_system, flamelet_thermo_system_map, ADIABATIC);

  /*!\brief FLAME_OFFSET \n DESCRIPTION: Offset for flame initialization using the flamelet model \ingroup Config*/
  su2double default_flame_offset[]={0.0,0.0,0.0};
  addDoubleArrayOption("FLAME_OFFSET", 3,flame_offset, default_flame_offset);

  /*!\brief FLAME_THICKNESS \n DESCRIPTION: Thickness for flame initialization using the flamelet model \ingroup Config*/
  addDoubleOption("FLAME_THICKNESS", flame_thickness, 0.5e-3);
  
  /*!\brief FLAME_NORMAL \n DESCRIPTION: Normal for flame initialization using the flamelet model \ingroup Config*/
  su2double default_flame_normal[]={1.0, 0.0, 0.0};
  addDoubleArrayOption("FLAME_NORMAL", 3, flame_normal, default_flame_normal);
  
  addDoubleOption("BURNT_THICKNESS", burnt_thickness, 1);

  /*!\brief INC_INLET_DAMPING \n DESCRIPTION: Damping factor applied to the iterative updates to the velocity at a pressure inlet in incompressible flow (0.1 by default). \ingroup Config*/
  addDoubleOption("INC_INLET_DAMPING", Inc_Inlet_Damping, 0.1);
  /*!\brief INC_OUTLET_DAMPING \n DESCRIPTION: Damping factor applied to the iterative updates to the pressure at a mass flow outlet in incompressible flow (0.1 by default). \ingroup Config*/
  addDoubleOption("INC_OUTLET_DAMPING", Inc_Outlet_Damping, 0.1);

  vel_inf[0] = 1.0; vel_inf[1] = 0.0; vel_inf[2] = 0.0;
  /*!\brief FREESTREAM_VELOCITY\n DESCRIPTION: Free-stream velocity (m/s) */
  addDoubleArrayOption("FREESTREAM_VELOCITY", 3, vel_inf);
  /* DESCRIPTION: Free-stream viscosity (1.853E-5 Ns/m^2 (air), 0.798E-3 Ns/m^2 (water)) */
  addDoubleOption("FREESTREAM_VISCOSITY", Viscosity_FreeStream, -1.0);
  /* DESCRIPTION: Thermal conductivity used for heat equation */
  addDoubleOption("SOLID_THERMAL_CONDUCTIVITY", Thermal_Conductivity_Solid, 0.0);
  /* DESCRIPTION: Solids temperature at freestream conditions */
  addDoubleOption("SOLID_TEMPERATURE_INIT", Temperature_Freestream_Solid, 288.15);
  /* DESCRIPTION: Density used in solids */
  addDoubleOption("SOLID_DENSITY", Density_Solid, 2710.0);
  /* DESCRIPTION:  */
  addDoubleOption("FREESTREAM_INTERMITTENCY", Intermittency_FreeStream, 1.0);
  /* DESCRIPTION:  */
  addDoubleOption("FREESTREAM_TURBULENCEINTENSITY", TurbulenceIntensity_FreeStream, 0.05);
  /* DESCRIPTION:  */
  addDoubleOption("FREESTREAM_NU_FACTOR", NuFactor_FreeStream, 3.0);
  /* DESCRIPTION:  */
  addDoubleOption("ENGINE_NU_FACTOR", NuFactor_Engine, 3.0);
  /* DESCRIPTION:  */
  addDoubleOption("ACTDISK_SECONDARY_FLOW", SecondaryFlow_ActDisk, 0.0);
  /* DESCRIPTION:  */
  addDoubleOption("INITIAL_BCTHRUST", Initial_BCThrust, 4000.0);
  /* DESCRIPTION:  */
  addDoubleOption("FREESTREAM_TURB2LAMVISCRATIO", Turb2LamViscRatio_FreeStream, 10.0);
  /* DESCRIPTION: Side-slip angle (degrees, only for compressible flows) */
  addDoubleOption("SIDESLIP_ANGLE", AoS, 0.0);
  /*!\brief AOA  \n DESCRIPTION: Angle of attack (degrees, only for compressible flows) \ingroup Config*/
  addDoubleOption("AOA", AoA, 0.0);
  /* DESCRIPTION: Activate fixed CL mode (specify a CL instead of AoA). */
  addBoolOption("FIXED_CL_MODE", Fixed_CL_Mode, false);
  /* DESCRIPTION: Activate fixed CM mode (specify a CM instead of iH). */
  addBoolOption("FIXED_CM_MODE", Fixed_CM_Mode, false);
  /* DESCRIPTION: Evaluate the dOF_dCL or dOF_dCMy during run time. */
  addBoolOption("EVAL_DOF_DCX", Eval_dOF_dCX, false);
  /* DESCRIPTION: DIscard the angle of attack in the solution and the increment in the geometry files. */
  addBoolOption("DISCARD_INFILES", Discard_InFiles, false);
  /* DESCRIPTION: Specify a fixed coefficient of lift instead of AoA (only for compressible flows) */
  addDoubleOption("TARGET_CL", Target_CL, 0.0);
  /* DESCRIPTION: Specify a fixed coefficient of lift instead of AoA (only for compressible flows) */
  addDoubleOption("TARGET_CM", Target_CM, 0.0);
  /* DESCRIPTION: Damping factor for fixed CL mode. */
  addDoubleOption("DCL_DALPHA", dCL_dAlpha, 0.2);
  /* DESCRIPTION: Damping factor for fixed CL mode. */
  addDoubleOption("DCM_DIH", dCM_diH, 0.05);
  /* DESCRIPTION: Maximum number of iterations between AoA updates for fixed CL problem. */
  addUnsignedLongOption("UPDATE_AOA_ITER_LIMIT", Update_AoA_Iter_Limit, 200);
  /* DESCRIPTION: Number of times Alpha is updated in a fix CL problem. */
  addUnsignedLongOption("UPDATE_IH", Update_iH, 5);
  /* DESCRIPTION: Number of iterations to evaluate dCL_dAlpha . */
  addUnsignedLongOption("ITER_DCL_DALPHA", Iter_dCL_dAlpha, 500);
  /* DESCRIPTION: Damping factor for fixed CL mode. */
  addDoubleOption("DNETTHRUST_DBCTHRUST", dNetThrust_dBCThrust, 1.0);
  /* DESCRIPTION: Number of times Alpha is updated in a fix CL problem. */
  addUnsignedLongOption("UPDATE_BCTHRUST", Update_BCThrust, 5);


  /*!\par CONFIG_CATEGORY: Reference Conditions \ingroup Config*/
  /*--- Options related to reference values for nondimensionalization ---*/

  Length_Ref = 1.0; //<---- NOTE: this should be given an option or set as a const

  /*!\brief REF_ORIGIN_MOMENT_X\n DESCRIPTION: X Reference origin for moment computation \ingroup Config*/
  addDoubleListOption("REF_ORIGIN_MOMENT_X", nRefOriginMoment_X, RefOriginMoment_X);
  /*!\brief REF_ORIGIN_MOMENT_Y\n DESCRIPTION: Y Reference origin for moment computation \ingroup Config*/
  addDoubleListOption("REF_ORIGIN_MOMENT_Y", nRefOriginMoment_Y, RefOriginMoment_Y);
  /*!\brief REF_ORIGIN_MOMENT_Z\n DESCRIPTION: Z Reference origin for moment computation \ingroup Config*/
  addDoubleListOption("REF_ORIGIN_MOMENT_Z", nRefOriginMoment_Z, RefOriginMoment_Z);
  /*!\brief REF_AREA\n DESCRIPTION: Reference area for force coefficients (0 implies automatic calculation) \ingroup Config*/
  addDoubleOption("REF_AREA", RefArea, 1.0);
  /*!\brief SEMI_SPAN\n DESCRIPTION: Wing semi-span (0 implies automatic calculation) \ingroup Config*/
  addDoubleOption("SEMI_SPAN", SemiSpan, 0.0);
  /*!\brief REF_LENGTH\n DESCRIPTION: Reference length for pitching, rolling, and yawing non-dimensional moment \ingroup Config*/
  addDoubleOption("REF_LENGTH", RefLength, 1.0);
  /*!\brief REF_SHARP_EDGES\n DESCRIPTION: Reference coefficient for detecting sharp edges \ingroup Config*/
  addDoubleOption("REF_SHARP_EDGES", RefSharpEdges, 3.0);
  /*!\brief REF_VELOCITY\n DESCRIPTION: Reference velocity (incompressible only)  \ingroup Config*/
  addDoubleOption("REF_VELOCITY", Velocity_Ref, -1.0);
  /* !\brief REF_VISCOSITY  \n DESCRIPTION: Reference viscosity (incompressible only)  \ingroup Config*/
  addDoubleOption("REF_VISCOSITY", Viscosity_Ref, -1.0);
  /* DESCRIPTION: Type of mesh motion */
  addEnumOption("REF_DIMENSIONALIZATION", Ref_NonDim, NonDim_Map, DIMENSIONAL);

  /*!\par CONFIG_CATEGORY: Boundary Markers \ingroup Config*/
  /*--- Options related to various boundary markers ---*/

  /*!\brief HTP_AXIS\n DESCRIPTION: Location of the HTP axis*/
  htp_axis[0] = 0.0; htp_axis[1] = 0.0;
  addDoubleArrayOption("HTP_AXIS", 2, htp_axis);
  /*!\brief MARKER_PLOTTING\n DESCRIPTION: Marker(s) of the surface in the surface flow solution file  \ingroup Config*/
  addStringListOption("MARKER_PLOTTING", nMarker_Plotting, Marker_Plotting);
  /*!\brief MARKER_MONITORING\n DESCRIPTION: Marker(s) of the surface where evaluate the non-dimensional coefficients \ingroup Config*/
  addStringListOption("MARKER_MONITORING", nMarker_Monitoring, Marker_Monitoring);
  /*!\brief MARKER_CONTROL_VOLUME\n DESCRIPTION: Marker(s) of the surface in the surface flow solution file  \ingroup Config*/
  addStringListOption("MARKER_ANALYZE", nMarker_Analyze, Marker_Analyze);
  /*!\brief MARKER_DESIGNING\n DESCRIPTION: Marker(s) of the surface where objective function (design problem) will be evaluated \ingroup Config*/
  addStringListOption("MARKER_DESIGNING", nMarker_Designing, Marker_Designing);
  /*!\brief GEO_MARKER\n DESCRIPTION: Marker(s) of the surface where evaluate the geometrical functions \ingroup Config*/
  addStringListOption("GEO_MARKER", nMarker_GeoEval, Marker_GeoEval);
  /*!\brief MARKER_EULER\n DESCRIPTION: Euler wall boundary marker(s) \ingroup Config*/
  addStringListOption("MARKER_EULER", nMarker_Euler, Marker_Euler);
  /*!\brief MARKER_FAR\n DESCRIPTION: Far-field boundary marker(s) \ingroup Config*/
  addStringListOption("MARKER_FAR", nMarker_FarField, Marker_FarField);
  /*!\brief MARKER_SYM\n DESCRIPTION: Symmetry boundary condition \ingroup Config*/
  addStringListOption("MARKER_SYM", nMarker_SymWall, Marker_SymWall);
  /*!\brief MARKER_NEARFIELD\n DESCRIPTION: Near-Field boundary condition \ingroup Config*/
  addStringListOption("MARKER_NEARFIELD", nMarker_NearFieldBound, Marker_NearFieldBound);
  /*!\brief MARKER_FLUID_INTERFACE\n DESCRIPTION: Fluid interface boundary marker(s) \ingroup Config*/
  addStringListOption("MARKER_FLUID_INTERFACE", nMarker_Fluid_InterfaceBound, Marker_Fluid_InterfaceBound);
  /*!\brief MARKER_DEFORM_MESH\n DESCRIPTION: Deformable marker(s) at the interface \ingroup Config*/
  addStringListOption("MARKER_DEFORM_MESH", nMarker_Deform_Mesh, Marker_Deform_Mesh);
  /*!\brief MARKER_DEFORM_MESH_SYM_PLANE\n DESCRIPTION: Symmetry plane for mesh deformation only \ingroup Config*/
  addStringListOption("MARKER_DEFORM_MESH_SYM_PLANE", nMarker_Deform_Mesh_Sym_Plane, Marker_Deform_Mesh_Sym_Plane);
  /*!\brief MARKER_FLUID_LOAD\n DESCRIPTION: Marker(s) in which the flow load is computed/applied \ingroup Config*/
  addStringListOption("MARKER_FLUID_LOAD", nMarker_Fluid_Load, Marker_Fluid_Load);
  /*!\brief MARKER_FSI_INTERFACE \n DESCRIPTION: ZONE interface boundary marker(s) \ingroup Config*/
  addStringListOption("MARKER_ZONE_INTERFACE", nMarker_ZoneInterface, Marker_ZoneInterface);
  /*!\brief MARKER_CHT_INTERFACE \n DESCRIPTION: CHT interface boundary marker(s) \ingroup Config*/
  addStringListOption("MARKER_CHT_INTERFACE", nMarker_CHTInterface, Marker_CHTInterface);
  /* DESCRIPTION: Internal boundary marker(s) */
  addStringListOption("MARKER_INTERNAL", nMarker_Internal, Marker_Internal);
  /* DESCRIPTION: Custom boundary marker(s) */
  addStringListOption("MARKER_CUSTOM", nMarker_Custom, Marker_Custom);
  /* DESCRIPTION: Periodic boundary marker(s)
   Format: ( periodic marker, donor marker, rotation_center_x, rotation_center_y,
   rotation_center_z, rotation_angle_x-axis, rotation_angle_y-axis,
   rotation_angle_z-axis, translation_x, translation_y, translation_z, ... ) */
  addPeriodicOption("MARKER_PERIODIC", nMarker_PerBound, Marker_PerBound, Marker_PerDonor,
                    Periodic_RotCenter, Periodic_RotAngles, Periodic_Translation);

  /*!\brief MARKER_PYTHON_CUSTOM\n DESCRIPTION: Python customizable marker(s) \ingroup Config*/
  addStringListOption("MARKER_PYTHON_CUSTOM", nMarker_PyCustom, Marker_PyCustom);

  /*!\brief MARKER_WALL_FUNCTIONS\n DESCRIPTION: Viscous wall markers for which wall functions must be applied.
   Format: (Wall function marker, wall function type, ...) \ingroup Config*/
  addWallFunctionOption("MARKER_WALL_FUNCTIONS", nMarker_WallFunctions, Marker_WallFunctions,
                        Kind_WallFunctions, IntInfo_WallFunctions, DoubleInfo_WallFunctions);

  /*!\brief ACTDISK_TYPE  \n DESCRIPTION: Actuator Disk boundary type \n OPTIONS: see \link ActDisk_Map \endlink \n Default: VARIABLES_JUMP \ingroup Config*/
  addEnumOption("ACTDISK_TYPE", Kind_ActDisk, ActDisk_Map, VARIABLES_JUMP);

  /*!\brief MARKER_ACTDISK\n DESCRIPTION: \ingroup Config*/
  addActDiskOption("MARKER_ACTDISK",
                   nMarker_ActDiskInlet, nMarker_ActDiskOutlet,  Marker_ActDiskInlet, Marker_ActDiskOutlet,
                   ActDisk_PressJump, ActDisk_TempJump, ActDisk_Omega);

  /*!\brief ACTDISK_FILENAME \n DESCRIPTION: Input file for a specified actuator disk (w/ extension) \n DEFAULT: actdiskinput.dat \ingroup Config*/
  addStringOption("ACTDISK_FILENAME", ActDisk_FileName, string("actdiskinput.dat"));

  /*!\brief INLET_TYPE  \n DESCRIPTION: Inlet boundary type \n OPTIONS: see \link Inlet_Map \endlink \n DEFAULT: TOTAL_CONDITIONS \ingroup Config*/
  addEnumOption("INLET_TYPE", Kind_Inlet, Inlet_Map, TOTAL_CONDITIONS);
  /*!\brief INC_INLET_TYPE \n DESCRIPTION: List of inlet types for incompressible flows. List length must match number of inlet markers. Options: VELOCITY_INLET, PRESSURE_INLET. \ingroup Config*/
  addEnumListOption("INC_INLET_TYPE", nInc_Inlet, Kind_Inc_Inlet, Inlet_Map);
  addBoolOption("SPECIFIED_INLET_PROFILE", Inlet_From_File, false);
  /*!\brief INLET_FILENAME \n DESCRIPTION: Input file for a specified inlet profile (w/ extension) \n DEFAULT: inlet.dat \ingroup Config*/
  addStringOption("INLET_FILENAME", Inlet_Filename, string("inlet.dat"));
  /*!\brief INLET_MATCHING_TOLERANCE
   * \n DESCRIPTION: If a file is provided to specify the inlet profile,
   * this tolerance will be used to match the coordinates in the input file to
   * the points on the grid. \n DEFAULT: 1E-6 \ingroup Config*/
  addDoubleOption("INLET_MATCHING_TOLERANCE", Inlet_Matching_Tol, 1e-6);
  /*!\brief MARKER_INLET  \n DESCRIPTION: Inlet boundary marker(s) with the following formats,
   Total Conditions: (inlet marker, total temp, total pressure, flow_direction_x,
   flow_direction_y, flow_direction_z, ... ) where flow_direction is
   a unit vector.
   Mass Flow: (inlet marker, density, velocity magnitude, flow_direction_x,
   flow_direction_y, flow_direction_z, ... ) where flow_direction is
   a unit vector. \ingroup Config*/
  addInletOption("MARKER_INLET", nMarker_Inlet, Marker_Inlet, Inlet_Ttotal, Inlet_Ptotal, Inlet_FlowDir);
  /*!\brief MARKER_Inlet_Scalar \n DESCRIPTION: Inlet Scalar boundary marker(s) with the following format
   Inlet Scalar: (inlet_marker, progress variable, enthalpy, CO, NOx) */
  addInletScalarOption("MARKER_INLET_SCALAR",nMarker_Inlet_Scalar, Marker_Inlet_Scalar, Inlet_ScalarVal);
  /*!\brief MARKER_RIEMANN \n DESCRIPTION: Riemann boundary marker(s) with the following formats, a unit vector.
   * \n OPTIONS: See \link Riemann_Map \endlink. The variables indicated by the option and the flow direction unit vector must be specified. \ingroup Config*/
  addRiemannOption("MARKER_RIEMANN", nMarker_Riemann, Marker_Riemann, Kind_Data_Riemann, Riemann_Map, Riemann_Var1, Riemann_Var2, Riemann_FlowDir);
  /*!\brief MARKER_GILES \n DESCRIPTION: Giles boundary marker(s) with the following formats, a unit vector. */
  /* \n OPTIONS: See \link Giles_Map \endlink. The variables indicated by the option and the flow direction unit vector must be specified. \ingroup Config*/
  addGilesOption("MARKER_GILES", nMarker_Giles, Marker_Giles, Kind_Data_Giles, Giles_Map, Giles_Var1, Giles_Var2, Giles_FlowDir, RelaxFactorAverage, RelaxFactorFourier);
  /*!\brief SPATIAL_FOURIER \n DESCRIPTION: Option to compute the spatial fourier trasformation for the Giles BC. */
  addBoolOption("SPATIAL_FOURIER", SpatialFourier, false);
  /*!\brief GILES_EXTRA_RELAXFACTOR \n DESCRIPTION: the 1st coeff the value of the under relaxation factor to apply to the shroud and hub,
   * the 2nd coefficient is the the percentage of span-wise height influenced by this extra under relaxation factor.*/
  extrarelfac[0] = 0.1; extrarelfac[1] = 0.1;
  addDoubleArrayOption("GILES_EXTRA_RELAXFACTOR", 2, extrarelfac);
  /*!\brief AVERAGE_PROCESS_TYPE \n DESCRIPTION: types of mixing process for averaging quantities at the boundaries.
    \n OPTIONS: see \link MixingProcess_Map \endlink \n DEFAULT: AREA_AVERAGE \ingroup Config*/
  addEnumOption("MIXINGPLANE_INTERFACE_KIND", Kind_MixingPlaneInterface, MixingPlaneInterface_Map, NEAREST_SPAN);
  /*!\brief AVERAGE_PROCESS_KIND \n DESCRIPTION: types of mixing process for averaging quantities at the boundaries.
    \n OPTIONS: see \link MixingProcess_Map \endlink \n DEFAULT: AREA_AVERAGE \ingroup Config*/
  addEnumOption("AVERAGE_PROCESS_KIND", Kind_AverageProcess, AverageProcess_Map, AREA);
  /*!\brief PERFORMANCE_AVERAGE_PROCESS_KIND \n DESCRIPTION: types of mixing process for averaging quantities at the boundaries for performance computation.
      \n OPTIONS: see \link MixingProcess_Map \endlink \n DEFAULT: AREA_AVERAGE \ingroup Config*/
  addEnumOption("PERFORMANCE_AVERAGE_PROCESS_KIND", Kind_PerformanceAverageProcess, AverageProcess_Map, AREA);
  mixedout_coeff[0] = 1.0; mixedout_coeff[1] = 1.0E-05; mixedout_coeff[2] = 15.0;
  /*!\brief MIXEDOUT_COEFF \n DESCRIPTION: the 1st coeff is an under relaxation factor for the Newton method,
   * the 2nd coefficient is the tolerance for the Newton method, 3rd coefficient is the maximum number of
   * iteration for the Newton Method.*/
  addDoubleArrayOption("MIXEDOUT_COEFF", 3, mixedout_coeff);
  /*!\brief RAMP_ROTATING_FRAME\n DESCRIPTION: option to ramp up or down the rotating frame velocity value*/
  addBoolOption("RAMP_ROTATING_FRAME", RampRotatingFrame, false);
  rampRotFrame_coeff[0] = 0; rampRotFrame_coeff[1] = 1.0; rampRotFrame_coeff[2] = 1000.0;
      /*!\brief RAMP_ROTATING_FRAME_COEFF \n DESCRIPTION: the 1st coeff is the staring velocity,
   * the 2nd coeff is the number of iterations for the update, 3rd is the number of iteration */
  addDoubleArrayOption("RAMP_ROTATING_FRAME_COEFF", 3, rampRotFrame_coeff);
  /* DESCRIPTION: AVERAGE_MACH_LIMIT is a limit value for average procedure based on the mass flux. */
  addDoubleOption("AVERAGE_MACH_LIMIT", AverageMachLimit, 0.03);
  /*!\brief RAMP_OUTLET_PRESSURE\n DESCRIPTION: option to ramp up or down the rotating frame velocity value*/
  addBoolOption("RAMP_OUTLET_PRESSURE", RampOutletPressure, false);
  rampOutPres_coeff[0] = 100000.0; rampOutPres_coeff[1] = 1.0; rampOutPres_coeff[2] = 1000.0;
  /*!\brief RAMP_OUTLET_PRESSURE_COEFF \n DESCRIPTION: the 1st coeff is the staring outlet pressure,
   * the 2nd coeff is the number of iterations for the update, 3rd is the number of total iteration till reaching the final outlet pressure value */
  addDoubleArrayOption("RAMP_OUTLET_PRESSURE_COEFF", 3, rampOutPres_coeff);
  /*!\brief MARKER_MIXINGPLANE \n DESCRIPTION: Identify the boundaries in which the mixing plane is applied. \ingroup Config*/
  addStringListOption("MARKER_MIXINGPLANE_INTERFACE", nMarker_MixingPlaneInterface, Marker_MixingPlaneInterface);
  /*!\brief TURBULENT_MIXINGPLANE \n DESCRIPTION: Activate mixing plane also for turbulent quantities \ingroup Config*/
  addBoolOption("TURBULENT_MIXINGPLANE", turbMixingPlane, false);
  /*!\brief MARKER_TURBOMACHINERY \n DESCRIPTION: Identify the inflow and outflow boundaries in which the turbomachinery settings are  applied. \ingroup Config*/
  addTurboPerfOption("MARKER_TURBOMACHINERY", nMarker_Turbomachinery, Marker_TurboBoundIn, Marker_TurboBoundOut);
  /*!\brief NUM_SPANWISE_SECTIONS \n DESCRIPTION: Integer number of spanwise sections to compute 3D turbo BC and Performance for turbomachinery */
  addUnsignedShortOption("NUM_SPANWISE_SECTIONS", nSpanWiseSections_User, 1);
  /*!\brief SPANWISE_KIND \n DESCRIPTION: type of algorithm to identify the span-wise sections at the turbo boundaries.
   \n OPTIONS: see \link SpanWise_Map \endlink \n Default: AUTOMATIC */
  addEnumOption("SPANWISE_KIND", Kind_SpanWise, SpanWise_Map, AUTOMATIC);
  /*!\brief TURBOMACHINERY_KIND \n DESCRIPTION: types of turbomachynery architecture.
      \n OPTIONS: see \link TurboMachinery_Map \endlink \n Default: AXIAL */
  addEnumListOption("TURBOMACHINERY_KIND",nTurboMachineryKind, Kind_TurboMachinery, TurboMachinery_Map);
  /*!\brief MARKER_SHROUD \n DESCRIPTION: markers in which velocity is forced to 0.0 .
   * \n Format: (shroud1, shroud2, ...)*/
  addStringListOption("MARKER_SHROUD", nMarker_Shroud, Marker_Shroud);
  /*!\brief MARKER_SUPERSONIC_INLET  \n DESCRIPTION: Supersonic inlet boundary marker(s)
   * \n   Format: (inlet marker, temperature, static pressure, velocity_x,   velocity_y, velocity_z, ... ), i.e. primitive variables specified. \ingroup Config*/
  addInletOption("MARKER_SUPERSONIC_INLET", nMarker_Supersonic_Inlet, Marker_Supersonic_Inlet, Inlet_Temperature, Inlet_Pressure, Inlet_Velocity);
  /*!\brief MARKER_SUPERSONIC_OUTLET \n DESCRIPTION: Supersonic outlet boundary marker(s) \ingroup Config*/
  addStringListOption("MARKER_SUPERSONIC_OUTLET", nMarker_Supersonic_Outlet, Marker_Supersonic_Outlet);
  /*!\brief MARKER_OUTLET  \n DESCRIPTION: Outlet boundary marker(s)\n
   Format: ( outlet marker, back pressure (static), ... ) \ingroup Config*/
  addStringDoubleListOption("MARKER_OUTLET", nMarker_Outlet, Marker_Outlet, Outlet_Pressure);
  /*!\brief INC_INLET_TYPE \n DESCRIPTION: List of inlet types for incompressible flows. List length must match number of inlet markers. Options: VELOCITY_INLET, PRESSURE_INLET. \ingroup Config*/
  addEnumListOption("INC_OUTLET_TYPE", nInc_Outlet, Kind_Inc_Outlet, Outlet_Map);
  /*!\brief MARKER_ISOTHERMAL DESCRIPTION: Isothermal wall boundary marker(s)\n
   * Format: ( isothermal marker, wall temperature (static), ... ) \ingroup Config  */
  addStringDoubleListOption("MARKER_ISOTHERMAL", nMarker_Isothermal, Marker_Isothermal, Isothermal_Temperature);
  /*!\brief MARKER_HEATFLUX  \n DESCRIPTION: Specified heat flux wall boundary marker(s)
   Format: ( Heat flux marker, wall heat flux (static), ... ) \ingroup Config*/
  addStringDoubleListOption("MARKER_HEATFLUX", nMarker_HeatFlux, Marker_HeatFlux, Heat_Flux);
  /*!\brief Smluchowski/Maxwell wall boundary marker(s)  \n DESCRIPTION: Slip velocity and temperature jump wall boundary marker(s)
   Format: ( Heat flux marker,  wall temperature (static), momentum accomodation coefficient, thermal accomodation coefficient ... ) \ingroup Config*/
  addStringDoubleListOption("MARKER_SMOLUCHOWSKI_MAXWELL", nMarker_Smoluchowski_Maxwell, Marker_Smoluchowski_Maxwell, Isothermal_Temperature); //Missing TMAC and TAC
  /*!\brief WALL_ROUGHNESS  \n DESCRIPTION: Specified roughness heights at wall boundary marker(s)
   Format: ( Wall marker, roughness_height (static), ... ) \ingroup Config*/
  addStringDoubleListOption("WALL_ROUGHNESS", nRough_Wall, Marker_RoughWall, Roughness_Height);
  /*!\brief MARKER_ENGINE_INFLOW  \n DESCRIPTION: Engine inflow boundary marker(s)
   Format: ( nacelle inflow marker, fan face Mach, ... ) \ingroup Config*/
  addStringDoubleListOption("MARKER_ENGINE_INFLOW", nMarker_EngineInflow, Marker_EngineInflow, EngineInflow_Target);
  /* DESCRIPTION: Highlite area */
  addDoubleOption("HIGHLITE_AREA", Highlite_Area, 1.0);
  /* DESCRIPTION: Fan poly efficiency */
  addDoubleOption("FAN_POLY_EFF", Fan_Poly_Eff, 1.0);
  /*!\brief SUBSONIC_ENGINE\n DESCRIPTION: Engine subsonic intake region \ingroup Config*/
  addBoolOption("INTEGRATED_HEATFLUX", Integrated_HeatFlux, false);
  /*!\brief SUBSONIC_ENGINE\n DESCRIPTION: Engine subsonic intake region \ingroup Config*/
  addBoolOption("SUBSONIC_ENGINE", SubsonicEngine, false);
  /* DESCRIPTION: Actuator disk double surface */
  addBoolOption("ACTDISK_DOUBLE_SURFACE", ActDisk_DoubleSurface, false);
  /* DESCRIPTION: Only half engine is in the computational grid */
  addBoolOption("ENGINE_HALF_MODEL", Engine_HalfModel, false);
  /* DESCRIPTION: Actuator disk double surface */
  addBoolOption("ACTDISK_SU2_DEF", ActDisk_SU2_DEF, false);
  /* DESCRIPTION: Definition of the distortion rack (radial number of proves / circumferential density (degree) */
  distortion[0] =  5.0; distortion[1] =  15.0;
  addDoubleArrayOption("DISTORTION_RACK", 2, distortion);
  /* DESCRIPTION: Values of the box to impose a subsonic nacellle (mach, Pressure, Temperature) */
  eng_val[0]=0.0; eng_val[1]=0.0; eng_val[2]=0.0; eng_val[3]=0.0;  eng_val[4]=0.0;
  addDoubleArrayOption("SUBSONIC_ENGINE_VALUES", 5, eng_val);
  /* DESCRIPTION: Coordinates of the box to impose a subsonic nacellle cylinder (Xmin, Ymin, Zmin, Xmax, Ymax, Zmax, Radius) */
  eng_cyl[0] = 0.0; eng_cyl[1] = 0.0; eng_cyl[2] = 0.0;
  eng_cyl[3] = 1E15; eng_cyl[4] = 1E15; eng_cyl[5] = 1E15; eng_cyl[6] = 1E15;
  addDoubleArrayOption("SUBSONIC_ENGINE_CYL", 7, eng_cyl);
  /* DESCRIPTION: Engine exhaust boundary marker(s)
   Format: (nacelle exhaust marker, total nozzle temp, total nozzle pressure, ... )*/
  addExhaustOption("MARKER_ENGINE_EXHAUST", nMarker_EngineExhaust, Marker_EngineExhaust, Exhaust_Temperature_Target, Exhaust_Pressure_Target);
  /* DESCRIPTION: Clamped boundary marker(s) */
  addStringListOption("MARKER_CLAMPED", nMarker_Clamped, Marker_Clamped);
  /* DESCRIPTION: Displacement boundary marker(s) */
  addStringDoubleListOption("MARKER_NORMAL_DISPL", nMarker_Displacement, Marker_Displacement, Displ_Value);
  /* DESCRIPTION: Load boundary marker(s) - uniform pressure in Pa */
  addStringDoubleListOption("MARKER_PRESSURE", nMarker_Load, Marker_Load, Load_Value);
  /* DESCRIPTION: Load boundary marker(s) */
  addStringDoubleListOption("MARKER_DAMPER", nMarker_Damper, Marker_Damper, Damper_Constant);
  /* DESCRIPTION: Load boundary marker(s)
   Format: (inlet marker, load, multiplier, dir_x, dir_y, dir_z, ... ), i.e. primitive variables specified. */
  addInletOption("MARKER_LOAD", nMarker_Load_Dir, Marker_Load_Dir, Load_Dir_Value, Load_Dir_Multiplier, Load_Dir);
  /* DESCRIPTION: Load boundary marker(s)
   Format: (inlet marker, load, multiplier, dir_x, dir_y, dir_z, ... ), i.e. primitive variables specified. */
  addInletOption("MARKER_DISPLACEMENT", nMarker_Disp_Dir, Marker_Disp_Dir, Disp_Dir_Value, Disp_Dir_Multiplier, Disp_Dir);
  /* DESCRIPTION: Sine load boundary marker(s)
   Format: (inlet marker, load, multiplier, dir_x, dir_y, dir_z, ... ), i.e. primitive variables specified. */
  addInletOption("MARKER_SINE_LOAD", nMarker_Load_Sine, Marker_Load_Sine, Load_Sine_Amplitude, Load_Sine_Frequency, Load_Sine_Dir);
  /*!\brief SINE_LOAD\n DESCRIPTION: option to apply the load as a sine*/
  addBoolOption("SINE_LOAD", Sine_Load, false);
  sineload_coeff[0] = 0.0; sineload_coeff[1] = 0.0; sineload_coeff[2] = 0.0;
  /*!\brief SINE_LOAD_COEFF \n DESCRIPTION: the 1st coeff is the amplitude, the 2nd is the frequency, 3rd is the phase in radians */
  addDoubleArrayOption("SINE_LOAD_COEFF", 3, sineload_coeff);
  /*!\brief RAMP_AND_RELEASE\n DESCRIPTION: release the load after applying the ramp*/
  addBoolOption("RAMP_AND_RELEASE_LOAD", RampAndRelease, false);

  /* DESCRIPTION: Flow load boundary marker(s) */
  addStringDoubleListOption("MARKER_FLOWLOAD", nMarker_FlowLoad, Marker_FlowLoad, FlowLoad_Value);
  /* DESCRIPTION: Damping factor for engine inlet condition */
  addDoubleOption("DAMP_ENGINE_INFLOW", Damp_Engine_Inflow, 0.95);
  /* DESCRIPTION: Damping factor for engine exhaust condition */
  addDoubleOption("DAMP_ENGINE_EXHAUST", Damp_Engine_Exhaust, 0.95);
  /*!\brief ENGINE_INFLOW_TYPE  \n DESCRIPTION: Inlet boundary type \n OPTIONS: see \link Engine_Inflow_Map \endlink \n Default: FAN_FACE_MACH \ingroup Config*/
  addEnumOption("ENGINE_INFLOW_TYPE", Kind_Engine_Inflow, Engine_Inflow_Map, FAN_FACE_MACH);
  /* DESCRIPTION: Evaluate a problem with engines */
  addBoolOption("ENGINE", Engine, false);

  /* DESCRIPTION:  Sharpness coefficient for the buffet sensor */
  addDoubleOption("BUFFET_K", Buffet_k, 10.0);
  /* DESCRIPTION:  Offset parameter for the buffet sensor */
  addDoubleOption("BUFFET_LAMBDA", Buffet_lambda, 0.0);

  /* DESCRIPTION: Number of samples for quasi-Newton methods. */
  addUnsignedShortOption("QUASI_NEWTON_NUM_SAMPLES", nQuasiNewtonSamples, 0);
  /* DESCRIPTION: Whether to use vectorized numerical schemes, less robust against transients. */
  addBoolOption("USE_VECTORIZATION", UseVectorization, false);

  /*!\par CONFIG_CATEGORY: Time-marching \ingroup Config*/
  /*--- Options related to time-marching ---*/

  /* DESCRIPTION: Unsteady simulation  */
  addEnumOption("TIME_MARCHING", TimeMarching, TimeMarching_Map, STEADY);
  /* DESCRIPTION:  Courant-Friedrichs-Lewy condition of the finest grid */
  addDoubleOption("CFL_NUMBER", CFLFineGrid, 1.25);
  /* DESCRIPTION:  Max time step in local time stepping simulations */
  addDoubleOption("MAX_DELTA_TIME", Max_DeltaTime, 1000000);
  /* DESCRIPTION: Activate The adaptive CFL number. */
  addBoolOption("CFL_ADAPT", CFL_Adapt, false);
  /* !\brief CFL_ADAPT_PARAM
   * DESCRIPTION: Parameters of the adaptive CFL number (factor down, factor up, CFL limit (min and max), acceptable linear residual )
   * Factor down generally <1.0, factor up generally > 1.0 to cause the CFL to increase when the under-relaxation parameter is 1.0
   * and to decrease when the under-relaxation parameter is less than 0.1. Factor is multiplicative. \ingroup Config*/
  default_cfl_adapt[0] = 1.0; default_cfl_adapt[1] = 1.0; default_cfl_adapt[2] = 10.0; default_cfl_adapt[3] = 100.0;
  default_cfl_adapt[4] = 0.001;
  addDoubleListOption("CFL_ADAPT_PARAM", nCFL_AdaptParam, CFL_AdaptParam);
  /* DESCRIPTION: Reduction factor of the CFL coefficient in the adjoint problem */
  addDoubleOption("CFL_REDUCTION_ADJFLOW", CFLRedCoeff_AdjFlow, 0.8);
  /* DESCRIPTION: Reduction factor of the CFL coefficient in the level set problem */
  addDoubleOption("CFL_REDUCTION_TURB", CFLRedCoeff_Turb, 1.0);
  /* DESCRIPTION: Reduction factor of the CFL coefficient in the turbulent adjoint problem */
  addDoubleOption("CFL_REDUCTION_ADJTURB", CFLRedCoeff_AdjTurb, 1.0);
  /* DESCRIPTION: Reduction factor of the CFL coefficient in the scalar transport problem */
  addDoubleOption("CFL_REDUCTION_SCALAR", CFLRedCoeff_Scalar, 1.0);
  /* DESCRIPTION: External iteration offset due to restart */
  addUnsignedLongOption("EXT_ITER_OFFSET", ExtIter_OffSet, 0);
  // these options share nRKStep as their size, which is not a good idea in general
  /* DESCRIPTION: Runge-Kutta alpha coefficients */
  addDoubleListOption("RK_ALPHA_COEFF", nRKStep, RK_Alpha_Step);
  /* DESCRIPTION: Number of time levels for time accurate local time stepping. */
  addUnsignedShortOption("LEVELS_TIME_ACCURATE_LTS", nLevels_TimeAccurateLTS, 1);
  /* DESCRIPTION: Number of time DOFs used in the predictor step of ADER-DG. */
  addUnsignedShortOption("TIME_DOFS_ADER_DG", nTimeDOFsADER_DG, 2);
  /* DESCRIPTION: Unsteady Courant-Friedrichs-Lewy number of the finest grid */
  addDoubleOption("UNST_CFL_NUMBER", Unst_CFL, 0.0);
  /* DESCRIPTION: Integer number of periodic time instances for Harmonic Balance */
  addUnsignedShortOption("TIME_INSTANCES", nTimeInstances, 1);
  /* DESCRIPTION: Time period for Harmonic Balance wihtout moving meshes */
  addDoubleOption("HB_PERIOD", HarmonicBalance_Period, -1.0);
  /* DESCRIPTION:  Turn on/off harmonic balance preconditioning */
  addBoolOption("HB_PRECONDITION", HB_Precondition, false);
  /* DESCRIPTION: Iteration number to begin unsteady restarts (dual time method) */
  addLongOption("UNST_RESTART_ITER", Unst_RestartIter, 0);
  /* DESCRIPTION: Starting direct solver iteration for the unsteady adjoint */
  addLongOption("UNST_ADJOINT_ITER", Unst_AdjointIter, 0);
  /* DESCRIPTION: Number of iterations to average the objective */
  addLongOption("ITER_AVERAGE_OBJ", Iter_Avg_Objective , 0);
  /* DESCRIPTION: Iteration number to begin unsteady restarts (structural analysis) */
  addLongOption("DYN_RESTART_ITER", Dyn_RestartIter, 0);
  /* DESCRIPTION: Time discretization */
  addEnumOption("TIME_DISCRE_FLOW", Kind_TimeIntScheme_Flow, Time_Int_Map, EULER_IMPLICIT);
  /* DESCRIPTION: Time discretization */
  addEnumOption("TIME_DISCRE_FEM_FLOW", Kind_TimeIntScheme_FEM_Flow, Time_Int_Map, RUNGE_KUTTA_EXPLICIT);
  /* DESCRIPTION: ADER-DG predictor step */
  addEnumOption("ADER_PREDICTOR", Kind_ADER_Predictor, Ader_Predictor_Map, ADER_ALIASED_PREDICTOR);
  /* DESCRIPTION: Time discretization */
  addEnumOption("TIME_DISCRE_ADJFLOW", Kind_TimeIntScheme_AdjFlow, Time_Int_Map, EULER_IMPLICIT);
  /* DESCRIPTION: Time discretization */
  addEnumOption("TIME_DISCRE_SCALAR", Kind_TimeIntScheme_Scalar, Time_Int_Map, EULER_IMPLICIT);
  /* DESCRIPTION: Time discretization */
  addEnumOption("TIME_DISCRE_TURB", Kind_TimeIntScheme_Turb, Time_Int_Map, EULER_IMPLICIT);
  /* DESCRIPTION: Time discretization */
  addEnumOption("TIME_DISCRE_ADJTURB", Kind_TimeIntScheme_AdjTurb, Time_Int_Map, EULER_IMPLICIT);
  /* DESCRIPTION: Time discretization */
  addEnumOption("TIME_DISCRE_FEA", Kind_TimeIntScheme_FEA, Time_Int_Map_FEA, NEWMARK_IMPLICIT);
  /* DESCRIPTION: Time discretization for radiation problems*/
  addEnumOption("TIME_DISCRE_RADIATION", Kind_TimeIntScheme_Radiation, Time_Int_Map, EULER_IMPLICIT);
  /* DESCRIPTION: Time discretization */
  addEnumOption("TIME_DISCRE_HEAT", Kind_TimeIntScheme_Heat, Time_Int_Map, EULER_IMPLICIT);
  /* DESCRIPTION: Time discretization */
  addEnumOption("TIMESTEP_HEAT", Kind_TimeStep_Heat, Heat_TimeStep_Map, MINIMUM);

  /*!\par CONFIG_CATEGORY: Linear solver definition \ingroup Config*/
  /*--- Options related to the linear solvers ---*/

  /*!\brief LINEAR_SOLVER
   *  \n DESCRIPTION: Linear solver for the implicit, mesh deformation, or discrete adjoint systems \n OPTIONS: see \link Linear_Solver_Map \endlink \n DEFAULT: FGMRES \ingroup Config*/
  addEnumOption("LINEAR_SOLVER", Kind_Linear_Solver, Linear_Solver_Map, FGMRES);
  /*!\brief LINEAR_SOLVER_PREC
   *  \n DESCRIPTION: Preconditioner for the Krylov linear solvers \n OPTIONS: see \link Linear_Solver_Prec_Map \endlink \n DEFAULT: LU_SGS \ingroup Config*/
  addEnumOption("LINEAR_SOLVER_PREC", Kind_Linear_Solver_Prec, Linear_Solver_Prec_Map, ILU);
  /* DESCRIPTION: Minimum error threshold for the linear solver for the implicit formulation */
  addDoubleOption("LINEAR_SOLVER_ERROR", Linear_Solver_Error, 1E-6);
  /* DESCRIPTION: Maximum number of iterations of the linear solver for the implicit formulation */
  addUnsignedLongOption("LINEAR_SOLVER_ITER", Linear_Solver_Iter, 10);
  /* DESCRIPTION: Fill in level for the ILU preconditioner */
  addUnsignedShortOption("LINEAR_SOLVER_ILU_FILL_IN", Linear_Solver_ILU_n, 0);
  /* DESCRIPTION: Maximum number of iterations of the linear solver for the implicit formulation */
  addUnsignedLongOption("LINEAR_SOLVER_RESTART_FREQUENCY", Linear_Solver_Restart_Frequency, 10);
  /* DESCRIPTION: Relaxation factor for iterative linear smoothers (SMOOTHER_ILU/JACOBI/LU-SGS/LINELET) */
  addDoubleOption("LINEAR_SOLVER_SMOOTHER_RELAXATION", Linear_Solver_Smoother_Relaxation, 1.0);
  /* DESCRIPTION: Custom number of threads used for additive domain decomposition for ILU and LU_SGS (0 is "auto"). */
  addUnsignedLongOption("LINEAR_SOLVER_PREC_THREADS", Linear_Solver_Prec_Threads, 0);
  /* DESCRIPTION: Relaxation factor for updates of adjoint variables. */
  addDoubleOption("RELAXATION_FACTOR_ADJOINT", Relaxation_Factor_Adjoint, 1.0);
  /* DESCRIPTION: Relaxation of the scalar transport equations solver for the implicit formulation */
  addDoubleOption("RELAXATION_FACTOR_SCALAR", Relaxation_Factor_Scalar, 1.0);
  /* DESCRIPTION: Relaxation of the adjoint flow equations solver for the implicit formulation */
  addDoubleOption("RELAXATION_FACTOR_ADJFLOW", Relaxation_Factor_AdjFlow, 1.0);
  /* DESCRIPTION: Relaxation of the CHT coupling */
  addDoubleOption("RELAXATION_FACTOR_CHT", Relaxation_Factor_CHT, 1.0);
  /* DESCRIPTION: Roe coefficient */
  addDoubleOption("ROE_KAPPA", Roe_Kappa, 0.5);
  /* DESCRIPTION: Roe-Turkel preconditioning for low Mach number flows */
  addBoolOption("LOW_MACH_PREC", Low_Mach_Precon, false);
  /* DESCRIPTION: Post-reconstruction correction for low Mach number flows */
  addBoolOption("LOW_MACH_CORR", Low_Mach_Corr, false);
  /* DESCRIPTION: Time Step for dual time stepping simulations (s) */
  addDoubleOption("MIN_ROE_TURKEL_PREC", Min_Beta_RoeTurkel, 0.01);
  /* DESCRIPTION: Time Step for dual time stepping simulations (s) */
  addDoubleOption("MAX_ROE_TURKEL_PREC", Max_Beta_RoeTurkel, 0.2);
  /* DESCRIPTION: Linear solver for the turbulent adjoint systems */
  addEnumOption("ADJTURB_LIN_SOLVER", Kind_AdjTurb_Linear_Solver, Linear_Solver_Map, FGMRES);
  /* DESCRIPTION: Preconditioner for the turbulent adjoint Krylov linear solvers */
  addEnumOption("ADJTURB_LIN_PREC", Kind_AdjTurb_Linear_Prec, Linear_Solver_Prec_Map, ILU);
  /* DESCRIPTION: Minimum error threshold for the turbulent adjoint linear solver for the implicit formulation */
  addDoubleOption("ADJTURB_LIN_ERROR", AdjTurb_Linear_Error, 1E-5);
  /* DESCRIPTION: Maximum number of iterations of the turbulent adjoint linear solver for the implicit formulation */
  addUnsignedShortOption("ADJTURB_LIN_ITER", AdjTurb_Linear_Iter, 10);
  /* DESCRIPTION: Entropy fix factor */
  addDoubleOption("ENTROPY_FIX_COEFF", EntropyFix_Coeff, 0.001);
  /* DESCRIPTION: Linear solver for the discete adjoint systems */
  addEnumOption("DISCADJ_LIN_SOLVER", Kind_DiscAdj_Linear_Solver, Linear_Solver_Map, FGMRES);
  /* DESCRIPTION: Preconditioner for the discrete adjoint Krylov linear solvers */
  addEnumOption("DISCADJ_LIN_PREC", Kind_DiscAdj_Linear_Prec, Linear_Solver_Prec_Map, ILU);
  /* DESCRIPTION: Linear solver for the discete adjoint systems */

  /*!\par CONFIG_CATEGORY: Convergence\ingroup Config*/
  /*--- Options related to convergence ---*/

  /*!\brief CONV_CRITERIA
   *  \n DESCRIPTION: Convergence criteria \n OPTIONS: see \link Converge_Crit_Map \endlink \n DEFAULT: RESIDUAL \ingroup Config*/
  addEnumOption("CONV_CRITERIA", ConvCriteria, Converge_Crit_Map, RESIDUAL);
  /*!\brief CONV_RESIDUAL_MINVAL\n DESCRIPTION: Min value of the residual (log10 of the residual)\n DEFAULT: -14.0 \ingroup Config*/
  addDoubleOption("CONV_RESIDUAL_MINVAL", MinLogResidual, -14.0);
  /*!\brief CONV_STARTITER\n DESCRIPTION: Iteration number to begin convergence monitoring\n DEFAULT: 5 \ingroup Config*/
  addUnsignedLongOption("CONV_STARTITER", StartConv_Iter, 5);
  /*!\brief CONV_CAUCHY_ELEMS\n DESCRIPTION: Number of elements to apply the criteria. \n DEFAULT 100 \ingroup Config*/
  addUnsignedShortOption("CONV_CAUCHY_ELEMS", Cauchy_Elems, 100);
  /*!\brief CONV_CAUCHY_EPS\n DESCRIPTION: Epsilon to control the series convergence \n DEFAULT: 1e-10 \ingroup Config*/
  addDoubleOption("CONV_CAUCHY_EPS", Cauchy_Eps, 1E-10);
  /*!\brief CONV_FIELD\n DESCRIPTION: Output field to monitor \n Default: depends on solver \ingroup Config*/
  addStringListOption("CONV_FIELD", nConvField, ConvField);

  /*!\brief CONV_WINDOW_STARTITER\n DESCRIPTION: Iteration number after START_ITER_WND  to begin convergence monitoring\n DEFAULT: 15 \ingroup Config*/
  addUnsignedLongOption("CONV_WINDOW_STARTITER", Wnd_StartConv_Iter, 15);
  /*!\brief CONV_WINDOW_CAUCHY_ELEMS\n DESCRIPTION: Number of elements to apply the criteria. \n DEFAULT 100 \ingroup Config*/
  addUnsignedShortOption("CONV_WINDOW_CAUCHY_ELEMS", Wnd_Cauchy_Elems, 100);
  /*!\brief CONV_WINDOW_CAUCHY_EPS\n DESCRIPTION: Epsilon to control the series convergence \n DEFAULT: 1e-3 \ingroup Config*/
  addDoubleOption("CONV_WINDOW_CAUCHY_EPS", Wnd_Cauchy_Eps, 1E-3);
  /*!\brief WINDOW_CAUCHY_CRIT \n DESCRIPTION: Determines, if the cauchy convergence criterion should be used for windowed time averaged objective functions*/
  addBoolOption("WINDOW_CAUCHY_CRIT",Wnd_Cauchy_Crit, false);
  /*!\brief CONV_WINDOW_FIELD
   * \n DESCRIPTION: Output fields  for the Cauchy criterium for the TIME iteration. The criterium is applied to the windowed time average of the chosen funcion. */
  addStringListOption("CONV_WINDOW_FIELD",nWndConvField, WndConvField);
  /*!\par CONFIG_CATEGORY: Multi-grid \ingroup Config*/
  /*--- Options related to Multi-grid ---*/

  /*!\brief START_UP_ITER \n DESCRIPTION: Start up iterations using the fine grid only. DEFAULT: 0 \ingroup Config*/
  addUnsignedShortOption("START_UP_ITER", nStartUpIter, 0);
  /*!\brief MGLEVEL\n DESCRIPTION: Multi-grid Levels. DEFAULT: 0 \ingroup Config*/
  addUnsignedShortOption("MGLEVEL", nMGLevels, 0);
  /*!\brief MGCYCLE\n DESCRIPTION: Multi-grid cycle. OPTIONS: See \link MG_Cycle_Map \endlink. Defualt V_CYCLE \ingroup Config*/
  addEnumOption("MGCYCLE", MGCycle, MG_Cycle_Map, V_CYCLE);
  /*!\brief MG_PRE_SMOOTH\n DESCRIPTION: Multi-grid pre-smoothing level \ingroup Config*/
  addUShortListOption("MG_PRE_SMOOTH", nMG_PreSmooth, MG_PreSmooth);
  /*!\brief MG_POST_SMOOTH\n DESCRIPTION: Multi-grid post-smoothing level \ingroup Config*/
  addUShortListOption("MG_POST_SMOOTH", nMG_PostSmooth, MG_PostSmooth);
  /*!\brief MG_CORRECTION_SMOOTH\n DESCRIPTION: Jacobi implicit smoothing of the correction \ingroup Config*/
  addUShortListOption("MG_CORRECTION_SMOOTH", nMG_CorrecSmooth, MG_CorrecSmooth);
  /*!\brief MG_DAMP_RESTRICTION\n DESCRIPTION: Damping factor for the residual restriction. DEFAULT: 0.75 \ingroup Config*/
  addDoubleOption("MG_DAMP_RESTRICTION", Damp_Res_Restric, 0.75);
  /*!\brief MG_DAMP_PROLONGATION\n DESCRIPTION: Damping factor for the correction prolongation. DEFAULT 0.75 \ingroup Config*/
  addDoubleOption("MG_DAMP_PROLONGATION", Damp_Correc_Prolong, 0.75);

  /*!\par CONFIG_CATEGORY: Spatial Discretization \ingroup Config*/
  /*--- Options related to the spatial discretization ---*/

  /*!\brief NUM_METHOD_GRAD
   *  \n DESCRIPTION: Numerical method for spatial gradients \n OPTIONS: See \link Gradient_Map \endlink. \n DEFAULT: WEIGHTED_LEAST_SQUARES. \ingroup Config*/
  addEnumOption("NUM_METHOD_GRAD", Kind_Gradient_Method, Gradient_Map, WEIGHTED_LEAST_SQUARES);
  /*!\brief NUM_METHOD_GRAD
   *  \n DESCRIPTION: Numerical method for spatial gradients used only for upwind reconstruction \n OPTIONS: See \link Gradient_Map \endlink. \n DEFAULT: NO_GRADIENT. \ingroup Config*/
  addEnumOption("NUM_METHOD_GRAD_RECON", Kind_Gradient_Method_Recon, Gradient_Map, NO_GRADIENT);
  /*!\brief VENKAT_LIMITER_COEFF
   *  \n DESCRIPTION: Coefficient for the limiter. DEFAULT value 0.5. Larger values decrease the extent of limiting, values approaching zero cause lower-order approximation to the solution. \ingroup Config */
  addDoubleOption("VENKAT_LIMITER_COEFF", Venkat_LimiterCoeff, 0.05);
  /*!\brief ADJ_SHARP_LIMITER_COEFF
   *  \n DESCRIPTION: Coefficient for detecting the limit of the sharp edges. DEFAULT value 3.0.  Use with sharp edges limiter. \ingroup Config*/
  addDoubleOption("ADJ_SHARP_LIMITER_COEFF", AdjSharp_LimiterCoeff, 3.0);
  /*!\brief LIMITER_ITER
   *  \n DESCRIPTION: Freeze the value of the limiter after a number of iterations. DEFAULT value 999999. \ingroup Config*/
  addUnsignedLongOption("LIMITER_ITER", LimiterIter, 999999);

  /*!\brief CONV_NUM_METHOD_FLOW
   *  \n DESCRIPTION: Convective numerical method \n OPTIONS: See \link Upwind_Map \endlink , \link Centered_Map \endlink. \ingroup Config*/
  addConvectOption("CONV_NUM_METHOD_FLOW", Kind_ConvNumScheme_Flow, Kind_Centered_Flow, Kind_Upwind_Flow);

  /*!\brief NUM_METHOD_FEM_FLOW
   *  \n DESCRIPTION: Numerical method \n OPTIONS: See \link FEM_Map \endlink , \link Centered_Map \endlink. \ingroup Config*/
  addConvectFEMOption("NUM_METHOD_FEM_FLOW", Kind_ConvNumScheme_FEM_Flow, Kind_FEM_Flow);

  /*!\brief MUSCL_FLOW \n DESCRIPTION: Check if the MUSCL scheme should be used \ingroup Config*/
  addBoolOption("MUSCL_FLOW", MUSCL_Flow, true);
  /*!\brief SLOPE_LIMITER_FLOW
   * DESCRIPTION: Slope limiter for the direct solution. \n OPTIONS: See \link Limiter_Map \endlink \n DEFAULT VENKATAKRISHNAN \ingroup Config*/
  addEnumOption("SLOPE_LIMITER_FLOW", Kind_SlopeLimit_Flow, Limiter_Map, VENKATAKRISHNAN);
  jst_coeff[0] = 0.5; jst_coeff[1] = 0.02;
  /*!\brief JST_SENSOR_COEFF \n DESCRIPTION: 2nd and 4th order artificial dissipation coefficients for the JST method \ingroup Config*/
  addDoubleArrayOption("JST_SENSOR_COEFF", 2, jst_coeff);
  /*!\brief LAX_SENSOR_COEFF \n DESCRIPTION: 1st order artificial dissipation coefficients for the Lax-Friedrichs method. \ingroup Config*/
  addDoubleOption("LAX_SENSOR_COEFF", Kappa_1st_Flow, 0.15);
  ad_coeff_heat[0] = 0.5; ad_coeff_heat[1] = 0.02;
  /*!\brief JST_SENSOR_COEFF_HEAT \n DESCRIPTION: 2nd and 4th order artificial dissipation coefficients for the JST method \ingroup Config*/
  addDoubleArrayOption("JST_SENSOR_COEFF_HEAT", 2, ad_coeff_heat);
  /*!\brief USE_ACCURATE_FLUX_JACOBIANS \n DESCRIPTION: Use numerically computed Jacobians for AUSM+up(2) and SLAU(2) \ingroup Config*/
  addBoolOption("USE_ACCURATE_FLUX_JACOBIANS", Use_Accurate_Jacobians, false);
  /*!\brief CENTRAL_JACOBIAN_FIX_FACTOR \n DESCRIPTION: Improve the numerical properties (diagonal dominance) of the global Jacobian matrix, 3 to 4 is "optimum" (central schemes) \ingroup Config*/
  addDoubleOption("CENTRAL_JACOBIAN_FIX_FACTOR", Cent_Jac_Fix_Factor, 4.0);
  /*!\brief CENTRAL_JACOBIAN_FIX_FACTOR \n DESCRIPTION: Control numerical properties of the global Jacobian matrix using a multiplication factor for incompressible central schemes \ingroup Config*/
  addDoubleOption("CENTRAL_INC_JACOBIAN_FIX_FACTOR", Cent_Inc_Jac_Fix_Factor, 1.0);

  /*!\brief CONV_NUM_METHOD_ADJFLOW
   *  \n DESCRIPTION: Convective numerical method for the adjoint solver.
   *  \n OPTIONS:  See \link Upwind_Map \endlink , \link Centered_Map \endlink. Note: not all methods are guaranteed to be implemented for the adjoint solver. \ingroup Config */
  addConvectOption("CONV_NUM_METHOD_ADJFLOW", Kind_ConvNumScheme_AdjFlow, Kind_Centered_AdjFlow, Kind_Upwind_AdjFlow);
  /*!\brief MUSCL_FLOW \n DESCRIPTION: Check if the MUSCL scheme should be used \ingroup Config*/
  addBoolOption("MUSCL_ADJFLOW", MUSCL_AdjFlow, true);
  /*!\brief SLOPE_LIMITER_ADJFLOW
     * DESCRIPTION: Slope limiter for the adjoint solution. \n OPTIONS: See \link Limiter_Map \endlink \n DEFAULT VENKATAKRISHNAN \ingroup Config*/
  addEnumOption("SLOPE_LIMITER_ADJFLOW", Kind_SlopeLimit_AdjFlow, Limiter_Map, VENKATAKRISHNAN);
  jst_adj_coeff[0] = 0.5; jst_adj_coeff[1] = 0.02;
  /*!\brief ADJ_JST_SENSOR_COEFF \n DESCRIPTION: 2nd and 4th order artificial dissipation coefficients for the adjoint JST method. \ingroup Config*/
  addDoubleArrayOption("ADJ_JST_SENSOR_COEFF", 2, jst_adj_coeff);
  /*!\brief LAX_SENSOR_COEFF \n DESCRIPTION: 1st order artificial dissipation coefficients for the adjoint Lax-Friedrichs method. \ingroup Config*/
  addDoubleOption("ADJ_LAX_SENSOR_COEFF", Kappa_1st_AdjFlow, 0.15);

  /*!\brief MUSCL_FLOW \n DESCRIPTION: Check if the MUSCL scheme should be used \ingroup Config*/
  addBoolOption("MUSCL_TURB", MUSCL_Turb, false);
  /*!\brief SLOPE_LIMITER_TURB
   *  \n DESCRIPTION: Slope limiter  \n OPTIONS: See \link Limiter_Map \endlink \n DEFAULT VENKATAKRISHNAN \ingroup Config*/
  addEnumOption("SLOPE_LIMITER_TURB", Kind_SlopeLimit_Turb, Limiter_Map, VENKATAKRISHNAN);
  /*!\brief CONV_NUM_METHOD_TURB
   *  \n DESCRIPTION: Convective numerical method \ingroup Config*/
  addConvectOption("CONV_NUM_METHOD_TURB", Kind_ConvNumScheme_Turb, Kind_Centered_Turb, Kind_Upwind_Turb);

  /*!\brief MUSCL_FLOW \n DESCRIPTION: Check if the MUSCL scheme should be used \ingroup Config*/
  addBoolOption("MUSCL_SCALAR", MUSCL_Scalar, false);
  /*!\brief SLOPE_LIMITER_SCALAR
   *  \n DESCRIPTION: Slope limiter  \n OPTIONS: See \link Limiter_Map \endlink \n DEFAULT VENKATAKRISHNAN \ingroup Config*/
  addEnumOption("SLOPE_LIMITER_SCALAR", Kind_SlopeLimit_Scalar, Limiter_Map, VENKATAKRISHNAN);
  /*!\brief CONV_NUM_METHOD_SCALAR
   *  \n DESCRIPTION: Convective numerical method \ingroup Config*/
  addConvectOption("CONV_NUM_METHOD_SCALAR", Kind_ConvNumScheme_Scalar, Kind_Centered_Scalar, Kind_Upwind_Scalar);
  
  /*!\brief MUSCL_FLOW \n DESCRIPTION: Check if the MUSCL scheme should be used \ingroup Config*/
  addBoolOption("MUSCL_ADJTURB", MUSCL_AdjTurb, false);
  /*!\brief SLOPE_LIMITER_ADJTURB
   *  \n DESCRIPTION: Slope limiter \n OPTIONS: See \link Limiter_Map \endlink \n DEFAULT VENKATAKRISHNAN \ingroup Config */
  addEnumOption("SLOPE_LIMITER_ADJTURB", Kind_SlopeLimit_AdjTurb, Limiter_Map, VENKATAKRISHNAN);
  /*!\brief CONV_NUM_METHOD_ADJTURB\n DESCRIPTION: Convective numerical method for the adjoint/turbulent problem \ingroup Config*/
  addConvectOption("CONV_NUM_METHOD_ADJTURB", Kind_ConvNumScheme_AdjTurb, Kind_Centered_AdjTurb, Kind_Upwind_AdjTurb);

  /*!\brief MUSCL_FLOW \n DESCRIPTION: Check if the MUSCL scheme should be used \ingroup Config*/
  addBoolOption("MUSCL_HEAT", MUSCL_Heat, false);
  /*!\brief CONV_NUM_METHOD_HEAT
   *  \n DESCRIPTION: Convective numerical method \n DEFAULT: UPWIND */
  addEnumOption("CONV_NUM_METHOD_HEAT", Kind_ConvNumScheme_Heat, Space_Map, SPACE_UPWIND);

  /*!\par CONFIG_CATEGORY: Adjoint and Gradient \ingroup Config*/
  /*--- Options related to the adjoint and gradient ---*/

  /*!\brief LIMIT_ADJFLOW \n DESCRIPTION: Limit value for the adjoint variable.\n DEFAULT: 1E6. \ingroup Config*/
  addDoubleOption("LIMIT_ADJFLOW", AdjointLimit, 1E6);
  /*!\brief MG_ADJFLOW\n DESCRIPTION: Multigrid with the adjoint problem. \n Defualt: YES \ingroup Config*/
  addBoolOption("MG_ADJFLOW", MG_AdjointFlow, true);

  /*!\brief OBJECTIVE_WEIGHT  \n DESCRIPTION: Adjoint problem boundary condition weights. Applies scaling factor to objective(s) \ingroup Config*/
  addDoubleListOption("OBJECTIVE_WEIGHT", nObjW, Weight_ObjFunc);
  /*!\brief OBJECTIVE_FUNCTION
   *  \n DESCRIPTION: Adjoint problem boundary condition \n OPTIONS: see \link Objective_Map \endlink \n DEFAULT: DRAG_COEFFICIENT \ingroup Config*/
  addEnumListOption("OBJECTIVE_FUNCTION", nObj, Kind_ObjFunc, Objective_Map);

  /* DESCRIPTION: parameter for the definition of a complex objective function */
  addDoubleOption("DCD_DCL_VALUE", dCD_dCL, 0.0);
  /* DESCRIPTION: parameter for the definition of a complex objective function */
  addDoubleOption("DCMX_DCL_VALUE", dCMx_dCL, 0.0);
  /* DESCRIPTION: parameter for the definition of a complex objective function */
  addDoubleOption("DCMY_DCL_VALUE", dCMy_dCL, 0.0);
  /* DESCRIPTION: parameter for the definition of a complex objective function */
  addDoubleOption("DCMZ_DCL_VALUE", dCMz_dCL, 0.0);

  /* DESCRIPTION: parameter for the definition of a complex objective function */
  addDoubleOption("DCD_DCMY_VALUE", dCD_dCMy, 0.0);

  obj_coeff[0]=0.0; obj_coeff[1]=0.0; obj_coeff[2]=0.0; obj_coeff[3]=0.0; obj_coeff[4]=0.0;
  /*!\brief OBJ_CHAIN_RULE_COEFF
  * \n DESCRIPTION: Coefficients defining the objective function gradient using the chain rule
  * with area-averaged outlet primitive variables. This is used with the genereralized outflow
  * objective.  \ingroup Config   */
  addDoubleArrayOption("OBJ_CHAIN_RULE_COEFF", 5, obj_coeff);

  geo_loc[0] = 0.0; geo_loc[1] = 1.0;
  /* DESCRIPTION: Definition of the airfoil section */
  addDoubleArrayOption("GEO_BOUNDS", 2, geo_loc);
  /* DESCRIPTION: Identify the body to slice */
  addEnumOption("GEO_DESCRIPTION", Geo_Description, Geo_Description_Map, WING);
  /* DESCRIPTION: Z location of the waterline */
  addDoubleOption("GEO_WATERLINE_LOCATION", Geo_Waterline_Location, 0.0);
  /* DESCRIPTION: Number of section cuts to make when calculating internal volume */
  addUnsignedShortOption("GEO_NUMBER_STATIONS", nWingStations, 25);
  /* DESCRIPTION: Definition of the airfoil sections */
  addDoubleListOption("GEO_LOCATION_STATIONS", nLocationStations, LocationStations);
  nacelle_location[0] = 0.0; nacelle_location[1] = 0.0; nacelle_location[2] = 0.0;
  nacelle_location[3] = 0.0; nacelle_location[4] = 0.0;
  /* DESCRIPTION: Definition of the nacelle location (higlite coordinates, tilt angle, toe angle) */
  addDoubleArrayOption("GEO_NACELLE_LOCATION", 5, nacelle_location);
  /* DESCRIPTION: Output sectional forces for specified markers. */
  addBoolOption("GEO_PLOT_STATIONS", Plot_Section_Forces, false);
  /* DESCRIPTION: Mode of the GDC code (analysis, or gradient) */
  addEnumOption("GEO_MODE", GeometryMode, GeometryMode_Map, FUNCTION);

  /* DESCRIPTION: Drag weight in sonic boom Objective Function (from 0.0 to 1.0) */
  addDoubleOption("DRAG_IN_SONICBOOM", WeightCd, 0.0);
  /* DESCRIPTION: Sensitivity smoothing  */
  addEnumOption("SENS_SMOOTHING", Kind_SensSmooth, Sens_Smoothing_Map, NO_SMOOTH);
  /* DESCRIPTION: Continuous Adjoint frozen viscosity */
  addBoolOption("FROZEN_VISC_CONT", Frozen_Visc_Cont, true);
  /* DESCRIPTION: Discrete Adjoint frozen viscosity */
  addBoolOption("FROZEN_VISC_DISC", Frozen_Visc_Disc, false);
  /* DESCRIPTION: Discrete Adjoint frozen limiter */
  addBoolOption("FROZEN_LIMITER_DISC", Frozen_Limiter_Disc, false);
  /* DESCRIPTION: Use an inconsistent (primal/dual) discrete adjoint formulation */
  addBoolOption("INCONSISTENT_DISC", Inconsistent_Disc, false);
   /* DESCRIPTION:  */
  addDoubleOption("FIX_AZIMUTHAL_LINE", FixAzimuthalLine, 90.0);
  /*!\brief SENS_REMOVE_SHARP
   * \n DESCRIPTION: Remove sharp edges from the sensitivity evaluation  \n Format: SENS_REMOVE_SHARP = YES \n DEFAULT: NO \ingroup Config*/
  addBoolOption("SENS_REMOVE_SHARP", Sens_Remove_Sharp, false);

  /* DESCRIPTION: Automatically reorient elements that seem flipped */
  addBoolOption("REORIENT_ELEMENTS",ReorientElements, true);

  /*!\par CONFIG_CATEGORY: Input/output files and formats \ingroup Config */
  /*--- Options related to input/output files and formats ---*/

  /*!\brief OUTPUT_FORMAT \n DESCRIPTION: I/O format for output plots. \n OPTIONS: see \link TabOutput_Map \endlink \n DEFAULT: TECPLOT \ingroup Config */
  addEnumOption("TABULAR_FORMAT", Tab_FileFormat, TabOutput_Map, TAB_CSV);
  /*!\brief ACTDISK_JUMP \n DESCRIPTION: The jump is given by the difference in values or a ratio */
  addEnumOption("ACTDISK_JUMP", ActDisk_Jump, Jump_Map, DIFFERENCE);
  /*!\brief MESH_FORMAT \n DESCRIPTION: Mesh input file format \n OPTIONS: see \link Input_Map \endlink \n DEFAULT: SU2 \ingroup Config*/
  addEnumOption("MESH_FORMAT", Mesh_FileFormat, Input_Map, SU2);
  /* DESCRIPTION:  Mesh input file */
  addStringOption("MESH_FILENAME", Mesh_FileName, string("mesh.su2"));
  /*!\brief MESH_OUT_FILENAME \n DESCRIPTION: Mesh output file name. Used when converting, scaling, or deforming a mesh. \n DEFAULT: mesh_out.su2 \ingroup Config*/
  addStringOption("MESH_OUT_FILENAME", Mesh_Out_FileName, string("mesh_out.su2"));

  /* DESCRIPTION: List of the number of grid points in the RECTANGLE or BOX grid in the x,y,z directions. (default: (33,33,33) ). */
  addShortListOption("MESH_BOX_SIZE", nMesh_Box_Size, Mesh_Box_Size);

  /* DESCRIPTION: List of the length of the RECTANGLE or BOX grid in the x,y,z directions. (default: (1.0,1.0,1.0) ).  */
  mesh_box_length[0] = 1.0; mesh_box_length[1] = 1.0; mesh_box_length[2] = 1.0;
  addDoubleArrayOption("MESH_BOX_LENGTH", 3, mesh_box_length);

  /* DESCRIPTION: List of the offset from 0.0 of the RECTANGLE or BOX grid in the x,y,z directions. (default: (0.0,0.0,0.0) ). */
  mesh_box_offset[0] = 0.0; mesh_box_offset[1] = 0.0; mesh_box_offset[2] = 0.0;
  addDoubleArrayOption("MESH_BOX_OFFSET", 3, mesh_box_offset);

  /* DESCRIPTION: Determine if the mesh file supports multizone. \n DEFAULT: true (temporarily) */
  addBoolOption("MULTIZONE_MESH", Multizone_Mesh, true);
  /* DESCRIPTION: Determine if we need to allocate memory to store the multizone residual. \n DEFAULT: true (temporarily) */
  addBoolOption("MULTIZONE_RESIDUAL", Multizone_Residual, false);

  /*!\brief File name of the look up table.*/
  addStringOption("FILENAME_LUT", file_name_lut, string("LUT"));

  /*!\brief CONV_FILENAME \n DESCRIPTION: Output file convergence history (w/o extension) \n DEFAULT: history \ingroup Config*/
  addStringOption("CONV_FILENAME", Conv_FileName, string("history"));
  /*!\brief BREAKDOWN_FILENAME \n DESCRIPTION: Output file forces breakdown \ingroup Config*/
  addStringOption("BREAKDOWN_FILENAME", Breakdown_FileName, string("forces_breakdown.dat"));
  /*!\brief SOLUTION_FLOW_FILENAME \n DESCRIPTION: Restart flow input file (the file output under the filename set by RESTART_FLOW_FILENAME) \n DEFAULT: solution_flow.dat \ingroup Config */
  addStringOption("SOLUTION_FILENAME", Solution_FileName, string("solution.dat"));
  /*!\brief SOLUTION_ADJ_FILENAME\n DESCRIPTION: Restart adjoint input file. Objective function abbreviation is expected. \ingroup Config*/
  addStringOption("SOLUTION_ADJ_FILENAME", Solution_AdjFileName, string("solution_adj.dat"));
  /*!\brief RESTART_FLOW_FILENAME \n DESCRIPTION: Output file restart flow \ingroup Config*/
  addStringOption("RESTART_FILENAME", Restart_FileName, string("restart.dat"));
  /*!\brief RESTART_ADJ_FILENAME  \n DESCRIPTION: Output file restart adjoint. Objective function abbreviation will be appended. \ingroup Config*/
  addStringOption("RESTART_ADJ_FILENAME", Restart_AdjFileName, string("restart_adj.dat"));
  /*!\brief VOLUME_FLOW_FILENAME  \n DESCRIPTION: Output file flow (w/o extension) variables \ingroup Config */
  addStringOption("VOLUME_FILENAME", Volume_FileName, string("vol_solution"));
  /*!\brief VOLUME_ADJ_FILENAME
   *  \n DESCRIPTION: Output file adjoint (w/o extension) variables  \ingroup Config*/
  addStringOption("VOLUME_ADJ_FILENAME", Adj_FileName, string("adj_vol_solution"));
  /*!\brief GRAD_OBJFUNC_FILENAME
   *  \n DESCRIPTION: Output objective function gradient  \ingroup Config*/
  addStringOption("GRAD_OBJFUNC_FILENAME", ObjFunc_Grad_FileName, string("of_grad.dat"));
  /*!\brief VALUE_OBJFUNC_FILENAME
   *  \n DESCRIPTION: Output objective function  \ingroup Config*/
  addStringOption("VALUE_OBJFUNC_FILENAME", ObjFunc_Value_FileName, string("of_func.dat"));
  /*!\brief SURFACE_FLOW_FILENAME
   *  \n DESCRIPTION: Output file surface flow coefficient (w/o extension)  \ingroup Config*/
  addStringOption("SURFACE_FILENAME", SurfCoeff_FileName, string("surface"));
  /*!\brief SURFACE_ADJ_FILENAME
   *  \n DESCRIPTION: Output file surface adjoint coefficient (w/o extension)  \ingroup Config*/
  addStringOption("SURFACE_ADJ_FILENAME", SurfAdjCoeff_FileName, string("surface_adjoint"));
  /*!\brief SURFACE_SENS_FILENAME_FILENAME
   *  \n DESCRIPTION: Output file surface sensitivity (discrete adjoint) (w/o extension)  \ingroup Config*/
  addStringOption("SURFACE_SENS_FILENAME", SurfSens_FileName, string("surface_sens"));
  /*!\brief VOLUME_SENS_FILENAME
   *  \n DESCRIPTION: Output file volume sensitivity (discrete adjoint))  \ingroup Config*/
  addStringOption("VOLUME_SENS_FILENAME", VolSens_FileName, string("volume_sens"));
  /* DESCRIPTION: Output the performance summary to the console at the end of SU2_CFD  \ingroup Config*/
  addBoolOption("WRT_PERFORMANCE", Wrt_Performance, false);
  /* DESCRIPTION: Output the tape statistics (discrete adjoint)  \ingroup Config*/
  addBoolOption("WRT_AD_STATISTICS", Wrt_AD_Statistics, false);
  /*!\brief MARKER_ANALYZE_AVERAGE
   *  \n DESCRIPTION: Output averaged flow values on specified analyze marker.
   *  Options: AREA, MASSFLUX
   *  \n Use with MARKER_ANALYZE. \ingroup Config*/
  addEnumOption("MARKER_ANALYZE_AVERAGE", Kind_Average, Average_Map, AVERAGE_MASSFLUX);
  /*!\brief COMM_LEVEL
   *  \n DESCRIPTION: Level of MPI communications during runtime  \ingroup Config*/
  addEnumOption("COMM_LEVEL", Comm_Level, Comm_Map, COMM_FULL);

  /*!\par CONFIG_CATEGORY: Dynamic mesh definition \ingroup Config*/
  /*--- Options related to dynamic meshes ---*/

  /* DESCRIPTION: Type of mesh motion */
  addEnumOption("GRID_MOVEMENT", Kind_GridMovement, GridMovement_Map, NO_MOVEMENT);
  /* DESCRIPTION: Type of surface motion */
  addEnumListOption("SURFACE_MOVEMENT",nKind_SurfaceMovement, Kind_SurfaceMovement, SurfaceMovement_Map);
  /* DESCRIPTION: Marker(s) of moving surfaces (MOVING_WALL or DEFORMING grid motion). */
  addStringListOption("MARKER_MOVING", nMarker_Moving, Marker_Moving);
  /* DESCRIPTION: Mach number (non-dimensional, based on the mesh velocity and freestream vals.) */
  addDoubleOption("MACH_MOTION", Mach_Motion, 0.0);
  /* DESCRIPTION: Coordinates of the rigid motion origin */
  addDoubleArrayOption("MOTION_ORIGIN", 3, Motion_Origin);
  /* DESCRIPTION: Translational velocity vector (m/s) in the x, y, & z directions (RIGID_MOTION only) */
  addDoubleArrayOption("TRANSLATION_RATE", 3, Translation_Rate);
  /* DESCRIPTION: Angular velocity vector (rad/s) about x, y, & z axes (RIGID_MOTION only) */
  addDoubleArrayOption("ROTATION_RATE", 3, Rotation_Rate);
  /* DESCRIPTION: Pitching angular freq. (rad/s) about x, y, & z axes (RIGID_MOTION only) */
  addDoubleArrayOption("PITCHING_OMEGA", 3, Pitching_Omega);
  /* DESCRIPTION: Pitching amplitude (degrees) about x, y, & z axes (RIGID_MOTION only) */
  addDoubleArrayOption("PITCHING_AMPL", 3, Pitching_Ampl);
  /* DESCRIPTION: Pitching phase offset (degrees) about x, y, & z axes (RIGID_MOTION only) */
  addDoubleArrayOption("PITCHING_PHASE", 3, Pitching_Phase);
  /* DESCRIPTION: Plunging angular freq. (rad/s) in x, y, & z directions (RIGID_MOTION only) */
  addDoubleArrayOption("PLUNGING_OMEGA", 3, Plunging_Omega);
  /* DESCRIPTION: Plunging amplitude (m) in x, y, & z directions (RIGID_MOTION only) */
  addDoubleArrayOption("PLUNGING_AMPL", 3, Plunging_Ampl);
  /* DESCRIPTION: Coordinates of the rigid motion origin */
  addDoubleListOption("SURFACE_MOTION_ORIGIN", nMarkerMotion_Origin, MarkerMotion_Origin);
  /* DESCRIPTION: Translational velocity vector (m/s) in the x, y, & z directions (DEFORMING only) */
  addDoubleListOption("SURFACE_TRANSLATION_RATE", nMarkerTranslation, MarkerTranslation_Rate);
  /* DESCRIPTION: Angular velocity vector (rad/s) about x, y, & z axes (DEFORMING only) */
  addDoubleListOption("SURFACE_ROTATION_RATE", nMarkerRotation_Rate, MarkerRotation_Rate);
  /* DESCRIPTION: Pitching angular freq. (rad/s) about x, y, & z axes (DEFORMING only) */
  addDoubleListOption("SURFACE_PITCHING_OMEGA", nMarkerPitching_Omega, MarkerPitching_Omega);
  /* DESCRIPTION: Pitching amplitude (degrees) about x, y, & z axes (DEFORMING only) */
  addDoubleListOption("SURFACE_PITCHING_AMPL", nMarkerPitching_Ampl, MarkerPitching_Ampl);
  /* DESCRIPTION: Pitching phase offset (degrees) about x, y, & z axes (DEFORMING only) */
  addDoubleListOption("SURFACE_PITCHING_PHASE", nMarkerPitching_Phase, MarkerPitching_Phase);
  /* DESCRIPTION: Plunging angular freq. (rad/s) in x, y, & z directions (DEFORMING only) */
  addDoubleListOption("SURFACE_PLUNGING_OMEGA", nMarkerPlunging_Omega, MarkerPlunging_Omega);
  /* DESCRIPTION: Plunging amplitude (m) in x, y, & z directions (DEFORMING only) */
  addDoubleListOption("SURFACE_PLUNGING_AMPL", nMarkerPlunging_Ampl, MarkerPlunging_Ampl);
  /* DESCRIPTION: Value to move motion origins (1 or 0) */
  addUShortListOption("MOVE_MOTION_ORIGIN", nMoveMotion_Origin, MoveMotion_Origin);

  /* DESCRIPTION: Before each computation, implicitly smooth the nodal coordinates */
  addUnsignedShortOption("SMOOTH_GEOMETRY", SmoothNumGrid, 0);

  /*!\par CONFIG_CATEGORY: Aeroelastic Simulation (Typical Section Model) \ingroup Config*/
  /*--- Options related to aeroelastic simulations using the Typical Section Model) ---*/
  /* DESCRIPTION: The flutter speed index (modifies the freestream condition) */
  addDoubleOption("FLUTTER_SPEED_INDEX", FlutterSpeedIndex, 0.6);
  /* DESCRIPTION: Natural frequency of the spring in the plunging direction (rad/s). */
  addDoubleOption("PLUNGE_NATURAL_FREQUENCY", PlungeNaturalFrequency, 100);
  /* DESCRIPTION: Natural frequency of the spring in the pitching direction (rad/s). */
  addDoubleOption("PITCH_NATURAL_FREQUENCY", PitchNaturalFrequency, 100);
  /* DESCRIPTION: The airfoil mass ratio. */
  addDoubleOption("AIRFOIL_MASS_RATIO", AirfoilMassRatio, 60);
  /* DESCRIPTION: Distance in semichords by which the center of gravity lies behind the elastic axis. */
  addDoubleOption("CG_LOCATION", CG_Location, 1.8);
  /* DESCRIPTION: The radius of gyration squared (expressed in semichords) of the typical section about the elastic axis. */
  addDoubleOption("RADIUS_GYRATION_SQUARED", RadiusGyrationSquared, 3.48);
  /* DESCRIPTION: Solve the aeroelastic equations every given number of internal iterations. */
  addUnsignedShortOption("AEROELASTIC_ITER", AeroelasticIter, 3);

  /*!\par CONFIG_CATEGORY: Optimization Problem*/

  /* DESCRIPTION: Scale the line search in the optimizer */
  addDoubleOption("OPT_RELAX_FACTOR", Opt_RelaxFactor, 1.0);

  /* DESCRIPTION: Bound the line search in the optimizer */
  addDoubleOption("OPT_LINE_SEARCH_BOUND", Opt_LineSearch_Bound, 1E6);

  /*!\par CONFIG_CATEGORY: Wind Gust \ingroup Config*/
  /*--- Options related to wind gust simulations ---*/

  /* DESCRIPTION: Apply a wind gust */
  addBoolOption("WIND_GUST", Wind_Gust, false);
  /* DESCRIPTION: Type of gust */
  addEnumOption("GUST_TYPE", Gust_Type, Gust_Type_Map, NO_GUST);
  /* DESCRIPTION: Gust wavelenght (meters) */
  addDoubleOption("GUST_WAVELENGTH", Gust_WaveLength, 0.0);
  /* DESCRIPTION: Number of gust periods */
  addDoubleOption("GUST_PERIODS", Gust_Periods, 1.0);
  /* DESCRIPTION: Gust amplitude (m/s) */
  addDoubleOption("GUST_AMPL", Gust_Ampl, 0.0);
  /* DESCRIPTION: Time at which to begin the gust (sec) */
  addDoubleOption("GUST_BEGIN_TIME", Gust_Begin_Time, 0.0);
  /* DESCRIPTION: Location at which the gust begins (meters) */
  addDoubleOption("GUST_BEGIN_LOC", Gust_Begin_Loc, 0.0);
  /* DESCRIPTION: Direction of the gust X or Y dir */
  addEnumOption("GUST_DIR", Gust_Dir, Gust_Dir_Map, Y_DIR);

  /* Harmonic Balance config */
  /* DESCRIPTION: Omega_HB = 2*PI*frequency - frequencies for Harmonic Balance method */
  addDoubleListOption("OMEGA_HB", nOmega_HB, Omega_HB);

  /*!\par CONFIG_CATEGORY: Equivalent Area \ingroup Config*/
  /*--- Options related to the equivalent area ---*/

  /* DESCRIPTION: Evaluate equivalent area on the Near-Field  */
  addBoolOption("EQUIV_AREA", EquivArea, false);
  ea_lim[0] = 0.0; ea_lim[1] = 1.0; ea_lim[2] = 1.0;
  /* DESCRIPTION: Integration limits of the equivalent area ( xmin, xmax, Dist_NearField ) */
  addDoubleArrayOption("EA_INT_LIMIT", 3, ea_lim);
  /* DESCRIPTION: Equivalent area scaling factor */
  addDoubleOption("EA_SCALE_FACTOR", EA_ScaleFactor, 1.0);

  // these options share nDV as their size in the option references; not a good idea
  /*!\par CONFIG_CATEGORY: Grid deformation \ingroup Config*/
  /*--- Options related to the grid deformation ---*/

  /* DESCRIPTION: Kind of deformation */
  addEnumListOption("DV_KIND", nDV, Design_Variable, Param_Map);
  /* DESCRIPTION: Marker of the surface to which we are going apply the shape deformation */
  addStringListOption("DV_MARKER", nMarker_DV, Marker_DV);
  /* DESCRIPTION: Parameters of the shape deformation
   - FFD_CONTROL_POINT_2D ( FFDBox ID, i_Ind, j_Ind, x_Disp, y_Disp )
   - FFD_RADIUS_2D ( FFDBox ID )
   - FFD_CAMBER_2D ( FFDBox ID, i_Ind )
   - FFD_THICKNESS_2D ( FFDBox ID, i_Ind )
   - HICKS_HENNE ( Lower Surface (0)/Upper Surface (1)/Only one Surface (2), x_Loc )
   - SURFACE_BUMP ( x_start, x_end, x_Loc )
   - CST ( Lower Surface (0)/Upper Surface (1), Kulfan parameter number, Total number of Kulfan parameters for surface )
   - NACA_4DIGITS ( 1st digit, 2nd digit, 3rd and 4th digit )
   - PARABOLIC ( Center, Thickness )
   - TRANSLATION ( x_Disp, y_Disp, z_Disp )
   - ROTATION ( x_Orig, y_Orig, z_Orig, x_End, y_End, z_End )
   - OBSTACLE ( Center, Bump size )
   - SPHERICAL ( ControlPoint_Index, Theta_Disp, R_Disp )
   - FFD_CONTROL_POINT ( FFDBox ID, i_Ind, j_Ind, k_Ind, x_Disp, y_Disp, z_Disp )
   - FFD_TWIST ( FFDBox ID, x_Orig, y_Orig, z_Orig, x_End, y_End, z_End )
   - FFD_TWIST_2D ( FFDBox ID, x_Orig, y_Orig, z_Orig, x_End, y_End, z_End )
   - FFD_ROTATION ( FFDBox ID, x_Orig, y_Orig, z_Orig, x_End, y_End, z_End )
   - FFD_CONTROL_SURFACE ( FFDBox ID, x_Orig, y_Orig, z_Orig, x_End, y_End, z_End )
   - FFD_CAMBER ( FFDBox ID, i_Ind, j_Ind )
   - FFD_THICKNESS ( FFDBox ID, i_Ind, j_Ind ) */
  addDVParamOption("DV_PARAM", nDV, ParamDV, FFDTag, Design_Variable);
  /* DESCRIPTION: New value of the shape deformation */
  addDVValueOption("DV_VALUE", nDV_Value, DV_Value, nDV, ParamDV, Design_Variable);
  /* DESCRIPTION: Provide a file of surface positions from an external parameterization. */
  addStringOption("DV_FILENAME", DV_Filename, string("surface_positions.dat"));
  /* DESCRIPTION: File of sensitivities as an unordered ASCII file with rows of x, y, z, dJ/dx, dJ/dy, dJ/dz for each volume grid point. */
  addStringOption("DV_UNORDERED_SENS_FILENAME", DV_Unordered_Sens_Filename, string("unordered_sensitivity.dat"));
  /* DESCRIPTION: File of sensitivities as an ASCII file with rows of x, y, z, dJ/dx, dJ/dy, dJ/dz for each surface grid point. */
  addStringOption("DV_SENS_FILENAME", DV_Sens_Filename, string("surface_sensitivity.dat"));
  /*!\brief OUTPUT_FORMAT \n DESCRIPTION: I/O format for output plots. \n OPTIONS: see \link Output_Map \endlink \n DEFAULT: TECPLOT \ingroup Config */
  addEnumOption("DV_SENSITIVITY_FORMAT", Sensitivity_FileFormat, Sensitivity_Map, SU2_NATIVE);
  /* DESCRIPTION: Hold the grid fixed in a region */
  addBoolOption("HOLD_GRID_FIXED", Hold_GridFixed, false);
  grid_fix[0] = -1E15; grid_fix[1] = -1E15; grid_fix[2] = -1E15;
  grid_fix[3] =  1E15; grid_fix[4] =  1E15; grid_fix[5] =  1E15;
  /* DESCRIPTION: Coordinates of the box where the grid will be deformed (Xmin, Ymin, Zmin, Xmax, Ymax, Zmax) */
  addDoubleArrayOption("HOLD_GRID_FIXED_COORD", 6, grid_fix);

  /*!\par CONFIG_CATEGORY: Deformable mesh \ingroup Config*/
  /*--- option related to deformable meshes ---*/
  /* DESCRIPTION: Decide whether the mesh will undergo deformations */
  addBoolOption("DEFORM_MESH", Deform_Mesh, false);
  /* DESCRIPTION: Print the residuals during mesh deformation to the console */
  addBoolOption("DEFORM_CONSOLE_OUTPUT", Deform_Output, false);
  /* DESCRIPTION: Number of nonlinear deformation iterations (surface deformation increments) */
  addUnsignedLongOption("DEFORM_NONLINEAR_ITER", GridDef_Nonlinear_Iter, 1);
  /* DESCRIPTION: Deform coefficient (-1.0 to 0.5) */
  addDoubleOption("DEFORM_COEFF", Deform_Coeff, 1E6);
  /* DESCRIPTION: Deform limit in m or inches */
  addDoubleOption("DEFORM_LIMIT", Deform_Limit, 1E6);
  /* DESCRIPTION: Type of element stiffness imposed for FEA mesh deformation (INVERSE_VOLUME, WALL_DISTANCE, CONSTANT_STIFFNESS) */
  addEnumOption("DEFORM_STIFFNESS_TYPE", Deform_StiffnessType, Deform_Stiffness_Map, SOLID_WALL_DISTANCE);
  /* DESCRIPTION: Poisson's ratio for constant stiffness FEA method of grid deformation */
  addDoubleOption("DEFORM_ELASTICITY_MODULUS", Deform_ElasticityMod, 2E11);
  /* DESCRIPTION: Young's modulus and Poisson's ratio for constant stiffness FEA method of grid deformation */
  addDoubleOption("DEFORM_POISSONS_RATIO", Deform_PoissonRatio, 0.3);
  /* DESCRIPTION: Size of the layer of highest stiffness for wall distance-based mesh stiffness */
  addDoubleOption("DEFORM_STIFF_LAYER_SIZE", Deform_StiffLayerSize, 0.0);
  /*  DESCRIPTION: Linear solver for the mesh deformation\n OPTIONS: see \link Linear_Solver_Map \endlink \n DEFAULT: FGMRES \ingroup Config*/
  addEnumOption("DEFORM_LINEAR_SOLVER", Kind_Deform_Linear_Solver, Linear_Solver_Map, FGMRES);
  /*  \n DESCRIPTION: Preconditioner for the Krylov linear solvers \n OPTIONS: see \link Linear_Solver_Prec_Map \endlink \n DEFAULT: LU_SGS \ingroup Config*/
  addEnumOption("DEFORM_LINEAR_SOLVER_PREC", Kind_Deform_Linear_Solver_Prec, Linear_Solver_Prec_Map, ILU);
  /* DESCRIPTION: Minimum error threshold for the linear solver for the implicit formulation */
  addDoubleOption("DEFORM_LINEAR_SOLVER_ERROR", Deform_Linear_Solver_Error, 1E-14);
  /* DESCRIPTION: Maximum number of iterations of the linear solver for the implicit formulation */
  addUnsignedLongOption("DEFORM_LINEAR_SOLVER_ITER", Deform_Linear_Solver_Iter, 1000);

  /*!\par CONFIG_CATEGORY: Rotorcraft problem \ingroup Config*/
  /*--- option related to rotorcraft problems ---*/

  /* DESCRIPTION: MISSING ---*/
  addDoubleOption("CYCLIC_PITCH", Cyclic_Pitch, 0.0);
  /* DESCRIPTION: MISSING ---*/
  addDoubleOption("COLLECTIVE_PITCH", Collective_Pitch, 0.0);

  /*!\par CONFIG_CATEGORY: FEM flow solver definition \ingroup Config*/
  /*--- Options related to the finite element flow solver---*/

  /* DESCRIPTION: Riemann solver used for DG (ROE, LAX-FRIEDRICH, AUSM, AUSMPW+, HLLC, VAN_LEER) */
  addEnumOption("RIEMANN_SOLVER_FEM", Riemann_Solver_FEM, Upwind_Map, ROE);
  /* DESCRIPTION: Constant factor applied for quadrature with straight elements (2.0 by default) */
  addDoubleOption("QUADRATURE_FACTOR_STRAIGHT_FEM", Quadrature_Factor_Straight, 2.0);
  /* DESCRIPTION: Constant factor applied for quadrature with curved elements (3.0 by default) */
  addDoubleOption("QUADRATURE_FACTOR_CURVED_FEM", Quadrature_Factor_Curved, 3.0);
  /* DESCRIPTION: Factor applied during quadrature in time for ADER-DG. (2.0 by default) */
  addDoubleOption("QUADRATURE_FACTOR_TIME_ADER_DG", Quadrature_Factor_Time_ADER_DG, 2.0);
  /* DESCRIPTION: Factor for the symmetrizing terms in the DG FEM discretization (1.0 by default) */
  addDoubleOption("THETA_INTERIOR_PENALTY_DG_FEM", Theta_Interior_Penalty_DGFEM, 1.0);
  /* DESCRIPTION: Compute the entropy in the fluid model (YES, NO) */
  addBoolOption("COMPUTE_ENTROPY_FLUID_MODEL", Compute_Entropy, true);
  /* DESCRIPTION: Use the lumped mass matrix for steady DGFEM computations */
  addBoolOption("USE_LUMPED_MASSMATRIX_DGFEM", Use_Lumped_MassMatrix_DGFEM, false);
  /* DESCRIPTION: Only compute the exact Jacobian of the spatial discretization (NO, YES) */
  addBoolOption("JACOBIAN_SPATIAL_DISCRETIZATION_ONLY", Jacobian_Spatial_Discretization_Only, false);

  /* DESCRIPTION: Number of aligned bytes for the matrix multiplications. Multiple of 64. (128 by default) */
  addUnsignedShortOption("ALIGNED_BYTES_MATMUL", byteAlignmentMatMul, 128);

  /*!\par CONFIG_CATEGORY: FEA solver \ingroup Config*/
  /*--- Options related to the FEA solver ---*/

  /*!\brief FEA_FILENAME \n DESCRIPTION: Filename to input for element-based properties \n Default: element_properties.dat \ingroup Config */
  addStringOption("FEA_FILENAME", FEA_FileName, string("default_element_properties.dat"));
  /* DESCRIPTION: Determine if advanced features are used from the element-based FEA analysis (NO, YES = experimental) */
  addBoolOption("FEA_ADVANCED_MODE", FEAAdvancedMode, false);

  /* DESCRIPTION: Modulus of elasticity */
  addDoubleListOption("ELASTICITY_MODULUS", nElasticityMod, ElasticityMod);
  /* DESCRIPTION: Poisson ratio */
  addDoubleListOption("POISSON_RATIO", nPoissonRatio, PoissonRatio);
  /* DESCRIPTION: Material density */
  addDoubleListOption("MATERIAL_DENSITY", nMaterialDensity, MaterialDensity);
  /* DESCRIPTION: Knowles B constant */
  addDoubleOption("KNOWLES_B", Knowles_B, 1.0);
  /* DESCRIPTION: Knowles N constant */
  addDoubleOption("KNOWLES_N", Knowles_N, 1.0);

  /*  DESCRIPTION: Include DE effects
  *  Options: NO, YES \ingroup Config */
  addBoolOption("DE_EFFECTS", DE_Effects, false);
  /*!\brief ELECTRIC_FIELD_CONST \n DESCRIPTION: Value of the Dielectric Elastomer constant */
  addDoubleListOption("ELECTRIC_FIELD_CONST", nElectric_Constant, Electric_Constant);
  /* DESCRIPTION: Modulus of the Electric Fields */
  addDoubleListOption("ELECTRIC_FIELD_MOD", nElectric_Field, Electric_Field_Mod);
  /* DESCRIPTION: Direction of the Electic Fields */
  addDoubleListOption("ELECTRIC_FIELD_DIR", nDim_Electric_Field, Electric_Field_Dir);

  /*!\brief DESIGN_VARIABLE_FEA
   *  \n DESCRIPTION: Design variable for FEA problems \n OPTIONS: See \link DVFEA_Map \endlink \n DEFAULT VENKATAKRISHNAN \ingroup Config */
  addEnumOption("DESIGN_VARIABLE_FEA", Kind_DV_FEA, DVFEA_Map, NODV_FEA);

  /*  DESCRIPTION: Consider a reference solution for the structure (optimization applications)
  *  Options: NO, YES \ingroup Config */
  addBoolOption("REFERENCE_GEOMETRY", RefGeom, false);
  /*!\brief REFERENCE_GEOMETRY_PENALTY\n DESCRIPTION: Penalty weight value for the objective function \ingroup Config*/
  addDoubleOption("REFERENCE_GEOMETRY_PENALTY", RefGeom_Penalty, 1E6);
  /*!\brief SOLUTION_FLOW_FILENAME \n DESCRIPTION: Restart structure input file (the file output under the filename set by RESTART_FLOW_FILENAME) \n Default: solution_flow.dat \ingroup Config */
  addStringOption("REFERENCE_GEOMETRY_FILENAME", RefGeom_FEMFileName, string("reference_geometry.dat"));
  /*!\brief MESH_FORMAT \n DESCRIPTION: Mesh input file format \n OPTIONS: see \link Input_Map \endlink \n DEFAULT: SU2 \ingroup Config*/
  addEnumOption("REFERENCE_GEOMETRY_FORMAT", RefGeom_FileFormat, Input_Ref_Map, SU2_REF);

  /*!\brief TOTAL_DV_PENALTY\n DESCRIPTION: Penalty weight value to maintain the total sum of DV constant \ingroup Config*/
  addDoubleOption("TOTAL_DV_PENALTY", DV_Penalty, 0);

  /*!\brief REFERENCE_NODE\n  DESCRIPTION: Reference node for the structure (optimization applications) */
  addUnsignedLongOption("REFERENCE_NODE", refNodeID, 0);
  /*!\brief REFERENCE_NODE_DISPLACEMENT\n DESCRIPTION: Target displacement of the reference node \ingroup Config*/
  addDoubleListOption("REFERENCE_NODE_DISPLACEMENT", nDim_RefNode, RefNode_Displacement);
  /*!\brief REFERENCE_NODE_PENALTY\n DESCRIPTION: Penalty weight value for the objective function \ingroup Config*/
  addDoubleOption("REFERENCE_NODE_PENALTY", RefNode_Penalty, 1E3);

  /*!\brief STRESS_PENALTY_PARAM\n DESCRIPTION: Maximum allowed stress and KS exponent for structural optimization \ingroup Config*/
  addDoubleArrayOption("STRESS_PENALTY_PARAM", 2, StressPenaltyParam.data());

  /*!\brief REGIME_TYPE \n  DESCRIPTION: Geometric condition \n OPTIONS: see \link Struct_Map \endlink \ingroup Config*/
  addEnumOption("GEOMETRIC_CONDITIONS", Kind_Struct_Solver, Struct_Map, SMALL_DEFORMATIONS);
  /*!\brief REGIME_TYPE \n  DESCRIPTION: Material model \n OPTIONS: see \link Material_Map \endlink \ingroup Config*/
  addEnumOption("MATERIAL_MODEL", Kind_Material, Material_Map, LINEAR_ELASTIC);
  /*!\brief REGIME_TYPE \n  DESCRIPTION: Compressibility of the material \n OPTIONS: see \link MatComp_Map \endlink \ingroup Config*/
  addEnumOption("MATERIAL_COMPRESSIBILITY", Kind_Material_Compress, MatComp_Map, COMPRESSIBLE_MAT);

  /*  DESCRIPTION: Consider a prestretch in the structural domain
  *  Options: NO, YES \ingroup Config */
  addBoolOption("PRESTRETCH", Prestretch, false);
  /*!\brief PRESTRETCH_FILENAME \n DESCRIPTION: Filename to input for prestretching membranes \n Default: prestretch_file.dat \ingroup Config */
  addStringOption("PRESTRETCH_FILENAME", Prestretch_FEMFileName, string("prestretch_file.dat"));

  /* DESCRIPTION: Iterative method for non-linear structural analysis */
  addEnumOption("NONLINEAR_FEM_SOLUTION_METHOD", Kind_SpaceIteScheme_FEA, Space_Ite_Map_FEA, NEWTON_RAPHSON);
  /* DESCRIPTION: Formulation for bidimensional elasticity solver */
  addEnumOption("FORMULATION_ELASTICITY_2D", Kind_2DElasForm, ElasForm_2D, PLANE_STRAIN);
  /*  DESCRIPTION: Apply dead loads
  *  Options: NO, YES \ingroup Config */
  addBoolOption("DEAD_LOAD", DeadLoad, false);
  /*  DESCRIPTION: Temporary: pseudo static analysis (no density in dynamic analysis)
  *  Options: NO, YES \ingroup Config */
  addBoolOption("PSEUDO_STATIC", PseudoStatic, false);
  /* DESCRIPTION: Dynamic or static structural analysis */
  addEnumOption("DYNAMIC_ANALYSIS", Dynamic_Analysis, Dynamic_Map, STATIC);
  /* DESCRIPTION: Time Step for dynamic analysis (s) */
  addDoubleOption("DYN_TIMESTEP", Delta_DynTime, 0.0);
  /* DESCRIPTION: Total Physical Time for dual time stepping simulations (s) */
  addDoubleOption("DYN_TIME", Total_DynTime, 1.0);
  /* DESCRIPTION: Parameter alpha for Newmark scheme (s) */
  addDoubleOption("NEWMARK_BETA", Newmark_beta, 0.25);
  /* DESCRIPTION: Parameter delta for Newmark scheme (s) */
  addDoubleOption("NEWMARK_GAMMA", Newmark_gamma, 0.5);
  /* DESCRIPTION: Apply the load as a ramp */
  addBoolOption("RAMP_LOADING", Ramp_Load, false);
  /* DESCRIPTION: Time while the load is to be increased linearly */
  addDoubleOption("RAMP_TIME", Ramp_Time, 1.0);
  /* DESCRIPTION: Transfer method used for multiphysics problems */
  addEnumOption("DYNAMIC_LOAD_TRANSFER", Dynamic_LoadTransfer, Dyn_Transfer_Method_Map, POL_ORDER_1);

  /* DESCRIPTION: Newmark - Generalized alpha - coefficients */
  addDoubleListOption("TIME_INT_STRUCT_COEFFS", nIntCoeffs, Int_Coeffs);

  /*  DESCRIPTION: Apply dead loads. Options: NO, YES \ingroup Config */
  addBoolOption("INCREMENTAL_LOAD", IncrementalLoad, false);
  /* DESCRIPTION: Maximum number of increments of the  */
  addUnsignedLongOption("NUMBER_INCREMENTS", IncLoad_Nincrements, 10);

  inc_crit[0] = 0.0; inc_crit[1] = 0.0; inc_crit[2] = 0.0;
  /* DESCRIPTION: Definition of the  UTOL RTOL ETOL*/
  addDoubleArrayOption("INCREMENTAL_CRITERIA", 3, inc_crit);

  /* DESCRIPTION: Use of predictor */
  addBoolOption("PREDICTOR", Predictor, false);
  /* DESCRIPTION: Order of the predictor */
  addUnsignedShortOption("PREDICTOR_ORDER", Pred_Order, 0);

  /* DESCRIPTION: Topology optimization options */
  addBoolOption("TOPOLOGY_OPTIMIZATION", topology_optimization, false);
  addStringOption("TOPOL_OPTIM_OUTFILE", top_optim_output_file, string("element_derivatives.dat"));
  addDoubleOption("TOPOL_OPTIM_SIMP_EXPONENT", simp_exponent, 1.0);
  addDoubleOption("TOPOL_OPTIM_SIMP_MINSTIFF", simp_minimum_stiffness, 0.001);
  addEnumListOption("TOPOL_OPTIM_FILTER_KERNEL", top_optim_nKernel, top_optim_kernels, Filter_Kernel_Map);
  addDoubleListOption("TOPOL_OPTIM_FILTER_RADIUS", top_optim_nRadius, top_optim_filter_radius);
  addDoubleListOption("TOPOL_OPTIM_KERNEL_PARAM", top_optim_nKernelParams, top_optim_kernel_params);
  addUnsignedShortOption("TOPOL_OPTIM_SEARCH_LIMIT", top_optim_search_lim, 0);
  addEnumOption("TOPOL_OPTIM_PROJECTION_TYPE", top_optim_proj_type, Projection_Function_Map, NO_PROJECTION);
  addDoubleOption("TOPOL_OPTIM_PROJECTION_PARAM", top_optim_proj_param, 0.0);

  /* CONFIG_CATEGORY: FSI solver */
  /*--- Options related to the FSI solver ---*/

  /* DESCRIPTION: ID of the region we want to compute the sensitivities using direct differentiation */
  addUnsignedShortOption("FEA_ID_DIRECTDIFF", nID_DV, 0);

  /* DESCRIPTION: Restart from a steady state (sets grid velocities to 0 when loading the restart). */
  addBoolOption("RESTART_STEADY_STATE", SteadyRestart, false);

  /*!\par CONFIG_CATEGORY: Multizone definition \ingroup Config*/
  /*--- Options related to multizone problems ---*/

  /*!\brief MARKER_PLOTTING\n DESCRIPTION: Marker(s) of the surface in the surface flow solution file  \ingroup Config*/
  addStringListOption("CONFIG_LIST", nConfig_Files, Config_Filenames);

  /* DESCRIPTION: Determines if the multizone problem is solved for time-domain. */
  addBoolOption("TIME_DOMAIN", Time_Domain, false);
  /* DESCRIPTION: Number of outer iterations in the multizone problem. */
  addUnsignedLongOption("OUTER_ITER", nOuterIter, 1);
  /* DESCRIPTION: Number of inner iterations in each multizone block. */
  addUnsignedLongOption("INNER_ITER", nInnerIter, 1);
  /* DESCRIPTION: Number of time steps solved in the multizone problem. */
  addUnsignedLongOption("TIME_ITER", nTimeIter, 1);
  /* DESCRIPTION: Number of iterations in each single-zone block. */
  addUnsignedLongOption("ITER", nIter, 1000);
  /* DESCRIPTION: Restart iteration in the multizone problem. */
  addUnsignedLongOption("RESTART_ITER", Restart_Iter, 1);
  /* DESCRIPTION: Minimum error threshold for the linear solver for the implicit formulation */
  addDoubleOption("TIME_STEP", Time_Step, 0.0);
  /* DESCRIPTION: Total Physical Time for time-domain problems (s) */
  addDoubleOption("MAX_TIME", Max_Time, 1.0);
  /* DESCRIPTION: Determines if the single-zone driver is used. (TEMPORARY) */
  addBoolOption("SINGLEZONE_DRIVER", SinglezoneDriver, true);
  /* DESCRIPTION: Determines if the special output is written out */
  addBoolOption("SPECIAL_OUTPUT", SpecialOutput, false);

  /* DESCRIPTION: Determines if the convergence history of each individual zone is written to screen */
  addBoolOption("WRT_ZONE_CONV", Wrt_ZoneConv, false);
  /* DESCRIPTION: Determines if the convergence history of each individual zone is written to file */
  addBoolOption("WRT_ZONE_HIST", Wrt_ZoneHist, false);

  /* DESCRIPTION: Determines if the special output is written out */
  addBoolOption("WRT_FORCES_BREAKDOWN", Wrt_ForcesBreakdown, false);


  /*!\par KIND_INTERPOLATION \n
   * DESCRIPTION: Type of interpolation to use for multi-zone problems. \n OPTIONS: see \link Interpolator_Map \endlink
   * Sets Kind_Interpolation \ingroup Config
   */
  addEnumOption("KIND_INTERPOLATION", Kind_Interpolation, Interpolator_Map, NEAREST_NEIGHBOR);

  /*  DESCRIPTION: Use conservative approach for interpolating between meshes. */
  addBoolOption("CONSERVATIVE_INTERPOLATION", ConservativeInterpolation, true);

  addUnsignedShortOption("NUM_NEAREST_NEIGHBORS", NumNearestNeighbors, 1);

  /*!\par KIND_INTERPOLATION \n
   * DESCRIPTION: Type of radial basis function to use for radial basis function interpolation. \n OPTIONS: see \link RadialBasis_Map \endlink
   * Sets Kind_RadialBasis \ingroup Config
   */
  addEnumOption("KIND_RADIAL_BASIS_FUNCTION", Kind_RadialBasisFunction, RadialBasisFunction_Map, WENDLAND_C2);

  /*  DESCRIPTION: Use polynomial term in radial basis function interpolation.
  *  Options: NO, YES \ingroup Config */
  addBoolOption("RADIAL_BASIS_FUNCTION_POLYNOMIAL_TERM", RadialBasisFunction_PolynomialOption, true);

  /* DESCRIPTION: Radius for radial basis function. */
  addDoubleOption("RADIAL_BASIS_FUNCTION_PARAMETER", RadialBasisFunction_Parameter, 1.0);

  /* DESCRIPTION: Tolerance to prune small coefficients from the RBF interpolation matrix. */
  addDoubleOption("RADIAL_BASIS_FUNCTION_PRUNE_TOLERANCE", RadialBasisFunction_PruneTol, 1e-6);

   /*!\par INLETINTERPOLATION \n
   * DESCRIPTION: Type of spanwise interpolation to use for the inlet face. \n OPTIONS: see \link Inlet_SpanwiseInterpolation_Map \endlink
   * Sets Kind_InletInterpolation \ingroup Config
   */
  addEnumOption("INLET_INTERPOLATION_FUNCTION",Kind_InletInterpolationFunction, Inlet_SpanwiseInterpolation_Map, NO_INTERPOLATION);

   /*!\par INLETINTERPOLATION \n
   * DESCRIPTION: Type of spanwise interpolation to use for the inlet face. \n OPTIONS: see \link Inlet_SpanwiseInterpolation_Map \endlink
   * Sets Kind_InletInterpolation \ingroup Config
   */
  addEnumOption("INLET_INTERPOLATION_DATA_TYPE", Kind_Inlet_InterpolationType, Inlet_SpanwiseInterpolationType_Map, VR_VTHETA);

  addBoolOption("PRINT_INLET_INTERPOLATED_DATA", PrintInlet_InterpolatedData, false);

  /* DESCRIPTION: Number of FSI iterations during which a ramp is applied */
  addUnsignedShortOption("RAMP_FSI_ITER", nIterFSI_Ramp, 2);
  /* DESCRIPTION: Aitken's static relaxation factor */
  addDoubleOption("STAT_RELAX_PARAMETER", AitkenStatRelax, 0.4);
  /* DESCRIPTION: Aitken's dynamic maximum relaxation factor for the first iteration */
  addDoubleOption("AITKEN_DYN_MAX_INITIAL", AitkenDynMaxInit, 0.5);
  /* DESCRIPTION: Aitken's dynamic minimum relaxation factor for the first iteration */
  addDoubleOption("AITKEN_DYN_MIN_INITIAL", AitkenDynMinInit, 0.5);
  /* DESCRIPTION: Kind of relaxation */
  addEnumOption("BGS_RELAXATION", Kind_BGS_RelaxMethod, AitkenForm_Map, NO_RELAXATION);
  /* DESCRIPTION: Relaxation required */
  addBoolOption("RELAXATION", Relaxation, false);

  /*!\par CONFIG_CATEGORY: Radiation solver \ingroup Config*/
  /*--- Options related to the radiation solver ---*/

  /* DESCRIPTION: Type of radiation model */
  addEnumOption("RADIATION_MODEL", Kind_Radiation, Radiation_Map, NO_RADIATION);

  /* DESCRIPTION: Kind of initialization of the P1 model  */
  addEnumOption("P1_INITIALIZATION", Kind_P1_Init, P1_Init_Map, P1_INIT_TEMP);

  /* DESCRIPTION: Absorption coefficient */
  addDoubleOption("ABSORPTION_COEFF", Absorption_Coeff, 1.0);
  /* DESCRIPTION: Scattering coefficient */
  addDoubleOption("SCATTERING_COEFF", Scattering_Coeff, 0.0);

  /* DESCRIPTION: Apply a volumetric heat source as a source term (NO, YES) in the form of an ellipsoid*/
  addBoolOption("HEAT_SOURCE", HeatSource, false);
  /* DESCRIPTION: Value of the volumetric heat source */
  addDoubleOption("HEAT_SOURCE_VAL", ValHeatSource, 0.0);
  /* DESCRIPTION: Rotation of the volumetric heat source respect to Z axis */
  addDoubleOption("HEAT_SOURCE_ROTATION_Z", Heat_Source_Rot_Z, 0.0);
  /* DESCRIPTION: Position of heat source center (Heat_Source_Center_X, Heat_Source_Center_Y, Heat_Source_Center_Z) */
  hs_center[0] = 0.0; hs_center[1] = 0.0; hs_center[2] = 0.0;
  addDoubleArrayOption("HEAT_SOURCE_CENTER", 3, hs_center);
  /* DESCRIPTION: Vector of heat source radii (Heat_Source_Axes_A, Heat_Source_Axes_B, Heat_Source_Axes_C) */
  hs_axes[0] = 1.0; hs_axes[1] = 1.0; hs_axes[2] = 1.0;
  addDoubleArrayOption("HEAT_SOURCE_AXES", 3, hs_axes);

  /*!\brief MARKER_EMISSIVITY DESCRIPTION: Wall emissivity of the marker for radiation purposes \n
   * Format: ( marker, emissivity of the marker, ... ) \ingroup Config  */
  addStringDoubleListOption("MARKER_EMISSIVITY", nMarker_Emissivity, Marker_Emissivity, Wall_Emissivity);

  /* DESCRIPTION:  Courant-Friedrichs-Lewy condition of the finest grid in radiation solvers */
  addDoubleOption("CFL_NUMBER_RAD", CFL_Rad, 1.0);

  /*!\par CONFIG_CATEGORY: Heat solver \ingroup Config*/
  /*--- options related to the heat solver ---*/

  /* DESCRIPTION: CHT interface coupling methods */
  /*  Options: NO, YES \ingroup Config */
  addEnumOption("CHT_COUPLING_METHOD", Kind_CHT_Coupling, CHT_Coupling_Map, DIRECT_TEMPERATURE_ROBIN_HEATFLUX);

  /* DESCRIPTION: Thermal diffusivity constant */
  addDoubleOption("THERMAL_DIFFUSIVITY", Thermal_Diffusivity, 1.172E-5);

  /* DESCRIPTION: Thermal diffusivity constant */
  addDoubleOption("THERMAL_DIFFUSIVITY_SOLID", Thermal_Diffusivity_Solid, 1.172E-5);

  /*!\par CONFIG_CATEGORY: Visualize Control Volumes \ingroup Config*/
  /*--- options related to visualizing control volumes ---*/

  /* DESCRIPTION: Node number for the CV to be visualized */
  addLongOption("VISUALIZE_CV", Visualize_CV, -1);

  /*!\par CONFIG_CATEGORY: Inverse design problem \ingroup Config*/
  /*--- options related to inverse design problem ---*/

  /* DESCRIPTION: Evaluate inverse design on the surface  */
  addBoolOption("INV_DESIGN_CP", InvDesign_Cp, false);

  /* DESCRIPTION: Evaluate inverse design on the surface  */
  addBoolOption("INV_DESIGN_HEATFLUX", InvDesign_HeatFlux, false);

  /*!\par CONFIG_CATEGORY: Unsupported options \ingroup Config*/
  /*--- Options that are experimental and not intended for general use ---*/

  /* DESCRIPTION: Write extra output */
  addBoolOption("EXTRA_OUTPUT", ExtraOutput, false);

  /* DESCRIPTION: Write extra heat output for a given zone heat solver zone */
  addLongOption("EXTRA_HEAT_ZONE_OUTPUT", ExtraHeatOutputZone, -1);

  /*--- options related to the FFD problem ---*/
  /*!\par CONFIG_CATEGORY:FFD point inversion \ingroup Config*/

  /* DESCRIPTION: Fix I plane */
  addShortListOption("FFD_FIX_I", nFFD_Fix_IDir, FFD_Fix_IDir);

  /* DESCRIPTION: Fix J plane */
  addShortListOption("FFD_FIX_J", nFFD_Fix_JDir, FFD_Fix_JDir);

  /* DESCRIPTION: Fix K plane */
  addShortListOption("FFD_FIX_K", nFFD_Fix_KDir, FFD_Fix_KDir);

  /* DESCRIPTION: FFD symmetry plane (j=0) */
  addBoolOption("FFD_SYMMETRY_PLANE", FFD_Symmetry_Plane, false);

  /* DESCRIPTION: Define different coordinates systems for the FFD */
  addEnumOption("FFD_COORD_SYSTEM", FFD_CoordSystem, CoordSystem_Map, CARTESIAN);

  /* DESCRIPTION: Axis information for the spherical and cylindrical coord system */
  ffd_axis[0] = 0.0; ffd_axis[1] = 0.0; ffd_axis[2] =0.0;
  addDoubleArrayOption("FFD_AXIS", 3, ffd_axis);

  /* DESCRIPTION: Number of total iterations in the FFD point inversion */
  addUnsignedShortOption("FFD_ITERATIONS", nFFD_Iter, 500);

  /* DESCRIPTION: Free surface damping coefficient */
  addDoubleOption("FFD_TOLERANCE", FFD_Tol, 1E-10);

  /* DESCRIPTION: Procedure to prevent self-intersections within the FFD box based on Jacobian determinant */
  addBoolOption("FFD_INTPREV", FFD_IntPrev, NO);

  /* DESCRIPTION: Number of total iterations in the convexity check procedure */
  addUnsignedShortOption("FFD_INTPREV_ITER", FFD_IntPrev_MaxIter, 10);

  /* DESCRIPTION: Recursion depth in the FFD self-intersection prevention */
  addUnsignedShortOption("FFD_INTPREV_DEPTH", FFD_IntPrev_MaxDepth, 3);

  /* DESCRIPTION: Convexity check on all mesh elements */
  addBoolOption("CONVEXITY_CHECK", ConvexityCheck, NO);

  /* DESCRIPTION: Number of total iterations in the convexity check procedure */
  addUnsignedShortOption("CONVEXITY_CHECK_ITER", ConvexityCheck_MaxIter, 10);

  /* DESCRIPTION: Recursion depth in the FFD self-intersection prevention */
  addUnsignedShortOption("CONVEXITY_CHECK_DEPTH", ConvexityCheck_MaxDepth, 3);

  /* DESCRIPTION: Definition of the FFD boxes */
  addFFDDefOption("FFD_DEFINITION", nFFDBox, CoordFFDBox, TagFFDBox);

  /* DESCRIPTION: Definition of the FFD boxes */
  addFFDDegreeOption("FFD_DEGREE", nFFDBox, DegreeFFDBox);

  /* DESCRIPTION: Surface continuity at the intersection with the FFD */
  addEnumOption("FFD_CONTINUITY", FFD_Continuity, Continuity_Map, DERIVATIVE_2ND);

  /* DESCRIPTION: Kind of blending for the FFD definition */
  addEnumOption("FFD_BLENDING", FFD_Blending, Blending_Map, BEZIER );

  /* DESCRIPTION: Order of the BSplines for BSpline Blending function */
  ffd_coeff[0] = 2; ffd_coeff[1] = 2; ffd_coeff[2] = 2;
  addDoubleArrayOption("FFD_BSPLINE_ORDER", 3, ffd_coeff);

  /*--- Options for the automatic differentiation methods ---*/
  /*!\par CONFIG_CATEGORY: Automatic Differentation options\ingroup Config*/

  /* DESCRIPTION: Direct differentiation mode (forward) */
  addEnumOption("DIRECT_DIFF", DirectDiff, DirectDiff_Var_Map, NO_DERIVATIVE);

  /* DESCRIPTION: Automatic differentiation mode (reverse) */
  addBoolOption("AUTO_DIFF", AD_Mode, NO);

  /* DESCRIPTION: Preaccumulation in the AD mode. */
  addBoolOption("PREACC", AD_Preaccumulation, YES);

  /*--- options that are used in the python optimization scripts. These have no effect on the c++ toolsuite ---*/
  /*!\par CONFIG_CATEGORY:Python Options\ingroup Config*/

  /* DESCRIPTION: Gradient method */
  addPythonOption("GRADIENT_METHOD");

  /* DESCRIPTION: Geometrical Parameter */
  addPythonOption("GEO_PARAM");

  /* DESCRIPTION: Setup for design variables */
  addPythonOption("DEFINITION_DV");

  /* DESCRIPTION: Maximum number of iterations */
  addPythonOption("OPT_ITERATIONS");

  /* DESCRIPTION: Requested accuracy */
  addPythonOption("OPT_ACCURACY");

  /*!\brief OPT_COMBINE_OBJECTIVE
   *  \n DESCRIPTION: Flag specifying whether to internally combine a multi-objective function or treat separately */
  addPythonOption("OPT_COMBINE_OBJECTIVE");

  /* DESCRIPTION: Current value of the design variables */
  addPythonOption("DV_VALUE_NEW");

  /* DESCRIPTION: Previous value of the design variables */
  addPythonOption("DV_VALUE_OLD");

  /* DESCRIPTION: Number of partitions of the mesh */
  addPythonOption("NUMBER_PART");

  /* DESCRIPTION: Optimization objective function with optional scaling factor*/
  addPythonOption("OPT_OBJECTIVE");

  /* DESCRIPTION: Optimization constraint functions with optional scaling factor */
  addPythonOption("OPT_CONSTRAINT");

  /* DESCRIPTION: Finite different step for gradient estimation */
  addPythonOption("FIN_DIFF_STEP");

  /* DESCRIPTION: Verbosity of the python scripts to Stdout */
  addPythonOption("CONSOLE");

  /* DESCRIPTION: Flag specifying if the mesh was decomposed */
  addPythonOption("DECOMPOSED");

  /* DESCRIPTION: Optimization gradient factor */
  addPythonOption("OPT_GRADIENT_FACTOR");

  /* DESCRIPTION: Upper bound for the optimizer */
  addPythonOption("OPT_BOUND_UPPER");

  /* DESCRIPTION: Lower bound for the optimizer */
  addPythonOption("OPT_BOUND_LOWER");

  /* DESCRIPTION: Number of zones of the problem */
  addPythonOption("NZONES");

  /* DESCRIPTION: ParMETIS load balancing tolerance */
  addDoubleOption("PARMETIS_TOLERANCE", ParMETIS_tolerance, 0.02);

  /* DESCRIPTION: ParMETIS load balancing weight for points */
  addLongOption("PARMETIS_POINT_WEIGHT", ParMETIS_pointWgt, 0);

  /* DESCRIPTION: ParMETIS load balancing weight for edges (equiv. to neighbors) */
  addLongOption("PARMETIS_EDGE_WEIGHT", ParMETIS_edgeWgt, 1);

  /*--- options that are used in the Hybrid RANS/LES Simulations  ---*/
  /*!\par CONFIG_CATEGORY:Hybrid_RANSLES Options\ingroup Config*/

  /* DESCRIPTION: Starting Iteration for windowing approach */
  addUnsignedLongOption("WINDOW_START_ITER", StartWindowIteration, 0);

  /* DESCRIPTION: Window (weight) function for the cost-functional in the reverse sweep */
  addEnumOption("WINDOW_FUNCTION", Kind_WindowFct,Window_Map, SQUARE);

  /* DESCRIPTION: DES Constant */
  addDoubleOption("DES_CONST", Const_DES, 0.65);

  /* DESCRIPTION: Specify Hybrid RANS/LES model */
  addEnumOption("HYBRID_RANSLES", Kind_HybridRANSLES, HybridRANSLES_Map, NO_HYBRIDRANSLES);

  /* DESCRIPTION: Roe with low dissipation for unsteady flows */
  addEnumOption("ROE_LOW_DISSIPATION", Kind_RoeLowDiss, RoeLowDiss_Map, NO_ROELOWDISS);

  /* DESCRIPTION: Activate SA Quadratic Constitutive Relation, 2000 version */
  addBoolOption("SA_QCR", QCR, false);

  /* DESCRIPTION: Compute Average for unsteady simulations */
  addBoolOption("COMPUTE_AVERAGE", Compute_Average, false);

  /* DESCRIPTION: Multipoint design Mach number*/
  addPythonOption("MULTIPOINT_MACH_NUMBER");

  /* DESCRIPTION: Multipoint design Weight */
  addPythonOption("MULTIPOINT_WEIGHT");

  /* DESCRIPTION: Multipoint design Angle of Attack */
  addPythonOption("MULTIPOINT_AOA");

  /* DESCRIPTION: Multipoint design Sideslip angle */
  addPythonOption("MULTIPOINT_SIDESLIP_ANGLE");

  /* DESCRIPTION: Multipoint design target CL*/
  addPythonOption("MULTIPOINT_TARGET_CL");

  /* DESCRIPTION: Multipoint design Reynolds number */
  addPythonOption("MULTIPOINT_REYNOLDS_NUMBER");

  /* DESCRIPTION: Multipoint design freestream temperature */
  addPythonOption("MULTIPOINT_FREESTREAM_TEMPERATURE");

  /* DESCRIPTION: Multipoint design freestream pressure */
  addPythonOption("MULTIPOINT_FREESTREAM_PRESSURE");

  /* DESCRIPTION: Multipoint design for outlet quantities (varying back pressure or mass flow operating points). */
  addPythonOption("MULTIPOINT_OUTLET_VALUE");

  /* DESCRIPTION: Multipoint mesh filenames, if using different meshes for each point */
  addPythonOption("MULTIPOINT_MESH_FILENAME");

  /*--- options that are used for the output ---*/
  /*!\par CONFIG_CATEGORY:Output Options\ingroup Config*/

  /* DESCRIPTION: Type of screen output */
  addStringListOption("SCREEN_OUTPUT", nScreenOutput, ScreenOutput);
  /* DESCRIPTION: Type of output printed to the history file */
  addStringListOption("HISTORY_OUTPUT", nHistoryOutput, HistoryOutput);
  /* DESCRIPTION: Type of output printed to the volume solution file */
  addStringListOption("VOLUME_OUTPUT", nVolumeOutput, VolumeOutput);

  /* DESCRIPTION: Names of the passive lookup variables for combustions */
  addStringListOption("LOOKUP_NAMES", n_lookups, table_lookup_names);

  /* DESCRIPTION: History writing frequency (INNER_ITER) */
  addUnsignedLongOption("HISTORY_WRT_FREQ_INNER", HistoryWrtFreq[2], 1);
  /* DESCRIPTION: History writing frequency (OUTER_ITER) */
  addUnsignedLongOption("HISTORY_WRT_FREQ_OUTER", HistoryWrtFreq[1], 1);
  /* DESCRIPTION: History writing frequency (TIME_ITER) */
  addUnsignedLongOption("HISTORY_WRT_FREQ_TIME", HistoryWrtFreq[0], 1);

  /* DESCRIPTION: Screen writing frequency (INNER_ITER) */
  addUnsignedLongOption("SCREEN_WRT_FREQ_INNER", ScreenWrtFreq[2], 1);
  /* DESCRIPTION: Screen writing frequency (OUTER_ITER) */
  addUnsignedLongOption("SCREEN_WRT_FREQ_OUTER", ScreenWrtFreq[1], 1);
  /* DESCRIPTION: Screen writing frequency (TIME_ITER) */
  addUnsignedLongOption("SCREEN_WRT_FREQ_TIME", ScreenWrtFreq[0], 1);
  /* DESCRIPTION: Volume solution writing frequency */
  addUnsignedLongOption("OUTPUT_WRT_FREQ", VolumeWrtFreq, 250);
  /* DESCRIPTION: Volume solution files */
  addEnumListOption("OUTPUT_FILES", nVolumeOutputFiles, VolumeOutputFiles, Output_Map);

  /* DESCRIPTION: Using Uncertainty Quantification with SST Turbulence Model */
  addBoolOption("USING_UQ", using_uq, false);

  /* DESCRIPTION: Parameter to perturb eigenvalues */
  addDoubleOption("UQ_DELTA_B", uq_delta_b, 1.0);

  /* DESCRIPTION: Parameter to determine kind of perturbation */
  addUnsignedShortOption("UQ_COMPONENT", eig_val_comp, 1);

  /* DESCRIPTION: Parameter to perturb eigenvalues */
  addDoubleOption("UQ_URLX", uq_urlx, 0.1);

  /* DESCRIPTION: Permuting eigenvectors for UQ analysis */
  addBoolOption("UQ_PERMUTE", uq_permute, false);

  /* DESCRIPTION: Number of calls to 'Build' that trigger re-factorization (0 means only once). */
  addUnsignedLongOption("PASTIX_FACTORIZATION_FREQUENCY", pastix_fact_freq, 1);

  /* DESCRIPTION: 0 - Quiet, 1 - During factorization and cleanup, 2 - Even more detail. */
  addUnsignedShortOption("PASTIX_VERBOSITY_LEVEL", pastix_verb_lvl, 0);

  /* DESCRIPTION: Level of fill for PaStiX incomplete LU factorization. */
  addUnsignedShortOption("PASTIX_FILL_LEVEL", pastix_fill_lvl, 1);

  /* DESCRIPTION: Size of the edge groups colored for thread parallel edge loops (0 forces the reducer strategy). */
  addUnsignedLongOption("EDGE_COLORING_GROUP_SIZE", edgeColorGroupSize, 512);
  /* END_CONFIG_OPTIONS */

}

void CConfig::SetConfig_Parsing(char case_filename[MAX_STRING_SIZE]) {

  ifstream case_file;

  /*--- Read the configuration file ---*/

  case_file.open(case_filename, ios::in);

  if (case_file.fail()) {
    SU2_MPI::Error("The configuration file (.cfg) is missing!!", CURRENT_FUNCTION);
  }

  SetConfig_Parsing(case_file);

  case_file.close();

}

void CConfig::SetConfig_Parsing(istream& config_buffer){

  string text_line, option_name;
  vector<string> option_value;

  string errorString;

  int err_count = 0;  // How many errors have we found in the config file
  int max_err_count = 30; // Maximum number of errors to print before stopping
  int line_count = 1;

  map<string, bool> included_options;

  /*--- Parse the configuration file and set the options ---*/

  while (getline (config_buffer, text_line)) {

    if (err_count >= max_err_count) {
      errorString.append("too many errors. Stopping parse");

      cout << errorString << endl;
      throw(1);
    }

     PrintingToolbox::trim(text_line);

    /*--- Check if there is a line continuation character at the
     * end of the current line or somewhere in between (the rest is ignored then).
     * If yes, read until there is a line without one or an empty line.
     * If there is a statement after a cont. char
     * throw an error. ---*/

     if (text_line.size() && (text_line.front() != '%')){
       while (text_line.back() == '\\' ||
              (PrintingToolbox::split(text_line, '\\').size() > 1)){
         string tmp;
         getline (config_buffer, tmp);
         line_count++;
         if (tmp.find_first_of('=') != string::npos){
           errorString.append("Line " + to_string(line_count)  + ": Statement found after continuation character.\n");
         }
         PrintingToolbox::trim(tmp);
         if (tmp.front() != '%'){
           text_line = PrintingToolbox::split(text_line, '\\')[0];
           text_line += " " + tmp;
         }
       }
     }

    if (TokenizeString(text_line, option_name, option_value)) {

      /*--- See if it's a python option ---*/

      if (option_map.find(option_name) == option_map.end()) {
          string newString;
          newString.append("Line " + to_string(line_count)  + " " + option_name);
          newString.append(": invalid option name");
          newString.append(". Check current SU2 options in config_template.cfg.");
          newString.append("\n");
          if (!option_name.compare("RELAXATION_FACTOR_ADJFLOW"))
            newString.append("Option RELAXATION_FACTOR_ADJFLOW is now RELAXATION_FACTOR_ADJOINT, "
                             "and it also applies to discrete adjoint problems.\n\n");
          if (!option_name.compare("WRT_MESH_QUALITY"))
            newString.append("WRT_MESH_QUALITY is deprecated. Use VOLUME_OUTPUT= (MESH_QUALITY, ...) instead.\n\n");
          if (!option_name.compare("VISUALIZE_SURFACE_DEF"))
            newString.append("VISUALIZE_SURFACE_DEF is deprecated. Simply add a surface format to OUTPUT_FILES.\n\n");
          if (!option_name.compare("VISUALIZE_VOLUME_DEF"))
            newString.append("VISUALIZE_VOLUME_DEF is deprecated. Simply add a volume format to OUTPUT_FILES.\n\n");
          if (!option_name.compare("WRT_BINARY_RESTART"))
            newString.append("WRT_BINARY_RESTART is deprecated. The type of restart is determined from the OUTPUT_FILES list.\n\n");
          if (!option_name.compare("WRT_RESIDUALS"))
            newString.append("WRT_RESIDUALS is deprecated. Use VOLUME_OUTPUT= ( RESIDUAL, ... ) instead.\n\n");
          if (!option_name.compare("WRT_LIMITERS"))
            newString.append("WRT_LIMITERS is deprecated. Use VOLUME_OUTPUT= ( LIMITER, ... ) instead.\n\n");
          if (!option_name.compare("WRT_CON_FREQ"))
            newString.append("WRT_CON_FREQ is deprecated. Use SCREEN_WRT_FREQ_INNER or SCREEN_WRT_FREQ_OUTER for multizone cases instead.\n\n");
          if (!option_name.compare("WRT_CON_FREQ_DUALTIME"))
            newString.append("WRT_CON_FREQ_DUALTIME is deprecated. Use SCREEN_WRT_FREQ_TIME instead.\n\n");
          if (!option_name.compare("WRT_SRF_SOL"))
            newString.append("WRT_SRF_SOL is deprecated. Simply add a surface format to OUTPUT_FILES.\n\n");
          if (!option_name.compare("WRT_CSV_SOL"))
            newString.append("WRT_CSV_SOL is deprecated. Simply add a CSV format to OUTPUT_FILES.\n\n");
          if (!option_name.compare("WRT_SOL_FREQ"))
            newString.append("WRT_SOL_FREQ is deprecated. Use OUTPUT_WRT_FREQ instead.\n\n");
          if (!option_name.compare("WRT_SOL_FREQ_DUALTIME"))
            newString.append("WRT_SOL_FREQ_DUALTIME is deprecated. Use OUTPUT_WRT_FREQ instead.\n\n");
          errorString.append(newString);
          err_count++;
          line_count++;
        continue;
      }

      /*--- Option exists, check if the option has already been in the config file ---*/

      if (included_options.find(option_name) != included_options.end()) {
        string newString;
        newString.append("Line " + to_string(line_count)  + " " + option_name);
        newString.append(": option appears twice");
        newString.append("\n");
        errorString.append(newString);
        err_count++;
        line_count++;
        continue;
      }


      /*--- New found option. Add it to the map, and delete from all options ---*/

      included_options.insert(pair<string, bool>(option_name, true));
      all_options.erase(option_name);

      /*--- Set the value and check error ---*/

      string out = option_map[option_name]->SetValue(option_value);
      if (out.compare("") != 0) {
        errorString.append(out);
        errorString.append("\n");
        err_count++;
      }
    }
    line_count++;
  }

  /*--- See if there were any errors parsing the config file ---*/

  if (errorString.size() != 0) {
    SU2_MPI::Error(errorString, CURRENT_FUNCTION);
  }
}

void CConfig::SetDefaultFromConfig(CConfig *config){

  map<string, bool> noInheritance = {{"SCREEN_OUTPUT", true},{"HISTORY_OUTPUT", true}};

  map<string, bool>::iterator iter = all_options.begin(), curr_iter;

  while (iter != all_options.end()){
    curr_iter = iter++;
    if (config->option_map[curr_iter->first]->GetValue().size() > 0 && !noInheritance[curr_iter->first]){
      option_map[curr_iter->first]->SetValue(config->option_map[curr_iter->first]->GetValue());
      all_options.erase(curr_iter);
    }
  }
}

void CConfig::SetDefault(){

  /*--- Set the default values for all of the options that weren't set ---*/

  for (map<string, bool>::iterator iter = all_options.begin(); iter != all_options.end(); ++iter) {
    if (option_map[iter->first]->GetValue().size() == 0)
      option_map[iter->first]->SetDefault();
  }
}

bool CConfig::SetRunTime_Parsing(char case_filename[MAX_STRING_SIZE]) {
  string text_line, option_name;
  ifstream case_file;
  vector<string> option_value;

  /*--- Read the configuration file ---*/

  case_file.open(case_filename, ios::in);

  if (case_file.fail()) { return false; }

  string errorString;

  int err_count = 0;  // How many errors have we found in the config file
  int max_err_count = 30; // Maximum number of errors to print before stopping

  map<string, bool> included_options;

  /*--- Parse the configuration file and set the options ---*/

  while (getline (case_file, text_line)) {

    if (err_count >= max_err_count) {
      errorString.append("too many errors. Stopping parse");

      cout << errorString << endl;
      throw(1);
    }

    if (TokenizeString(text_line, option_name, option_value)) {

      if (option_map.find(option_name) == option_map.end()) {

        /*--- See if it's a python option ---*/

        string newString;
        newString.append(option_name);
        newString.append(": invalid option name");
        newString.append("\n");
        errorString.append(newString);
        err_count++;
        continue;
      }

      /*--- Option exists, check if the option has already been in the config file ---*/

      if (included_options.find(option_name) != included_options.end()) {
        string newString;
        newString.append(option_name);
        newString.append(": option appears twice");
        newString.append("\n");
        errorString.append(newString);
        err_count++;
        continue;
      }

      /*--- New found option. Add it to the map, and delete from all options ---*/

      included_options.insert(pair<string, bool>(option_name, true));
      all_options.erase(option_name);

      /*--- Set the value and check error ---*/

      string out = option_map[option_name]->SetValue(option_value);
      if (out.compare("") != 0) {
        errorString.append(out);
        errorString.append("\n");
        err_count++;
      }

    }
  }

  /*--- Set the default values for all of the options that weren't set ---*/

  for (map<string, bool>::iterator iter = all_options.begin(); iter != all_options.end(); ++iter) {
    option_map[iter->first]->SetDefault();
  }

  /*--- See if there were any errors parsing the runtime file ---*/

  if (errorString.size() != 0) {
    SU2_MPI::Error(errorString, CURRENT_FUNCTION);
  }

  case_file.close();

  return true;

}

void CConfig::SetHeader(unsigned short val_software) const{

  if ((iZone == 0) && (rank == MASTER_NODE)){
    cout << endl << "-------------------------------------------------------------------------" << endl;
    cout << "|    ___ _   _ ___                                                      |" << endl;
    cout << "|   / __| | | |_  )   Release 7.1.0 \"Blackbird\"                         |" << endl;
    cout << "|   \\__ \\ |_| |/ /                                                      |" << endl;
    switch (val_software) {
    case SU2_CFD: cout << "|   |___/\\___//___|   Suite (Computational Fluid Dynamics Code)         |" << endl; break;
    case SU2_DEF: cout << "|   |___/\\___//___|   Suite (Mesh Deformation Code)                     |" << endl; break;
    case SU2_DOT: cout << "|   |___/\\___//___|   Suite (Gradient Projection Code)                  |" << endl; break;
    case SU2_GEO: cout << "|   |___/\\___//___|   Suite (Geometry Definition Code)                  |" << endl; break;
    case SU2_SOL: cout << "|   |___/\\___//___|   Suite (Solution Exporting Code)                   |" << endl; break;
    }

    cout << "|                                                                       |" << endl;
    cout <<"-------------------------------------------------------------------------" << endl;
    cout << "| SU2 Project Website: https://su2code.github.io                        |" << endl;
    cout << "|                                                                       |" << endl;
    cout << "| The SU2 Project is maintained by the SU2 Foundation                   |" << endl;
    cout << "| (http://su2foundation.org)                                            |" << endl;
    cout <<"-------------------------------------------------------------------------" << endl;
    cout << "| Copyright 2012-2020, SU2 Contributors                                 |" << endl;
    cout << "|                                                                       |" << endl;
    cout << "| SU2 is free software; you can redistribute it and/or                  |" << endl;
    cout << "| modify it under the terms of the GNU Lesser General Public            |" << endl;
    cout << "| License as published by the Free Software Foundation; either          |" << endl;
    cout << "| version 2.1 of the License, or (at your option) any later version.    |" << endl;
    cout << "|                                                                       |" << endl;
    cout << "| SU2 is distributed in the hope that it will be useful,                |" << endl;
    cout << "| but WITHOUT ANY WARRANTY; without even the implied warranty of        |" << endl;
    cout << "| MERCHANTABILITY or FITNESS FOR A PARTICULAR PURPOSE. See the GNU      |" << endl;
    cout << "| Lesser General Public License for more details.                       |" << endl;
    cout << "|                                                                       |" << endl;
    cout << "| You should have received a copy of the GNU Lesser General Public      |" << endl;
    cout << "| License along with SU2. If not, see <http://www.gnu.org/licenses/>.   |" << endl;
    cout <<"-------------------------------------------------------------------------" << endl;
  }

}

void CConfig::SetnZone(){

  /*--- Just as a clarification --- */

  if (Multizone_Problem == NO && Kind_Solver != MULTIPHYSICS){
    nZone = 1;
  }

  if (Kind_Solver == MULTIPHYSICS){
    Multizone_Problem = YES;
    if (nConfig_Files == 0){
      SU2_MPI::Error("CONFIG_LIST must be provided if PHYSICAL_PROBLEM=MULTIPHYSICS", CURRENT_FUNCTION);
    }
  }

  if (Multizone_Problem == YES){

    /*--- Some basic multizone checks ---*/

    if (nMarker_ZoneInterface % 2 != 0){
      SU2_MPI::Error("Number of markers in MARKER_ZONE_INTERFACE must be a multiple of 2", CURRENT_FUNCTION);
    }

    SinglezoneDriver  = NO;

    if (Multizone_Mesh){

      /*--- Get the number of zones from the mesh file --- */

      nZone = GetnZone(Mesh_FileName, Mesh_FileFormat);

      /*--- If config list is set, make sure number matches number of zones in mesh file --- */

      if (nConfig_Files != 0 && (nZone != nConfig_Files)){
        SU2_MPI::Error("Number of CONFIG_LIST must match number of zones in mesh file.", CURRENT_FUNCTION);
      }
    } else {

      /*--- Number of zones is determined from the number of config files provided --- */

      if (nConfig_Files == 0){
        SU2_MPI::Error("If MULTIZONE_MESH is set to YES, you must provide a list of config files using CONFIG_LIST option", CURRENT_FUNCTION);
      }
      nZone = nConfig_Files;

    }

    /*--- Check if subconfig files exist --- */

    if (nConfig_Files != 0){
      for (unsigned short iConfig = 0; iConfig < nConfig_Files; iConfig++){
        ifstream f(Config_Filenames[iConfig].c_str());
        if (!f.good()){
          SU2_MPI::Error("Config file " + Config_Filenames[iConfig] + " defined in CONFIG_FILES does not exist", CURRENT_FUNCTION);
        }
      }
    }

  }

  /*--- Temporary fix until Multizone Disc. Adj. solver is ready ---- */

  if (Kind_Solver == FLUID_STRUCTURE_INTERACTION){

    nZone = GetnZone(Mesh_FileName, Mesh_FileFormat);

  }
}

void CConfig::SetPostprocessing(unsigned short val_software, unsigned short val_izone, unsigned short val_nDim) {
  
  if (Kind_FluidModel == FLAMELET_FLUID_MODEL){
    Kind_Scalar_Model      = PROGRESS_VARIABLE;
    Kind_ViscosityModel    = FLAMELET_VISC_MODEL;
    Kind_ConductivityModel = FLAMELET_CONDUCT_MODEL;
    Kind_DiffusivityModel  = FLAMELET_DIFF_MODEL;
  }

  unsigned short iCFL, iMarker;
  bool ideal_gas = ((Kind_FluidModel == STANDARD_AIR) ||
                    (Kind_FluidModel == IDEAL_GAS) ||
                    (Kind_FluidModel == INC_IDEAL_GAS) ||
                    (Kind_FluidModel == INC_IDEAL_GAS_POLY) ||
                    (Kind_FluidModel == CONSTANT_DENSITY) ||
                    (Kind_FluidModel == FLAMELET_FLUID_MODEL));
  bool noneq_gas = ((Kind_FluidModel == MUTATIONPP) ||
                    (Kind_FluidModel == SU2_NONEQ));
  bool standard_air = ((Kind_FluidModel == STANDARD_AIR));
  bool nemo = GetNEMOProblem();

  if (nZone > 1){
    Multizone_Problem = YES;
  }

  /*--- Set the default output files ---*/
  if (!OptionIsSet("OUTPUT_FILES")){
    nVolumeOutputFiles = 3;
    VolumeOutputFiles = new unsigned short[nVolumeOutputFiles];
    VolumeOutputFiles[0] = RESTART_BINARY;
    VolumeOutputFiles[1] = PARAVIEW_XML;
    VolumeOutputFiles[2] = SURFACE_PARAVIEW_XML;
  }

  /*--- Check if SU2 was build with TecIO support, as that is required for Tecplot Binary output. ---*/
#ifndef HAVE_TECIO
  for (unsigned short iVolumeFile = 0; iVolumeFile < nVolumeOutputFiles; iVolumeFile++){
    if (VolumeOutputFiles[iVolumeFile] == TECPLOT_BINARY ||
        VolumeOutputFiles[iVolumeFile] == SURFACE_TECPLOT_BINARY) {
      SU2_MPI::Error(string("Tecplot binary file requested in option OUTPUT_FILES but SU2 was built without TecIO support.\n"), CURRENT_FUNCTION);
    }
  }
#endif

  /*--- STL_BINARY output not implelemted yet, but already a value in option_structure.hpp---*/
  for (unsigned short iVolumeFile = 0; iVolumeFile < nVolumeOutputFiles; iVolumeFile++) {
    if (VolumeOutputFiles[iVolumeFile] == STL_BINARY){
      SU2_MPI::Error(string("OUTPUT_FILES: 'STL_BINARY' output not implemented. Use 'STL' for ASCII output.\n"), CURRENT_FUNCTION);
    }
    if (val_nDim == 2 && (VolumeOutputFiles[iVolumeFile] == STL || VolumeOutputFiles[iVolumeFile] == STL_BINARY)) {
      SU2_MPI::Error(string("OUTPUT_FILES: 'STL(_BINARY)' output only reasonable for 3D cases.\n"), CURRENT_FUNCTION);
    }
  }

  /*--- Check if MESH_QUALITY is requested in VOLUME_OUTPUT and set the config boolean accordingly. ---*/
  Wrt_MeshQuality = false;
  for (unsigned short iField = 0; iField < nVolumeOutput; iField++) {
    if(VolumeOutput[iField].find("MESH_QUALITY") != string::npos) {
      Wrt_MeshQuality = true;
    }
  }

  if (Kind_Solver == NAVIER_STOKES && Kind_Turb_Model != NONE){
    SU2_MPI::Error("KIND_TURB_MODEL must be NONE if SOLVER= NAVIER_STOKES", CURRENT_FUNCTION);
  }
  if (Kind_Solver == INC_NAVIER_STOKES && Kind_Turb_Model != NONE){
    SU2_MPI::Error("KIND_TURB_MODEL must be NONE if SOLVER= INC_NAVIER_STOKES", CURRENT_FUNCTION);
  }
  if (Kind_Solver == RANS && Kind_Turb_Model == NONE){
    SU2_MPI::Error("A turbulence model must be specified with KIND_TURB_MODEL if SOLVER= RANS", CURRENT_FUNCTION);
  }
  if (Kind_Solver == INC_RANS && Kind_Turb_Model == NONE){
    SU2_MPI::Error("A turbulence model must be specified with KIND_TURB_MODEL if SOLVER= INC_RANS", CURRENT_FUNCTION);
  }

  /*--- Set the boolean Wall_Functions equal to true if there is a
   definition for the wall founctions ---*/

  Wall_Functions = false;
  if (nMarker_WallFunctions > 0) {
    for (iMarker = 0; iMarker < nMarker_WallFunctions; iMarker++) {
      if (Kind_WallFunctions[iMarker] != NO_WALL_FUNCTION)
        Wall_Functions = true;

      if ((Kind_WallFunctions[iMarker] == ADAPTIVE_WALL_FUNCTION) || (Kind_WallFunctions[iMarker] == SCALABLE_WALL_FUNCTION)
        || (Kind_WallFunctions[iMarker] == NONEQUILIBRIUM_WALL_MODEL))

        SU2_MPI::Error(string("For RANS problems, use NO_WALL_FUNCTION, STANDARD_WALL_FUNCTION or EQUILIBRIUM_WALL_MODEL.\n"), CURRENT_FUNCTION);

    }
  }

  /*--- Fixed CM mode requires a static movement of the grid ---*/

  if (Fixed_CM_Mode) {
    Kind_GridMovement = MOVING_HTP;
  }

  /*--- Initialize the AoA and Sideslip variables for the incompressible
   solver. This is typically unused (often internal flows). Also fixed CL
   mode for incompressible flows is not implemented ---*/

  if (Kind_Solver == INC_EULER ||
      Kind_Solver == INC_NAVIER_STOKES ||
      Kind_Solver == INC_RANS) {

    /*--- Compute x-velocity with a safegaurd for 0.0. ---*/

    su2double Vx = 1e-10;
    if (vel_init[0] != 0.0) {
      Vx = vel_init[0];
    }

    /*--- Compute the angle-of-attack and sideslip. ---*/

    su2double alpha = 0.0, beta = 0.0;
    if (val_nDim == 2) {
      alpha = atan(vel_init[1]/Vx)*180.0/PI_NUMBER;
    } else {
      alpha = atan(vel_init[2]/Vx)*180.0/PI_NUMBER;
      beta  = atan(vel_init[1]/Vx)*180.0/PI_NUMBER;
    }

    /*--- Set alpha and beta in the config class. ---*/

    SetAoA(alpha);
    SetAoS(beta);

    if (Fixed_CL_Mode) {
      SU2_MPI::Error(string("Fixed CL mode not implemented for the incompressible solver. \n"), CURRENT_FUNCTION);
    }

  }

  /*--- By default, in 2D we should use TWOD_AIRFOIL (independenly from the input file) ---*/

  if (val_nDim == 2) Geo_Description = TWOD_AIRFOIL;

  /*--- Store the SU2 module that we are executing. ---*/

  Kind_SU2 = val_software;

  /*--- Set limiter for no MUSCL reconstructions ---*/

  if ((!MUSCL_Flow) || (Kind_ConvNumScheme_Flow == SPACE_CENTERED)) Kind_SlopeLimit_Flow = NO_LIMITER;
  if ((!MUSCL_Turb) || (Kind_ConvNumScheme_Turb == SPACE_CENTERED)) Kind_SlopeLimit_Turb = NO_LIMITER;
  if ((!MUSCL_AdjFlow) || (Kind_ConvNumScheme_AdjFlow == SPACE_CENTERED)) Kind_SlopeLimit_AdjFlow = NO_LIMITER;
  if ((!MUSCL_AdjTurb) || (Kind_ConvNumScheme_AdjTurb == SPACE_CENTERED)) Kind_SlopeLimit_AdjTurb = NO_LIMITER;

  /*--- Set the default for thrust in ActDisk ---*/

  if ((Kind_ActDisk == NET_THRUST) || (Kind_ActDisk == BC_THRUST)
      || (Kind_ActDisk == DRAG_MINUS_THRUST) || (Kind_ActDisk == MASSFLOW)
      || (Kind_ActDisk == POWER))
    ActDisk_Jump = RATIO;

  /*--- Error-catching and automatic array adjustments for objective, marker, and weights arrays --- */

  /*--- If Kind_Obj has not been specified, these arrays need to take a default --*/

  if (Weight_ObjFunc == nullptr && Kind_ObjFunc == nullptr) {
    Kind_ObjFunc = new unsigned short[1];
    Kind_ObjFunc[0] = DRAG_COEFFICIENT;
    Weight_ObjFunc = new su2double[1];
    Weight_ObjFunc[0] = 1.0;
    nObj=1;
    nObjW=1;
  }

  /*--- Maker sure that arrays are the same length ---*/

  if (nObj>0) {
    if (nMarker_Monitoring!=nObj && Marker_Monitoring!= nullptr) {
      if (nMarker_Monitoring==1) {
        /*-- If only one marker was listed with multiple objectives, set that marker as the marker for each objective ---*/
        nMarker_Monitoring = nObj;
        string marker = Marker_Monitoring[0];
        delete[] Marker_Monitoring;
        Marker_Monitoring = new string[nMarker_Monitoring];
        for (iMarker=0; iMarker<nMarker_Monitoring; iMarker++)
          Marker_Monitoring[iMarker] = marker;
      }
      else if(nObj==1){
        /*--- If one objective and more than one marker: repeat objective over each marker, evenly weighted ---*/
        unsigned int obj = Kind_ObjFunc[0];
        su2double wt=1.0;
        delete[] Kind_ObjFunc;
        if (Weight_ObjFunc!=nullptr){
         wt = Weight_ObjFunc[0];
         delete[] Weight_ObjFunc;
        }
        Kind_ObjFunc = new short unsigned int[nMarker_Monitoring];
        Weight_ObjFunc = new su2double[nMarker_Monitoring];
        for (unsigned short iObj=0; iObj<nMarker_Monitoring; iObj++){
          Kind_ObjFunc[iObj] = obj;
          Weight_ObjFunc[iObj] = wt;
        }
        nObjW = nObj;
      }
      else if(nObj>1) {
        SU2_MPI::Error(string("When using more than one OBJECTIVE_FUNCTION, MARKER_MONITORING must be the same length or length 1.\n ") +
                       string("For multiple surfaces per objective, either use one objective or list the objective multiple times.\n") +
                       string("For multiple objectives per marker either use one marker or list the marker multiple times.\n")+
                       string("Similar rules apply for multi-objective optimization using OPT_OBJECTIVE rather than OBJECTIVE_FUNCTION."),
                       CURRENT_FUNCTION);
      }
    }
  }

  /*-- Correct for case where Weight_ObjFunc has not been provided or has length < kind_objfunc---*/

  if (nObjW<nObj) {
    if (Weight_ObjFunc!= nullptr && nObjW>1) {
      SU2_MPI::Error(string("The option OBJECTIVE_WEIGHT must either have the same length as OBJECTIVE_FUNCTION,\n") +
                     string("be lenght 1, or be deleted from the config file (equal weights will be applied)."), CURRENT_FUNCTION);
    }
    Weight_ObjFunc = new su2double[nObj];
    for (unsigned short iObj=0; iObj<nObj; iObj++)
      Weight_ObjFunc[iObj] = 1.0;
  }

  /*--- One final check for multi-objective with the set of objectives
   that are not counted per-surface. We will disable multi-objective here. ---*/

  if (nObj > 1) {
    unsigned short Obj_0 = Kind_ObjFunc[0];
    for (unsigned short iObj=1; iObj<nObj; iObj++){
      switch(Kind_ObjFunc[iObj]) {
        case INVERSE_DESIGN_PRESSURE:
        case INVERSE_DESIGN_HEATFLUX:
        case THRUST_COEFFICIENT:
        case TORQUE_COEFFICIENT:
        case FIGURE_OF_MERIT:
        case SURFACE_TOTAL_PRESSURE:
        case SURFACE_STATIC_PRESSURE:
        case SURFACE_MASSFLOW:
        case SURFACE_UNIFORMITY:
        case SURFACE_SECONDARY:
        case SURFACE_MOM_DISTORTION:
        case SURFACE_SECOND_OVER_UNIFORM:
        case SURFACE_PRESSURE_DROP:
//        case SURFACE_CO:
//        case SURFACE_NOX:
        case CUSTOM_OBJFUNC:
          if (Kind_ObjFunc[iObj] != Obj_0) {
            SU2_MPI::Error(string("The following objectives can only be used for the first surface in a multi-objective \n")+
                           string("problem or as a single objective applied to multiple monitoring markers:\n")+
                           string("INVERSE_DESIGN_PRESSURE, INVERSE_DESIGN_HEATFLUX, THRUST_COEFFICIENT, TORQUE_COEFFICIENT\n")+
                           string("FIGURE_OF_MERIT, SURFACE_TOTAL_PRESSURE, SURFACE_STATIC_PRESSURE, SURFACE_MASSFLOW\n")+
                           string("SURFACE_UNIFORMITY, SURFACE_SECONDARY, SURFACE_MOM_DISTORTION, SURFACE_SECOND_OVER_UNIFORM\n")+
                           string("SURFACE_PRESSURE_DROP, CUSTOM_OBJFUNC.\n"), CURRENT_FUNCTION);
          }
          break;
        default:
          break;
      }
    }
  }

  /*--- Check for unsteady problem ---*/

  if ((TimeMarching == TIME_STEPPING ||
       TimeMarching == DT_STEPPING_1ST ||
       TimeMarching == DT_STEPPING_2ND) && !Time_Domain){
    SU2_MPI::Error("TIME_DOMAIN must be set to YES if TIME_MARCHING is "
                   "TIME_STEPPING, DUAL_TIME_STEPPING-1ST_ORDER or DUAL_TIME_STEPPING-2ND_ORDER", CURRENT_FUNCTION);
  }

  if (Time_Domain){
    Delta_UnstTime = Time_Step;
    Delta_DynTime  = Time_Step;

    if (TimeMarching == TIME_STEPPING){ InnerIter = 1; }

    /*--- Set the default write frequency to 1 if unsteady instead of 250 ---*/
    if (!OptionIsSet("OUTPUT_WRT_FREQ")) { VolumeWrtFreq = 1; }

    /*--- Set History write freq for inner and outer iteration to zero by default, so only time iterations write. ---*/
    if (!OptionIsSet("HISTORY_WRT_FREQ_INNER")) { HistoryWrtFreq[2] = 0; }
    if (!OptionIsSet("HISTORY_WRT_FREQ_OUTER")) { HistoryWrtFreq[1] = 0; }

    if (Restart == NO) { Restart_Iter = 0; }

    if (Time_Step <= 0.0 && Unst_CFL == 0.0){ SU2_MPI::Error("Invalid value for TIME_STEP.", CURRENT_FUNCTION); }
  } else {
    nTimeIter = 1;
    Time_Step = 0;

    /*--- Entry 0 corresponds to unsteady simulation so for steady simulation are just set to 1. ---*/
    ScreenWrtFreq[0]  = 1;
    HistoryWrtFreq[0] = 1;

    if (TimeMarching != HARMONIC_BALANCE) { TimeMarching = STEADY; }
  }

  /*--- Ensure that Discard_InFiles is false, owerwise the gradient could be wrong ---*/

  if ((ContinuousAdjoint || DiscreteAdjoint) && Fixed_CL_Mode && !Eval_dOF_dCX)
    Discard_InFiles = false;

  /*--- Deactivate the multigrid in the adjoint problem ---*/

  if ((ContinuousAdjoint && !MG_AdjointFlow) ||
      (TimeMarching == TIME_STEPPING)) { nMGLevels = 0; }

  if (Kind_Solver == EULER ||
      Kind_Solver == NAVIER_STOKES ||
      Kind_Solver == RANS ||
      Kind_Solver == NEMO_EULER ||
      Kind_Solver == NEMO_NAVIER_STOKES ||
      Kind_Solver == FEM_EULER ||
      Kind_Solver == FEM_NAVIER_STOKES ||
      Kind_Solver == FEM_RANS ||
      Kind_Solver == FEM_LES){
    Kind_Regime = COMPRESSIBLE;
  } else if (Kind_Solver == INC_EULER ||
             Kind_Solver == INC_NAVIER_STOKES ||
             Kind_Solver == INC_RANS){
    Kind_Regime = INCOMPRESSIBLE;
  }  else {
    Kind_Regime = NO_FLOW;
  }

  if ((rank == MASTER_NODE) && ContinuousAdjoint && (Ref_NonDim == DIMENSIONAL) && (Kind_SU2 == SU2_CFD)) {
    cout << "WARNING: The adjoint solver should use a non-dimensional flow solution." << endl;
  }

  /*--- Initialize non-physical points/reconstructions to zero ---*/

  Nonphys_Points   = 0;
  Nonphys_Reconstr = 0;

  /*--- Set the number of external iterations to 1 for the steady state problem ---*/

  if (Kind_Solver == FEM_ELASTICITY) {
    nMGLevels = 0;
    if (Kind_Struct_Solver == SMALL_DEFORMATIONS){
      MinLogResidual = log10(Linear_Solver_Error);
    }
  }

  Radiation = (Kind_Radiation != NO_RADIATION);

  /*--- Check for unsupported features. ---*/

  if ((Kind_Solver != EULER && Kind_Solver != NAVIER_STOKES && Kind_Solver != RANS) && (TimeMarching == HARMONIC_BALANCE)){
    SU2_MPI::Error("Harmonic Balance not yet implemented for the incompressible solver.", CURRENT_FUNCTION);
  }

  /*--- Check for Fluid model consistency ---*/

  if (standard_air) {
    if (Gamma != 1.4 || Gas_Constant != 287.058) {
      Gamma = 1.4;
      Gas_Constant = 287.058;
    }
  }

  /*--- Overrule the default values for viscosity if the US measurement system is used. ---*/

  if (SystemMeasurements == US) {

    /* Correct the viscosities, if they contain the default SI values. */
    if(fabs(Mu_Constant-1.716E-5) < 1.0E-15) Mu_Constant /= 47.88025898;
    if(fabs(Mu_Ref-1.716E-5)      < 1.0E-15) Mu_Ref      /= 47.88025898;

    /* Correct the values with temperature dimension, if they contain the default SI values. */
    if(fabs(Mu_Temperature_Ref-273.15) < 1.0E-8) Mu_Temperature_Ref *= 1.8;
    if(fabs(Mu_S-110.4)                < 1.0E-8) Mu_S               *= 1.8;

    /* Correct the thermal conductivity, if it contains the default SI value. */
    if(fabs(Kt_Constant-0.0257) < 1.0E-10) Kt_Constant *= 0.577789317;
  }

  /*--- Check for Measurement System ---*/

  if (SystemMeasurements == US && !standard_air) {
    SU2_MPI::Error("Only STANDARD_AIR fluid model can be used with US Measurement System", CURRENT_FUNCTION);
  }

  if (nemo && Kind_TransCoeffModel != WILKE ) {
    SU2_MPI::Error("Only WILKE transport model is stable for the NEMO solver.", CURRENT_FUNCTION);
  }

  if (!ideal_gas && !nemo) {
    if (Kind_Upwind_Flow != ROE && Kind_Upwind_Flow != HLLC && Kind_Centered_Flow != JST) {
      SU2_MPI::Error("Only ROE Upwind, HLLC Upwind scheme, and JST scheme can be used for Non-Ideal Compressible Fluids", CURRENT_FUNCTION);
    }
  }

  if (nemo){
    if (Kind_Upwind_Flow == AUSMPWPLUS)
      SU2_MPI::Error("AUSMPW+ is extremely unstable. Feel free to fix me!", CURRENT_FUNCTION);
  }

  if (GetGasModel() == "ARGON" && GetKind_FluidModel() == SU2_NONEQ){
      SU2_MPI::Error("ARGON is not working with SU2_NONEQ fluid model!", CURRENT_FUNCTION);
  }

  if (GetKind_FluidModel() == MUTATIONPP && GetFrozen() == true){
      SU2_MPI::Error("The option of FROZEN_MIXTURE is not yet working with Mutation++ support.", CURRENT_FUNCTION);
  }

  if(GetBoolTurbomachinery()){
    nBlades = new su2double[nZone];
    FreeStreamTurboNormal= new su2double[3];
  }

  /*--- Check if Giles are used with turbo markers ---*/

  if (nMarker_Giles > 0 && !GetBoolTurbomachinery()){
    SU2_MPI::Error("Giles Boundary conditions can only be used with turbomachinery markers", CURRENT_FUNCTION);
  }

  /*--- Check for Boundary condition available for NICFD ---*/

  if ((!ideal_gas) && (!noneq_gas)) {
    if (nMarker_Inlet != 0) {
      SU2_MPI::Error("Riemann Boundary conditions or Giles must be used for inlet and outlet with Not Ideal Compressible Fluids ", CURRENT_FUNCTION);
    }
    if (nMarker_Outlet != 0) {
      SU2_MPI::Error("Riemann Boundary conditions or Giles must be used outlet with Not Ideal Compressible Fluids ", CURRENT_FUNCTION);
    }

    if (nMarker_FarField != 0) {
      SU2_MPI::Error("Riemann Boundary conditions or Giles must be used outlet with Not Ideal Compressible Fluids ", CURRENT_FUNCTION);
    }

  }

  /*--- Check for Boundary condition available for NICF ---*/

  if (ideal_gas && (Kind_Solver != INC_EULER && Kind_Solver != INC_NAVIER_STOKES && Kind_Solver != INC_RANS)) {
    if (SystemMeasurements == US && standard_air) {
      if (Kind_ViscosityModel != SUTHERLAND) {
        SU2_MPI::Error("Only SUTHERLAND viscosity model can be used with US Measurement", CURRENT_FUNCTION);
      }
    }
    if (Kind_ConductivityModel != CONSTANT_PRANDTL ) {
      SU2_MPI::Error("Only CONSTANT_PRANDTL thermal conductivity model can be used with STANDARD_AIR and IDEAL_GAS", CURRENT_FUNCTION);
    }

  }
    /*--- Check for Boundary condition option agreement ---*/
  if (Kind_InitOption == REYNOLDS){
    if ((Kind_Solver == NAVIER_STOKES || Kind_Solver == RANS) && Reynolds <=0){
      SU2_MPI::Error("Reynolds number required for NAVIER_STOKES and RANS !!", CURRENT_FUNCTION);
    }
  }

  if ((nKind_SurfaceMovement > 1) && GetSurface_Movement(FLUID_STRUCTURE)) {
    SU2_MPI::Error("FSI in combination with moving surfaces is currently not supported.", CURRENT_FUNCTION);
  }

  if ((nKind_SurfaceMovement != nMarker_Moving) && !GetSurface_Movement(FLUID_STRUCTURE)) {
    SU2_MPI::Error("Number of KIND_SURFACE_MOVEMENT must match number of MARKER_MOVING", CURRENT_FUNCTION);
  }

  if (TimeMarching == TIME_STEPPING){
    nIter      = 1;
    nInnerIter  = 1;
  }

  if (!Multizone_Problem){
    ScreenWrtFreq[1]  = 0;
    HistoryWrtFreq[1] = 0;
    if (!Time_Domain){
      /*--- If not running multizone or unsteady, INNER_ITER and ITER are interchangeable,
       * but precedence will be given to INNER_ITER if both options are present. ---*/
      if (!OptionIsSet("INNER_ITER")){
        nInnerIter = nIter;
      }
    }
  }


  if ((Multizone_Problem || Time_Domain) && OptionIsSet("ITER")){
    SU2_MPI::Error("ITER must not be used when running multizone and/or unsteady problems.\n"
                   "Use TIME_ITER, OUTER_ITER or INNER_ITER to specify number of time iterations,\n"
                   "outer iterations or inner iterations, respectively.", CURRENT_FUNCTION);
  }

  /*--- If we're solving a purely steady problem with no prescribed grid
   movement (both rotating frame and moving walls can be steady), make sure that
   there is no grid motion ---*/

  if (GetGrid_Movement()){
    if ((Kind_SU2 == SU2_CFD || Kind_SU2 == SU2_SOL) &&
        (TimeMarching == STEADY && !Time_Domain)){

      if((Kind_GridMovement != ROTATING_FRAME) &&
         (Kind_GridMovement != STEADY_TRANSLATION) &&
         (Kind_GridMovement != NONE)){
        SU2_MPI::Error("Unsupported kind of grid movement for steady state problems.", CURRENT_FUNCTION);
      }
      for (iMarker = 0; iMarker < nMarker_Moving; iMarker++){
        if (Kind_SurfaceMovement[iMarker] != MOVING_WALL){
          SU2_MPI::Error("Unsupported kind of surface movement for steady state problems.", CURRENT_FUNCTION);
        }
      }
    }
  }

  /*--- The Line Search should be applied only in the deformation stage. ---*/

  if (Kind_SU2 != SU2_DEF) {
    Opt_RelaxFactor = 1.0;
  }

  /*--- If it is not specified, set the mesh motion mach number
   equal to the freestream value. ---*/

  if (GetDynamic_Grid() && Mach_Motion == 0.0)
    Mach_Motion = Mach;

  /*--- Set the boolean flag if we are in a rotating frame (source term). ---*/

  if (Kind_GridMovement == ROTATING_FRAME)
    Rotating_Frame = true;
  else
    Rotating_Frame = false;

  /*--- In case the grid movement parameters have not been declared in the
   config file, set them equal to zero for safety. Also check to make sure
   that for each option, a value has been declared for each moving marker. ---*/

  if (nMarker_Moving > 0){
    if (nMarkerMotion_Origin == 0){
      nMarkerMotion_Origin = 3*nMarker_Moving;
      MarkerMotion_Origin = new su2double[nMarkerMotion_Origin] ();
    }
    if (nMarkerMotion_Origin/3 != nMarker_Moving){
      SU2_MPI::Error("Number of SURFACE_MOTION_ORIGIN must be three times the number of MARKER_MOVING, (x,y,z) per marker.", CURRENT_FUNCTION);
    }
    if (nMarkerTranslation == 0){
      nMarkerTranslation = 3*nMarker_Moving;
      MarkerTranslation_Rate = new su2double[nMarkerTranslation] ();
    }
    if (nMarkerTranslation/3 != nMarker_Moving){
      SU2_MPI::Error("Number of SURFACE_TRANSLATION_RATE must be three times the number of MARKER_MOVING, (x,y,z) per marker.", CURRENT_FUNCTION);
    }
    if (nMarkerRotation_Rate == 0){
      nMarkerRotation_Rate = 3*nMarker_Moving;
      MarkerRotation_Rate = new su2double[nMarkerRotation_Rate] ();
    }
    if (nMarkerRotation_Rate/3 != nMarker_Moving){
      SU2_MPI::Error("Number of SURFACE_ROTATION_RATE must be three times the number of MARKER_MOVING, (x,y,z) per marker.", CURRENT_FUNCTION);
    }
    if (nMarkerPlunging_Ampl == 0){
      nMarkerPlunging_Ampl = 3*nMarker_Moving;
      MarkerPlunging_Ampl = new su2double[nMarkerPlunging_Ampl] ();
    }
    if (nMarkerPlunging_Ampl/3 != nMarker_Moving){
      SU2_MPI::Error("Number of SURFACE_PLUNGING_AMPL must be three times the number of MARKER_MOVING, (x,y,z) per marker.", CURRENT_FUNCTION);
    }
    if (nMarkerPlunging_Omega == 0){
      nMarkerPlunging_Omega = 3*nMarker_Moving;
      MarkerPlunging_Omega = new su2double[nMarkerPlunging_Omega] ();
    }
    if (nMarkerPlunging_Omega/3 != nMarker_Moving){
      SU2_MPI::Error("Number of SURFACE_PLUNGING_OMEGA must be three times the number of MARKER_MOVING, (x,y,z) per marker.", CURRENT_FUNCTION);
    }
    if (nMarkerPitching_Ampl == 0){
      nMarkerPitching_Ampl = 3*nMarker_Moving;
      MarkerPitching_Ampl = new su2double[nMarkerPitching_Ampl] ();
    }
    if (nMarkerPitching_Ampl/3 != nMarker_Moving){
      SU2_MPI::Error("Number of SURFACE_PITCHING_AMPL must be three times the number of MARKER_MOVING, (x,y,z) per marker.", CURRENT_FUNCTION);
    }
    if (nMarkerPitching_Omega == 0){
      nMarkerPitching_Omega = 3*nMarker_Moving;
      MarkerPitching_Omega = new su2double[nMarkerPitching_Omega] ();
    }
    if (nMarkerPitching_Omega/3 != nMarker_Moving){
      SU2_MPI::Error("Number of SURFACE_PITCHING_OMEGA must be three times the number of MARKER_MOVING, (x,y,z) per marker.", CURRENT_FUNCTION);
    }
    if (nMarkerPitching_Phase == 0){
      nMarkerPitching_Phase = 3*nMarker_Moving;
      MarkerPitching_Phase = new su2double[nMarkerPitching_Phase] ();
    }
    if (nMarkerPitching_Phase/3 != nMarker_Moving){
      SU2_MPI::Error("Number of SURFACE_PITCHING_PHASE must be three times the number of MARKER_MOVING, (x,y,z) per marker.", CURRENT_FUNCTION);
    }

    if (nMoveMotion_Origin == 0){
      nMoveMotion_Origin = nMarker_Moving;
      MoveMotion_Origin = new unsigned short[nMoveMotion_Origin];
      for (iMarker = 0; iMarker < nMarker_Moving; iMarker++){
        MoveMotion_Origin[iMarker] = NO;
      }
    }
    if (nMoveMotion_Origin != nMarker_Moving){
      SU2_MPI::Error("Number of MOVE_MOTION_ORIGIN must match number of MARKER_MOVING.", CURRENT_FUNCTION);
    }
  }

  /*-- Setting Harmonic Balance period from the config file */

  if (TimeMarching == HARMONIC_BALANCE) {
    HarmonicBalance_Period = GetHarmonicBalance_Period();
    if (HarmonicBalance_Period < 0)  {
      SU2_MPI::Error("Not a valid value for time period!!", CURRENT_FUNCTION);
    }
    /* Initialize the Harmonic balance Frequency pointer */
    if (Omega_HB == nullptr) {
      Omega_HB = new su2double[nOmega_HB];
      for (unsigned short iZone = 0; iZone < nOmega_HB; iZone++ )
        Omega_HB[iZone] = 0.0;
  } else {
      if (nOmega_HB != nTimeInstances) {
        SU2_MPI::Error("Length of omega_HB  must match the number TIME_INSTANCES!!" , CURRENT_FUNCTION);
      }
    }
  }

  /*--- Force number of span-wise section to 1 if 2D case ---*/
  if(val_nDim ==2){
    nSpanWiseSections_User=1;
    Kind_SpanWise= EQUISPACED;
  }

  /*--- Set number of TurboPerformance markers ---*/
  if(nMarker_Turbomachinery > 0){
    if(nMarker_Turbomachinery > 1){
      nMarker_TurboPerformance = nMarker_Turbomachinery + SU2_TYPE::Int(nMarker_Turbomachinery/2) + 1;
    }else{
      nMarker_TurboPerformance = nMarker_Turbomachinery;
    }
  } else {
    nMarker_TurboPerformance = 0;
    nSpanWiseSections =1;
  }

  /*--- Set number of TurboPerformance markers ---*/
  if(nMarker_Turbomachinery != 0){
    nSpan_iZones = new unsigned short[nZone];
  }

  /*--- Set number of TurboPerformance markers ---*/
  if(GetGrid_Movement() && RampRotatingFrame && !DiscreteAdjoint){
    FinalRotation_Rate_Z = Rotation_Rate[2];
    if(abs(FinalRotation_Rate_Z) > 0.0){
      Rotation_Rate[2] = rampRotFrame_coeff[0];
    }
  }

  if(RampOutletPressure && !DiscreteAdjoint){
    for (iMarker = 0; iMarker < nMarker_Giles; iMarker++){
      if (Kind_Data_Giles[iMarker] == STATIC_PRESSURE || Kind_Data_Giles[iMarker] == STATIC_PRESSURE_1D || Kind_Data_Giles[iMarker] == RADIAL_EQUILIBRIUM ){
        FinalOutletPressure = Giles_Var1[iMarker];
        Giles_Var1[iMarker] = rampOutPres_coeff[0];
      }
    }
    for (iMarker = 0; iMarker < nMarker_Riemann; iMarker++){
      if (Kind_Data_Riemann[iMarker] == STATIC_PRESSURE || Kind_Data_Riemann[iMarker] == RADIAL_EQUILIBRIUM){
        FinalOutletPressure = Riemann_Var1[iMarker];
        Riemann_Var1[iMarker] = rampOutPres_coeff[0];
      }
    }
  }

  /*--- Check on extra Relaxation factor for Giles---*/
  if(extrarelfac[1] > 0.5){
    extrarelfac[1] = 0.5;
  }
    /*--- Use the various rigid-motion input frequencies to determine the period to be used with harmonic balance cases.
     There are THREE types of motion to consider, namely: rotation, pitching, and plunging.
     The largest period of motion is the one to be used for harmonic balance  calculations. ---*/

  /*if (Unsteady_Simulation == HARMONIC_BALANCE) {
    if (!(GetGrid_Movement())) {
      // No grid movement - Time period from config file //
      HarmonicBalance_Period = GetHarmonicBalance_Period();
    }

    else {
      unsigned short N_MOTION_TYPES = 3;
      su2double *periods;
      periods = new su2double[N_MOTION_TYPES];

      //--- rotation: ---//

      su2double Omega_mag_rot = sqrt(pow(Rotation_Rate_X[ZONE_0],2)+pow(Rotation_Rate_Y[ZONE_0],2)+pow(Rotation_Rate_Z[ZONE_0],2));
      if (Omega_mag_rot > 0)
          periods[0] = 2*PI_NUMBER/Omega_mag_rot;
      else
          periods[0] = 0.0;

      //--- pitching: ---//

      su2double Omega_mag_pitch = sqrt(pow(Pitching_Omega_X[ZONE_0],2)+pow(Pitching_Omega_Y[ZONE_0],2)+pow(Pitching_Omega_Z[ZONE_0],2));
      if (Omega_mag_pitch > 0)
          periods[1] = 2*PI_NUMBER/Omega_mag_pitch;
      else
          periods[1] = 0.0;

      //--- plunging: ---//

      su2double Omega_mag_plunge = sqrt(pow(Plunging_Omega_X[ZONE_0],2)+pow(Plunging_Omega_Y[ZONE_0],2)+pow(Plunging_Omega_Z[ZONE_0],2));
      if (Omega_mag_plunge > 0)
          periods[2] = 2*PI_NUMBER/Omega_mag_plunge;
      else
          periods[2] = 0.0;

      //--- determine which period is largest ---//

      unsigned short iVar;
      HarmonicBalance_Period = 0.0;
      for (iVar = 0; iVar < N_MOTION_TYPES; iVar++) {
          if (periods[iVar] > HarmonicBalance_Period)
              HarmonicBalance_Period = periods[iVar];
      }

      delete periods;
    }

  }*/


  /*--- In case the moment origin coordinates have not been declared in the
   config file, set them equal to zero for safety. Also check to make sure
   that for each marker, a value has been declared for the moment origin.
   Unless only one value was specified, then set this value for all the markers
   being monitored. ---*/


  if ((nRefOriginMoment_X != nRefOriginMoment_Y) || (nRefOriginMoment_X != nRefOriginMoment_Z) ) {
    SU2_MPI::Error("ERROR: Length of REF_ORIGIN_MOMENT_X, REF_ORIGIN_MOMENT_Y and REF_ORIGIN_MOMENT_Z must be the same!!", CURRENT_FUNCTION);
  }

  if (RefOriginMoment_X == nullptr) {
    RefOriginMoment_X = new su2double[nMarker_Monitoring];
    for (iMarker = 0; iMarker < nMarker_Monitoring; iMarker++ )
      RefOriginMoment_X[iMarker] = 0.0;
  } else {
    if (nRefOriginMoment_X == 1) {

      su2double aux_RefOriginMoment_X = RefOriginMoment_X[0];
      delete [] RefOriginMoment_X;
      RefOriginMoment_X = new su2double[nMarker_Monitoring];
      nRefOriginMoment_X = nMarker_Monitoring;

      for (iMarker = 0; iMarker < nMarker_Monitoring; iMarker++ )
        RefOriginMoment_X[iMarker] = aux_RefOriginMoment_X;
    }
    else if (nRefOriginMoment_X != nMarker_Monitoring) {
      SU2_MPI::Error("ERROR: Length of REF_ORIGIN_MOMENT_X must match number of Monitoring Markers!!", CURRENT_FUNCTION);
    }
  }

  if (RefOriginMoment_Y == nullptr) {
    RefOriginMoment_Y = new su2double[nMarker_Monitoring];
    for (iMarker = 0; iMarker < nMarker_Monitoring; iMarker++ )
      RefOriginMoment_Y[iMarker] = 0.0;
  } else {
    if (nRefOriginMoment_Y == 1) {

      su2double aux_RefOriginMoment_Y = RefOriginMoment_Y[0];
      delete [] RefOriginMoment_Y;
      RefOriginMoment_Y = new su2double[nMarker_Monitoring];
      nRefOriginMoment_Y = nMarker_Monitoring;

      for (iMarker = 0; iMarker < nMarker_Monitoring; iMarker++ )
        RefOriginMoment_Y[iMarker] = aux_RefOriginMoment_Y;
    }
    else if (nRefOriginMoment_Y != nMarker_Monitoring) {
      SU2_MPI::Error("ERROR: Length of REF_ORIGIN_MOMENT_Y must match number of Monitoring Markers!!", CURRENT_FUNCTION);
    }
  }

  if (RefOriginMoment_Z == nullptr) {
    RefOriginMoment_Z = new su2double[nMarker_Monitoring];
    for (iMarker = 0; iMarker < nMarker_Monitoring; iMarker++ )
      RefOriginMoment_Z[iMarker] = 0.0;
  } else {
    if (nRefOriginMoment_Z == 1) {

      su2double aux_RefOriginMoment_Z = RefOriginMoment_Z[0];
      delete [] RefOriginMoment_Z;
      RefOriginMoment_Z = new su2double[nMarker_Monitoring];
      nRefOriginMoment_Z = nMarker_Monitoring;

      for (iMarker = 0; iMarker < nMarker_Monitoring; iMarker++ )
        RefOriginMoment_Z[iMarker] = aux_RefOriginMoment_Z;
    }
    else if (nRefOriginMoment_Z != nMarker_Monitoring) {
      SU2_MPI::Error("ERROR: Length of REF_ORIGIN_MOMENT_Z must match number of Monitoring Markers!!", CURRENT_FUNCTION);
    }
  }

  /*--- Set the boolean flag if we are carrying out an aeroelastic simulation. ---*/

  if (GetGrid_Movement() && (GetSurface_Movement(AEROELASTIC) || GetSurface_Movement(AEROELASTIC_RIGID_MOTION))) Aeroelastic_Simulation = true;
  else Aeroelastic_Simulation = false;

  /*--- Initializing the size for the solutions of the Aeroelastic problem. ---*/


  if (GetGrid_Movement() && Aeroelastic_Simulation) {
    Aeroelastic_np1.resize(nMarker_Monitoring);
    Aeroelastic_n.resize(nMarker_Monitoring);
    Aeroelastic_n1.resize(nMarker_Monitoring);
    for (iMarker = 0; iMarker < nMarker_Monitoring; iMarker++) {
      Aeroelastic_np1[iMarker].resize(2);
      Aeroelastic_n[iMarker].resize(2);
      Aeroelastic_n1[iMarker].resize(2);
      for (int i =0; i<2; i++) {
        Aeroelastic_np1[iMarker][i].resize(2);
        Aeroelastic_n[iMarker][i].resize(2);
        Aeroelastic_n1[iMarker][i].resize(2);
        for (int j=0; j<2; j++) {
          Aeroelastic_np1[iMarker][i][j] = 0.0;
          Aeroelastic_n[iMarker][i][j] = 0.0;
          Aeroelastic_n1[iMarker][i][j] = 0.0;
        }
      }
    }
  }

  /*--- Allocate memory for the plunge and pitch and initialized them to zero ---*/

  if (GetGrid_Movement() && Aeroelastic_Simulation) {
    Aeroelastic_pitch = new su2double[nMarker_Monitoring];
    Aeroelastic_plunge = new su2double[nMarker_Monitoring];
    for (iMarker = 0; iMarker < nMarker_Monitoring; iMarker++ ) {
      Aeroelastic_pitch[iMarker] = 0.0;
      Aeroelastic_plunge[iMarker] = 0.0;
    }
  }

  FinestMesh = MESH_0;
  if (MGCycle == FULLMG_CYCLE) FinestMesh = nMGLevels;

  if ((Kind_Solver == NAVIER_STOKES) &&
      (Kind_Turb_Model != NONE))
    Kind_Solver = RANS;

  if ((Kind_Solver == INC_NAVIER_STOKES) &&
      (Kind_Turb_Model != NONE))
    Kind_Solver = INC_RANS;

  if (Kind_Solver == EULER ||
      Kind_Solver == INC_EULER ||
      Kind_Solver == NEMO_EULER ||
      Kind_Solver == FEM_EULER)
    Kind_Turb_Model = NONE;

  Kappa_2nd_Flow = jst_coeff[0];
  Kappa_4th_Flow = jst_coeff[1];
  Kappa_2nd_AdjFlow = jst_adj_coeff[0];
  Kappa_4th_AdjFlow = jst_adj_coeff[1];
  Kappa_2nd_Heat = ad_coeff_heat[0];
  Kappa_4th_Heat = ad_coeff_heat[1];

  /*--- Make the MG_PreSmooth, MG_PostSmooth, and MG_CorrecSmooth
   arrays consistent with nMGLevels ---*/

  unsigned short * tmp_smooth = new unsigned short[nMGLevels+1];

  if ((nMG_PreSmooth != nMGLevels+1) && (nMG_PreSmooth != 0)) {
    if (nMG_PreSmooth > nMGLevels+1) {

      /*--- Truncate by removing unnecessary elements at the end ---*/

      for (unsigned int i = 0; i <= nMGLevels; i++)
        tmp_smooth[i] = MG_PreSmooth[i];
      delete [] MG_PreSmooth;
      MG_PreSmooth=nullptr;
    }
    else {

      /*--- Add additional elements equal to last element ---*/

      for (unsigned int i = 0; i < nMG_PreSmooth; i++)
        tmp_smooth[i] = MG_PreSmooth[i];
      for (unsigned int i = nMG_PreSmooth; i <= nMGLevels; i++)
        tmp_smooth[i] = MG_PreSmooth[nMG_PreSmooth-1];
      delete [] MG_PreSmooth;
      MG_PreSmooth=nullptr;
    }

    nMG_PreSmooth = nMGLevels+1;
    MG_PreSmooth = new unsigned short[nMG_PreSmooth];
    for (unsigned int i = 0; i < nMG_PreSmooth; i++)
      MG_PreSmooth[i] = tmp_smooth[i];
  }
  if ((nMGLevels != 0) && (nMG_PreSmooth == 0)) {
    delete [] MG_PreSmooth;
    nMG_PreSmooth = nMGLevels+1;
    MG_PreSmooth = new unsigned short[nMG_PreSmooth];
    for (unsigned int i = 0; i < nMG_PreSmooth; i++)
      MG_PreSmooth[i] = i+1;
  }

  if ((nMG_PostSmooth != nMGLevels+1) && (nMG_PostSmooth != 0)) {
    if (nMG_PostSmooth > nMGLevels+1) {

      /*--- Truncate by removing unnecessary elements at the end ---*/

      for (unsigned int i = 0; i <= nMGLevels; i++)
        tmp_smooth[i] = MG_PostSmooth[i];
      delete [] MG_PostSmooth;
      MG_PostSmooth=nullptr;
    }
    else {

      /*--- Add additional elements equal to last element ---*/

      for (unsigned int i = 0; i < nMG_PostSmooth; i++)
        tmp_smooth[i] = MG_PostSmooth[i];
      for (unsigned int i = nMG_PostSmooth; i <= nMGLevels; i++)
        tmp_smooth[i] = MG_PostSmooth[nMG_PostSmooth-1];
      delete [] MG_PostSmooth;
      MG_PostSmooth=nullptr;
    }

    nMG_PostSmooth = nMGLevels+1;
    MG_PostSmooth = new unsigned short[nMG_PostSmooth];
    for (unsigned int i = 0; i < nMG_PostSmooth; i++)
      MG_PostSmooth[i] = tmp_smooth[i];

  }

  if ((nMGLevels != 0) && (nMG_PostSmooth == 0)) {
    delete [] MG_PostSmooth;
    nMG_PostSmooth = nMGLevels+1;
    MG_PostSmooth = new unsigned short[nMG_PostSmooth];
    for (unsigned int i = 0; i < nMG_PostSmooth; i++)
      MG_PostSmooth[i] = 0;
  }

  if ((nMG_CorrecSmooth != nMGLevels+1) && (nMG_CorrecSmooth != 0)) {
    if (nMG_CorrecSmooth > nMGLevels+1) {

      /*--- Truncate by removing unnecessary elements at the end ---*/

      for (unsigned int i = 0; i <= nMGLevels; i++)
        tmp_smooth[i] = MG_CorrecSmooth[i];
      delete [] MG_CorrecSmooth;
      MG_CorrecSmooth = nullptr;
    }
    else {

      /*--- Add additional elements equal to last element ---*/

      for (unsigned int i = 0; i < nMG_CorrecSmooth; i++)
        tmp_smooth[i] = MG_CorrecSmooth[i];
      for (unsigned int i = nMG_CorrecSmooth; i <= nMGLevels; i++)
        tmp_smooth[i] = MG_CorrecSmooth[nMG_CorrecSmooth-1];
      delete [] MG_CorrecSmooth;
      MG_CorrecSmooth = nullptr;
    }
    nMG_CorrecSmooth = nMGLevels+1;
    MG_CorrecSmooth = new unsigned short[nMG_CorrecSmooth];
    for (unsigned int i = 0; i < nMG_CorrecSmooth; i++)
      MG_CorrecSmooth[i] = tmp_smooth[i];
  }

  if ((nMGLevels != 0) && (nMG_CorrecSmooth == 0)) {
    delete [] MG_CorrecSmooth;
    nMG_CorrecSmooth = nMGLevels+1;
    MG_CorrecSmooth = new unsigned short[nMG_CorrecSmooth];
    for (unsigned int i = 0; i < nMG_CorrecSmooth; i++)
      MG_CorrecSmooth[i] = 0;
  }

  /*--- Override MG Smooth parameters ---*/

  if (nMG_PreSmooth != 0) MG_PreSmooth[MESH_0] = 1;
  if (nMG_PostSmooth != 0) {
    MG_PostSmooth[MESH_0] = 0;
    MG_PostSmooth[nMGLevels] = 0;
  }
  if (nMG_CorrecSmooth != 0) MG_CorrecSmooth[nMGLevels] = 0;

  if (Restart) MGCycle = V_CYCLE;

  if (ContinuousAdjoint) {
    if (Kind_Solver == EULER) Kind_Solver = ADJ_EULER;
    if (Kind_Solver == NAVIER_STOKES) Kind_Solver = ADJ_NAVIER_STOKES;
    if (Kind_Solver == RANS) Kind_Solver = ADJ_RANS;
  }

  nCFL = nMGLevels+1;
  CFL = new su2double[nCFL];
  CFL[0] = CFLFineGrid;

  /*--- Handle optional CFL adapt parameter values ---*/

  if (nCFL_AdaptParam < default_cfl_adapt.size()) {
    auto newParam = new su2double [default_cfl_adapt.size()];
    for (iCFL = 0; iCFL < default_cfl_adapt.size(); ++iCFL) {
      if (iCFL < nCFL_AdaptParam) newParam[iCFL] = CFL_AdaptParam[iCFL];
      else newParam[iCFL] = default_cfl_adapt[iCFL];
    }
    swap(newParam, CFL_AdaptParam);
    delete [] newParam;
    nCFL_AdaptParam = default_cfl_adapt.size();
  }

  /*--- Evaluate when the Cl should be evaluated ---*/

  Iter_Fixed_CM        = SU2_TYPE::Int(nInnerIter / (su2double(Update_iH)+1));
  Iter_Fixed_NetThrust = SU2_TYPE::Int(nInnerIter / (su2double(Update_BCThrust)+1));

  /*--- Setting relaxation factor and CFL for the adjoint runs ---*/

  if (ContinuousAdjoint) {
    CFL[0] = CFL[0] * CFLRedCoeff_AdjFlow;
    CFL_AdaptParam[2] *= CFLRedCoeff_AdjFlow;
    CFL_AdaptParam[3] *= CFLRedCoeff_AdjFlow;
    Iter_Fixed_CM = SU2_TYPE::Int(su2double (Iter_Fixed_CM) / CFLRedCoeff_AdjFlow);
    Iter_Fixed_NetThrust = SU2_TYPE::Int(su2double (Iter_Fixed_NetThrust) / CFLRedCoeff_AdjFlow);
  }

  if ((DiscreteAdjoint) && (Inconsistent_Disc)) {
    Kind_ConvNumScheme_Flow = Kind_ConvNumScheme_AdjFlow;
    Kind_Centered_Flow = Kind_Centered_AdjFlow;
    Kind_Upwind_Flow = Kind_Upwind_AdjFlow;
    Kappa_2nd_Flow = jst_adj_coeff[0];
    Kappa_4th_Flow = jst_adj_coeff[1];
  }

  if (Update_AoA_Iter_Limit == 0 && Fixed_CL_Mode) {
    SU2_MPI::Error("ERROR: Please specify non-zero UPDATE_AOA_ITER_LIMIT.", CURRENT_FUNCTION);
  }
  if (Iter_Fixed_CM == 0) { Iter_Fixed_CM = nInnerIter+1; Update_iH = 0; }
  if (Iter_Fixed_NetThrust == 0) { Iter_Fixed_NetThrust = nInnerIter+1; Update_BCThrust = 0; }

  for (iCFL = 1; iCFL < nCFL; iCFL++)
    CFL[iCFL] = CFL[iCFL-1];

  if (nRKStep == 0) {
    nRKStep = 1;
    RK_Alpha_Step = new su2double[1]; RK_Alpha_Step[0] = 1.0;
  }

  /* Check if the byte alignment of the matrix multiplications is a
     multiple of 64. */
  if( byteAlignmentMatMul%64 ) {
    if(rank == MASTER_NODE)
      cout << "ALIGNED_BYTES_MATMUL must be a multiple of 64." << endl;
    exit(EXIT_FAILURE);
  }

  /* Determine the value of sizeMatMulPadding, which is the matrix size in
     the vectorization direction when padding is applied to have optimal
     performance in the matrix multiplications. */
  sizeMatMulPadding = byteAlignmentMatMul/sizeof(passivedouble);

  /* Correct the number of time levels for time accurate local time
     stepping, if needed.  */
  if (nLevels_TimeAccurateLTS == 0)  nLevels_TimeAccurateLTS =  1;
  if (nLevels_TimeAccurateLTS  > 15) nLevels_TimeAccurateLTS = 15;

  /* Check that no time accurate local time stepping is specified for time
     integration schemes other than ADER. */
  if (Kind_TimeIntScheme_FEM_Flow != ADER_DG && nLevels_TimeAccurateLTS != 1) {

    if (rank == MASTER_NODE) {
      cout << endl << "WARNING: "
           << nLevels_TimeAccurateLTS << " levels specified for time accurate local time stepping." << endl
           << "Time accurate local time stepping is only possible for ADER, hence this option is not used." << endl
           << endl;
    }

    nLevels_TimeAccurateLTS = 1;
  }

  if (Kind_TimeIntScheme_FEM_Flow == ADER_DG) {

    TimeMarching = TIME_STEPPING;  // Only time stepping for ADER.

    /* If time accurate local time stepping is used, make sure that an unsteady
       CFL is specified. If not, terminate. */
    if (nLevels_TimeAccurateLTS != 1) {
      if(Unst_CFL == 0.0)
        SU2_MPI::Error("ERROR: Unsteady CFL not specified for time accurate local time stepping.",
                       CURRENT_FUNCTION);
    }

    /* Determine the location of the ADER time DOFs, which are the Gauss-Legendre
       integration points corresponding to the number of time DOFs. */
    vector<passivedouble> GLPoints(nTimeDOFsADER_DG), GLWeights(nTimeDOFsADER_DG);
    CGaussJacobiQuadrature GaussJacobi;
    GaussJacobi.GetQuadraturePoints(0.0, 0.0, -1.0, 1.0, GLPoints, GLWeights);

    TimeDOFsADER_DG = new su2double[nTimeDOFsADER_DG];
    for(unsigned short i=0; i<nTimeDOFsADER_DG; ++i)
      TimeDOFsADER_DG[i] = GLPoints[i];

    /* Determine the number of integration points in time, their locations
       on the interval [-1..1] and their integration weights. */
    unsigned short orderExact = ceil(Quadrature_Factor_Time_ADER_DG*(nTimeDOFsADER_DG-1));
    nTimeIntegrationADER_DG = orderExact/2 + 1;
    nTimeIntegrationADER_DG = max(nTimeIntegrationADER_DG, nTimeDOFsADER_DG);
    GLPoints.resize(nTimeIntegrationADER_DG);
    GLWeights.resize(nTimeIntegrationADER_DG);
    GaussJacobi.GetQuadraturePoints(0.0, 0.0, -1.0, 1.0, GLPoints, GLWeights);

    TimeIntegrationADER_DG    = new su2double[nTimeIntegrationADER_DG];
    WeightsIntegrationADER_DG = new su2double[nTimeIntegrationADER_DG];
    for(unsigned short i=0; i<nTimeIntegrationADER_DG; ++i) {
      TimeIntegrationADER_DG[i]    = GLPoints[i];
      WeightsIntegrationADER_DG[i] = GLWeights[i];
    }
  }

  if (nIntCoeffs == 0) {
    nIntCoeffs = 2;
    Int_Coeffs = new su2double[2]; Int_Coeffs[0] = 0.25; Int_Coeffs[1] = 0.5;
  }

  if (nElasticityMod == 0) {
    nElasticityMod = 1;
    ElasticityMod = new su2double[1]; ElasticityMod[0] = 2E11;
  }

  if (nPoissonRatio == 0) {
    nPoissonRatio = 1;
    PoissonRatio = new su2double[1]; PoissonRatio[0] = 0.30;
  }

  if (nMaterialDensity == 0) {
    nMaterialDensity = 1;
    MaterialDensity = new su2double[1]; MaterialDensity[0] = 7854;
  }

  if (nElectric_Constant == 0) {
    nElectric_Constant = 1;
    Electric_Constant = new su2double[1]; Electric_Constant[0] = 0.0;
  }

  if (nElectric_Field == 0) {
    nElectric_Field = 1;
    Electric_Field_Mod = new su2double[1]; Electric_Field_Mod[0] = 0.0;
  }

  if (nDim_RefNode == 0) {
    nDim_RefNode = 3;
    RefNode_Displacement = new su2double[3];
    RefNode_Displacement[0] = 0.0; RefNode_Displacement[1] = 0.0; RefNode_Displacement[2] = 0.0;
  }

  if (nDim_Electric_Field == 0) {
    nDim_Electric_Field = 2;
    Electric_Field_Dir = new su2double[2]; Electric_Field_Dir[0] = 0.0;  Electric_Field_Dir[1] = 1.0;
  }

  if ((Kind_SU2 == SU2_CFD) && (Kind_Solver == NO_SOLVER)) {
    SU2_MPI::Error("PHYSICAL_PROBLEM must be set in the configuration file", CURRENT_FUNCTION);
  }

  /*--- Set a flag for viscous simulations ---*/

  Viscous = (( Kind_Solver == NAVIER_STOKES          ) ||
             ( Kind_Solver == NEMO_NAVIER_STOKES     ) ||
             ( Kind_Solver == ADJ_NAVIER_STOKES      ) ||
             ( Kind_Solver == RANS                   ) ||
             ( Kind_Solver == ADJ_RANS               ) ||
             ( Kind_Solver == FEM_NAVIER_STOKES      ) ||
             ( Kind_Solver == FEM_RANS               ) ||
             ( Kind_Solver == FEM_LES                ) ||
             ( Kind_Solver == INC_NAVIER_STOKES      ) ||
             ( Kind_Solver == INC_RANS               ) );

  /*--- To avoid boundary intersections, let's add a small constant to the planes. ---*/

  if (Geo_Description == NACELLE) {
    for (unsigned short iSections = 0; iSections < nLocationStations; iSections++) {
      if (LocationStations[iSections] == 0) LocationStations[iSections] = 1E-6;
      if (LocationStations[iSections] == 360) LocationStations[iSections] = 359.999999;
    }
  }
  else {
    for (unsigned short iSections = 0; iSections < nLocationStations; iSections++) {
      LocationStations[iSections] += EPS;
    }
    geo_loc[0] += EPS;
    geo_loc[1] += EPS;
  }

  /*--- Length based parameter for slope limiters uses a default value of
   0.1m ---*/

  RefElemLength = 1.0;
  if (SystemMeasurements == US) RefElemLength /= 0.3048;

  /*--- Re-scale the length based parameters. The US system uses feet,
   but SU2 assumes that the grid is in inches ---*/

  if ((SystemMeasurements == US) && (Kind_SU2 == SU2_CFD)) {

    for (iMarker = 0; iMarker < nMarker_Monitoring; iMarker++) {
      RefOriginMoment_X[iMarker] = RefOriginMoment_X[iMarker]/12.0;
      RefOriginMoment_Y[iMarker] = RefOriginMoment_Y[iMarker]/12.0;
      RefOriginMoment_Z[iMarker] = RefOriginMoment_Z[iMarker]/12.0;
    }

    for (iMarker = 0; iMarker < nMarker_Moving; iMarker++){
      for (unsigned short iDim = 0; iDim < 3; iDim++){
        MarkerMotion_Origin[3*iMarker+iDim] /= 12.0;
      }
    }

    RefLength = RefLength/12.0;

    if ((val_nDim == 2) && (!Axisymmetric)) RefArea = RefArea/12.0;
    else RefArea = RefArea/144.0;
    Length_Reynolds = Length_Reynolds/12.0;
    Highlite_Area = Highlite_Area/144.0;
    SemiSpan = SemiSpan/12.0;

    ea_lim[0] /= 12.0;
    ea_lim[1] /= 12.0;
    ea_lim[2] /= 12.0;

    if (Geo_Description != NACELLE) {
      for (unsigned short iSections = 0; iSections < nLocationStations; iSections++) {
        LocationStations[iSections] = LocationStations[iSections]/12.0;
      }
      geo_loc[0] /= 12.0;
      geo_loc[1] /= 12.0;
    }

    for (int i=0; i<7; ++i) eng_cyl[i] /= 12.0;
  }

  if ((Kind_Turb_Model != SA) && (Kind_Trans_Model == BC)){
    SU2_MPI::Error("BC transition model currently only available in combination with SA turbulence model!", CURRENT_FUNCTION);
  }

  if (Kind_Trans_Model == LM) {
    SU2_MPI::Error("The LM transition model is under maintenance.", CURRENT_FUNCTION);
  }

  /*--- Check for constant lift mode. Initialize the update flag for
   the AoA with each iteration to false  ---*/

  if (Fixed_CL_Mode) Update_AoA = false;
  if (Fixed_CM_Mode) Update_HTPIncidence = false;

  if (DirectDiff != NO_DERIVATIVE) {
#if !defined COMPLEX_TYPE && !defined ADOLC_FORWARD_TYPE && !defined CODI_FORWARD_TYPE
      if (Kind_SU2 == SU2_CFD) {
        SU2_MPI::Error(string("SU2_CFD: Config option DIRECT_DIFF= YES requires AD or complex support!\n") +
                       string("Please use SU2_CFD_DIRECTDIFF (configuration/compilation is done using the preconfigure.py script)."),
                       CURRENT_FUNCTION);
      }
#endif
    /*--- Initialize the derivative values ---*/
    switch (DirectDiff) {
      case D_MACH:
        SU2_TYPE::SetDerivative(Mach, 1.0);
        break;
      case D_AOA:
        SU2_TYPE::SetDerivative(AoA, 1.0);
        break;
      case D_SIDESLIP:
        SU2_TYPE::SetDerivative(AoS, 1.0);
        break;
      case D_REYNOLDS:
        SU2_TYPE::SetDerivative(Reynolds, 1.0);
        break;
      case D_TURB2LAM:
       SU2_TYPE::SetDerivative(Turb2LamViscRatio_FreeStream, 1.0);
        break;
      default:
        /*--- All other cases are handled in the specific solver ---*/
        break;
      }
  }

#if defined CODI_REVERSE_TYPE
  AD_Mode = YES;

  AD::PreaccEnabled = AD_Preaccumulation;

#else
  if (AD_Mode == YES) {
    SU2_MPI::Error(string("AUTO_DIFF=YES requires Automatic Differentiation support.\n") +
                   string("Please use correct executables (configuration/compilation is done using the preconfigure.py script)."),
                   CURRENT_FUNCTION);
  }
#endif

  delete [] tmp_smooth;

  /*--- Make sure that implicit time integration is disabled
        for the FEM fluid solver (numerics). ---*/
  if ((Kind_Solver == FEM_EULER)         ||
      (Kind_Solver == FEM_NAVIER_STOKES) ||
      (Kind_Solver == FEM_RANS)          ||
      (Kind_Solver == FEM_LES)) {
     Kind_TimeIntScheme_Flow = Kind_TimeIntScheme_FEM_Flow;
  }

  /*--- Set up the time stepping / unsteady CFL options. ---*/
  if ((TimeMarching == TIME_STEPPING) && (Unst_CFL != 0.0)) {
    for (iCFL = 0; iCFL < nCFL; iCFL++)
      CFL[iCFL] = Unst_CFL;
  }


  /*--- If it is a fixed mode problem, then we will add Iter_dCL_dAlpha iterations to
    evaluate the derivatives with respect to a change in the AoA and CL ---*/

  if (!ContinuousAdjoint & !DiscreteAdjoint) {
    if (Fixed_CL_Mode) nInnerIter += Iter_dCL_dAlpha;

    if (Fixed_CM_Mode) {
      nInnerIter += Iter_dCL_dAlpha;
      ConvCriteria = RESIDUAL;
      MinLogResidual = -24;
    }
  }

  /* --- Set Finite Difference mode to false by default --- */

  Finite_Difference_Mode = false;

  /* --- Throw error if UQ used for any turbulence model other that SST --- */

  if (Kind_Solver == RANS && Kind_Turb_Model != SST && Kind_Turb_Model != SST_SUST && using_uq){
    SU2_MPI::Error("UQ capabilities only implemented for NAVIER_STOKES solver SST turbulence model", CURRENT_FUNCTION);
  }

  /* --- Throw error if invalid componentiality used --- */

  if (using_uq && (eig_val_comp > 3 || eig_val_comp < 1)){
    SU2_MPI::Error("Componentality should be either 1, 2, or 3!", CURRENT_FUNCTION);
  }

  /*--- If there are not design variables defined in the file ---*/

  if (nDV == 0) {
    nDV = 1;
    Design_Variable = new unsigned short [nDV];
    Design_Variable[0] = NO_DEFORMATION;
  }

  /*--- Checks for incompressible flow problems. ---*/

  if (Kind_Solver == INC_EULER) {
    /*--- Force inviscid problems to use constant density and disable energy. ---*/
    if (Kind_DensityModel != CONSTANT || Energy_Equation == true) {
      SU2_MPI::Error("Inviscid incompressible problems must be constant density (no energy eqn.).\n Use DENSITY_MODEL= CONSTANT and ENERGY_EQUATION= NO.", CURRENT_FUNCTION);
    }
  }

  /*--- Default values should recover original incompressible behavior (for old config files). ---*/

  if (Kind_Solver == INC_EULER || Kind_Solver == INC_NAVIER_STOKES || Kind_Solver == INC_RANS) {
    if ((Kind_DensityModel == CONSTANT) || (Kind_DensityModel == BOUSSINESQ))
      Kind_FluidModel = CONSTANT_DENSITY;
  }

  /*--- Energy equation must be active for any fluid models other than constant density. ---*/

  if (Kind_DensityModel != CONSTANT) Energy_Equation = true;

  if (Kind_DensityModel == BOUSSINESQ) {
    Energy_Equation = true;
    if (Body_Force) {
      SU2_MPI::Error("Body force and Boussinesq source terms are not currently compatible.", CURRENT_FUNCTION);
    }
  }

  if (Kind_DensityModel == VARIABLE) {
    if (Kind_FluidModel != INC_IDEAL_GAS && Kind_FluidModel != INC_IDEAL_GAS_POLY && Kind_FluidModel != FLAMELET_FLUID_MODEL) {
      SU2_MPI::Error("Variable density incompressible solver limited to ideal gases.\n Check the fluid model options (use INC_IDEAL_GAS, INC_IDEAL_GAS_POLY, FLAMELET_FLUID_MODEL).", CURRENT_FUNCTION);
    }
  }

  if (Kind_Solver != INC_EULER && Kind_Solver != INC_NAVIER_STOKES && Kind_Solver != INC_RANS) {
    if ((Kind_FluidModel == CONSTANT_DENSITY) || (Kind_FluidModel == INC_IDEAL_GAS) || (Kind_FluidModel == INC_IDEAL_GAS_POLY)) {
      SU2_MPI::Error("Fluid model not compatible with compressible flows.\n CONSTANT_DENSITY/INC_IDEAL_GAS/INC_IDEAL_GAS_POLY are for incompressible only.", CURRENT_FUNCTION);
    }
  }

  if (Kind_Solver == INC_NAVIER_STOKES || Kind_Solver == INC_RANS) {
    if (Kind_ViscosityModel == SUTHERLAND) {
      if ((Kind_FluidModel != INC_IDEAL_GAS) && (Kind_FluidModel != INC_IDEAL_GAS_POLY) && (Kind_FluidModel != FLAMELET_FLUID_MODEL)) {
        SU2_MPI::Error("Sutherland's law only valid for ideal gases in incompressible flows.\n Must use VISCOSITY_MODEL=CONSTANT_VISCOSITY and set viscosity with\n MU_CONSTANT, or use DENSITY_MODEL= VARIABLE with FLUID_MODEL= INC_IDEAL_GAS, INC_IDEAL_GAS_POLY, or FLAMELET_FLUID_MODEL for VISCOSITY_MODEL=SUTHERLAND.\n NOTE: FREESTREAM_VISCOSITY is no longer used for incompressible flows!", CURRENT_FUNCTION);
      }
    }
  }

  /*--- Check the coefficients for the polynomial models. ---*/

  if (Kind_Solver != INC_EULER && Kind_Solver != INC_NAVIER_STOKES && Kind_Solver != INC_RANS) {
    if ((Kind_ViscosityModel == POLYNOMIAL_VISCOSITY) || (Kind_ConductivityModel == POLYNOMIAL_CONDUCTIVITY) || (Kind_FluidModel == INC_IDEAL_GAS_POLY)) {
      SU2_MPI::Error("POLYNOMIAL_VISCOSITY and POLYNOMIAL_CONDUCTIVITY are for incompressible only currently.", CURRENT_FUNCTION);
    }
  }

  if ((Kind_Solver == INC_EULER || Kind_Solver == INC_NAVIER_STOKES || Kind_Solver == INC_RANS) && (Kind_FluidModel == INC_IDEAL_GAS_POLY)) {
    su2double sum = 0.0;
    for (unsigned short iVar = 0; iVar < N_POLY_COEFFS; iVar++) {
      sum += GetCp_PolyCoeff(iVar);
    }
    if ((N_POLY_COEFFS < 1) || (sum == 0.0))
      SU2_MPI::Error(string("CP_POLYCOEFFS not set for fluid model INC_IDEAL_GAS_POLY. \n"), CURRENT_FUNCTION);
  }

  if (((Kind_Solver == INC_EULER || Kind_Solver == INC_NAVIER_STOKES || Kind_Solver == INC_RANS)) && (Kind_ViscosityModel == POLYNOMIAL_VISCOSITY)) {
    su2double sum = 0.0;
    for (unsigned short iVar = 0; iVar < N_POLY_COEFFS; iVar++) {
      sum += GetMu_PolyCoeff(iVar);
    }
    if ((N_POLY_COEFFS < 1) || (sum == 0.0))
      SU2_MPI::Error(string("MU_POLYCOEFFS not set for viscosity model POLYNOMIAL_VISCOSITY. \n"), CURRENT_FUNCTION);
  }

  if ((Kind_Solver == INC_EULER || Kind_Solver == INC_NAVIER_STOKES || Kind_Solver == INC_RANS) && (Kind_ConductivityModel == POLYNOMIAL_CONDUCTIVITY)) {
    su2double sum = 0.0;
    for (unsigned short iVar = 0; iVar < N_POLY_COEFFS; iVar++) {
      sum += GetKt_PolyCoeff(iVar);
    }
    if ((N_POLY_COEFFS < 1) || (sum == 0.0))
      SU2_MPI::Error(string("KT_POLYCOEFFS not set for conductivity model POLYNOMIAL_CONDUCTIVITY. \n"), CURRENT_FUNCTION);
  }

  /*--- Incompressible solver currently limited to SI units. ---*/

  if ((Kind_Solver == INC_EULER || Kind_Solver == INC_NAVIER_STOKES || Kind_Solver == INC_RANS) && (SystemMeasurements == US)) {
    SU2_MPI::Error("Must use SI units for incompressible solver.", CURRENT_FUNCTION);
  }

  /*--- Check that the non-dim type is valid. ---*/

  if ((Kind_Solver == INC_EULER || Kind_Solver == INC_NAVIER_STOKES || Kind_Solver == INC_RANS)) {
    if ((Ref_Inc_NonDim != INITIAL_VALUES) && (Ref_Inc_NonDim != REFERENCE_VALUES) && (Ref_Inc_NonDim != DIMENSIONAL)) {
      SU2_MPI::Error("Incompressible non-dim. scheme invalid.\n Must use INITIAL_VALUES, REFERENCE_VALUES, or DIMENSIONAL.", CURRENT_FUNCTION);
    }
  }

  /*--- Check that the incompressible inlets are correctly specified. ---*/

  if ((Kind_Solver == INC_EULER || Kind_Solver == INC_NAVIER_STOKES || Kind_Solver == INC_RANS) && (nMarker_Inlet != 0)) {
    if (nMarker_Inlet != nInc_Inlet) {
      SU2_MPI::Error("Inlet types for incompressible problem improperly specified.\n Use INC_INLET_TYPE= VELOCITY_INLET or PRESSURE_INLET.\n Must list a type for each inlet marker, including duplicates, e.g.,\n INC_INLET_TYPE= VELOCITY_INLET VELOCITY_INLET PRESSURE_INLET", CURRENT_FUNCTION);
    }
    for (unsigned short iInlet = 0; iInlet < nInc_Inlet; iInlet++){
      if ((Kind_Inc_Inlet[iInlet] != VELOCITY_INLET) && (Kind_Inc_Inlet[iInlet] != PRESSURE_INLET)) {
        SU2_MPI::Error("Undefined incompressible inlet type. VELOCITY_INLET or PRESSURE_INLET possible.", CURRENT_FUNCTION);
      }
    }
  }

  /*--- Check that the incompressible inlets are correctly specified. ---*/

  if ((Kind_Solver == INC_EULER || Kind_Solver == INC_NAVIER_STOKES || Kind_Solver == INC_RANS) && (nMarker_Outlet != 0)) {
    if (nMarker_Outlet != nInc_Outlet) {
      SU2_MPI::Error("Outlet types for incompressible problem improperly specified.\n Use INC_OUTLET_TYPE= PRESSURE_OUTLET or MASS_FLOW_OUTLET.\n Must list a type for each inlet marker, including duplicates, e.g.,\n INC_OUTLET_TYPE= PRESSURE_OUTLET PRESSURE_OUTLET MASS_FLOW_OUTLET", CURRENT_FUNCTION);
    }
    for (unsigned short iInlet = 0; iInlet < nInc_Outlet; iInlet++){
      if ((Kind_Inc_Outlet[iInlet] != PRESSURE_OUTLET) && (Kind_Inc_Outlet[iInlet] != MASS_FLOW_OUTLET)) {
        SU2_MPI::Error("Undefined incompressible outlet type. PRESSURE_OUTLET or MASS_FLOW_OUTLET possible.", CURRENT_FUNCTION);
      }
    }
  }

  /*--- Assert that there are two markers being analyzed if the
   pressure drop objective function is selected. ---*/

  for (unsigned short iObj = 0; iObj < nObj; iObj++) {
    if ((Kind_ObjFunc[iObj] == SURFACE_PRESSURE_DROP) && (nMarker_Analyze != 2)) {
      SU2_MPI::Error("Must list two markers for the pressure drop objective function.\n Expected format: MARKER_ANALYZE= (outlet_name, inlet_name).", CURRENT_FUNCTION);
    }
  }
  
  /*--- Disable any scalar model other than passive scalar until
   they are implemented. ---*/
  
  if ((Kind_Scalar_Model != NO_SCALAR_MODEL) &&
      (Kind_Scalar_Model != PASSIVE_SCALAR) &&
      (Kind_Scalar_Model != PROGRESS_VARIABLE)) {
    SU2_MPI::Error(string("Selected scalar model not yet implemented.") , CURRENT_FUNCTION);
  }
  

  /*--- Check that if the wall roughness array are compatible and set deafult values if needed. ---*/
   if ((nMarker_HeatFlux > 0) || (nMarker_Isothermal > 0) || (nMarker_CHTInterface > 0)) {

     /*--- The total number of wall markers. ---*/
     unsigned short nWall = nMarker_HeatFlux + nMarker_Isothermal + nMarker_CHTInterface;

     /*--- If no roughness is specified all walls are assumed to be smooth. ---*/
     if (nRough_Wall == 0) {

       nRough_Wall = nWall;
       Roughness_Height = new su2double [nWall];
       Kind_Wall = new unsigned short [nWall];
       for (iMarker = 0; iMarker < nMarker_HeatFlux; iMarker++) {
         Roughness_Height[iMarker] = 0.0;
         Kind_Wall[iMarker] = SMOOTH;
       }
       for (iMarker = 0; iMarker < nMarker_Isothermal; iMarker++) {
         Roughness_Height[nMarker_HeatFlux + iMarker] = 0.0;
         Kind_Wall[nMarker_HeatFlux + iMarker] = SMOOTH;
       }
       for (iMarker = 0; iMarker < nMarker_CHTInterface; iMarker++) {
         Roughness_Height[nMarker_HeatFlux + nMarker_Isothermal + iMarker] = 0.0;
         Kind_Wall[nMarker_HeatFlux + nMarker_Isothermal + iMarker] = SMOOTH;
       }

       /*--- Check for mismatch in number of rough walls and solid walls. ---*/
     } else if (nRough_Wall > nWall) {
        SU2_MPI::Error("Mismatch in number of rough walls and solid walls. Number of rough walls cannot be more than solid walls.", CURRENT_FUNCTION);
       /*--- Check name of the marker and assign the corresponding roughness. ---*/
     } else {
       /*--- Store roughness heights in a temp array. ---*/
       vector<su2double> temp_rough;
       for (iMarker = 0; iMarker < nRough_Wall; iMarker++)
         temp_rough.push_back(Roughness_Height[iMarker]);

       /*--- Reallocate the roughness arrays in case not all walls are rough. ---*/
       delete Roughness_Height;
       delete Kind_Wall;
       Roughness_Height = new su2double [nWall];
       Kind_Wall = new unsigned short [nWall];
       unsigned short jMarker, chkRough = 0;

       /*--- Initialize everything to smooth. ---*/
       for (iMarker = 0; iMarker < nWall; iMarker++) {
         Roughness_Height[iMarker] = 0.0;
         Kind_Wall[iMarker] = SMOOTH;
       }

       /*--- Look through heat flux, isothermal and cht_interface markers and assign proper values. ---*/
       for (iMarker = 0; iMarker < nRough_Wall; iMarker++) {
         for (jMarker = 0; jMarker < nMarker_HeatFlux; jMarker++)
           if (Marker_HeatFlux[jMarker].compare(Marker_RoughWall[iMarker]) == 0) {
             Roughness_Height[jMarker] = temp_rough[iMarker];
             chkRough++;
           }

         for (jMarker = 0; jMarker < nMarker_Isothermal; jMarker++)
           if (Marker_Isothermal[jMarker].compare(Marker_RoughWall[iMarker]) == 0) {
             Roughness_Height[nMarker_HeatFlux + jMarker] = temp_rough[iMarker];
             chkRough++;
           }

         for (jMarker = 0; jMarker < nMarker_CHTInterface; jMarker++)
           if (Marker_CHTInterface[jMarker].compare(Marker_RoughWall[iMarker]) == 0) {
             Roughness_Height[nMarker_HeatFlux + nMarker_Isothermal + jMarker] = temp_rough[iMarker];
             chkRough++;
           }
       }

       /*--- Update kind_wall when a non zero roughness value is specified. ---*/
       for (iMarker = 0; iMarker < nWall; iMarker++)
         if (Roughness_Height[iMarker] != 0.0)
           Kind_Wall[iMarker] = ROUGH;

       /*--- Check if a non solid wall marker was specified as rough. ---*/
       if (chkRough != nRough_Wall)
         SU2_MPI::Error("Only solid walls can be rough.", CURRENT_FUNCTION);
     }
   }

  /*--- Handle default options for topology optimization ---*/

  if (topology_optimization && top_optim_nKernel==0) {
    top_optim_nKernel = 1;
    top_optim_kernels = new unsigned short [1];
    top_optim_kernels[0] = CONICAL_WEIGHT_FILTER;
  }

  if (top_optim_nKernel != 0) {
    /*--- Set default value of kernel parameters ---*/
    if (top_optim_nKernelParams == 0) {
      top_optim_nKernelParams = top_optim_nKernel;
      top_optim_kernel_params = new su2double [top_optim_nKernel];
      for (unsigned short i=0; i<top_optim_nKernel; ++i) top_optim_kernel_params[i] = 1.0;
    }
    /*--- Broadcast the only value provided ---*/
    else if (top_optim_nKernelParams==1 && top_optim_nKernel>1) {
      su2double tmp = top_optim_kernel_params[0];
      delete [] top_optim_kernel_params;
      top_optim_nKernelParams = top_optim_nKernel;
      top_optim_kernel_params = new su2double [top_optim_nKernel];
      for (unsigned short i=0; i<top_optim_nKernel; ++i) top_optim_kernel_params[i] = tmp;
    }
    /*--- Numbers do not match ---*/
    else if (top_optim_nKernelParams != top_optim_nKernel) {
      SU2_MPI::Error("Different number of topology filter kernels and respective parameters.", CURRENT_FUNCTION);
    }

    /*--- Set default value of filter radius ---*/
    if (top_optim_nRadius == 0) {
      top_optim_nRadius = top_optim_nKernel;
      top_optim_filter_radius = new su2double [top_optim_nKernel];
      for (unsigned short i=0; i<top_optim_nKernel; ++i) top_optim_filter_radius[i] = 1.0e-6;
    }
    /*--- Broadcast the only value provided ---*/
    else if (top_optim_nRadius==1 && top_optim_nKernel>1) {
      su2double tmp = top_optim_filter_radius[0];
      delete [] top_optim_filter_radius;
      top_optim_nRadius = top_optim_nKernel;
      top_optim_filter_radius = new su2double [top_optim_nKernel];
      for (unsigned short i=0; i<top_optim_nKernel; ++i) top_optim_filter_radius[i] = tmp;
    }
    /*--- Numbers do not match ---*/
    else if (top_optim_nRadius != top_optim_nKernel) {
      SU2_MPI::Error("Different number of topology filter kernels and respective radii.", CURRENT_FUNCTION);
    }
  }

  /*--- If we are executing SU2_DOT in surface file mode, then
   force the projected surface sensitivity file to be written. ---*/

  Wrt_Projected_Sensitivity = false;
  if ((Kind_SU2 == SU2_DOT) && (Design_Variable[0] == SURFACE_FILE)) {
    Wrt_Projected_Sensitivity = true;
  }

  /*--- Delay the output until exit for minimal communication mode. ---*/

  if (Comm_Level != COMM_FULL) {

    /*--- Disable the use of Comm_Level = NONE until we have properly
     implemented it. ---*/

    if (Comm_Level == COMM_NONE)
      SU2_MPI::Error("COMM_LEVEL = NONE not yet implemented.", CURRENT_FUNCTION);
  }

  /*--- Check the conductivity model. Deactivate the turbulent component
   if we are not running RANS. ---*/

  if ((Kind_Solver != RANS) &&
      (Kind_Solver != ADJ_RANS) &&
      (Kind_Solver != DISC_ADJ_RANS) &&
      (Kind_Solver != INC_RANS) &&
      (Kind_Solver != DISC_ADJ_INC_RANS)){
    Kind_ConductivityModel_Turb = NO_CONDUCTIVITY_TURB;
  }

  /* Set a default for the size of the RECTANGLE / BOX grid sizes. */

  if (nMesh_Box_Size == 0) {
    nMesh_Box_Size = 3;
    Mesh_Box_Size = new short [nMesh_Box_Size];
    Mesh_Box_Size[0] = 33;
    Mesh_Box_Size[1] = 33;
    Mesh_Box_Size[2] = 33;
  } else if (nMesh_Box_Size != 3) {
    SU2_MPI::Error(string("MESH_BOX_SIZE specified without 3 values.\n"),
                   CURRENT_FUNCTION);
  }

  if (DiscreteAdjoint) {
#if !defined CODI_REVERSE_TYPE
    if (Kind_SU2 == SU2_CFD) {
      SU2_MPI::Error(string("SU2_CFD: Config option MATH_PROBLEM= DISCRETE_ADJOINT requires AD support!\n") +
                     string("Please use SU2_CFD_AD (configuration/compilation is done using the preconfigure.py script)."),
                     CURRENT_FUNCTION);
    }
#endif

    /*--- Use the same linear solver on the primal as the one used in the adjoint. ---*/
    Kind_Linear_Solver = Kind_DiscAdj_Linear_Solver;
    Kind_Linear_Solver_Prec = Kind_DiscAdj_Linear_Prec;

    if (TimeMarching) {

      Restart_Flow = false;

      if (GetKind_GridMovement() != RIGID_MOTION &&
          GetKind_GridMovement() != NO_MOVEMENT) {
        SU2_MPI::Error(string("Dynamic mesh movement currently only supported for the discrete adjoint solver for\n") +
                       string("GRID_MOVEMENT = RIGID_MOTION."), CURRENT_FUNCTION);
      }

      if (Unst_AdjointIter- long(nTimeIter) < 0){
        SU2_MPI::Error(string("Invalid iteration number requested for unsteady adjoint.\n" ) +
                       string("Make sure EXT_ITER is larger or equal than UNST_ADJOINT_ITER."),
                       CURRENT_FUNCTION);
      }

      /*--- If the averaging interval is not set, we average over all time-steps ---*/

      if (Iter_Avg_Objective == 0.0) {
        Iter_Avg_Objective = nTimeIter;
      }

    }

    /*--- Note that this is deliberatly done at the end of this routine! ---*/
    switch(Kind_Solver) {
      case EULER:
        Kind_Solver = DISC_ADJ_EULER;
        break;
      case RANS:
        Kind_Solver = DISC_ADJ_RANS;
        break;
      case NAVIER_STOKES:
        Kind_Solver = DISC_ADJ_NAVIER_STOKES;
        break;
      case INC_EULER:
        Kind_Solver = DISC_ADJ_INC_EULER;
        break;
      case INC_RANS:
        Kind_Solver = DISC_ADJ_INC_RANS;
        break;
      case INC_NAVIER_STOKES:
        Kind_Solver = DISC_ADJ_INC_NAVIER_STOKES;
        break;
      case FEM_EULER :
        Kind_Solver = DISC_ADJ_FEM_EULER;
        break;
      case FEM_RANS :
        Kind_Solver = DISC_ADJ_FEM_RANS;
        break;
      case FEM_NAVIER_STOKES :
        Kind_Solver = DISC_ADJ_FEM_NS;
        break;
      case FEM_ELASTICITY:
        Kind_Solver = DISC_ADJ_FEM;
        break;
      case HEAT_EQUATION:
        Kind_Solver = DISC_ADJ_HEAT;
        break;
      default:
        break;
    }

    RampOutletPressure = false;
    RampRotatingFrame = false;
  }

  /* 2nd-order MUSCL is not possible for the continuous adjoint
   turbulence model. */

  if (MUSCL_AdjTurb) {
    SU2_MPI::Error(string("MUSCL_ADJTURB= YES not currently supported.\n") +
                   string("Please select MUSCL_ADJTURB= NO (first-order)."),
                   CURRENT_FUNCTION);
  }

  /* Check for whether we need a second gradient method to calculate
   gradients for uwpind reconstruction. Set additional booleans to
   minimize overhead as appropriate. */

  if (MUSCL_Flow || MUSCL_Turb || MUSCL_Heat || MUSCL_AdjFlow) {

    ReconstructionGradientRequired = true;

    if ((Kind_Gradient_Method_Recon == NO_GRADIENT) ||
        (Kind_Gradient_Method_Recon == Kind_Gradient_Method)) {

      /* The default behavior if no reconstruction gradient is specified
       is to use the same gradient as needed for the viscous/source terms
       without recomputation. If they are using the same method, then
       we also want to avoid recomputation. */

      ReconstructionGradientRequired = false;
      Kind_Gradient_Method_Recon     = Kind_Gradient_Method;
    }

  }

  /* Simpler boolean to control allocation of least-squares memory. */

  LeastSquaresRequired = false;
  if ((Kind_Gradient_Method_Recon == LEAST_SQUARES) ||
      (Kind_Gradient_Method_Recon == WEIGHTED_LEAST_SQUARES) ||
      (Kind_Gradient_Method       == LEAST_SQUARES) ||
      (Kind_Gradient_Method       == WEIGHTED_LEAST_SQUARES)) {
    LeastSquaresRequired = true;
  }

  if (Kind_Gradient_Method == LEAST_SQUARES) {
    SU2_MPI::Error(string("LEAST_SQUARES gradient method not allowed for viscous / source terms.\n") +
                   string("Please select either WEIGHTED_LEAST_SQUARES or GREEN_GAUSS."),
                   CURRENT_FUNCTION);
  }

  /* Protect against using CFL adaption for non-flow or certain
   unsteady flow problems. */

  bool fvm_flow = ((Kind_Solver == INC_EULER) ||
                   (Kind_Solver == INC_NAVIER_STOKES) ||
                   (Kind_Solver == INC_RANS) ||
                   (Kind_Solver == EULER) ||
                   (Kind_Solver == NAVIER_STOKES) ||
                   (Kind_Solver == NEMO_EULER) ||
                   (Kind_Solver == NEMO_NAVIER_STOKES) ||
                   (Kind_Solver == RANS) ||
                   (Kind_Solver == DISC_ADJ_EULER) ||
                   (Kind_Solver == DISC_ADJ_RANS) ||
                   (Kind_Solver == DISC_ADJ_NAVIER_STOKES) ||
                   (Kind_Solver == DISC_ADJ_INC_EULER) ||
                   (Kind_Solver == DISC_ADJ_INC_RANS) ||
                   (Kind_Solver == DISC_ADJ_INC_NAVIER_STOKES));
  if (CFL_Adapt && !fvm_flow) {
    SU2_MPI::Error(string("CFL adaption only available for finite-volume fluid solvers.\n") +
                   string("Please select CFL_ADAPT = NO."),
                   CURRENT_FUNCTION);
  }

  if (CFL_Adapt && (TimeMarching == TIME_STEPPING)) {
    SU2_MPI::Error(string("CFL adaption not available for TIME_STEPPING integration.\n") +
                   string("Please select CFL_ADAPT = NO."),
                   CURRENT_FUNCTION);
  }

  /* Protect against using incorrect CFL adaption parameters. */

  if (CFL_Adapt && (CFL_AdaptParam[0] > 1.0)) {
    SU2_MPI::Error(string("CFL adaption factor down should be less than 1.0."), CURRENT_FUNCTION);
  }

  if (CFL_Adapt && (CFL_AdaptParam[1] < 1.0)) {
    SU2_MPI::Error(string("CFL adaption factor up should be greater than 1.0."), CURRENT_FUNCTION);
  }

  if (CFL_Adapt && (CFL_AdaptParam[2] > CFL_AdaptParam[3])) {
    SU2_MPI::Error(string("CFL adaption minimum CFL is larger than the maximum CFL."), CURRENT_FUNCTION);
  }

  /*--- 0 in the config file means "disable" which can be done using a very large group. ---*/
  if (edgeColorGroupSize==0) edgeColorGroupSize = 1<<30;

  /*--- Specifying a deforming surface requires a mesh deformation solver. ---*/
  if (GetSurface_Movement(DEFORMING)) Deform_Mesh = true;

  if (GetGasModel() == "ARGON") monoatomic = true;
}

void CConfig::SetMarkers(unsigned short val_software) {

  unsigned short iMarker_All, iMarker_CfgFile, iMarker_Euler, iMarker_Custom,
  iMarker_FarField, iMarker_SymWall, iMarker_PerBound,
  iMarker_NearFieldBound, iMarker_Fluid_InterfaceBound,
  iMarker_Inlet, iMarker_Riemann, iMarker_Giles, iMarker_Outlet,
  iMarker_Smoluchowski_Maxwell,
  iMarker_Isothermal,iMarker_HeatFlux,
  iMarker_EngineInflow, iMarker_EngineExhaust, iMarker_Damper,
  iMarker_Inlet_Scalar,
  iMarker_Displacement, iMarker_Load, iMarker_FlowLoad, iMarker_Internal,
  iMarker_Monitoring, iMarker_Designing, iMarker_GeoEval, iMarker_Plotting, iMarker_Analyze,
  iMarker_DV, iMarker_Moving, iMarker_PyCustom, iMarker_Supersonic_Inlet, iMarker_Supersonic_Outlet,
  iMarker_Clamped, iMarker_ZoneInterface, iMarker_CHTInterface, iMarker_Load_Dir, iMarker_Disp_Dir, iMarker_Load_Sine,
  iMarker_Fluid_Load, iMarker_Deform_Mesh, iMarker_Deform_Mesh_Sym_Plane,
  iMarker_ActDiskInlet, iMarker_ActDiskOutlet,
  iMarker_Turbomachinery, iMarker_MixingPlaneInterface;

  int size = SINGLE_NODE;

#ifdef HAVE_MPI
  SU2_MPI::Comm_size(MPI_COMM_WORLD, &size);
#endif

  /*--- Compute the total number of markers in the config file ---*/

  nMarker_CfgFile = nMarker_Euler + nMarker_FarField + nMarker_SymWall +
  nMarker_PerBound + nMarker_NearFieldBound + nMarker_Fluid_InterfaceBound +
  nMarker_CHTInterface + nMarker_Inlet + nMarker_Riemann + nMarker_Smoluchowski_Maxwell +
  nMarker_Giles + nMarker_Outlet + nMarker_Isothermal +
  nMarker_HeatFlux +
  nMarker_EngineInflow + nMarker_EngineExhaust + nMarker_Internal +
  nMarker_Supersonic_Inlet + nMarker_Supersonic_Outlet + nMarker_Displacement + nMarker_Load +
  nMarker_FlowLoad + nMarker_Custom + nMarker_Damper + nMarker_Fluid_Load +
  nMarker_Clamped + nMarker_Load_Sine + nMarker_Load_Dir + nMarker_Disp_Dir +
  nMarker_ActDiskInlet + nMarker_ActDiskOutlet + nMarker_ZoneInterface;

  /*--- Add the possible send/receive domains ---*/

  nMarker_Max = nMarker_CfgFile + OVERHEAD*size;

  /*--- Basic dimensionalization of the markers (worst scenario) ---*/

  nMarker_All = nMarker_Max;

  /*--- Allocate the memory (markers in each domain) ---*/

  Marker_All_TagBound       = new string[nMarker_All];    // Store the tag that correspond with each marker.
  Marker_All_SendRecv       = new short[nMarker_All] ();   // +#domain (send), -#domain (receive).
  Marker_All_KindBC         = new unsigned short[nMarker_All] (); // Store the kind of boundary condition.
  Marker_All_Monitoring     = new unsigned short[nMarker_All] (); // Store whether the boundary should be monitored.
  Marker_All_Designing      = new unsigned short[nMarker_All] (); // Store whether the boundary should be designed.
  Marker_All_Plotting       = new unsigned short[nMarker_All] (); // Store whether the boundary should be plotted.
  Marker_All_Analyze        = new unsigned short[nMarker_All] (); // Store whether the boundary should be plotted.
  Marker_All_ZoneInterface  = new unsigned short[nMarker_All] (); // Store whether the boundary is in the FSI interface.
  Marker_All_GeoEval        = new unsigned short[nMarker_All] (); // Store whether the boundary should be geometry evaluation.
  Marker_All_DV             = new unsigned short[nMarker_All] (); // Store whether the boundary should be affected by design variables.
  Marker_All_Moving         = new unsigned short[nMarker_All] (); // Store whether the boundary should be in motion.
  Marker_All_Deform_Mesh    = new unsigned short[nMarker_All] (); // Store whether the boundary is deformable.
  Marker_All_Deform_Mesh_Sym_Plane = new unsigned short[nMarker_All] (); //Store wheter the boundary will follow the deformation
  Marker_All_Fluid_Load     = new unsigned short[nMarker_All] (); // Store whether the boundary computes/applies fluid loads.
  Marker_All_PyCustom       = new unsigned short[nMarker_All] (); // Store whether the boundary is Python customizable.
  Marker_All_PerBound       = new short[nMarker_All] ();          // Store whether the boundary belongs to a periodic boundary.
  Marker_All_Turbomachinery       = new unsigned short[nMarker_All] (); // Store whether the boundary is in needed for Turbomachinery computations.
  Marker_All_TurbomachineryFlag   = new unsigned short[nMarker_All] (); // Store whether the boundary has a flag for Turbomachinery computations.
  Marker_All_MixingPlaneInterface = new unsigned short[nMarker_All] (); // Store whether the boundary has a in the MixingPlane interface.

  for (iMarker_All = 0; iMarker_All < nMarker_All; iMarker_All++) {
    Marker_All_TagBound[iMarker_All] = "SEND_RECEIVE";
  }

  /*--- Allocate the memory (markers in the config file) ---*/

  Marker_CfgFile_TagBound             = new string[nMarker_CfgFile];
  Marker_CfgFile_KindBC               = new unsigned short[nMarker_CfgFile] ();
  Marker_CfgFile_Monitoring           = new unsigned short[nMarker_CfgFile] ();
  Marker_CfgFile_Designing            = new unsigned short[nMarker_CfgFile] ();
  Marker_CfgFile_Plotting             = new unsigned short[nMarker_CfgFile] ();
  Marker_CfgFile_Analyze              = new unsigned short[nMarker_CfgFile] ();
  Marker_CfgFile_GeoEval              = new unsigned short[nMarker_CfgFile] ();
  Marker_CfgFile_ZoneInterface        = new unsigned short[nMarker_CfgFile] ();
  Marker_CfgFile_DV                   = new unsigned short[nMarker_CfgFile] ();
  Marker_CfgFile_Moving               = new unsigned short[nMarker_CfgFile] ();
  Marker_CfgFile_Deform_Mesh          = new unsigned short[nMarker_CfgFile] ();
  Marker_CfgFile_Deform_Mesh_Sym_Plane= new unsigned short[nMarker_CfgFile] ();
  Marker_CfgFile_Fluid_Load           = new unsigned short[nMarker_CfgFile] ();
  Marker_CfgFile_PerBound             = new unsigned short[nMarker_CfgFile] ();
  Marker_CfgFile_Turbomachinery       = new unsigned short[nMarker_CfgFile] ();
  Marker_CfgFile_TurbomachineryFlag   = new unsigned short[nMarker_CfgFile] ();
  Marker_CfgFile_MixingPlaneInterface = new unsigned short[nMarker_CfgFile] ();
  Marker_CfgFile_PyCustom             = new unsigned short[nMarker_CfgFile] ();

  for (iMarker_CfgFile = 0; iMarker_CfgFile < nMarker_CfgFile; iMarker_CfgFile++) {
    Marker_CfgFile_TagBound[iMarker_CfgFile] = "SEND_RECEIVE";
  }

  /*--- Allocate memory to store surface information (Analyze BC) ---*/

  Surface_MassFlow           = new su2double [nMarker_Analyze] ();
  Surface_Mach               = new su2double [nMarker_Analyze] ();
  Surface_Temperature        = new su2double [nMarker_Analyze] ();
  Surface_Pressure           = new su2double [nMarker_Analyze] ();
  Surface_Density            = new su2double [nMarker_Analyze] ();
  Surface_Enthalpy           = new su2double [nMarker_Analyze] ();
  Surface_NormalVelocity     = new su2double [nMarker_Analyze] ();
  Surface_Uniformity         = new su2double [nMarker_Analyze] ();
  Surface_SecondaryStrength  = new su2double [nMarker_Analyze] ();
  Surface_SecondOverUniform  = new su2double [nMarker_Analyze] ();
  Surface_MomentumDistortion = new su2double [nMarker_Analyze] ();
  Surface_TotalTemperature   = new su2double [nMarker_Analyze] ();
  Surface_TotalPressure      = new su2double [nMarker_Analyze] ();
  Surface_PressureDrop       = new su2double [nMarker_Analyze] ();
  Surface_DC60               = new su2double [nMarker_Analyze] ();
  Surface_IDC                = new su2double [nMarker_Analyze] ();
  Surface_IDC_Mach           = new su2double [nMarker_Analyze] ();
  Surface_IDR                = new su2double [nMarker_Analyze] ();
  Surface_CO                 = new su2double [nMarker_Analyze] ();
  Surface_NOx                 = new su2double [nMarker_Analyze] ();






  //Surface_Scalar = new su2double*[nMarker_Analyze] ();
  //for (int i_scalar=0; i_scalar < nMarker_Analyze; ++i_scalar)
  //  Surface_Scalar[i_scalar] = new su2double[nScalarNames] ();

  /*--- Populate the marker information in the config file (all domains) ---*/

  iMarker_CfgFile = 0;
  for (iMarker_Euler = 0; iMarker_Euler < nMarker_Euler; iMarker_Euler++) {
    Marker_CfgFile_TagBound[iMarker_CfgFile] = Marker_Euler[iMarker_Euler];
    Marker_CfgFile_KindBC[iMarker_CfgFile] = EULER_WALL;
    iMarker_CfgFile++;
  }

  for (iMarker_FarField = 0; iMarker_FarField < nMarker_FarField; iMarker_FarField++) {
    Marker_CfgFile_TagBound[iMarker_CfgFile] = Marker_FarField[iMarker_FarField];
    Marker_CfgFile_KindBC[iMarker_CfgFile] = FAR_FIELD;
    iMarker_CfgFile++;
  }

  for (iMarker_SymWall = 0; iMarker_SymWall < nMarker_SymWall; iMarker_SymWall++) {
    Marker_CfgFile_TagBound[iMarker_CfgFile] = Marker_SymWall[iMarker_SymWall];
    Marker_CfgFile_KindBC[iMarker_CfgFile] = SYMMETRY_PLANE;
    iMarker_CfgFile++;
  }

  for (iMarker_PerBound = 0; iMarker_PerBound < nMarker_PerBound; iMarker_PerBound++) {
    Marker_CfgFile_TagBound[iMarker_CfgFile] = Marker_PerBound[iMarker_PerBound];
    Marker_CfgFile_KindBC[iMarker_CfgFile] = PERIODIC_BOUNDARY;
    Marker_CfgFile_PerBound[iMarker_CfgFile] = iMarker_PerBound + 1;
    iMarker_CfgFile++;
  }

  ActDisk_DeltaPress = new su2double[nMarker_ActDiskInlet] ();
  ActDisk_DeltaTemp = new su2double[nMarker_ActDiskInlet] ();
  ActDisk_TotalPressRatio = new su2double[nMarker_ActDiskInlet] ();
  ActDisk_TotalTempRatio = new su2double[nMarker_ActDiskInlet] ();
  ActDisk_StaticPressRatio = new su2double[nMarker_ActDiskInlet] ();
  ActDisk_StaticTempRatio = new su2double[nMarker_ActDiskInlet] ();
  ActDisk_Power = new su2double[nMarker_ActDiskInlet] ();
  ActDisk_MassFlow = new su2double[nMarker_ActDiskInlet] ();
  ActDisk_Mach = new su2double[nMarker_ActDiskInlet] ();
  ActDisk_Force = new su2double[nMarker_ActDiskInlet] ();
  ActDisk_NetThrust = new su2double[nMarker_ActDiskInlet] ();
  ActDisk_BCThrust = new su2double[nMarker_ActDiskInlet] ();
  ActDisk_BCThrust_Old = new su2double[nMarker_ActDiskInlet] ();
  ActDisk_GrossThrust = new su2double[nMarker_ActDiskInlet] ();
  ActDisk_Area = new su2double[nMarker_ActDiskInlet] ();
  ActDisk_ReverseMassFlow = new su2double[nMarker_ActDiskInlet] ();

  ActDiskInlet_MassFlow = new su2double[nMarker_ActDiskInlet] ();
  ActDiskInlet_Temperature = new su2double[nMarker_ActDiskInlet] ();
  ActDiskInlet_TotalTemperature = new su2double[nMarker_ActDiskInlet] ();
  ActDiskInlet_Pressure = new su2double[nMarker_ActDiskInlet] ();
  ActDiskInlet_TotalPressure = new su2double[nMarker_ActDiskInlet] ();
  ActDiskInlet_RamDrag = new su2double[nMarker_ActDiskInlet] ();
  ActDiskInlet_Force = new su2double[nMarker_ActDiskInlet] ();
  ActDiskInlet_Power = new su2double[nMarker_ActDiskInlet] ();

  for (iMarker_ActDiskInlet = 0; iMarker_ActDiskInlet < nMarker_ActDiskInlet; iMarker_ActDiskInlet++) {
    Marker_CfgFile_TagBound[iMarker_CfgFile] = Marker_ActDiskInlet[iMarker_ActDiskInlet];
    Marker_CfgFile_KindBC[iMarker_CfgFile] = ACTDISK_INLET;
    iMarker_CfgFile++;
  }

  ActDiskOutlet_MassFlow = new su2double[nMarker_ActDiskOutlet] ();
  ActDiskOutlet_Temperature = new su2double[nMarker_ActDiskOutlet] ();
  ActDiskOutlet_TotalTemperature = new su2double[nMarker_ActDiskOutlet] ();
  ActDiskOutlet_Pressure = new su2double[nMarker_ActDiskOutlet] ();
  ActDiskOutlet_TotalPressure = new su2double[nMarker_ActDiskOutlet] ();
  ActDiskOutlet_GrossThrust = new su2double[nMarker_ActDiskOutlet] ();
  ActDiskOutlet_Force = new su2double[nMarker_ActDiskOutlet] ();
  ActDiskOutlet_Power = new su2double[nMarker_ActDiskOutlet] ();

  for (iMarker_ActDiskOutlet = 0; iMarker_ActDiskOutlet < nMarker_ActDiskOutlet; iMarker_ActDiskOutlet++) {
    Marker_CfgFile_TagBound[iMarker_CfgFile] = Marker_ActDiskOutlet[iMarker_ActDiskOutlet];
    Marker_CfgFile_KindBC[iMarker_CfgFile] = ACTDISK_OUTLET;
    iMarker_CfgFile++;
  }

  Outlet_MassFlow = new su2double[nMarker_Outlet] ();
  Outlet_Density  = new su2double[nMarker_Outlet] ();
  Outlet_Area     = new su2double[nMarker_Outlet] ();

  for (iMarker_NearFieldBound = 0; iMarker_NearFieldBound < nMarker_NearFieldBound; iMarker_NearFieldBound++) {
    Marker_CfgFile_TagBound[iMarker_CfgFile] = Marker_NearFieldBound[iMarker_NearFieldBound];
    Marker_CfgFile_KindBC[iMarker_CfgFile] = NEARFIELD_BOUNDARY;
    iMarker_CfgFile++;
  }

  for (iMarker_Fluid_InterfaceBound = 0; iMarker_Fluid_InterfaceBound < nMarker_Fluid_InterfaceBound; iMarker_Fluid_InterfaceBound++) {
    Marker_CfgFile_TagBound[iMarker_CfgFile] = Marker_Fluid_InterfaceBound[iMarker_Fluid_InterfaceBound];
    Marker_CfgFile_KindBC[iMarker_CfgFile] = FLUID_INTERFACE;
    iMarker_CfgFile++;
  }

  for (iMarker_CHTInterface = 0; iMarker_CHTInterface < nMarker_CHTInterface; iMarker_CHTInterface++) {
    Marker_CfgFile_TagBound[iMarker_CfgFile] = Marker_CHTInterface[iMarker_CHTInterface];
    Marker_CfgFile_KindBC[iMarker_CfgFile] = CHT_WALL_INTERFACE;
    iMarker_CfgFile++;
  }

  for (iMarker_Inlet = 0; iMarker_Inlet < nMarker_Inlet; iMarker_Inlet++) {
    Marker_CfgFile_TagBound[iMarker_CfgFile] = Marker_Inlet[iMarker_Inlet];
    Marker_CfgFile_KindBC[iMarker_CfgFile] = INLET_FLOW;
    iMarker_CfgFile++;
  }

  for (iMarker_Riemann = 0; iMarker_Riemann < nMarker_Riemann; iMarker_Riemann++) {
    Marker_CfgFile_TagBound[iMarker_CfgFile] = Marker_Riemann[iMarker_Riemann];
    Marker_CfgFile_KindBC[iMarker_CfgFile] = RIEMANN_BOUNDARY;
    iMarker_CfgFile++;
  }

  for (iMarker_Giles = 0; iMarker_Giles < nMarker_Giles; iMarker_Giles++) {
    Marker_CfgFile_TagBound[iMarker_CfgFile] = Marker_Giles[iMarker_Giles];
    Marker_CfgFile_KindBC[iMarker_CfgFile] = GILES_BOUNDARY;
    iMarker_CfgFile++;
  }

  Engine_Power       = new su2double[nMarker_EngineInflow] ();
  Engine_Mach        = new su2double[nMarker_EngineInflow] ();
  Engine_Force       = new su2double[nMarker_EngineInflow] ();
  Engine_NetThrust   = new su2double[nMarker_EngineInflow] ();
  Engine_GrossThrust = new su2double[nMarker_EngineInflow] ();
  Engine_Area        = new su2double[nMarker_EngineInflow] ();

  Inflow_Mach = new su2double[nMarker_EngineInflow] ();
  Inflow_Pressure = new su2double[nMarker_EngineInflow] ();
  Inflow_MassFlow = new su2double[nMarker_EngineInflow] ();
  Inflow_ReverseMassFlow = new su2double[nMarker_EngineInflow] ();
  Inflow_TotalPressure = new su2double[nMarker_EngineInflow] ();
  Inflow_Temperature = new su2double[nMarker_EngineInflow] ();
  Inflow_TotalTemperature = new su2double[nMarker_EngineInflow] ();
  Inflow_RamDrag = new su2double[nMarker_EngineInflow] ();
  Inflow_Force = new su2double[nMarker_EngineInflow] ();
  Inflow_Power = new su2double[nMarker_EngineInflow] ();

  for (iMarker_EngineInflow = 0; iMarker_EngineInflow < nMarker_EngineInflow; iMarker_EngineInflow++) {
    Marker_CfgFile_TagBound[iMarker_CfgFile] = Marker_EngineInflow[iMarker_EngineInflow];
    Marker_CfgFile_KindBC[iMarker_CfgFile] = ENGINE_INFLOW;
    iMarker_CfgFile++;
  }

  Exhaust_Pressure = new su2double[nMarker_EngineExhaust] ();
  Exhaust_Temperature = new su2double[nMarker_EngineExhaust] ();
  Exhaust_MassFlow = new su2double[nMarker_EngineExhaust] ();
  Exhaust_TotalPressure = new su2double[nMarker_EngineExhaust] ();
  Exhaust_TotalTemperature = new su2double[nMarker_EngineExhaust] ();
  Exhaust_GrossThrust = new su2double[nMarker_EngineExhaust] ();
  Exhaust_Force = new su2double[nMarker_EngineExhaust] ();
  Exhaust_Power = new su2double[nMarker_EngineExhaust] ();

  for (iMarker_EngineExhaust = 0; iMarker_EngineExhaust < nMarker_EngineExhaust; iMarker_EngineExhaust++) {
    Marker_CfgFile_TagBound[iMarker_CfgFile] = Marker_EngineExhaust[iMarker_EngineExhaust];
    Marker_CfgFile_KindBC[iMarker_CfgFile] = ENGINE_EXHAUST;
    iMarker_CfgFile++;
  }

  for (iMarker_Supersonic_Inlet = 0; iMarker_Supersonic_Inlet < nMarker_Supersonic_Inlet; iMarker_Supersonic_Inlet++) {
    Marker_CfgFile_TagBound[iMarker_CfgFile] = Marker_Supersonic_Inlet[iMarker_Supersonic_Inlet];
    Marker_CfgFile_KindBC[iMarker_CfgFile] = SUPERSONIC_INLET;
    iMarker_CfgFile++;
  }

  for (iMarker_Supersonic_Outlet = 0; iMarker_Supersonic_Outlet < nMarker_Supersonic_Outlet; iMarker_Supersonic_Outlet++) {
    Marker_CfgFile_TagBound[iMarker_CfgFile] = Marker_Supersonic_Outlet[iMarker_Supersonic_Outlet];
    Marker_CfgFile_KindBC[iMarker_CfgFile] = SUPERSONIC_OUTLET;
    iMarker_CfgFile++;
  }

  for (iMarker_Internal = 0; iMarker_Internal < nMarker_Internal; iMarker_Internal++) {
    Marker_CfgFile_TagBound[iMarker_CfgFile] = Marker_Internal[iMarker_Internal];
    Marker_CfgFile_KindBC[iMarker_CfgFile] = INTERNAL_BOUNDARY;
    iMarker_CfgFile++;
  }

  for (iMarker_Custom = 0; iMarker_Custom < nMarker_Custom; iMarker_Custom++) {
    Marker_CfgFile_TagBound[iMarker_CfgFile] = Marker_Custom[iMarker_Custom];
    Marker_CfgFile_KindBC[iMarker_CfgFile] = CUSTOM_BOUNDARY;
    iMarker_CfgFile++;
  }

  for (iMarker_Outlet = 0; iMarker_Outlet < nMarker_Outlet; iMarker_Outlet++) {
    Marker_CfgFile_TagBound[iMarker_CfgFile] = Marker_Outlet[iMarker_Outlet];
    Marker_CfgFile_KindBC[iMarker_CfgFile] = OUTLET_FLOW;
    iMarker_CfgFile++;
  }

  for (iMarker_Isothermal = 0; iMarker_Isothermal < nMarker_Isothermal; iMarker_Isothermal++) {
    Marker_CfgFile_TagBound[iMarker_CfgFile] = Marker_Isothermal[iMarker_Isothermal];
    Marker_CfgFile_KindBC[iMarker_CfgFile] = ISOTHERMAL;
    iMarker_CfgFile++;
  }

  for (iMarker_Smoluchowski_Maxwell = 0; iMarker_Smoluchowski_Maxwell < nMarker_Smoluchowski_Maxwell; iMarker_Smoluchowski_Maxwell++) {
    Marker_CfgFile_TagBound[iMarker_CfgFile] = Marker_Smoluchowski_Maxwell[iMarker_Smoluchowski_Maxwell];
    Marker_CfgFile_KindBC[iMarker_CfgFile] = SMOLUCHOWSKI_MAXWELL;
    iMarker_CfgFile++;
  }

  for (iMarker_HeatFlux = 0; iMarker_HeatFlux < nMarker_HeatFlux; iMarker_HeatFlux++) {
    Marker_CfgFile_TagBound[iMarker_CfgFile] = Marker_HeatFlux[iMarker_HeatFlux];
    Marker_CfgFile_KindBC[iMarker_CfgFile] = HEAT_FLUX;
    iMarker_CfgFile++;
  }

  for (iMarker_Clamped = 0; iMarker_Clamped < nMarker_Clamped; iMarker_Clamped++) {
    Marker_CfgFile_TagBound[iMarker_CfgFile] = Marker_Clamped[iMarker_Clamped];
    Marker_CfgFile_KindBC[iMarker_CfgFile] = CLAMPED_BOUNDARY;
    iMarker_CfgFile++;
  }

  for (iMarker_Displacement = 0; iMarker_Displacement < nMarker_Displacement; iMarker_Displacement++) {
    Marker_CfgFile_TagBound[iMarker_CfgFile] = Marker_Displacement[iMarker_Displacement];
    Marker_CfgFile_KindBC[iMarker_CfgFile] = DISPLACEMENT_BOUNDARY;
    iMarker_CfgFile++;
  }

  for (iMarker_Load = 0; iMarker_Load < nMarker_Load; iMarker_Load++) {
    Marker_CfgFile_TagBound[iMarker_CfgFile] = Marker_Load[iMarker_Load];
    Marker_CfgFile_KindBC[iMarker_CfgFile] = LOAD_BOUNDARY;
    iMarker_CfgFile++;
  }

  for (iMarker_Damper = 0; iMarker_Damper < nMarker_Damper; iMarker_Damper++) {
    Marker_CfgFile_TagBound[iMarker_CfgFile] = Marker_Damper[iMarker_Damper];
    Marker_CfgFile_KindBC[iMarker_CfgFile] = DAMPER_BOUNDARY;
    iMarker_CfgFile++;
  }

  for (iMarker_Load_Dir = 0; iMarker_Load_Dir < nMarker_Load_Dir; iMarker_Load_Dir++) {
    Marker_CfgFile_TagBound[iMarker_CfgFile] = Marker_Load_Dir[iMarker_Load_Dir];
    Marker_CfgFile_KindBC[iMarker_CfgFile] = LOAD_DIR_BOUNDARY;
    iMarker_CfgFile++;
  }

  for (iMarker_Disp_Dir = 0; iMarker_Disp_Dir < nMarker_Disp_Dir; iMarker_Disp_Dir++) {
    Marker_CfgFile_TagBound[iMarker_CfgFile] = Marker_Disp_Dir[iMarker_Disp_Dir];
    Marker_CfgFile_KindBC[iMarker_CfgFile] = DISP_DIR_BOUNDARY;
    iMarker_CfgFile++;
  }

  for (iMarker_Load_Sine = 0; iMarker_Load_Sine < nMarker_Load_Sine; iMarker_Load_Sine++) {
    Marker_CfgFile_TagBound[iMarker_CfgFile] = Marker_Load_Sine[iMarker_Load_Sine];
    Marker_CfgFile_KindBC[iMarker_CfgFile] = LOAD_SINE_BOUNDARY;
    iMarker_CfgFile++;
  }

  for (iMarker_Fluid_Load = 0; iMarker_Fluid_Load < nMarker_Fluid_Load; iMarker_Fluid_Load++) {
    Marker_CfgFile_TagBound[iMarker_CfgFile] = Marker_Fluid_Load[iMarker_Fluid_Load];
    iMarker_CfgFile++;
  }

  for (iMarker_FlowLoad = 0; iMarker_FlowLoad < nMarker_FlowLoad; iMarker_FlowLoad++) {
    Marker_CfgFile_TagBound[iMarker_CfgFile] = Marker_FlowLoad[iMarker_FlowLoad];
    Marker_CfgFile_KindBC[iMarker_CfgFile] = FLOWLOAD_BOUNDARY;
    iMarker_CfgFile++;
  }

  for (iMarker_CfgFile = 0; iMarker_CfgFile < nMarker_CfgFile; iMarker_CfgFile++) {
    Marker_CfgFile_Monitoring[iMarker_CfgFile] = NO;
    for (iMarker_Monitoring = 0; iMarker_Monitoring < nMarker_Monitoring; iMarker_Monitoring++)
      if (Marker_CfgFile_TagBound[iMarker_CfgFile] == Marker_Monitoring[iMarker_Monitoring])
        Marker_CfgFile_Monitoring[iMarker_CfgFile] = YES;
  }

  for (iMarker_CfgFile = 0; iMarker_CfgFile < nMarker_CfgFile; iMarker_CfgFile++) {
    Marker_CfgFile_GeoEval[iMarker_CfgFile] = NO;
    for (iMarker_GeoEval = 0; iMarker_GeoEval < nMarker_GeoEval; iMarker_GeoEval++)
      if (Marker_CfgFile_TagBound[iMarker_CfgFile] == Marker_GeoEval[iMarker_GeoEval])
        Marker_CfgFile_GeoEval[iMarker_CfgFile] = YES;
  }

  for (iMarker_CfgFile = 0; iMarker_CfgFile < nMarker_CfgFile; iMarker_CfgFile++) {
    Marker_CfgFile_Designing[iMarker_CfgFile] = NO;
    for (iMarker_Designing = 0; iMarker_Designing < nMarker_Designing; iMarker_Designing++)
      if (Marker_CfgFile_TagBound[iMarker_CfgFile] == Marker_Designing[iMarker_Designing])
        Marker_CfgFile_Designing[iMarker_CfgFile] = YES;
  }

  for (iMarker_CfgFile = 0; iMarker_CfgFile < nMarker_CfgFile; iMarker_CfgFile++) {
    Marker_CfgFile_Plotting[iMarker_CfgFile] = NO;
    for (iMarker_Plotting = 0; iMarker_Plotting < nMarker_Plotting; iMarker_Plotting++)
      if (Marker_CfgFile_TagBound[iMarker_CfgFile] == Marker_Plotting[iMarker_Plotting])
        Marker_CfgFile_Plotting[iMarker_CfgFile] = YES;
  }

  for (iMarker_CfgFile = 0; iMarker_CfgFile < nMarker_CfgFile; iMarker_CfgFile++) {
    Marker_CfgFile_Analyze[iMarker_CfgFile] = NO;
    for (iMarker_Analyze = 0; iMarker_Analyze < nMarker_Analyze; iMarker_Analyze++)
      if (Marker_CfgFile_TagBound[iMarker_CfgFile] == Marker_Analyze[iMarker_Analyze])
        Marker_CfgFile_Analyze[iMarker_CfgFile] = YES;
  }

  /*--- Identification of multi-physics interface markers ---*/

  for (iMarker_CfgFile = 0; iMarker_CfgFile < nMarker_CfgFile; iMarker_CfgFile++) {
    Marker_CfgFile_ZoneInterface[iMarker_CfgFile] = NO;
    for (iMarker_ZoneInterface = 0; iMarker_ZoneInterface < nMarker_ZoneInterface; iMarker_ZoneInterface++)
      if (Marker_CfgFile_TagBound[iMarker_CfgFile] == Marker_ZoneInterface[iMarker_ZoneInterface])
        Marker_CfgFile_ZoneInterface[iMarker_CfgFile] = YES;
  }

  /*--- Identification of Turbomachinery markers and flag them---*/

  for (iMarker_CfgFile = 0; iMarker_CfgFile < nMarker_CfgFile; iMarker_CfgFile++) {
    unsigned short indexMarker=0;
    Marker_CfgFile_Turbomachinery[iMarker_CfgFile] = NO;
    Marker_CfgFile_TurbomachineryFlag[iMarker_CfgFile] = NO;
    for (iMarker_Turbomachinery = 0; iMarker_Turbomachinery < nMarker_Turbomachinery; iMarker_Turbomachinery++){
      if (Marker_CfgFile_TagBound[iMarker_CfgFile] == Marker_TurboBoundIn[iMarker_Turbomachinery]){
        indexMarker=(iMarker_Turbomachinery+1);
        Marker_CfgFile_Turbomachinery[iMarker_CfgFile] = indexMarker;
        Marker_CfgFile_TurbomachineryFlag[iMarker_CfgFile] = INFLOW;
      }
      if (Marker_CfgFile_TagBound[iMarker_CfgFile] == Marker_TurboBoundOut[iMarker_Turbomachinery]){
        indexMarker=(iMarker_Turbomachinery+1);
        Marker_CfgFile_Turbomachinery[iMarker_CfgFile] = indexMarker;
        Marker_CfgFile_TurbomachineryFlag[iMarker_CfgFile] = OUTFLOW;
      }
    }
  }

  /*--- Identification of MixingPlane interface markers ---*/

  for (iMarker_CfgFile = 0; iMarker_CfgFile < nMarker_CfgFile; iMarker_CfgFile++) {
    unsigned short indexMarker=0;
    Marker_CfgFile_MixingPlaneInterface[iMarker_CfgFile] = NO;
    for (iMarker_MixingPlaneInterface = 0; iMarker_MixingPlaneInterface < nMarker_MixingPlaneInterface; iMarker_MixingPlaneInterface++)
      if (Marker_CfgFile_TagBound[iMarker_CfgFile] == Marker_MixingPlaneInterface[iMarker_MixingPlaneInterface])
        indexMarker=(int)(iMarker_MixingPlaneInterface/2+1);
    Marker_CfgFile_MixingPlaneInterface[iMarker_CfgFile] = indexMarker;
  }

  for (iMarker_CfgFile = 0; iMarker_CfgFile < nMarker_CfgFile; iMarker_CfgFile++) {
    Marker_CfgFile_DV[iMarker_CfgFile] = NO;
    for (iMarker_DV = 0; iMarker_DV < nMarker_DV; iMarker_DV++)
      if (Marker_CfgFile_TagBound[iMarker_CfgFile] == Marker_DV[iMarker_DV])
        Marker_CfgFile_DV[iMarker_CfgFile] = YES;
  }

  /*--- Add an extra check for DV_MARKER to make sure that any given marker
   *    name is recognized as an existing boundary in the problem. ---*/

  for (iMarker_DV = 0; iMarker_DV < nMarker_DV; iMarker_DV++) {
    bool found = false;
    for (iMarker_CfgFile = 0; iMarker_CfgFile < nMarker_CfgFile; iMarker_CfgFile++) {
      if (Marker_CfgFile_TagBound[iMarker_CfgFile] == Marker_DV[iMarker_DV]) {
        found = true;
        break;
      }
    }
    if(!found) {
      SU2_MPI::Error("DV_MARKER contains marker names that do not exist in the lists of BCs in the config file.", CURRENT_FUNCTION);
    }
  }

  for (iMarker_CfgFile = 0; iMarker_CfgFile < nMarker_CfgFile; iMarker_CfgFile++) {
    Marker_CfgFile_Moving[iMarker_CfgFile] = NO;
    for (iMarker_Moving = 0; iMarker_Moving < nMarker_Moving; iMarker_Moving++)
      if (Marker_CfgFile_TagBound[iMarker_CfgFile] == Marker_Moving[iMarker_Moving])
        Marker_CfgFile_Moving[iMarker_CfgFile] = YES;
  }

  for (iMarker_CfgFile = 0; iMarker_CfgFile < nMarker_CfgFile; iMarker_CfgFile++) {
    Marker_CfgFile_Deform_Mesh[iMarker_CfgFile] = NO;
    for (iMarker_Deform_Mesh = 0; iMarker_Deform_Mesh < nMarker_Deform_Mesh; iMarker_Deform_Mesh++)
      if (Marker_CfgFile_TagBound[iMarker_CfgFile] == Marker_Deform_Mesh[iMarker_Deform_Mesh])
        Marker_CfgFile_Deform_Mesh[iMarker_CfgFile] = YES;
  }

  for (iMarker_CfgFile = 0; iMarker_CfgFile < nMarker_CfgFile; iMarker_CfgFile++) {
    Marker_CfgFile_Deform_Mesh_Sym_Plane[iMarker_CfgFile] = NO;
    for (iMarker_Deform_Mesh_Sym_Plane = 0; iMarker_Deform_Mesh_Sym_Plane < nMarker_Deform_Mesh_Sym_Plane; iMarker_Deform_Mesh_Sym_Plane++)
      if (Marker_CfgFile_TagBound[iMarker_CfgFile] == Marker_Deform_Mesh_Sym_Plane[iMarker_Deform_Mesh_Sym_Plane])
        Marker_CfgFile_Deform_Mesh_Sym_Plane[iMarker_CfgFile] = YES;
  }

  for (iMarker_CfgFile = 0; iMarker_CfgFile < nMarker_CfgFile; iMarker_CfgFile++) {
    Marker_CfgFile_Fluid_Load[iMarker_CfgFile] = NO;
    for (iMarker_Fluid_Load = 0; iMarker_Fluid_Load < nMarker_Fluid_Load; iMarker_Fluid_Load++)
      if (Marker_CfgFile_TagBound[iMarker_CfgFile] == Marker_Fluid_Load[iMarker_Fluid_Load])
        Marker_CfgFile_Fluid_Load[iMarker_CfgFile] = YES;
  }

  for (iMarker_CfgFile=0; iMarker_CfgFile < nMarker_CfgFile; iMarker_CfgFile++) {
    Marker_CfgFile_PyCustom[iMarker_CfgFile] = NO;
    for(iMarker_PyCustom=0; iMarker_PyCustom < nMarker_PyCustom; iMarker_PyCustom++)
      if (Marker_CfgFile_TagBound[iMarker_CfgFile] == Marker_PyCustom[iMarker_PyCustom])
        Marker_CfgFile_PyCustom[iMarker_CfgFile] = YES;
  }

}

void CConfig::SetOutput(unsigned short val_software, unsigned short val_izone) {

  unsigned short iMarker_Euler, iMarker_Custom, iMarker_FarField,
  iMarker_SymWall, iMarker_PerBound, iMarker_NearFieldBound,
  iMarker_Fluid_InterfaceBound, iMarker_Inlet, iMarker_Riemann,
  iMarker_Deform_Mesh, iMarker_Deform_Mesh_Sym_Plane, iMarker_Fluid_Load,
  iMarker_Smoluchowski_Maxwell, iWall_Catalytic,
  iMarker_Giles, iMarker_Outlet, iMarker_Isothermal, iMarker_HeatFlux,
  iMarker_EngineInflow, iMarker_EngineExhaust, iMarker_Displacement, iMarker_Damper,
  iMarker_Load, iMarker_FlowLoad, iMarker_Internal, iMarker_Monitoring,
  iMarker_Designing, iMarker_GeoEval, iMarker_Plotting, iMarker_Analyze, iMarker_DV, iDV_Value,
  iMarker_ZoneInterface, iMarker_PyCustom, iMarker_Load_Dir, iMarker_Disp_Dir, iMarker_Load_Sine, iMarker_Clamped,
  iMarker_Moving, iMarker_Supersonic_Inlet, iMarker_Supersonic_Outlet, iMarker_ActDiskInlet,
  iMarker_Emissivity,
  iMarker_Inlet_Scalar,
  iMarker_ActDiskOutlet, iMarker_MixingPlaneInterface;

  bool fea = ((Kind_Solver == FEM_ELASTICITY) || (Kind_Solver == DISC_ADJ_FEM));

  cout << endl <<"----------------- Physical Case Definition ( Zone "  << iZone << " ) -------------------" << endl;
  if (val_software == SU2_CFD) {
    if (FSI_Problem)
     cout << "Fluid-Structure Interaction." << endl;

    if (DiscreteAdjoint) {
     cout <<"Discrete Adjoint equations using Algorithmic Differentiation\n";
     cout <<"based on the physical case: ";
    }
    switch (Kind_Solver) {
      case EULER:     case DISC_ADJ_EULER:
      case INC_EULER: case DISC_ADJ_INC_EULER:
      case FEM_EULER: case DISC_ADJ_FEM_EULER:
        if (Kind_Regime == COMPRESSIBLE) cout << "Compressible Euler equations." << endl;
        if (Kind_Regime == INCOMPRESSIBLE) cout << "Incompressible Euler equations." << endl;
        break;
      case NAVIER_STOKES:     case DISC_ADJ_NAVIER_STOKES:
      case INC_NAVIER_STOKES: case DISC_ADJ_INC_NAVIER_STOKES:
      case FEM_NAVIER_STOKES: case DISC_ADJ_FEM_NS:
        if (Kind_Regime == COMPRESSIBLE) cout << "Compressible Laminar Navier-Stokes' equations." << endl;
        if (Kind_Regime == INCOMPRESSIBLE) cout << "Incompressible Laminar Navier-Stokes' equations." << endl;
        break;
      case RANS:     case DISC_ADJ_RANS:
      case INC_RANS: case DISC_ADJ_INC_RANS:
      case FEM_RANS: case DISC_ADJ_FEM_RANS:
        if (Kind_Regime == COMPRESSIBLE) cout << "Compressible RANS equations." << endl;
        if (Kind_Regime == INCOMPRESSIBLE) cout << "Incompressible RANS equations." << endl;
        cout << "Turbulence model: ";
        switch (Kind_Turb_Model) {
          case SA:        cout << "Spalart Allmaras" << endl; break;
          case SA_NEG:    cout << "Negative Spalart Allmaras" << endl; break;
          case SA_E:      cout << "Edwards Spalart Allmaras" << endl; break;
          case SA_COMP:   cout << "Compressibility Correction Spalart Allmaras" << endl; break;
          case SA_E_COMP: cout << "Compressibility Correction Edwards Spalart Allmaras" << endl; break;
          case SST:       cout << "Menter's SST"     << endl; break;
          case SST_SUST:  cout << "Menter's SST with sustaining terms" << endl; break;
        }
        if (QCR) cout << "Using Quadratic Constitutive Relation, 2000 version (QCR2000)" << endl;
        if (Kind_Trans_Model == BC) cout << "Using the revised BC transition model (2020)" << endl;
        cout << "Hybrid RANS/LES: ";
        switch (Kind_HybridRANSLES){
          case NO_HYBRIDRANSLES: cout <<  "No Hybrid RANS/LES" << endl; break;
          case SA_DES:   cout << "Detached Eddy Simulation (DES97) " << endl; break;
          case SA_DDES:  cout << "Delayed Detached Eddy Simulation (DDES) with Standard SGS" << endl; break;
          case SA_ZDES:  cout << "Delayed Detached Eddy Simulation (DDES) with Vorticity-based SGS" << endl; break;
          case SA_EDDES: cout << "Delayed Detached Eddy Simulation (DDES) with Shear-layer Adapted SGS" << endl; break;
        }
        if (using_uq){
          cout << "Perturbing Reynold's Stress Matrix towards "<< eig_val_comp << " component turbulence"<< endl;
          if (uq_permute) cout << "Permuting eigenvectors" << endl;
        }
        break;
      case NEMO_EULER:
        if (Kind_Regime == COMPRESSIBLE) cout << "Compressible two-temperature thermochemical non-equilibrium Euler equations." << endl;
        if(Kind_FluidModel == SU2_NONEQ){
          if ((GasModel != "N2") && (GasModel != "AIR-5") && (GasModel != "ARGON"))
          SU2_MPI::Error("The GAS_MODEL given as input is not valid. Choose one of the options: N2, AIR-5, ARGON.", CURRENT_FUNCTION);
        }
        break;
      case NEMO_NAVIER_STOKES:
        if (Kind_Regime == COMPRESSIBLE) cout << "Compressible two-temperature thermochemical non-equilibrium Navier-Stokes equations." << endl;
        if(Kind_FluidModel == SU2_NONEQ){
          if ((GasModel != "N2") && (GasModel != "AIR-5") && (GasModel != "ARGON"))
          SU2_MPI::Error("The GAS_MODEL given as input is not valid. Choose one of the options: N2, AIR-5, ARGON.", CURRENT_FUNCTION);
        }
        break;
      case FEM_LES:
        if (Kind_Regime == COMPRESSIBLE)   cout << "Compressible LES equations." << endl;
        if (Kind_Regime == INCOMPRESSIBLE) cout << "Incompressible LES equations." << endl;
        cout << "Subgrid Scale model: ";
        switch (Kind_SGS_Model) {
          case IMPLICIT_LES: cout << "Implicit LES" << endl; break;
          case SMAGORINSKY:  cout << "Smagorinsky " << endl; break;
          case WALE:         cout << "WALE"         << endl; break;
          case VREMAN:       cout << "VREMAN"         << endl; break;
          default:
            SU2_MPI::Error("Subgrid Scale model not specified.", CURRENT_FUNCTION);

        }
        break;
      case FEM_ELASTICITY: case DISC_ADJ_FEM:
        if (Kind_Struct_Solver == SMALL_DEFORMATIONS) cout << "Geometrically linear elasticity solver." << endl;
        if (Kind_Struct_Solver == LARGE_DEFORMATIONS) cout << "Geometrically non-linear elasticity solver." << endl;
        if (Kind_Material == LINEAR_ELASTIC) cout << "Linear elastic material." << endl;
        if (Kind_Material == NEO_HOOKEAN) {
          if (Kind_Material_Compress == COMPRESSIBLE_MAT) cout << "Compressible Neo-Hookean material model." << endl;
        }
        break;
      case ADJ_EULER: cout << "Continuous Euler adjoint equations." << endl; break;
      case ADJ_NAVIER_STOKES:
        if (Frozen_Visc_Cont)
          cout << "Continuous Navier-Stokes adjoint equations with frozen (laminar) viscosity." << endl;
        else
          cout << "Continuous Navier-Stokes adjoint equations." << endl;
        break;
      case ADJ_RANS:
        if (Frozen_Visc_Cont)
          cout << "Continuous RANS adjoint equations with frozen (laminar and eddy) viscosity." << endl;
        else
          cout << "Continuous RANS adjoint equations." << endl;

        break;

    }

    if ((Kind_Regime == COMPRESSIBLE) && (Kind_Solver != FEM_ELASTICITY)) {
      cout << "Mach number: " << Mach <<"."<< endl;
      cout << "Angle of attack (AoA): " << AoA <<" deg, and angle of sideslip (AoS): " << AoS <<" deg."<< endl;
      if ((Kind_Solver == NAVIER_STOKES) || (Kind_Solver == ADJ_NAVIER_STOKES) ||
          (Kind_Solver == RANS) || (Kind_Solver == ADJ_RANS) ||
          (Kind_Solver == NEMO_NAVIER_STOKES))
        cout << "Reynolds number: " << Reynolds <<". Reference length "  << Length_Reynolds << "." << endl;
      if (Fixed_CL_Mode) {
        cout << "Fixed CL mode, target value: " << Target_CL << "." << endl;
      }
      if (Fixed_CM_Mode) {
          cout << "Fixed CM mode, target value:  " << Target_CM << "." << endl;
          cout << "HTP rotation axis (X,Z): ("<< htp_axis[0] <<", "<< htp_axis[1] <<")."<< endl;
      }
    }

    if (EquivArea) {
      cout <<"The equivalent area is going to be evaluated on the near-field."<< endl;
      cout <<"The lower integration limit is "<<ea_lim[0]<<", and the upper is "<<ea_lim[1]<<"."<< endl;
      cout <<"The near-field is situated at "<<ea_lim[2]<<"."<< endl;
    }

    if (GetGrid_Movement()) {
      cout << "Performing a dynamic mesh simulation: ";
      switch (Kind_GridMovement) {
        case NO_MOVEMENT:     cout << "no direct movement." << endl; break;
        case RIGID_MOTION:    cout << "rigid mesh motion." << endl; break;
        case MOVING_HTP:      cout << "HTP moving." << endl; break;
        case ROTATING_FRAME:  cout << "rotating reference frame." << endl; break;
        case FLUID_STRUCTURE: cout << "fluid-structure motion." << endl; break;
        case EXTERNAL:        cout << "externally prescribed motion." << endl; break;
      }
    }

    if (Restart) {
      if (Read_Binary_Restart) cout << "Reading and writing binary SU2 native restart files." << endl;
      else cout << "Reading and writing ASCII SU2 native restart files." << endl;
      if (!ContinuousAdjoint && Kind_Solver != FEM_ELASTICITY) cout << "Read flow solution from: " << Solution_FileName << "." << endl;
      if (ContinuousAdjoint) cout << "Read adjoint solution from: " << Solution_AdjFileName << "." << endl;
    }
    else {
        if (fea) cout << "No restart solution, initialize from undeformed configuration." << endl;
        else cout << "No restart solution, use the values at infinity (freestream)." << endl;
    }

    if (ContinuousAdjoint)
      cout << "Read flow solution from: " << Solution_FileName << "." << endl;

    if (!fea){
      if (Kind_Regime == COMPRESSIBLE) {
        if (Ref_NonDim == DIMENSIONAL) { cout << "Dimensional simulation." << endl; }
        else if (Ref_NonDim == FREESTREAM_PRESS_EQ_ONE) { cout << "Non-Dimensional simulation (P=1.0, Rho=1.0, T=1.0 at the farfield)." << endl; }
        else if (Ref_NonDim == FREESTREAM_VEL_EQ_MACH) { cout << "Non-Dimensional simulation (V=Mach, Rho=1.0, T=1.0 at the farfield)." << endl; }
        else if (Ref_NonDim == FREESTREAM_VEL_EQ_ONE) { cout << "Non-Dimensional simulation (V=1.0, Rho=1.0, T=1.0 at the farfield)." << endl; }
    } else if (Kind_Regime == INCOMPRESSIBLE) {
        if (Ref_Inc_NonDim == DIMENSIONAL) { cout << "Dimensional simulation." << endl; }
        else if (Ref_Inc_NonDim == INITIAL_VALUES) { cout << "Non-Dimensional simulation using intialization values." << endl; }
        else if (Ref_Inc_NonDim == REFERENCE_VALUES) { cout << "Non-Dimensional simulation using user-specified reference values." << endl; }
      }

      if (RefArea == 0.0) cout << "The reference area will be computed using y(2D) or z(3D) projection." << endl;
      else { cout << "The reference area is " << RefArea;
        if (SystemMeasurements == US) cout << " ft^2." << endl; else cout << " m^2." << endl;
      }

      if (SemiSpan == 0.0) cout << "The semi-span will be computed using the max y(3D) value." << endl;
      else { cout << "The semi-span length area is " << SemiSpan;
        if (SystemMeasurements == US) cout << " ft." << endl; else cout << " m." << endl;
      }

      cout << "The reference length is " << RefLength;
      if (SystemMeasurements == US) cout << " ft." << endl; else cout << " m." << endl;

      if (nMarker_Monitoring != 0){
        if ((nRefOriginMoment_X > 1) || (nRefOriginMoment_Y > 1) || (nRefOriginMoment_Z > 1)) {
          cout << "Surface(s) where the force coefficients are evaluated and \n";
          cout << "their reference origin for moment computation: \n";

          for (iMarker_Monitoring = 0; iMarker_Monitoring < nMarker_Monitoring; iMarker_Monitoring++) {
            cout << "   - " << Marker_Monitoring[iMarker_Monitoring] << " (" << RefOriginMoment_X[iMarker_Monitoring] <<", "<<RefOriginMoment_Y[iMarker_Monitoring] <<", "<< RefOriginMoment_Z[iMarker_Monitoring] << ")";
            if (iMarker_Monitoring < nMarker_Monitoring-1) cout << ".\n";
            else {
              if (SystemMeasurements == US) cout <<" ft."<< endl;
              else cout <<" m."<< endl;
            }

          }
        }
        else {
          cout << "Reference origin for moment evaluation is (" << RefOriginMoment_X[0] << ", " << RefOriginMoment_Y[0] << ", " << RefOriginMoment_Z[0] << ")." << endl;
          cout << "Surface(s) where the force coefficients are evaluated: ";
          for (iMarker_Monitoring = 0; iMarker_Monitoring < nMarker_Monitoring; iMarker_Monitoring++) {
            cout << Marker_Monitoring[iMarker_Monitoring];
            if (iMarker_Monitoring < nMarker_Monitoring-1) cout << ", ";
            else cout <<"."<< endl;
          }
          cout<< endl;
        }
      }
    }

    if (nMarker_Designing != 0) {
      cout << "Surface(s) where the objective function is evaluated: ";
      for (iMarker_Designing = 0; iMarker_Designing < nMarker_Designing; iMarker_Designing++) {
        cout << Marker_Designing[iMarker_Designing];
        if (iMarker_Designing < nMarker_Designing-1) cout << ", ";
        else cout <<".";
      }
      cout<< endl;
    }

    if (nMarker_Plotting != 0) {
      cout << "Surface(s) plotted in the output file: ";
      for (iMarker_Plotting = 0; iMarker_Plotting < nMarker_Plotting; iMarker_Plotting++) {
        cout << Marker_Plotting[iMarker_Plotting];
        if (iMarker_Plotting < nMarker_Plotting-1) cout << ", ";
        else cout <<".";
      }
      cout<< endl;
    }

    if (nMarker_Analyze != 0) {
      cout << "Surface(s) to be analyzed in detail: ";
      for (iMarker_Analyze = 0; iMarker_Analyze < nMarker_Analyze; iMarker_Analyze++) {
        cout << Marker_Analyze[iMarker_Analyze];
        if (iMarker_Analyze < nMarker_Analyze-1) cout << ", ";
        else cout <<".";
      }
      cout<< endl;
    }

    if (nMarker_ZoneInterface != 0) {
      cout << "Surface(s) acting as an interface among zones: ";
      for (iMarker_ZoneInterface = 0; iMarker_ZoneInterface < nMarker_ZoneInterface; iMarker_ZoneInterface++) {
        cout << Marker_ZoneInterface[iMarker_ZoneInterface];
        if (iMarker_ZoneInterface < nMarker_ZoneInterface-1) cout << ", ";
        else cout <<".";
      }
      cout<<endl;
    }

    if(nMarker_PyCustom != 0) {
      cout << "Surface(s) that are customizable in Python: ";
      for(iMarker_PyCustom=0; iMarker_PyCustom < nMarker_PyCustom; iMarker_PyCustom++){
        cout << Marker_PyCustom[iMarker_PyCustom];
        if (iMarker_PyCustom < nMarker_PyCustom-1) cout << ", ";
        else cout << ".";
      }
      cout << endl;
    }

    if (nMarker_DV != 0) {
      cout << "Surface(s) affected by the design variables: ";
      for (iMarker_DV = 0; iMarker_DV < nMarker_DV; iMarker_DV++) {
        cout << Marker_DV[iMarker_DV];
        if (iMarker_DV < nMarker_DV-1) cout << ", ";
        else cout <<".";
      }
      cout<< endl;
    }

    if (nMarker_Moving != 0) {
      cout << "Surface(s) in motion: ";
      for (iMarker_Moving = 0; iMarker_Moving < nMarker_Moving; iMarker_Moving++) {
        cout << Marker_Moving[iMarker_Moving];
        if (iMarker_Moving < nMarker_Moving-1) cout << ", ";
        else cout <<".";
      }
      cout<< endl;
    }

  }

  if (val_software == SU2_GEO) {
    if (nMarker_GeoEval != 0) {
      cout << "Surface(s) where the geometrical based functions is evaluated: ";
      for (iMarker_GeoEval = 0; iMarker_GeoEval < nMarker_GeoEval; iMarker_GeoEval++) {
        cout << Marker_GeoEval[iMarker_GeoEval];
        if (iMarker_GeoEval < nMarker_GeoEval-1) cout << ", ";
        else cout <<".";
      }
      cout<< endl;
    }
  }

  cout << "Input mesh file name: " << Mesh_FileName << endl;

  if (val_software == SU2_DOT) {
    if (DiscreteAdjoint) {
      cout << "Input sensitivity file name: " << GetObjFunc_Extension(Solution_AdjFileName) << "." << endl;
    }else {
    cout << "Input sensitivity file name: " << SurfAdjCoeff_FileName << "." << endl;
  }
  }

  if (val_software == SU2_DEF) {
    cout << endl <<"---------------- Grid deformation parameters ( Zone "  << iZone << " )  ----------------" << endl;
    cout << "Grid deformation using a linear elasticity method." << endl;

    if (Hold_GridFixed == YES) cout << "Hold some regions of the mesh fixed (hardcode implementation)." << endl;
  }

  if (val_software == SU2_DOT) {
  cout << endl <<"-------------- Surface deformation parameters ( Zone "  << iZone << " ) ----------------" << endl;
  }

  if (((val_software == SU2_DEF) || (val_software == SU2_DOT)) && (Design_Variable[0] != NO_DEFORMATION)) {

    for (unsigned short iDV = 0; iDV < nDV; iDV++) {


      if ((Design_Variable[iDV] != NO_DEFORMATION) &&
          (Design_Variable[iDV] != FFD_SETTING) &&
          (Design_Variable[iDV] != SCALE_GRID) &&
          (Design_Variable[iDV] != TRANSLATE_GRID) &&
          (Design_Variable[iDV] != ROTATE_GRID) &&
          (Design_Variable[iDV] != SURFACE_FILE)) {

        if (iDV == 0)
          cout << "Design variables definition (markers <-> value <-> param):" << endl;

        switch (Design_Variable[iDV]) {
          case FFD_CONTROL_POINT_2D:  cout << "FFD 2D (control point) <-> "; break;
          case FFD_CAMBER_2D:         cout << "FFD 2D (camber) <-> "; break;
          case FFD_THICKNESS_2D:      cout << "FFD 2D (thickness) <-> "; break;
          case FFD_TWIST_2D:          cout << "FFD 2D (twist) <-> "; break;
          case HICKS_HENNE:           cout << "Hicks Henne <-> " ; break;
          case SURFACE_BUMP:          cout << "Surface bump <-> " ; break;
          case ANGLE_OF_ATTACK:       cout << "Angle of attack <-> " ; break;
          case CST:                   cout << "Kulfan parameter number (CST) <-> " ; break;
          case TRANSLATION:           cout << "Translation design variable."; break;
          case SCALE:                 cout << "Scale design variable."; break;
          case NACA_4DIGITS:          cout << "NACA four digits <-> "; break;
          case PARABOLIC:             cout << "Parabolic <-> "; break;
          case AIRFOIL:               cout << "Airfoil <-> "; break;
          case ROTATION:              cout << "Rotation <-> "; break;
          case FFD_CONTROL_POINT:     cout << "FFD (control point) <-> "; break;
          case FFD_NACELLE:           cout << "FFD (nacelle) <-> "; break;
          case FFD_GULL:              cout << "FFD (gull) <-> "; break;
          case FFD_TWIST:             cout << "FFD (twist) <-> "; break;
          case FFD_ROTATION:          cout << "FFD (rotation) <-> "; break;
          case FFD_CONTROL_SURFACE:   cout << "FFD (control surface) <-> "; break;
          case FFD_CAMBER:            cout << "FFD (camber) <-> "; break;
          case FFD_THICKNESS:         cout << "FFD (thickness) -> "; break;
          case FFD_ANGLE_OF_ATTACK:   cout << "FFD (angle of attack) <-> "; break;
        }

        for (iMarker_DV = 0; iMarker_DV < nMarker_DV; iMarker_DV++) {
          cout << Marker_DV[iMarker_DV];
          if (iMarker_DV < nMarker_DV-1) cout << ", ";
          else cout << " <-> ";
        }

        for (iDV_Value = 0; iDV_Value < nDV_Value[iDV]; iDV_Value++) {
          cout << DV_Value[iDV][iDV_Value];
          if (iDV_Value != nDV_Value[iDV]-1) cout << ", ";
        }
        cout << " <-> ";

        if ((Design_Variable[iDV] == NO_DEFORMATION) ||
            (Design_Variable[iDV] == FFD_SETTING) ||
            (Design_Variable[iDV] == SCALE) ) nParamDV = 0;
        if (Design_Variable[iDV] == ANGLE_OF_ATTACK) nParamDV = 1;
        if ((Design_Variable[iDV] == FFD_CAMBER_2D) ||
            (Design_Variable[iDV] == FFD_THICKNESS_2D) ||
            (Design_Variable[iDV] == HICKS_HENNE) ||
            (Design_Variable[iDV] == PARABOLIC) ||
            (Design_Variable[iDV] == AIRFOIL) ||
            (Design_Variable[iDV] == FFD_GULL) ||
            (Design_Variable[iDV] == FFD_ANGLE_OF_ATTACK) ) nParamDV = 2;
        if ((Design_Variable[iDV] ==  TRANSLATION) ||
            (Design_Variable[iDV] ==  NACA_4DIGITS) ||
            (Design_Variable[iDV] ==  CST) ||
            (Design_Variable[iDV] ==  SURFACE_BUMP) ||
            (Design_Variable[iDV] ==  FFD_CAMBER) ||
            (Design_Variable[iDV] ==  FFD_TWIST_2D) ||
            (Design_Variable[iDV] ==  FFD_THICKNESS) ) nParamDV = 3;
        if (Design_Variable[iDV] == FFD_CONTROL_POINT_2D) nParamDV = 5;
        if (Design_Variable[iDV] == ROTATION) nParamDV = 6;
        if ((Design_Variable[iDV] ==  FFD_CONTROL_POINT) ||
            (Design_Variable[iDV] ==  FFD_ROTATION) ||
            (Design_Variable[iDV] ==  FFD_CONTROL_SURFACE) ) nParamDV = 7;
        if (Design_Variable[iDV] == FFD_TWIST) nParamDV = 8;

        for (unsigned short iParamDV = 0; iParamDV < nParamDV; iParamDV++) {

          if (iParamDV == 0) cout << "( ";

          if ((iParamDV == 0) &&
              ((Design_Variable[iDV] == NO_DEFORMATION) ||
               (Design_Variable[iDV] == FFD_SETTING) ||
               (Design_Variable[iDV] == FFD_ANGLE_OF_ATTACK) ||
               (Design_Variable[iDV] == FFD_CONTROL_POINT_2D) ||
               (Design_Variable[iDV] == FFD_CAMBER_2D) ||
               (Design_Variable[iDV] == FFD_THICKNESS_2D) ||
               (Design_Variable[iDV] == FFD_TWIST_2D) ||
               (Design_Variable[iDV] == FFD_CONTROL_POINT) ||
               (Design_Variable[iDV] == FFD_NACELLE) ||
               (Design_Variable[iDV] == FFD_GULL) ||
               (Design_Variable[iDV] == FFD_TWIST) ||
               (Design_Variable[iDV] == FFD_ROTATION) ||
               (Design_Variable[iDV] == FFD_CONTROL_SURFACE) ||
               (Design_Variable[iDV] == FFD_CAMBER) ||
               (Design_Variable[iDV] == FFD_THICKNESS))) cout << FFDTag[iDV];
          else cout << ParamDV[iDV][iParamDV];

          if (iParamDV < nParamDV-1) cout << ", ";
          else cout <<" )"<< endl;

        }

      }

      else if (Design_Variable[iDV] == NO_DEFORMATION) {
        cout << "No deformation of the numerical grid. Just output .su2 file." << endl;
      }

      else if (Design_Variable[iDV] == SCALE_GRID) {
        nParamDV = 0;
        cout << "Scaling of the volume grid by a constant factor." << endl;
      }

      else if (Design_Variable[iDV] == TRANSLATE_GRID) {
        nParamDV = 3;
        cout << "Rigid translation of the volume grid." << endl;
      }

      else if (Design_Variable[iDV] == ROTATE_GRID) {
        nParamDV = 6;
        cout << "Rigid rotation of the volume grid." << endl;
      }

      else if (Design_Variable[iDV] == FFD_SETTING) {

        cout << "Setting the FFD box structure." << endl;
        cout << "FFD boxes definition (FFD tag <-> degree <-> coord):" << endl;

        for (unsigned short iFFDBox = 0; iFFDBox < nFFDBox; iFFDBox++) {

          cout << TagFFDBox[iFFDBox] << " <-> ";

          for (unsigned short iDegreeFFD = 0; iDegreeFFD < 3; iDegreeFFD++) {
            if (iDegreeFFD == 0) cout << "( ";
            cout << DegreeFFDBox[iFFDBox][iDegreeFFD];
            if (iDegreeFFD < 2) cout << ", ";
            else cout <<" )";
          }

          cout << " <-> ";

          for (unsigned short iCoordFFD = 0; iCoordFFD < 24; iCoordFFD++) {
            if (iCoordFFD == 0) cout << "( ";
            cout << CoordFFDBox[iFFDBox][iCoordFFD];
            if (iCoordFFD < 23) cout << ", ";
            else cout <<" )"<< endl;
          }

        }

      }

      else cout << endl;

    }
  }

  if (((val_software == SU2_CFD) && ( ContinuousAdjoint || DiscreteAdjoint)) || (val_software == SU2_DOT)) {

    cout << endl <<"---------------- Design problem definition  ( Zone "  << iZone << " ) ------------------" << endl;
    if (nObj==1) {
      switch (Kind_ObjFunc[0]) {
        case DRAG_COEFFICIENT:           cout << "CD objective function";
          if (Fixed_CL_Mode) {           cout << " using fixed CL mode, dCD/dCL = " << dCD_dCL << "." << endl; }
          else if (Fixed_CM_Mode) {      cout << " using fixed CMy mode, dCD/dCMy = " << dCD_dCMy << "." << endl; }
          else {                         cout << "." << endl; }
          break;
        case LIFT_COEFFICIENT:           cout << "CL objective function." << endl; break;
        case MOMENT_X_COEFFICIENT:       cout << "CMx objective function" << endl;
          if (Fixed_CL_Mode) {           cout << " using fixed CL mode, dCMx/dCL = " << dCMx_dCL << "." << endl; }
          else {                         cout << "." << endl; }
          break;
        case MOMENT_Y_COEFFICIENT:       cout << "CMy objective function" << endl;
          if (Fixed_CL_Mode) {           cout << " using fixed CL mode, dCMy/dCL = " << dCMy_dCL << "." << endl; }
          else {                         cout << "." << endl; }
          break;
        case MOMENT_Z_COEFFICIENT:       cout << "CMz objective function" << endl;
          if (Fixed_CL_Mode) {           cout << " using fixed CL mode, dCMz/dCL = " << dCMz_dCL << "." << endl; }
          else {                         cout << "." << endl; }
          break;
        case INVERSE_DESIGN_PRESSURE:    cout << "Inverse design (Cp) objective function." << endl; break;
        case INVERSE_DESIGN_HEATFLUX:    cout << "Inverse design (Heat Flux) objective function." << endl; break;
        case SIDEFORCE_COEFFICIENT:      cout << "Side force objective function." << endl; break;
        case EFFICIENCY:                 cout << "CL/CD objective function." << endl; break;
        case EQUIVALENT_AREA:            cout << "Equivalent area objective function. CD weight: " << WeightCd <<"."<< endl;  break;
        case NEARFIELD_PRESSURE:         cout << "Nearfield pressure objective function. CD weight: " << WeightCd <<"."<< endl;  break;
        case FORCE_X_COEFFICIENT:        cout << "X-force objective function." << endl; break;
        case FORCE_Y_COEFFICIENT:        cout << "Y-force objective function." << endl; break;
        case FORCE_Z_COEFFICIENT:        cout << "Z-force objective function." << endl; break;
        case THRUST_COEFFICIENT:         cout << "Thrust objective function." << endl; break;
        case TORQUE_COEFFICIENT:         cout << "Torque efficiency objective function." << endl; break;
        case TOTAL_HEATFLUX:             cout << "Total heat flux objective function." << endl; break;
        case MAXIMUM_HEATFLUX:           cout << "Maximum heat flux objective function." << endl; break;
        case FIGURE_OF_MERIT:            cout << "Rotor Figure of Merit objective function." << endl; break;
        case BUFFET_SENSOR:              cout << "Buffet sensor objective function." << endl; break;
        case SURFACE_TOTAL_PRESSURE:     cout << "Average total pressure objective function." << endl; break;
        case SURFACE_STATIC_PRESSURE:    cout << "Average static pressure objective function." << endl; break;
        case SURFACE_MASSFLOW:           cout << "Mass flow rate objective function." << endl; break;
        case SURFACE_MACH:               cout << "Mach number objective function." << endl; break;
        case CUSTOM_OBJFUNC:             cout << "Custom objective function." << endl; break;
        case REFERENCE_GEOMETRY:         cout << "Target geometry objective function." << endl; break;
        case REFERENCE_NODE:             cout << "Target node displacement objective function." << endl; break;
        case VOLUME_FRACTION:            cout << "Volume fraction objective function." << endl; break;
        case TOPOL_DISCRETENESS:         cout << "Topology discreteness objective function." << endl; break;
        case TOPOL_COMPLIANCE:           cout << "Topology compliance objective function." << endl; break;
<<<<<<< HEAD
        case SURFACE_CO:                 cout << "Y_CO objective function." << endl; break;
        case SURFACE_NOX:                 cout << "Y_NO objective function." << endl; break;
        case SURFACE_TEMP:               cout << "Temperature objective function." << endl; break;
=======
        case STRESS_PENALTY:             cout << "Stress penalty objective function." << endl; break;
>>>>>>> 286e3c20
      }
    }
    else {
      cout << "Weighted sum objective function." << endl;
    }

  }

  if (val_software == SU2_CFD) {
    cout << endl <<"--------------- Space Numerical Integration ( Zone "  << iZone << " ) ------------------" << endl;

    if (SmoothNumGrid) cout << "There are some smoothing iterations on the grid coordinates." << endl;

    if ((Kind_Solver == EULER)          || (Kind_Solver == NAVIER_STOKES)          || (Kind_Solver == RANS) ||
        (Kind_Solver == INC_EULER)      || (Kind_Solver == INC_NAVIER_STOKES)      || (Kind_Solver == INC_RANS) ||
        (Kind_Solver == NEMO_EULER)     || (Kind_Solver == NEMO_NAVIER_STOKES)     ||
        (Kind_Solver == DISC_ADJ_EULER) || (Kind_Solver == DISC_ADJ_NAVIER_STOKES) || (Kind_Solver == DISC_ADJ_RANS) ) {

      if (Kind_ConvNumScheme_Flow == SPACE_CENTERED) {
        if (Kind_Centered_Flow == LAX) {
          cout << "Lax-Friedrich scheme (1st order in space) for the flow inviscid terms."<< endl;
          cout << "Lax viscous coefficients (1st): " << Kappa_1st_Flow << "." << endl;
          cout << "First order integration." << endl;
        }
        else {
          cout << "Jameson-Schmidt-Turkel scheme (2nd order in space) for the flow inviscid terms."<< endl;
          cout << "JST viscous coefficients (2nd & 4th): " << Kappa_2nd_Flow << ", " << Kappa_4th_Flow << "." << endl;
          cout << "The method includes a grid stretching correction (p = 0.3)."<< endl;
        }
      }

      if (Kind_ConvNumScheme_Flow == SPACE_UPWIND) {
        if (Kind_Upwind_Flow == ROE)    cout << "Roe (with entropy fix = "<< EntropyFix_Coeff <<") solver for the flow inviscid terms."<< endl;
        if (Kind_Upwind_Flow == TURKEL) cout << "Roe-Turkel solver for the flow inviscid terms."<< endl;
        if (Kind_Upwind_Flow == AUSM)   cout << "AUSM solver for the flow inviscid terms."<< endl;
        if (Kind_Upwind_Flow == HLLC)   cout << "HLLC solver for the flow inviscid terms."<< endl;
        if (Kind_Upwind_Flow == SW)     cout << "Steger-Warming solver for the flow inviscid terms."<< endl;
        if (Kind_Upwind_Flow == MSW)    cout << "Modified Steger-Warming solver for the flow inviscid terms."<< endl;
        if (Kind_Upwind_Flow == CUSP)   cout << "CUSP solver for the flow inviscid terms."<< endl;
        if (Kind_Upwind_Flow == L2ROE)  cout << "L2ROE Low Mach ROE solver for the flow inviscid terms."<< endl;
        if (Kind_Upwind_Flow == LMROE)  cout << "Rieper Low Mach ROE solver for the flow inviscid terms."<< endl;
        if (Kind_Upwind_Flow == SLAU)   cout << "Simple Low-Dissipation AUSM solver for the flow inviscid terms."<< endl;
        if (Kind_Upwind_Flow == SLAU2)  cout << "Simple Low-Dissipation AUSM 2 solver for the flow inviscid terms."<< endl;
        if (Kind_Upwind_Flow == FDS)    cout << "Flux difference splitting (FDS) upwind scheme for the flow inviscid terms."<< endl;
        if (Kind_Upwind_Flow == AUSMPLUSUP)  cout << "AUSM+-up solver for the flow inviscid terms."<< endl;
        if (Kind_Upwind_Flow == AUSMPLUSUP2) cout << "AUSM+-up2 solver for the flow inviscid terms."<< endl;
        if (Kind_Upwind_Flow == AUSMPWPLUS)  cout << "AUSMPWPLUS solver for the flow inviscid terms."<< endl;

        if (Kind_Solver == EULER         || Kind_Solver == DISC_ADJ_EULER ||
            Kind_Solver == NAVIER_STOKES || Kind_Solver == DISC_ADJ_NAVIER_STOKES ||
            Kind_Solver == RANS          || Kind_Solver == DISC_ADJ_RANS) {
          switch (Kind_RoeLowDiss) {
            case NO_ROELOWDISS: cout << "Standard Roe without low-dissipation function."<< endl; break;
            case NTS: cout << "Roe with NTS low-dissipation function."<< endl; break;
            case FD: cout << "Roe with DDES's FD low-dissipation function."<< endl; break;
            case NTS_DUCROS: cout << "Roe with NTS low-dissipation function + Ducros shock sensor."<< endl; break;
            case FD_DUCROS: cout << "Roe with DDES's FD low-dissipation function + Ducros shock sensor."<< endl; break;
          }
        }

        if (MUSCL_Flow) {
          cout << "Second order integration in space, with slope limiter." << endl;
            switch (Kind_SlopeLimit_Flow) {
              case NO_LIMITER:
                cout << "No slope-limiting method. "<< endl;
                break;
              case VENKATAKRISHNAN:
                cout << "Venkatakrishnan slope-limiting method, with constant: " << Venkat_LimiterCoeff <<". "<< endl;
                cout << "The reference element size is: " << RefElemLength <<". "<< endl;
                break;
              case VENKATAKRISHNAN_WANG:
                cout << "Venkatakrishnan-Wang slope-limiting method, with constant: " << Venkat_LimiterCoeff <<". "<< endl;
                break;
              case BARTH_JESPERSEN:
                cout << "Barth-Jespersen slope-limiting method." << endl;
                break;
              case VAN_ALBADA_EDGE:
                cout << "Van Albada slope-limiting method implemented by edges." << endl;
                break;
            }
        }
        else {
          cout << "First order integration in space." << endl;
        }

      }

    }

    if ((Kind_Solver == RANS) || (Kind_Solver == DISC_ADJ_RANS)) {
      if (Kind_ConvNumScheme_Turb == SPACE_UPWIND) {
        if (Kind_Upwind_Turb == SCALAR_UPWIND) cout << "Scalar upwind solver for the turbulence model."<< endl;
        if (MUSCL_Turb) {
          cout << "Second order integration in space with slope limiter." << endl;
            switch (Kind_SlopeLimit_Turb) {
              case NO_LIMITER:
                cout << "No slope-limiting method. "<< endl;
                break;
              case VENKATAKRISHNAN:
                cout << "Venkatakrishnan slope-limiting method, with constant: " << Venkat_LimiterCoeff <<". "<< endl;
                cout << "The reference element size is: " << RefElemLength <<". "<< endl;
                break;
              case VENKATAKRISHNAN_WANG:
                cout << "Venkatakrishnan-Wang slope-limiting method, with constant: " << Venkat_LimiterCoeff <<". "<< endl;
                break;
              case BARTH_JESPERSEN:
                cout << "Barth-Jespersen slope-limiting method." << endl;
                break;
              case VAN_ALBADA_EDGE:
                cout << "Van Albada slope-limiting method implemented by edges." << endl;
                break;
            }
        }
        else {
          cout << "First order integration in space." << endl;
        }
      }
    }

    if ((Kind_Solver == ADJ_EULER) || (Kind_Solver == ADJ_NAVIER_STOKES) || (Kind_Solver == ADJ_RANS)) {

      if (Kind_ConvNumScheme_AdjFlow == SPACE_CENTERED) {
        if (Kind_Centered_AdjFlow == JST) {
          cout << "Jameson-Schmidt-Turkel scheme for the adjoint inviscid terms."<< endl;
          cout << "JST viscous coefficients (1st, 2nd, & 4th): " << Kappa_1st_AdjFlow
          << ", " << Kappa_2nd_AdjFlow << ", " << Kappa_4th_AdjFlow <<"."<< endl;
          cout << "The method includes a grid stretching correction (p = 0.3)."<< endl;
          cout << "Second order integration." << endl;
        }
        if (Kind_Centered_AdjFlow == LAX) {
          cout << "Lax-Friedrich scheme for the adjoint inviscid terms."<< endl;
          cout << "First order integration." << endl;
        }
      }

      if (Kind_ConvNumScheme_AdjFlow == SPACE_UPWIND) {
        if (Kind_Upwind_AdjFlow == ROE) cout << "Roe (with entropy fix = "<< EntropyFix_Coeff <<") solver for the adjoint inviscid terms."<< endl;
        if (MUSCL_AdjFlow) {
          cout << "Second order integration with slope limiter." << endl;
            switch (Kind_SlopeLimit_AdjFlow) {
              case NO_LIMITER:
                cout << "No slope-limiting method. "<< endl;
                break;
              case VENKATAKRISHNAN:
                cout << "Venkatakrishnan slope-limiting method, with constant: " << Venkat_LimiterCoeff <<". "<< endl;
                cout << "The reference element size is: " << RefElemLength <<". "<< endl;
                break;
              case VENKATAKRISHNAN_WANG:
                cout << "Venkatakrishnan-Wang slope-limiting method, with constant: " << Venkat_LimiterCoeff <<". "<< endl;
                break;
              case BARTH_JESPERSEN:
                cout << "Barth-Jespersen slope-limiting method." << endl;
                break;
              case VAN_ALBADA_EDGE:
                cout << "Van Albada slope-limiting method implemented by edges." << endl;
                break;
              case SHARP_EDGES:
                cout << "Sharp edges slope-limiting method, with constant: " << Venkat_LimiterCoeff <<". "<< endl;
                cout << "The reference element size is: " << RefElemLength <<". "<< endl;
                cout << "The reference sharp edge distance is: " << AdjSharp_LimiterCoeff*RefElemLength*Venkat_LimiterCoeff <<". "<< endl;
                break;
              case WALL_DISTANCE:
                cout << "Wall distance slope-limiting method, with constant: " << Venkat_LimiterCoeff <<". "<< endl;
                cout << "The reference element size is: " << RefElemLength <<". "<< endl;
                cout << "The reference wall distance is: " << AdjSharp_LimiterCoeff*RefElemLength*Venkat_LimiterCoeff <<". "<< endl;
                break;
            }
        }
        else {
          cout << "First order integration." << endl;
        }
      }

      cout << "The reference sharp edge distance is: " << AdjSharp_LimiterCoeff*RefElemLength*Venkat_LimiterCoeff <<". "<< endl;

    }

    if ((Kind_Solver == ADJ_RANS) && (!Frozen_Visc_Cont)) {
      if (Kind_ConvNumScheme_AdjTurb == SPACE_UPWIND) {
        if (Kind_Upwind_Turb == SCALAR_UPWIND) cout << "Scalar upwind solver (first order) for the adjoint turbulence model."<< endl;
        if (MUSCL_AdjTurb) {
          cout << "Second order integration with slope limiter." << endl;
            switch (Kind_SlopeLimit_AdjTurb) {
              case NO_LIMITER:
                cout << "No slope-limiting method. "<< endl;
                break;
              case VENKATAKRISHNAN:
                cout << "Venkatakrishnan slope-limiting method, with constant: " << Venkat_LimiterCoeff <<". "<< endl;
                cout << "The reference element size is: " << RefElemLength <<". "<< endl;
                break;
              case VENKATAKRISHNAN_WANG:
                cout << "Venkatakrishnan-Wang slope-limiting method, with constant: " << Venkat_LimiterCoeff <<". "<< endl;
                break;
              case BARTH_JESPERSEN:
                cout << "Barth-Jespersen slope-limiting method." << endl;
                break;
              case VAN_ALBADA_EDGE:
                cout << "Van Albada slope-limiting method implemented by edges." << endl;
                break;
              case SHARP_EDGES:
                cout << "Sharp edges slope-limiting method, with constant: " << Venkat_LimiterCoeff <<". "<< endl;
                cout << "The reference element size is: " << RefElemLength <<". "<< endl;
                cout << "The reference sharp edge distance is: " << AdjSharp_LimiterCoeff*RefElemLength*Venkat_LimiterCoeff <<". "<< endl;
                break;
              case WALL_DISTANCE:
                cout << "Wall distance slope-limiting method, with constant: " << Venkat_LimiterCoeff <<". "<< endl;
                cout << "The reference element size is: " << RefElemLength <<". "<< endl;
                cout << "The reference wall distance is: " << AdjSharp_LimiterCoeff*RefElemLength*Venkat_LimiterCoeff <<". "<< endl;
                break;
            }
        }
        else {
          cout << "First order integration." << endl;
        }
      }
    }

    if ((Kind_Solver == NAVIER_STOKES) || (Kind_Solver == RANS) ||
        (Kind_Solver == INC_NAVIER_STOKES) || (Kind_Solver == INC_RANS) ||
        (Kind_Solver == NEMO_NAVIER_STOKES) ||
        (Kind_Solver == DISC_ADJ_INC_NAVIER_STOKES) || (Kind_Solver == DISC_ADJ_INC_RANS) ||
        (Kind_Solver == DISC_ADJ_NAVIER_STOKES) || (Kind_Solver == DISC_ADJ_RANS)) {
        cout << "Average of gradients with correction (viscous flow terms)." << endl;
    }

    if ((Kind_Solver == ADJ_NAVIER_STOKES) || (Kind_Solver == ADJ_RANS)) {
      cout << "Average of gradients with correction (viscous adjoint terms)." << endl;
    }

    if ((Kind_Solver == RANS) || (Kind_Solver == DISC_ADJ_RANS) || (Kind_Solver == INC_RANS) || (Kind_Solver == DISC_ADJ_INC_RANS) ) {
      cout << "Average of gradients with correction (viscous turbulence terms)." << endl;
    }

    if ((Kind_Solver == ADJ_RANS) && (!Frozen_Visc_Cont)) {
      cout << "Average of gradients with correction (2nd order) for computation of adjoint viscous turbulence terms." << endl;
      if (Kind_TimeIntScheme_AdjTurb == EULER_IMPLICIT) cout << "Euler implicit method for the turbulent adjoint equation." << endl;
    }

    if(Kind_Solver != FEM_EULER && Kind_Solver != FEM_NAVIER_STOKES &&
       Kind_Solver != FEM_RANS  && Kind_Solver != FEM_LES &&
       Kind_Solver != DISC_ADJ_FEM_EULER && Kind_Solver != DISC_ADJ_FEM_NS &&
       Kind_Solver != DISC_ADJ_FEM_RANS) {
      if (!fea){
        switch (Kind_Gradient_Method_Recon) {
          case GREEN_GAUSS: cout << "Gradient for upwind reconstruction: Green-Gauss." << endl; break;
          case LEAST_SQUARES: cout << "Gradient for upwind reconstruction: unweighted Least-Squares." << endl; break;
          case WEIGHTED_LEAST_SQUARES: cout << "Gradient for upwind reconstruction: inverse-distance weighted Least-Squares." << endl; break;
        }
        switch (Kind_Gradient_Method) {
          case GREEN_GAUSS: cout << "Gradient for viscous and source terms: Green-Gauss." << endl; break;
          case LEAST_SQUARES: cout << "Gradient for viscous and source terms: unweighted Least-Squares." << endl; break;
          case WEIGHTED_LEAST_SQUARES: cout << "Gradient for viscous and source terms: inverse-distance weighted Least-Squares." << endl; break;
        }
      }
      else{
        cout << "Spatial discretization using the Finite Element Method." << endl;
      }
    }

    if(Kind_Solver == FEM_EULER || Kind_Solver == FEM_NAVIER_STOKES ||
       Kind_Solver == FEM_RANS  || Kind_Solver == FEM_LES ||
       Kind_Solver == DISC_ADJ_FEM_EULER || Kind_Solver == DISC_ADJ_FEM_NS ||
       Kind_Solver == DISC_ADJ_FEM_RANS) {
      if(Kind_FEM_Flow == DG) {
        cout << "Discontinuous Galerkin Finite element solver" << endl;

        switch( Riemann_Solver_FEM ) {
          case ROE:           cout << "Roe (with entropy fix) solver for inviscid fluxes over the faces" << endl; break;
          case LAX_FRIEDRICH: cout << "Lax-Friedrich solver for inviscid fluxes over the faces" << endl; break;
          case AUSM:          cout << "AUSM solver inviscid fluxes over the faces" << endl; break;
          case HLLC:          cout << "HLLC solver inviscid fluxes over the faces" << endl; break;
        }

        if(Kind_Solver != FEM_EULER && Kind_Solver != DISC_ADJ_FEM_EULER) {
          cout << "Theta symmetrizing terms interior penalty: " << Theta_Interior_Penalty_DGFEM << endl;
        }
      }

      cout << "Quadrature factor for elements with constant Jacobian:     " << Quadrature_Factor_Straight << endl;
      cout << "Quadrature factor for elements with non-constant Jacobian: " << Quadrature_Factor_Curved << endl;

      cout << "Byte alignment matrix multiplications:      " << byteAlignmentMatMul << endl;
      cout << "Padded matrix size for optimal performance: " << sizeMatMulPadding << endl;
    }

    cout << endl <<"--------------- Time Numerical Integration  ( Zone "  << iZone << " ) ------------------" << endl;

    if (!fea) {
    switch (TimeMarching) {
      case NO:
      cout << "Local time stepping (steady state simulation)." << endl; break;
      case TIME_STEPPING:
      cout << "Unsteady simulation using a time stepping strategy."<< endl;
      if (Unst_CFL != 0.0) {
        cout << "Time step computed by the code. Unsteady CFL number: " << Unst_CFL <<"."<< endl;
        if (Delta_UnstTime != 0.0) {
          cout << "Synchronization time provided by the user (s): "<< Delta_UnstTime << "." << endl;
        }
      }
      else cout << "Unsteady time step provided by the user (s): "<< Delta_UnstTime << "." << endl;
      break;
      case DT_STEPPING_1ST: case DT_STEPPING_2ND:
      if (TimeMarching == DT_STEPPING_1ST) cout << "Unsteady simulation, dual time stepping strategy (first order in time)."<< endl;
      if (TimeMarching == DT_STEPPING_2ND) cout << "Unsteady simulation, dual time stepping strategy (second order in time)."<< endl;
      if (Unst_CFL != 0.0) cout << "Time step computed by the code. Unsteady CFL number: " << Unst_CFL <<"."<< endl;
      else cout << "Unsteady time step provided by the user (s): "<< Delta_UnstTime << "." << endl;
      break;
    }
  }
  else {
    if (Time_Domain) {
      cout << "Dynamic structural analysis."<< endl;
      cout << "Time step provided by the user for the dynamic analysis(s): "<< Delta_DynTime << "." << endl;
    } else {
      cout << "Static structural analysis." << endl;
    }
  }

    if ((Kind_Solver == EULER) || (Kind_Solver == NAVIER_STOKES) || (Kind_Solver == RANS) ||
        (Kind_Solver == INC_EULER) || (Kind_Solver == INC_NAVIER_STOKES) || (Kind_Solver == INC_RANS) ||
        (Kind_Solver == NEMO_EULER) || (Kind_Solver == NEMO_NAVIER_STOKES) ||
        (Kind_Solver == DISC_ADJ_INC_EULER) || (Kind_Solver == DISC_ADJ_INC_NAVIER_STOKES) || (Kind_Solver == DISC_ADJ_INC_RANS) ||
        (Kind_Solver == DISC_ADJ_EULER) || (Kind_Solver == DISC_ADJ_NAVIER_STOKES) || (Kind_Solver == DISC_ADJ_RANS) ||
        (Kind_Solver == DISC_ADJ_FEM_EULER) || (Kind_Solver == DISC_ADJ_FEM_NS) || (Kind_Solver == DISC_ADJ_FEM_RANS)) {
      switch (Kind_TimeIntScheme_Flow) {
        case RUNGE_KUTTA_EXPLICIT:
          cout << "Runge-Kutta explicit method for the flow equations." << endl;
          cout << "Number of steps: " << nRKStep << endl;
          cout << "Alpha coefficients: ";
          for (unsigned short iRKStep = 0; iRKStep < nRKStep; iRKStep++) {
            cout << "\t" << RK_Alpha_Step[iRKStep];
          }
          cout << endl;
          break;
        case EULER_EXPLICIT:
          cout << "Euler explicit method for the flow equations." << endl;
          break;
        case EULER_IMPLICIT:
          cout << "Euler implicit method for the flow equations." << endl;
          if((Kind_Solver == NEMO_EULER) || (Kind_Solver == NEMO_NAVIER_STOKES))
            SU2_MPI::Error("Implicit time scheme is not working with NEMO. Use EULER_EXPLICIT.", CURRENT_FUNCTION);
          switch (Kind_Linear_Solver) {
            case BCGSTAB:
            case FGMRES:
            case RESTARTED_FGMRES:
              if (Kind_Linear_Solver == BCGSTAB)
                cout << "BCGSTAB is used for solving the linear system." << endl;
              else
                cout << "FGMRES is used for solving the linear system." << endl;
              switch (Kind_Linear_Solver_Prec) {
                case ILU: cout << "Using a ILU("<< Linear_Solver_ILU_n <<") preconditioning."<< endl; break;
                case LINELET: cout << "Using a linelet preconditioning."<< endl; break;
                case LU_SGS:  cout << "Using a LU-SGS preconditioning."<< endl; break;
                case JACOBI:  cout << "Using a Jacobi preconditioning."<< endl; break;
              }
              break;
            case SMOOTHER:
              switch (Kind_Linear_Solver_Prec) {
                case ILU:     cout << "A ILU(" << Linear_Solver_ILU_n << ")"; break;
                case LINELET: cout << "A Linelet"; break;
                case LU_SGS:  cout << "A LU-SGS"; break;
                case JACOBI:  cout << "A Jacobi"; break;
              }
              cout << " method is used for smoothing the linear system." << endl;
              break;
          }
          cout << "Convergence criteria of the linear solver: "<< Linear_Solver_Error <<"."<< endl;
          cout << "Max number of linear iterations: "<< Linear_Solver_Iter <<"."<< endl;
          break;
        case CLASSICAL_RK4_EXPLICIT:
          cout << "Classical RK4 explicit method for the flow equations." << endl;
          cout << "Number of steps: " << 4 << endl;
          cout << "Time coefficients: {0.5, 0.5, 1, 1}" << endl;
          cout << "Function coefficients: {1/6, 1/3, 1/3, 1/6}" << endl;
          break;
      }
    }

    if (fea) {
      switch (Kind_TimeIntScheme_FEA) {
        case CD_EXPLICIT:
          cout << "Explicit time integration (NOT IMPLEMENTED YET)." << endl;
          break;
        case GENERALIZED_ALPHA:
          cout << "Generalized-alpha method." << endl;
          break;
        case NEWMARK_IMPLICIT:
          if (Dynamic_Analysis) cout << "Newmark implicit method for the structural time integration." << endl;
          switch (Kind_Linear_Solver) {
            case BCGSTAB:
              cout << "BCGSTAB is used for solving the linear system." << endl;
              cout << "Convergence criteria of the linear solver: "<< Linear_Solver_Error <<"."<< endl;
              cout << "Max number of iterations: "<< Linear_Solver_Iter <<"."<< endl;
              break;
            case FGMRES: case RESTARTED_FGMRES:
              cout << "FGMRES is used for solving the linear system." << endl;
              cout << "Convergence criteria of the linear solver: "<< Linear_Solver_Error <<"."<< endl;
              cout << "Max number of iterations: "<< Linear_Solver_Iter <<"."<< endl;
              break;
            case CONJUGATE_GRADIENT:
              cout << "A Conjugate Gradient method is used for solving the linear system." << endl;
              cout << "Convergence criteria of the linear solver: "<< Linear_Solver_Error <<"."<< endl;
              cout << "Max number of iterations: "<< Linear_Solver_Iter <<"."<< endl;
              break;
          }
          break;
      }
    }

    if ((Kind_Solver == ADJ_EULER) || (Kind_Solver == ADJ_NAVIER_STOKES) || (Kind_Solver == ADJ_RANS)) {
      switch (Kind_TimeIntScheme_AdjFlow) {
        case RUNGE_KUTTA_EXPLICIT:
          cout << "Runge-Kutta explicit method for the adjoint equations." << endl;
          cout << "Number of steps: " << nRKStep << endl;
          cout << "Alpha coefficients: ";
          for (unsigned short iRKStep = 0; iRKStep < nRKStep; iRKStep++) {
            cout << "\t" << RK_Alpha_Step[iRKStep];
          }
          cout << endl;
          break;
        case EULER_EXPLICIT: cout << "Euler explicit method for the adjoint equations." << endl; break;
        case EULER_IMPLICIT: cout << "Euler implicit method for the adjoint equations." << endl; break;
      }
    }

    if(Kind_Solver == FEM_EULER || Kind_Solver == FEM_NAVIER_STOKES ||
       Kind_Solver == FEM_RANS  || Kind_Solver == FEM_LES) {
      switch (Kind_TimeIntScheme_FEM_Flow) {
        case RUNGE_KUTTA_EXPLICIT:
          cout << "Runge-Kutta explicit method for the flow equations." << endl;
          cout << "Number of steps: " << nRKStep << endl;
          cout << "Alpha coefficients: ";
          for (unsigned short iRKStep = 0; iRKStep < nRKStep; iRKStep++) {
            cout << "\t" << RK_Alpha_Step[iRKStep];
          }
          cout << endl;
          break;
        case CLASSICAL_RK4_EXPLICIT:
          cout << "Classical RK4 explicit method for the flow equations." << endl;
          cout << "Number of steps: " << 4 << endl;
          cout << "Time coefficients: {0.5, 0.5, 1, 1}" << endl;
          cout << "Function coefficients: {1/6, 1/3, 1/3, 1/6}" << endl;
          break;

        case ADER_DG:
          if(nLevels_TimeAccurateLTS == 1)
            cout << "ADER-DG for the flow equations with global time stepping." << endl;
          else
            cout << "ADER-DG for the flow equations with " << nLevels_TimeAccurateLTS
                 << " levels for time accurate local time stepping." << endl;

          switch( Kind_ADER_Predictor ) {
            case ADER_ALIASED_PREDICTOR:
              cout << "An aliased approach is used in the predictor step. " << endl;
              break;
            case ADER_NON_ALIASED_PREDICTOR:
              cout << "A non-aliased approach is used in the predictor step. " << endl;
              break;
          }
          cout << "Number of time DOFs ADER-DG predictor step: " << nTimeDOFsADER_DG << endl;
          cout << "Location of time DOFs ADER-DG on the interval [-1,1]: ";
          for (unsigned short iDOF=0; iDOF<nTimeDOFsADER_DG; iDOF++) {
            cout << "\t" << TimeDOFsADER_DG[iDOF];
          }
          cout << endl;
          cout << "Time quadrature factor for ADER-DG: " << Quadrature_Factor_Time_ADER_DG << endl;
          cout << "Number of time integration points ADER-DG: " << nTimeIntegrationADER_DG << endl;
          cout << "Location of time integration points ADER-DG on the interval [-1,1]: ";
          for (unsigned short iDOF=0; iDOF<nTimeIntegrationADER_DG; iDOF++) {
            cout << "\t" << TimeIntegrationADER_DG[iDOF];
          }
          cout << endl;
          cout << "Weights of time integration points ADER-DG on the interval [-1,1]: ";
          for (unsigned short iDOF=0; iDOF<nTimeIntegrationADER_DG; iDOF++) {
            cout << "\t" << WeightsIntegrationADER_DG[iDOF];
          }
          cout << endl;
          break;
      }
    }

    if (nMGLevels !=0) {

      if (nStartUpIter != 0) cout << "A total of " << nStartUpIter << " start up iterations on the fine grid."<< endl;
      if (MGCycle == V_CYCLE) cout << "V Multigrid Cycle, with " << nMGLevels << " multigrid levels."<< endl;
      if (MGCycle == W_CYCLE) cout << "W Multigrid Cycle, with " << nMGLevels << " multigrid levels."<< endl;
      if (MGCycle == FULLMG_CYCLE) cout << "Full Multigrid Cycle, with " << nMGLevels << " multigrid levels."<< endl;

      cout << "Damping factor for the residual restriction: " << Damp_Res_Restric <<"."<< endl;
      cout << "Damping factor for the correction prolongation: " << Damp_Correc_Prolong <<"."<< endl;
    }

    if ((Kind_Solver != FEM_ELASTICITY) && (Kind_Solver != DISC_ADJ_FEM)) {

      if (!CFL_Adapt) cout << "No CFL adaptation." << endl;
      else cout << "CFL adaptation. Factor down: "<< CFL_AdaptParam[0] <<", factor up: "<< CFL_AdaptParam[1]
        <<",\n                lower limit: "<< CFL_AdaptParam[2] <<", upper limit: " << CFL_AdaptParam[3]
        <<",\n                acceptable linear residual: "<< CFL_AdaptParam[4] << "." << endl;

      if (nMGLevels !=0) {
        PrintingToolbox::CTablePrinter MGTable(&std::cout);

        MGTable.AddColumn("MG Level",         10);
        MGTable.AddColumn("Presmooth",     10);
        MGTable.AddColumn("PostSmooth",    10);
        MGTable.AddColumn("CorrectSmooth", 10);
        MGTable.SetAlign(PrintingToolbox::CTablePrinter::RIGHT);
        MGTable.PrintHeader();
        for (unsigned short iLevel = 0; iLevel < nMGLevels+1; iLevel++) {
          MGTable << iLevel << MG_PreSmooth[iLevel] << MG_PostSmooth[iLevel] << MG_CorrecSmooth[iLevel];
        }
        MGTable.PrintFooter();
      }
      if (TimeMarching != TIME_STEPPING) {
        cout << "Courant-Friedrichs-Lewy number:   ";
        cout.precision(3);
        cout.width(6); cout << CFL[0];
        cout << endl;
      }

    }

    if ((Kind_Solver == RANS) || (Kind_Solver == DISC_ADJ_RANS) ||
        (Kind_Solver == INC_RANS) || (Kind_Solver == DISC_ADJ_INC_RANS))
      if (Kind_TimeIntScheme_Turb == EULER_IMPLICIT)
        cout << "Euler implicit time integration for the turbulence model." << endl;
  }

  if (val_software == SU2_CFD) {

    cout << endl <<"------------------ Convergence Criteria  ( Zone "  << iZone << " ) ---------------------" << endl;

    cout << "Maximum number of solver subiterations: " << nInnerIter <<"."<< endl;
    if (Multizone_Problem)
      cout << "Maximum number of solver outer iterations: " << nOuterIter <<"."<< endl;
    if (Time_Domain)
      cout << "Maximum number of physical time-steps: " << nTimeIter <<"."<< endl;

    cout << "Begin convergence monitoring at iteration " << StartConv_Iter << "." << endl;
    cout << "Residual minimum value: 1e" << MinLogResidual << "." << endl;
    cout << "Cauchy series min. value: " << Cauchy_Eps << "." << endl;
    cout << "Number of Cauchy elements: " << Cauchy_Elems << "." << endl;
    if(Cauchy_Elems <1){
      SU2_MPI::Error(to_string(Cauchy_Elems) + string(" Cauchy elements are no viable input. Please check your configuration file."), CURRENT_FUNCTION);
    }
    cout << "Begin windowed time average at iteration " << StartWindowIteration << "." << endl;

    if(Wnd_Cauchy_Crit){
      cout << "Begin time convergence monitoring at iteration " << Wnd_StartConv_Iter + StartWindowIteration << "." << endl;
      cout << "Time cauchy series min. value: " << Wnd_Cauchy_Eps << "." << endl;
      cout << "Number of Cauchy elements: " << Wnd_Cauchy_Elems << "." << endl;
      if(Wnd_Cauchy_Elems <1){
        SU2_MPI::Error(to_string(Wnd_Cauchy_Elems) +string(" Cauchy elements are no viable input. Please check your configuration file."), CURRENT_FUNCTION);
      }
    }
  }

  cout << endl <<"-------------------- Output Information ( Zone "  << iZone << " ) ----------------------" << endl;

  if (val_software == SU2_CFD) {

    cout << "Writing solution files every " << VolumeWrtFreq <<" iterations."<< endl;
    cout << "Writing the convergence history file every " << HistoryWrtFreq[2] <<" inner iterations."<< endl;
    if (Multizone_Problem){
      cout << "Writing the convergence history file every " << HistoryWrtFreq[1] <<" outer iterations."<< endl;
    }
    if (Time_Domain) {
      cout << "Writing the convergence history file every " << HistoryWrtFreq[0] <<" time iterations."<< endl;
    }
    cout << "Writing the screen convergence history every " << ScreenWrtFreq[2] <<" inner iterations."<< endl;
    if (Multizone_Problem){
      cout << "Writing the screen convergence history every " << ScreenWrtFreq[1] <<" outer iterations."<< endl;
    }
    if (Time_Domain) {
      cout << "Writing the screen convergence history every " << ScreenWrtFreq[0] <<" time iterations."<< endl;
    }

    switch (Tab_FileFormat) {
      case TAB_CSV: cout << "The tabular file format is CSV (.csv)." << endl; break;
      case TAB_TECPLOT: cout << "The tabular file format is Tecplot (.dat)." << endl; break;
    }

    cout << "Convergence history file name: " << Conv_FileName << "." << endl;

    cout << "Forces breakdown file name: " << Breakdown_FileName << "." << endl;


    if (!ContinuousAdjoint && !DiscreteAdjoint) {
      cout << "Surface file name: " << SurfCoeff_FileName << "." << endl;
      cout << "Volume file name: " << Volume_FileName << "." << endl;
      cout << "Restart file name: " << Restart_FileName << "." << endl;
    }

    if (ContinuousAdjoint || DiscreteAdjoint) {
      cout << "Adjoint solution file name: " << Solution_AdjFileName << "." << endl;
      cout << "Restart adjoint file name: " << Restart_AdjFileName << "." << endl;
      cout << "Adjoint variables file name: " << Adj_FileName << "." << endl;
      cout << "Surface adjoint file name: " << SurfAdjCoeff_FileName << "." << endl;
    }

  }

  if (val_software == SU2_SOL) {
    switch (Tab_FileFormat) {
      case TAB_CSV: cout << "The tabular file format is CSV (.csv)." << endl; break;
      case TAB_TECPLOT: cout << "The tabular file format is Tecplot (.dat)." << endl; break;
    }
    cout << "Flow variables file name: " << Volume_FileName << "." << endl;
  }

  if (val_software == SU2_DEF) {
    cout << "Output mesh file name: " << Mesh_Out_FileName << ". " << endl;
    switch (GetDeform_Stiffness_Type()) {
      case INVERSE_VOLUME:
        cout << "Cell stiffness scaled by inverse of the cell volume." << endl;
        break;
      case SOLID_WALL_DISTANCE:
        cout << "Cell stiffness scaled by distance to nearest solid surface." << endl;
        break;
      case CONSTANT_STIFFNESS:
        cout << "Imposing constant cell stiffness." << endl;
        break;
    }
  }

  if (val_software == SU2_DOT) {
    if (DiscreteAdjoint) {
      cout << "Output Volume Sensitivity file name: " << VolSens_FileName << ". " << endl;
      cout << "Output Surface Sensitivity file name: " << SurfSens_FileName << ". " << endl;
    }
    cout << "Output gradient file name: " << ObjFunc_Grad_FileName << ". " << endl;
  }

  cout << endl <<"------------- Config File Boundary Information ( Zone "  << iZone << " ) ---------------" << endl;

  PrintingToolbox::CTablePrinter BoundaryTable(&std::cout);
  BoundaryTable.AddColumn("Marker Type", 35);
  BoundaryTable.AddColumn("Marker Name", 35);

  BoundaryTable.PrintHeader();

  if (nMarker_Euler != 0) {
    BoundaryTable << "Euler wall";
    for (iMarker_Euler = 0; iMarker_Euler < nMarker_Euler; iMarker_Euler++) {
      BoundaryTable << Marker_Euler[iMarker_Euler];
      if (iMarker_Euler < nMarker_Euler-1)  BoundaryTable << " ";
    }
    BoundaryTable.PrintFooter();
  }

  if (nMarker_FarField != 0) {
    BoundaryTable << "Far-field";
    for (iMarker_FarField = 0; iMarker_FarField < nMarker_FarField; iMarker_FarField++) {
      BoundaryTable << Marker_FarField[iMarker_FarField];
      if (iMarker_FarField < nMarker_FarField-1)  BoundaryTable << " ";
    }
    BoundaryTable.PrintFooter();
  }

  if (nMarker_SymWall != 0) {
    BoundaryTable << "Symmetry plane";
    for (iMarker_SymWall = 0; iMarker_SymWall < nMarker_SymWall; iMarker_SymWall++) {
      BoundaryTable << Marker_SymWall[iMarker_SymWall];
      if (iMarker_SymWall < nMarker_SymWall-1)  BoundaryTable << " ";
    }
    BoundaryTable.PrintFooter();
  }

  if (nMarker_PerBound != 0) {
    BoundaryTable << "Periodic boundary";
    for (iMarker_PerBound = 0; iMarker_PerBound < nMarker_PerBound; iMarker_PerBound++) {
      BoundaryTable << Marker_PerBound[iMarker_PerBound];
      if (iMarker_PerBound < nMarker_PerBound-1)  BoundaryTable << " ";
    }
    BoundaryTable.PrintFooter();
  }

  if (nMarker_NearFieldBound != 0) {
    BoundaryTable << "Near-field boundary";
    for (iMarker_NearFieldBound = 0; iMarker_NearFieldBound < nMarker_NearFieldBound; iMarker_NearFieldBound++) {
      BoundaryTable << Marker_NearFieldBound[iMarker_NearFieldBound];
      if (iMarker_NearFieldBound < nMarker_NearFieldBound-1)  BoundaryTable << " ";
    }
    BoundaryTable.PrintFooter();
  }

  if (nMarker_Deform_Mesh != 0) {
    BoundaryTable << "Deformable mesh boundary";
    for (iMarker_Deform_Mesh = 0; iMarker_Deform_Mesh < nMarker_Deform_Mesh; iMarker_Deform_Mesh++) {
      BoundaryTable << Marker_Deform_Mesh[iMarker_Deform_Mesh];
      if (iMarker_Deform_Mesh < nMarker_Deform_Mesh-1)  BoundaryTable << " ";
    }
    BoundaryTable.PrintFooter();
  }

  if (nMarker_Deform_Mesh_Sym_Plane != 0) {
    BoundaryTable << "Symmetric deformable mesh boundary";
    for (iMarker_Deform_Mesh_Sym_Plane = 0; iMarker_Deform_Mesh_Sym_Plane < nMarker_Deform_Mesh_Sym_Plane; iMarker_Deform_Mesh_Sym_Plane++) {
      BoundaryTable << Marker_Deform_Mesh_Sym_Plane[iMarker_Deform_Mesh_Sym_Plane];
      if (iMarker_Deform_Mesh_Sym_Plane < nMarker_Deform_Mesh_Sym_Plane-1)  BoundaryTable << " ";
    }
    BoundaryTable.PrintFooter();
  }

  if (nMarker_Fluid_Load != 0) {
    BoundaryTable << "Fluid loads boundary";
    for (iMarker_Fluid_Load = 0; iMarker_Fluid_Load < nMarker_Fluid_Load; iMarker_Fluid_Load++) {
      BoundaryTable << Marker_Fluid_Load[iMarker_Fluid_Load];
      if (iMarker_Fluid_Load < nMarker_Fluid_Load-1)  BoundaryTable << " ";
    }
    BoundaryTable.PrintFooter();
  }

  if (nMarker_Fluid_InterfaceBound != 0) {
    BoundaryTable << "Fluid interface boundary";
    for (iMarker_Fluid_InterfaceBound = 0; iMarker_Fluid_InterfaceBound < nMarker_Fluid_InterfaceBound; iMarker_Fluid_InterfaceBound++) {
      BoundaryTable << Marker_Fluid_InterfaceBound[iMarker_Fluid_InterfaceBound];
      if (iMarker_Fluid_InterfaceBound < nMarker_Fluid_InterfaceBound-1)  BoundaryTable << " ";
    }
    BoundaryTable.PrintFooter();
  }

  if (nMarker_FlowLoad != 0) {
    BoundaryTable << "Flow load boundary";
    for (iMarker_FlowLoad = 0; iMarker_FlowLoad < nMarker_FlowLoad; iMarker_FlowLoad++) {
      BoundaryTable << Marker_FlowLoad[iMarker_FlowLoad];
      if (iMarker_FlowLoad < nMarker_FlowLoad-1)  BoundaryTable << " ";
    }
    BoundaryTable.PrintFooter();
  }

  if (nMarker_Internal != 0) {
    BoundaryTable << "Internal boundary";
    for (iMarker_Internal = 0; iMarker_Internal < nMarker_Internal; iMarker_Internal++) {
      BoundaryTable << Marker_Internal[iMarker_Internal];
      if (iMarker_Internal < nMarker_Internal-1)  BoundaryTable << " ";
    }
    BoundaryTable.PrintFooter();
  }

  if (nMarker_Inlet != 0) {
    BoundaryTable << "Inlet boundary";
    for (iMarker_Inlet = 0; iMarker_Inlet < nMarker_Inlet; iMarker_Inlet++) {
      BoundaryTable << Marker_Inlet[iMarker_Inlet];
      if (iMarker_Inlet < nMarker_Inlet-1)  BoundaryTable << " ";
    }
    BoundaryTable.PrintFooter();
  }

  if (nMarker_Riemann != 0) {
    BoundaryTable << "Riemann boundary";
    for (iMarker_Riemann = 0; iMarker_Riemann < nMarker_Riemann; iMarker_Riemann++) {
      BoundaryTable << Marker_Riemann[iMarker_Riemann];
      if (iMarker_Riemann < nMarker_Riemann-1)  BoundaryTable << " ";
    }
    BoundaryTable.PrintFooter();
  }

  if (nMarker_Giles != 0) {
    BoundaryTable << "Giles boundary";
    for (iMarker_Giles = 0; iMarker_Giles < nMarker_Giles; iMarker_Giles++) {
      BoundaryTable << Marker_Giles[iMarker_Giles];
      if (iMarker_Giles < nMarker_Giles-1)  BoundaryTable << " ";
    }
    BoundaryTable.PrintFooter();
  }

  if (nMarker_MixingPlaneInterface != 0) {
    BoundaryTable << "MixingPlane boundary";
    for (iMarker_MixingPlaneInterface = 0; iMarker_MixingPlaneInterface < nMarker_MixingPlaneInterface; iMarker_MixingPlaneInterface++) {
      BoundaryTable << Marker_MixingPlaneInterface[iMarker_MixingPlaneInterface];
      if (iMarker_MixingPlaneInterface < nMarker_MixingPlaneInterface-1)  BoundaryTable << " ";
    }
    BoundaryTable.PrintFooter();
  }

  if (nMarker_EngineInflow != 0) {
    BoundaryTable << "Engine inflow boundary";
    for (iMarker_EngineInflow = 0; iMarker_EngineInflow < nMarker_EngineInflow; iMarker_EngineInflow++) {
      BoundaryTable << Marker_EngineInflow[iMarker_EngineInflow];
      if (iMarker_EngineInflow < nMarker_EngineInflow-1)  BoundaryTable << " ";
    }
    BoundaryTable.PrintFooter();
  }

  if (nMarker_EngineExhaust != 0) {
    BoundaryTable << "Engine exhaust boundary";
    for (iMarker_EngineExhaust = 0; iMarker_EngineExhaust < nMarker_EngineExhaust; iMarker_EngineExhaust++) {
      BoundaryTable << Marker_EngineExhaust[iMarker_EngineExhaust];
      if (iMarker_EngineExhaust < nMarker_EngineExhaust-1)  BoundaryTable << " ";
    }
    BoundaryTable.PrintFooter();
  }

  if (nMarker_Supersonic_Inlet != 0) {
    BoundaryTable << "Supersonic inlet boundary";
    for (iMarker_Supersonic_Inlet = 0; iMarker_Supersonic_Inlet < nMarker_Supersonic_Inlet; iMarker_Supersonic_Inlet++) {
      BoundaryTable << Marker_Supersonic_Inlet[iMarker_Supersonic_Inlet];
      if (iMarker_Supersonic_Inlet < nMarker_Supersonic_Inlet-1)  BoundaryTable << " ";
    }
    BoundaryTable.PrintFooter();
  }

  if (nMarker_Supersonic_Outlet != 0) {
    BoundaryTable << "Supersonic outlet boundary";
    for (iMarker_Supersonic_Outlet = 0; iMarker_Supersonic_Outlet < nMarker_Supersonic_Outlet; iMarker_Supersonic_Outlet++) {
      BoundaryTable << Marker_Supersonic_Outlet[iMarker_Supersonic_Outlet];
      if (iMarker_Supersonic_Outlet < nMarker_Supersonic_Outlet-1)  BoundaryTable << " ";
    }
    BoundaryTable.PrintFooter();
  }

  if (nMarker_Outlet != 0) {
    BoundaryTable << "Outlet boundary";
    for (iMarker_Outlet = 0; iMarker_Outlet < nMarker_Outlet; iMarker_Outlet++) {
      BoundaryTable << Marker_Outlet[iMarker_Outlet];
      if (iMarker_Outlet < nMarker_Outlet-1)  BoundaryTable << " ";
    }
    BoundaryTable.PrintFooter();
  }

  if (nMarker_Isothermal != 0) {
    BoundaryTable << "Isothermal wall";
    for (iMarker_Isothermal = 0; iMarker_Isothermal < nMarker_Isothermal; iMarker_Isothermal++) {
      BoundaryTable << Marker_Isothermal[iMarker_Isothermal];
      if (iMarker_Isothermal < nMarker_Isothermal-1)  BoundaryTable << " ";
    }
    BoundaryTable.PrintFooter();
  }

  if (nMarker_Smoluchowski_Maxwell != 0) {
    BoundaryTable << "Smoluchowski/Maxwell jump wall";
    for (iMarker_Smoluchowski_Maxwell = 0; iMarker_Smoluchowski_Maxwell < nMarker_Smoluchowski_Maxwell; iMarker_Smoluchowski_Maxwell++) {
      BoundaryTable << Marker_Smoluchowski_Maxwell[iMarker_Smoluchowski_Maxwell];
      if (iMarker_Smoluchowski_Maxwell< nMarker_Smoluchowski_Maxwell-1)  BoundaryTable << " ";
    }
    BoundaryTable.PrintFooter();
  }

  if (nMarker_HeatFlux != 0) {
    BoundaryTable << "Heat flux wall";
    for (iMarker_HeatFlux = 0; iMarker_HeatFlux < nMarker_HeatFlux; iMarker_HeatFlux++) {
      BoundaryTable << Marker_HeatFlux[iMarker_HeatFlux];
      if (iMarker_HeatFlux < nMarker_HeatFlux-1)  BoundaryTable << " ";
    }
    BoundaryTable.PrintFooter();
  }

  if (nWall_Catalytic != 0) {
    BoundaryTable << "Catalytic wall";
    for (iWall_Catalytic = 0; iWall_Catalytic < nWall_Catalytic; iWall_Catalytic++) {
      BoundaryTable << Wall_Catalytic[iWall_Catalytic];
      if (iWall_Catalytic < nWall_Catalytic-1)  BoundaryTable << " ";
    }
    BoundaryTable.PrintFooter();
  }

  if (nMarker_Clamped != 0) {
    BoundaryTable << "Clamped boundary";
    for (iMarker_Clamped = 0; iMarker_Clamped < nMarker_Clamped; iMarker_Clamped++) {
      BoundaryTable << Marker_Clamped[iMarker_Clamped];
      if (iMarker_Clamped < nMarker_Clamped-1)  BoundaryTable << " ";
    }
    BoundaryTable.PrintFooter();
  }

  if (nMarker_Displacement != 0) {
    BoundaryTable << "Displacement boundary";
    for (iMarker_Displacement = 0; iMarker_Displacement < nMarker_Displacement; iMarker_Displacement++) {
      BoundaryTable << Marker_Displacement[iMarker_Displacement];
      if (iMarker_Displacement < nMarker_Displacement-1)  BoundaryTable << " ";
    }
    BoundaryTable.PrintFooter();
  }

  if (nMarker_Load != 0) {
    BoundaryTable << "Normal load boundary";
    for (iMarker_Load = 0; iMarker_Load < nMarker_Load; iMarker_Load++) {
      BoundaryTable << Marker_Load[iMarker_Load];
      if (iMarker_Load < nMarker_Load-1)  BoundaryTable << " ";
    }
    BoundaryTable.PrintFooter();
  }

  if (nMarker_Damper != 0) {
    BoundaryTable << "Damper boundary";
    for (iMarker_Damper = 0; iMarker_Damper < nMarker_Damper; iMarker_Damper++) {
      BoundaryTable << Marker_Damper[iMarker_Damper];
      if (iMarker_Damper < nMarker_Damper-1)  BoundaryTable << " ";
    }
    BoundaryTable.PrintFooter();
  }

  if (nMarker_Load_Dir != 0) {
    BoundaryTable << "Load boundary";
    for (iMarker_Load_Dir = 0; iMarker_Load_Dir < nMarker_Load_Dir; iMarker_Load_Dir++) {
      BoundaryTable << Marker_Load_Dir[iMarker_Load_Dir];
      if (iMarker_Load_Dir < nMarker_Load_Dir-1)  BoundaryTable << " ";
    }
    BoundaryTable.PrintFooter();
  }

  if (nMarker_Disp_Dir != 0) {
    BoundaryTable << "Disp boundary";
    for (iMarker_Disp_Dir = 0; iMarker_Disp_Dir < nMarker_Disp_Dir; iMarker_Disp_Dir++) {
      BoundaryTable << Marker_Disp_Dir[iMarker_Disp_Dir];
      if (iMarker_Disp_Dir < nMarker_Disp_Dir-1)  BoundaryTable << " ";
    }
    BoundaryTable.PrintFooter();
  }

  if (nMarker_Load_Sine != 0) {
    BoundaryTable << "Sine-Wave boundary";
    for (iMarker_Load_Sine = 0; iMarker_Load_Sine < nMarker_Load_Sine; iMarker_Load_Sine++) {
      BoundaryTable << Marker_Load_Sine[iMarker_Load_Sine];
      if (iMarker_Load_Sine < nMarker_Load_Sine-1)  BoundaryTable << " ";
    }
    BoundaryTable.PrintFooter();
  }

  if (nMarker_Emissivity != 0) {
    BoundaryTable << "Radiative boundary";
    for (iMarker_Emissivity = 0; iMarker_Emissivity < nMarker_Emissivity; iMarker_Emissivity++) {
      BoundaryTable << Marker_Emissivity[iMarker_Emissivity]; // << "(" << Wall_Emissivity[iMarker_Emissivity] << ")";
      if (iMarker_Emissivity < nMarker_Emissivity-1)  BoundaryTable << " ";
    }
    BoundaryTable.PrintFooter();
  }

  if (nMarker_Custom != 0) {
    BoundaryTable << "Custom boundary";
    for (iMarker_Custom = 0; iMarker_Custom < nMarker_Custom; iMarker_Custom++) {
      BoundaryTable << Marker_Custom[iMarker_Custom];
      if (iMarker_Custom < nMarker_Custom-1)  BoundaryTable << " ";
    }
    BoundaryTable.PrintFooter();
  }

  if (nMarker_ActDiskInlet != 0) {
    BoundaryTable << "Actuator disk (inlet) boundary";
    for (iMarker_ActDiskInlet = 0; iMarker_ActDiskInlet < nMarker_ActDiskInlet; iMarker_ActDiskInlet++) {
      BoundaryTable << Marker_ActDiskInlet[iMarker_ActDiskInlet];
      if (iMarker_ActDiskInlet < nMarker_ActDiskInlet-1)  BoundaryTable << " ";
    }
    BoundaryTable.PrintFooter();
  }

  if (nMarker_ActDiskOutlet != 0) {
    BoundaryTable << "Actuator disk (outlet) boundary";
    for (iMarker_ActDiskOutlet = 0; iMarker_ActDiskOutlet < nMarker_ActDiskOutlet; iMarker_ActDiskOutlet++) {
      BoundaryTable << Marker_ActDiskOutlet[iMarker_ActDiskOutlet];
      if (iMarker_ActDiskOutlet < nMarker_ActDiskOutlet-1)  BoundaryTable << " ";
    }
    BoundaryTable.PrintFooter();
  }

  if (nMarker_ActDiskOutlet != 0) {
    if (GetKind_ActDisk() == VARIABLE_LOAD) {
      cout << endl << "Actuator disk with variable load." << endl;
      cout << "Actuator disk data read from file: " << GetActDisk_FileName() << endl;
    }
  }

}

bool CConfig::TokenizeString(string & str, string & option_name,
                             vector<string> & option_value) {
  const string delimiters(" (){}:,\t\n\v\f\r");
  // check for comments or empty string
  string::size_type pos, last_pos;
  pos = str.find_first_of("%");
  if ( (str.length() == 0) || (pos == 0) ) {
    // str is empty or a comment line, so no option here
    return false;
  }
  if (pos != string::npos) {
    // remove comment at end if necessary
    str.erase(pos);
  }

  // look for line composed on only delimiters (usually whitespace)
  pos = str.find_first_not_of(delimiters);
  if (pos == string::npos) {
    return false;
  }

  // find the equals sign and split string
  string name_part, value_part;
  pos = str.find("=");
  if (pos == string::npos) {
    cerr << "Error in TokenizeString(): "
    << "line in the configuration file with no \"=\" sign."
    << endl;
    cout << "Look for: " << str << endl;
    cout << "str.length() = " << str.length() << endl;
    throw(-1);
  }
  name_part = str.substr(0, pos);
  value_part = str.substr(pos+1, string::npos);
  //cout << "name_part  = |" << name_part  << "|" << endl;
  //cout << "value_part = |" << value_part << "|" << endl;

  // the first_part should consist of one string with no interior delimiters
  last_pos = name_part.find_first_not_of(delimiters, 0);
  pos = name_part.find_first_of(delimiters, last_pos);
  if ( (name_part.length() == 0) || (last_pos == string::npos) ) {
    cerr << "Error in CConfig::TokenizeString(): "
    << "line in the configuration file with no name before the \"=\" sign."
    << endl;
    throw(-1);
  }
  if (pos == string::npos) pos = name_part.length();
  option_name = name_part.substr(last_pos, pos - last_pos);
  last_pos = name_part.find_first_not_of(delimiters, pos);
  if (last_pos != string::npos) {
    cerr << "Error in TokenizeString(): "
    << "two or more options before an \"=\" sign in the configuration file."
    << endl;
    throw(-1);
  }
  StringToUpperCase(option_name);

  //cout << "option_name = |" << option_name << "|" << endl;
  //cout << "pos = " << pos << ": last_pos = " << last_pos << endl;

  // now fill the option value vector
  option_value.clear();
  last_pos = value_part.find_first_not_of(delimiters, 0);
  pos = value_part.find_first_of(delimiters, last_pos);
  while (string::npos != pos || string::npos != last_pos) {
    // add token to the vector<string>
    option_value.push_back(value_part.substr(last_pos, pos - last_pos));
    // skip delimiters
    last_pos = value_part.find_first_not_of(delimiters, pos);
    // find next "non-delimiter"
    pos = value_part.find_first_of(delimiters, last_pos);
  }
  if (option_value.size() == 0) {
    cerr << "Error in TokenizeString(): "
    << "option " << option_name << " in configuration file with no value assigned."
    << endl;
    throw(-1);
  }

#if 0
  cout << "option value(s) = ";
  for (unsigned int i = 0; i < option_value.size(); i++)
    cout << option_value[i] << " ";
  cout << endl;
#endif

  // look for ';' DV delimiters attached to values
  vector<string>::iterator it;
  it = option_value.begin();
  while (it != option_value.end()) {
    if (it->compare(";") == 0) {
      it++;
      continue;
    }

    pos = it->find(';');
    if (pos != string::npos) {
      string before_semi = it->substr(0, pos);
      string after_semi= it->substr(pos+1, string::npos);
      if (before_semi.empty()) {
        *it = ";";
        it++;
        option_value.insert(it, after_semi);
      } else {
        *it = before_semi;
        it++;
        vector<string> to_insert;
        to_insert.push_back(";");
        if (!after_semi.empty())
          to_insert.push_back(after_semi);
        option_value.insert(it, to_insert.begin(), to_insert.end());
      }
      it = option_value.begin(); // go back to beginning; not efficient
      continue;
    } else {
      it++;
    }
  }
#if 0
  cout << "option value(s) = ";
  for (unsigned int i = 0; i < option_value.size(); i++)
    cout << option_value[i] << " ";
  cout << endl;
#endif
  // remove any consecutive ";"
  it = option_value.begin();
  bool semi_at_prev = false;
  while (it != option_value.end()) {
    if (semi_at_prev) {
      if (it->compare(";") == 0) {
        option_value.erase(it);
        it = option_value.begin();
        semi_at_prev = false;
        continue;
      }
    }
    if (it->compare(";") == 0) {
      semi_at_prev = true;
    } else {
      semi_at_prev = false;
    }
    it++;
  }

#if 0
  cout << "option value(s) = ";
  for (unsigned int i = 0; i < option_value.size(); i++)
    cout << option_value[i] << " ";
  cout << endl;
#endif
  return true;
}

unsigned short CConfig::GetMarker_CfgFile_TagBound(string val_marker) const {

  unsigned short iMarker_CfgFile;

  for (iMarker_CfgFile = 0; iMarker_CfgFile < nMarker_CfgFile; iMarker_CfgFile++)
    if (Marker_CfgFile_TagBound[iMarker_CfgFile] == val_marker)
      return iMarker_CfgFile;

  SU2_MPI::Error(string("The configuration file doesn't have any definition for marker ") + val_marker, CURRENT_FUNCTION);
  return 0;
}

string CConfig::GetMarker_CfgFile_TagBound(unsigned short val_marker) const {
  return Marker_CfgFile_TagBound[val_marker];
}

unsigned short CConfig::GetMarker_CfgFile_KindBC(string val_marker) const {
  unsigned short iMarker_CfgFile;
  for (iMarker_CfgFile = 0; iMarker_CfgFile < nMarker_CfgFile; iMarker_CfgFile++)
    if (Marker_CfgFile_TagBound[iMarker_CfgFile] == val_marker) break;
  return Marker_CfgFile_KindBC[iMarker_CfgFile];
}

unsigned short CConfig::GetMarker_CfgFile_Monitoring(string val_marker) const {
  unsigned short iMarker_CfgFile;
  for (iMarker_CfgFile = 0; iMarker_CfgFile < nMarker_CfgFile; iMarker_CfgFile++)
    if (Marker_CfgFile_TagBound[iMarker_CfgFile] == val_marker) break;
  return Marker_CfgFile_Monitoring[iMarker_CfgFile];
}

unsigned short CConfig::GetMarker_CfgFile_GeoEval(string val_marker) const {
  unsigned short iMarker_CfgFile;
  for (iMarker_CfgFile = 0; iMarker_CfgFile < nMarker_CfgFile; iMarker_CfgFile++)
    if (Marker_CfgFile_TagBound[iMarker_CfgFile] == val_marker) break;
  return Marker_CfgFile_GeoEval[iMarker_CfgFile];
}

unsigned short CConfig::GetMarker_CfgFile_Designing(string val_marker) const {
  unsigned short iMarker_CfgFile;
  for (iMarker_CfgFile = 0; iMarker_CfgFile < nMarker_CfgFile; iMarker_CfgFile++)
    if (Marker_CfgFile_TagBound[iMarker_CfgFile] == val_marker) break;
  return Marker_CfgFile_Designing[iMarker_CfgFile];
}

unsigned short CConfig::GetMarker_CfgFile_Plotting(string val_marker) const {
  unsigned short iMarker_CfgFile;
  for (iMarker_CfgFile = 0; iMarker_CfgFile < nMarker_CfgFile; iMarker_CfgFile++)
    if (Marker_CfgFile_TagBound[iMarker_CfgFile] == val_marker) break;
  return Marker_CfgFile_Plotting[iMarker_CfgFile];
}

unsigned short CConfig::GetMarker_CfgFile_Analyze(string val_marker) const {
  unsigned short iMarker_CfgFile;
  for (iMarker_CfgFile = 0; iMarker_CfgFile < nMarker_CfgFile; iMarker_CfgFile++)
    if (Marker_CfgFile_TagBound[iMarker_CfgFile] == val_marker) break;
  return Marker_CfgFile_Analyze[iMarker_CfgFile];
}

unsigned short CConfig::GetMarker_CfgFile_ZoneInterface(string val_marker) const {
  unsigned short iMarker_CfgFile;
  for (iMarker_CfgFile = 0; iMarker_CfgFile < nMarker_CfgFile; iMarker_CfgFile++)
    if (Marker_CfgFile_TagBound[iMarker_CfgFile] == val_marker) break;
  return Marker_CfgFile_ZoneInterface[iMarker_CfgFile];
}

unsigned short CConfig::GetMarker_CfgFile_Turbomachinery(string val_marker) const {
  unsigned short iMarker_CfgFile;
  for (iMarker_CfgFile = 0; iMarker_CfgFile < nMarker_CfgFile; iMarker_CfgFile++)
    if (Marker_CfgFile_TagBound[iMarker_CfgFile] == val_marker) break;
  return Marker_CfgFile_Turbomachinery[iMarker_CfgFile];
}

unsigned short CConfig::GetMarker_CfgFile_TurbomachineryFlag(string val_marker) const {
  unsigned short iMarker_CfgFile;
  for (iMarker_CfgFile = 0; iMarker_CfgFile < nMarker_CfgFile; iMarker_CfgFile++)
    if (Marker_CfgFile_TagBound[iMarker_CfgFile] == val_marker) break;
  return Marker_CfgFile_TurbomachineryFlag[iMarker_CfgFile];
}

unsigned short CConfig::GetMarker_CfgFile_MixingPlaneInterface(string val_marker) const {
  unsigned short iMarker_CfgFile;
  for (iMarker_CfgFile = 0; iMarker_CfgFile < nMarker_CfgFile; iMarker_CfgFile++)
    if (Marker_CfgFile_TagBound[iMarker_CfgFile] == val_marker) break;
  return Marker_CfgFile_MixingPlaneInterface[iMarker_CfgFile];
}

unsigned short CConfig::GetMarker_CfgFile_DV(string val_marker) const {
  unsigned short iMarker_CfgFile;
  for (iMarker_CfgFile = 0; iMarker_CfgFile < nMarker_CfgFile; iMarker_CfgFile++)
    if (Marker_CfgFile_TagBound[iMarker_CfgFile] == val_marker) break;
  return Marker_CfgFile_DV[iMarker_CfgFile];
}

unsigned short CConfig::GetMarker_CfgFile_Moving(string val_marker) const {
  unsigned short iMarker_CfgFile;
  for (iMarker_CfgFile = 0; iMarker_CfgFile < nMarker_CfgFile; iMarker_CfgFile++)
    if (Marker_CfgFile_TagBound[iMarker_CfgFile] == val_marker) break;
  return Marker_CfgFile_Moving[iMarker_CfgFile];
}

unsigned short CConfig::GetMarker_CfgFile_Deform_Mesh(string val_marker) const {
  unsigned short iMarker_CfgFile;
  for (iMarker_CfgFile = 0; iMarker_CfgFile < nMarker_CfgFile; iMarker_CfgFile++)
    if (Marker_CfgFile_TagBound[iMarker_CfgFile] == val_marker) break;
  return Marker_CfgFile_Deform_Mesh[iMarker_CfgFile];
}

unsigned short CConfig::GetMarker_CfgFile_Deform_Mesh_Sym_Plane(string val_marker) const {
  unsigned short iMarker_CfgFile;
  for (iMarker_CfgFile = 0; iMarker_CfgFile < nMarker_CfgFile; iMarker_CfgFile++)
    if (Marker_CfgFile_TagBound[iMarker_CfgFile] == val_marker) break;
  return Marker_CfgFile_Deform_Mesh_Sym_Plane[iMarker_CfgFile];
}

unsigned short CConfig::GetMarker_CfgFile_Fluid_Load(string val_marker) const {
  unsigned short iMarker_CfgFile;
  for (iMarker_CfgFile = 0; iMarker_CfgFile < nMarker_CfgFile; iMarker_CfgFile++)
    if (Marker_CfgFile_TagBound[iMarker_CfgFile] == val_marker) break;
  return Marker_CfgFile_Fluid_Load[iMarker_CfgFile];
}

unsigned short CConfig::GetMarker_CfgFile_PyCustom(string val_marker) const {
  unsigned short iMarker_CfgFile;
  for (iMarker_CfgFile=0; iMarker_CfgFile < nMarker_CfgFile; iMarker_CfgFile++)
    if (Marker_CfgFile_TagBound[iMarker_CfgFile] == val_marker) break;
  return Marker_CfgFile_PyCustom[iMarker_CfgFile];
}

unsigned short CConfig::GetMarker_CfgFile_PerBound(string val_marker) const {
  unsigned short iMarker_CfgFile;
  for (iMarker_CfgFile = 0; iMarker_CfgFile < nMarker_CfgFile; iMarker_CfgFile++)
    if (Marker_CfgFile_TagBound[iMarker_CfgFile] == val_marker) break;
  return Marker_CfgFile_PerBound[iMarker_CfgFile];
}

unsigned short CConfig::GetMarker_ZoneInterface(string val_marker) const {
  unsigned short iMarker_CfgFile;
  for (iMarker_CfgFile = 0; iMarker_CfgFile < nMarker_CfgFile; iMarker_CfgFile++)
    if (Marker_CfgFile_TagBound[iMarker_CfgFile] == val_marker) break;
  return Marker_CfgFile_ZoneInterface[iMarker_CfgFile];
}

bool CConfig::GetSolid_Wall(unsigned short iMarker) const {

  return (Marker_All_KindBC[iMarker] == HEAT_FLUX  ||
          Marker_All_KindBC[iMarker] == ISOTHERMAL ||
          Marker_All_KindBC[iMarker] == SMOLUCHOWSKI_MAXWELL ||
          Marker_All_KindBC[iMarker] == CHT_WALL_INTERFACE ||
          Marker_All_KindBC[iMarker] == EULER_WALL);
}

bool CConfig::GetViscous_Wall(unsigned short iMarker) const {

  return (Marker_All_KindBC[iMarker] == HEAT_FLUX  ||
          Marker_All_KindBC[iMarker] == ISOTHERMAL ||
          Marker_All_KindBC[iMarker] == SMOLUCHOWSKI_MAXWELL ||
          Marker_All_KindBC[iMarker] == CHT_WALL_INTERFACE);
}

void CConfig::SetSurface_Movement(unsigned short iMarker, unsigned short kind_movement) {

  unsigned short* new_surface_movement = new unsigned short[nMarker_Moving + 1];
  string* new_marker_moving = new string[nMarker_Moving+1];

  for (unsigned short iMarker_Moving = 0; iMarker_Moving < nMarker_Moving; iMarker_Moving++){
    new_surface_movement[iMarker_Moving] = Kind_SurfaceMovement[iMarker_Moving];
    new_marker_moving[iMarker_Moving] = Marker_Moving[iMarker_Moving];
  }

  if (nKind_SurfaceMovement > 0){
    delete [] Marker_Moving;
    delete [] Kind_SurfaceMovement;
  }

  Kind_SurfaceMovement = new_surface_movement;
  Marker_Moving        = new_marker_moving;

  Kind_SurfaceMovement[nMarker_Moving] = kind_movement;
  Marker_Moving[nMarker_Moving] = Marker_All_TagBound[iMarker];

  nMarker_Moving++;
  nKind_SurfaceMovement++;

}
CConfig::~CConfig(void) {

  unsigned long iDV, iMarker, iPeriodic, iFFD;

  /*--- Delete all of the option objects in the global option map ---*/

  for(map<string, COptionBase*>::iterator itr = option_map.begin(); itr != option_map.end(); itr++) {
    delete itr->second;
  }

  delete [] TimeDOFsADER_DG;
  delete [] TimeIntegrationADER_DG;
  delete [] WeightsIntegrationADER_DG;
  delete [] RK_Alpha_Step;
  delete [] MG_PreSmooth;
  delete [] MG_PostSmooth;

  /*--- Free memory for Aeroelastic problems. ---*/

  delete[] Aeroelastic_pitch;
  delete[] Aeroelastic_plunge;

 /*--- Free memory for airfoil sections ---*/

 delete [] LocationStations;

  /*--- motion origin: ---*/

  delete [] MarkerMotion_Origin;

  delete [] MoveMotion_Origin;

  /*--- translation: ---*/

  delete [] MarkerTranslation_Rate;

  /*--- rotation: ---*/

  delete [] MarkerRotation_Rate;

  /*--- pitching: ---*/

  delete [] MarkerPitching_Omega;

  /*--- pitching amplitude: ---*/

  delete [] MarkerPitching_Ampl;

  /*--- pitching phase: ---*/

  delete [] MarkerPitching_Phase;

  /*--- plunging: ---*/

  delete [] MarkerPlunging_Omega;

  /*--- plunging amplitude: ---*/
  delete [] MarkerPlunging_Ampl;

  /*--- reference origin for moments ---*/

  delete [] RefOriginMoment_X;
  delete [] RefOriginMoment_Y;
  delete [] RefOriginMoment_Z;

  /*--- Free memory for Harmonic Blance Frequency  pointer ---*/

  delete [] Omega_HB;

  /*--- Marker pointers ---*/

  delete[] Marker_CfgFile_GeoEval;
  delete[] Marker_All_GeoEval;

  delete[] Marker_CfgFile_TagBound;
  delete[] Marker_All_TagBound;

  delete[] Marker_CfgFile_KindBC;
  delete[] Marker_All_KindBC;

  delete[] Marker_CfgFile_Monitoring;
  delete[] Marker_All_Monitoring;

  delete[] Marker_CfgFile_Designing;
  delete[] Marker_All_Designing;

  delete[] Marker_CfgFile_Plotting;
  delete[] Marker_All_Plotting;

  delete[] Marker_CfgFile_Analyze;
  delete[] Marker_All_Analyze;

  delete[] Marker_CfgFile_ZoneInterface;
  delete[] Marker_All_ZoneInterface;

  delete[] Marker_CfgFile_DV;
  delete[] Marker_All_DV;

  delete[] Marker_CfgFile_Moving;
  delete[] Marker_All_Moving;

  delete[] Marker_CfgFile_Deform_Mesh;
  delete[] Marker_All_Deform_Mesh;

  delete[] Marker_CfgFile_Deform_Mesh_Sym_Plane;
  delete[] Marker_All_Deform_Mesh_Sym_Plane;

  delete[] Marker_CfgFile_Fluid_Load;
  delete[] Marker_All_Fluid_Load;

  delete[] Marker_CfgFile_PyCustom;
  delete[] Marker_All_PyCustom;

  delete[] Marker_CfgFile_PerBound;
  delete[] Marker_All_PerBound;

  delete [] Marker_CfgFile_Turbomachinery;
  delete [] Marker_All_Turbomachinery;

  delete [] Marker_CfgFile_TurbomachineryFlag;
  delete [] Marker_All_TurbomachineryFlag;

  delete [] Marker_CfgFile_MixingPlaneInterface;
  delete [] Marker_All_MixingPlaneInterface;

  delete[] Marker_DV;
  delete[] Marker_Moving;
  delete[] Marker_Monitoring;
  delete[] Marker_Designing;
  delete[] Marker_GeoEval;
  delete[] Marker_Plotting;
  delete[] Marker_Analyze;
  delete[] Marker_WallFunctions;
  delete[] Marker_ZoneInterface;
  delete[] Marker_PyCustom;
  delete[] Marker_All_SendRecv;
  delete[] Marker_Inlet_Scalar;

  delete[] Kind_Inc_Inlet;
  delete[] Kind_Inc_Outlet;

  delete[] Kind_WallFunctions;

  delete[] Kind_Wall;

  delete[] Config_Filenames;

  if (IntInfo_WallFunctions != nullptr) {
    for (iMarker = 0; iMarker < nMarker_WallFunctions; ++iMarker) {
      if (IntInfo_WallFunctions[iMarker] != nullptr)
        delete[] IntInfo_WallFunctions[iMarker];
    }
    delete[] IntInfo_WallFunctions;
  }

  if (DoubleInfo_WallFunctions != nullptr) {
    for (iMarker = 0; iMarker < nMarker_WallFunctions; ++iMarker) {
      if (DoubleInfo_WallFunctions[iMarker] != nullptr)
        delete[] DoubleInfo_WallFunctions[iMarker];
    }
    delete[] DoubleInfo_WallFunctions;
  }

       delete[] Kind_ObjFunc;
       delete[] Weight_ObjFunc;

  if (DV_Value != nullptr) {
    for (iDV = 0; iDV < nDV; iDV++) delete[] DV_Value[iDV];
    delete [] DV_Value;
  }

  if (ParamDV != nullptr) {
    for (iDV = 0; iDV < nDV; iDV++) delete[] ParamDV[iDV];
    delete [] ParamDV;
  }

  if (CoordFFDBox != nullptr) {
    for (iFFD = 0; iFFD < nFFDBox; iFFD++) delete[] CoordFFDBox[iFFD];
    delete [] CoordFFDBox;
  }

  if (DegreeFFDBox != nullptr) {
    for (iFFD = 0; iFFD < nFFDBox; iFFD++) delete[] DegreeFFDBox[iFFD];
    delete [] DegreeFFDBox;
  }

     delete[] Design_Variable;

     delete[]  Exhaust_Temperature_Target;
     delete[]  Exhaust_Pressure_Target;
     delete[] Exhaust_Pressure;
     delete[] Exhaust_Temperature;
     delete[] Exhaust_MassFlow;
     delete[] Exhaust_TotalPressure;
     delete[] Exhaust_TotalTemperature;
     delete[] Exhaust_GrossThrust;
     delete[] Exhaust_Force;
     delete[] Exhaust_Power;

     delete[]  Inflow_Mach;
     delete[] Inflow_Pressure;
     delete[] Inflow_MassFlow;
     delete[] Inflow_ReverseMassFlow;
     delete[] Inflow_TotalPressure;
     delete[] Inflow_Temperature;
     delete[] Inflow_TotalTemperature;
     delete[] Inflow_RamDrag;
     delete[]  Inflow_Force;
     delete[] Inflow_Power;

     delete[]  Engine_Power;
     delete[]  Engine_Mach;
     delete[]  Engine_Force;
     delete[]  Engine_NetThrust;
     delete[]  Engine_GrossThrust;
     delete[]  Engine_Area;
     delete[] EngineInflow_Target;

     delete[]  ActDiskInlet_MassFlow;
     delete[]  ActDiskInlet_Temperature;
     delete[]  ActDiskInlet_TotalTemperature;
     delete[]  ActDiskInlet_Pressure;
     delete[]  ActDiskInlet_TotalPressure;
     delete[]  ActDiskInlet_RamDrag;
     delete[]  ActDiskInlet_Force;
     delete[]  ActDiskInlet_Power;

     delete[]  ActDiskOutlet_MassFlow;
     delete[]  ActDiskOutlet_Temperature;
     delete[]  ActDiskOutlet_TotalTemperature;
     delete[]  ActDiskOutlet_Pressure;
     delete[]  ActDiskOutlet_TotalPressure;
     delete[]  ActDiskOutlet_GrossThrust;
     delete[]  ActDiskOutlet_Force;
     delete[]  ActDiskOutlet_Power;

     delete[]  Outlet_MassFlow;
     delete[]  Outlet_Density;
     delete[]  Outlet_Area;

     delete[]  ActDisk_DeltaPress;
     delete[]  ActDisk_DeltaTemp;
     delete[]  ActDisk_TotalPressRatio;
     delete[]  ActDisk_TotalTempRatio;
     delete[]  ActDisk_StaticPressRatio;
     delete[]  ActDisk_StaticTempRatio;
     delete[]  ActDisk_Power;
     delete[]  ActDisk_MassFlow;
     delete[]  ActDisk_Mach;
     delete[]  ActDisk_Force;
     delete[]  ActDisk_NetThrust;
     delete[]  ActDisk_BCThrust;
     delete[]  ActDisk_BCThrust_Old;
     delete[]  ActDisk_GrossThrust;
     delete[]  ActDisk_Area;
     delete[]  ActDisk_ReverseMassFlow;

     delete[]  Surface_MassFlow;
     delete[]  Surface_Mach;
     delete[]  Surface_Temperature;
     delete[]  Surface_Pressure;
     delete[]  Surface_Density;
     delete[]  Surface_Enthalpy;
     delete[]  Surface_NormalVelocity;
     delete[]  Surface_Uniformity;
     delete[]  Surface_SecondaryStrength;
     delete[]  Surface_SecondOverUniform;
     delete[]  Surface_MomentumDistortion;
     delete[]  Surface_TotalTemperature;
     delete[]  Surface_TotalPressure;
     delete[]  Surface_PressureDrop;
     delete[]  Surface_DC60;
     delete[]  Surface_IDC;
     delete[]  Surface_IDC_Mach;
     delete[]  Surface_IDR;
     delete[]  Surface_CO;
     delete[]  Surface_NOx;
     //delete[]  Surface_Scalar;

  delete[]  Inlet_Ttotal;
  delete[]  Inlet_Ptotal;
  if (Inlet_FlowDir != nullptr) {
    for (iMarker = 0; iMarker < nMarker_Inlet; iMarker++)
      delete [] Inlet_FlowDir[iMarker];
    delete [] Inlet_FlowDir;
  }

  if (Inlet_Velocity != nullptr) {
    for (iMarker = 0; iMarker < nMarker_Supersonic_Inlet; iMarker++)
      delete [] Inlet_Velocity[iMarker];
    delete [] Inlet_Velocity;
  }

  if (Inlet_MassFrac != nullptr) {
    for (iMarker = 0; iMarker < nMarker_Supersonic_Inlet; iMarker++)
      delete [] Inlet_MassFrac[iMarker];
    delete [] Inlet_MassFrac;
  }

  if (Riemann_FlowDir != nullptr) {
    for (iMarker = 0; iMarker < nMarker_Riemann; iMarker++)
      delete [] Riemann_FlowDir[iMarker];
    delete [] Riemann_FlowDir;
  }

  if (Giles_FlowDir != nullptr) {
    for (iMarker = 0; iMarker < nMarker_Giles; iMarker++)
      delete [] Giles_FlowDir[iMarker];
    delete [] Giles_FlowDir;
  }

  if (Load_Sine_Dir != nullptr) {
    for (iMarker = 0; iMarker < nMarker_Load_Sine; iMarker++)
      delete [] Load_Sine_Dir[iMarker];
    delete [] Load_Sine_Dir;
  }

  if (Load_Dir != nullptr) {
    for (iMarker = 0; iMarker < nMarker_Load_Dir; iMarker++)
      delete [] Load_Dir[iMarker];
    delete [] Load_Dir;
  }

     delete[] Inlet_Temperature;
     delete[] Inlet_Pressure;
     delete[] Outlet_Pressure;
     delete[] Isothermal_Temperature;
     delete[] Heat_Flux;
     delete[] Displ_Value;
     delete[] Load_Value;
     delete[] Damper_Constant;
     delete[] Load_Dir_Multiplier;
     delete[] Load_Dir_Value;
     delete[] Disp_Dir;
     delete[] Disp_Dir_Multiplier;
     delete[] Disp_Dir_Value;
     delete[] Load_Sine_Amplitude;
     delete[] Load_Sine_Frequency;
     delete[] FlowLoad_Value;
     delete[] Roughness_Height;
     delete[] Wall_Emissivity;
  /*--- related to periodic boundary conditions ---*/

  for (iMarker = 0; iMarker < nMarker_PerBound; iMarker++) {
    if (Periodic_RotCenter   != nullptr) delete [] Periodic_RotCenter[iMarker];
    if (Periodic_RotAngles   != nullptr) delete [] Periodic_RotAngles[iMarker];
    if (Periodic_Translation != nullptr) delete [] Periodic_Translation[iMarker];
  }
  delete[] Periodic_RotCenter;
  delete[] Periodic_RotAngles;
  delete[] Periodic_Translation;

  for (iPeriodic = 0; iPeriodic < nPeriodic_Index; iPeriodic++) {
    if (Periodic_Center    != nullptr) delete [] Periodic_Center[iPeriodic];
    if (Periodic_Rotation  != nullptr) delete [] Periodic_Rotation[iPeriodic];
    if (Periodic_Translate != nullptr) delete [] Periodic_Translate[iPeriodic];
  }
  delete[] Periodic_Center;
  delete[] Periodic_Rotation;
  delete[] Periodic_Translate;

  delete[] MG_CorrecSmooth;
         delete[] PlaneTag;
              delete[] CFL;

  /*--- String markers ---*/

               delete[] Marker_Euler;
            delete[] Marker_FarField;
              delete[] Marker_Custom;
             delete[] Marker_SymWall;
            delete[] Marker_PerBound;
            delete[] Marker_PerDonor;
      delete[] Marker_NearFieldBound;
         delete[] Marker_Deform_Mesh;
         delete[] Marker_Deform_Mesh_Sym_Plane;
          delete[] Marker_Fluid_Load;
      delete[] Marker_Fluid_InterfaceBound;
               delete[] Marker_Inlet;
    delete[] Marker_Supersonic_Inlet;
    delete[] Marker_Supersonic_Outlet;
              delete[] Marker_Outlet;
          delete[] Marker_Isothermal;
  delete[] Marker_Smoluchowski_Maxwell;
       delete[] Marker_EngineInflow;
      delete[] Marker_EngineExhaust;
        delete[] Marker_Displacement;
                delete[] Marker_Load;
                delete[] Marker_Damper;
                delete[] Marker_Load_Dir;
                delete[] Marker_Disp_Dir;
                delete[] Marker_Load_Sine;
            delete[] Marker_FlowLoad;
             delete[] Marker_Internal;
                delete[] Marker_HeatFlux;
          delete[] Marker_Emissivity;

  delete [] Int_Coeffs;

  delete [] ElasticityMod;
  delete [] PoissonRatio;
  delete [] MaterialDensity;
  delete [] Electric_Constant;
  delete [] Electric_Field_Mod;
  delete [] RefNode_Displacement;
  delete [] Electric_Field_Dir;

  /*--- Delete some arrays needed just for initializing options. ---*/

  delete [] FFDTag;
  delete [] nDV_Value;
  delete [] TagFFDBox;

  delete [] Kind_Data_Riemann;
  delete [] Riemann_Var1;
  delete [] Riemann_Var2;
  delete [] Kind_Data_Giles;
  delete [] Giles_Var1;
  delete [] Giles_Var2;
  delete [] RelaxFactorAverage;
  delete [] RelaxFactorFourier;
  delete [] nSpan_iZones;
  delete [] Kind_TurboMachinery;

  delete [] Marker_MixingPlaneInterface;
  delete [] Marker_TurboBoundIn;
  delete [] Marker_TurboBoundOut;
  delete [] Marker_Riemann;
  delete [] Marker_Giles;
  delete [] Marker_Shroud;

  delete [] nBlades;
  delete [] FreeStreamTurboNormal;

  delete [] top_optim_kernels;
  delete [] top_optim_kernel_params;
  delete [] top_optim_filter_radius;

  delete [] ScreenOutput;
  delete [] HistoryOutput;
  delete [] VolumeOutput;
  delete [] Mesh_Box_Size;
  delete [] VolumeOutputFiles;

  delete [] ConvField;
  delete [] Scalar_Clipping_Min;
  delete [] Scalar_Clipping_Max;
  delete [] Scalar_Init;

}

string CConfig::GetFilename(string filename, string ext, unsigned long Iter) const {

  /*--- Remove any extension --- */

  unsigned short lastindex = filename.find_last_of(".");
  filename = filename.substr(0, lastindex);

  /*--- Add the extension --- */

  filename = filename + string(ext);

  /*--- Append the zone number if multizone problems ---*/
  if (Multizone_Problem)
    filename = GetMultizone_FileName(filename, GetiZone(), ext);

  /*--- Append the zone number if multiple instance problems ---*/
  if (GetnTimeInstances() > 1)
    filename = GetMultiInstance_FileName(filename, GetiInst(), ext);

  if (GetTime_Domain()){
    filename = GetUnsteady_FileName(filename, (int)Iter, ext);
  }

  return filename;
}

string CConfig::GetUnsteady_FileName(string val_filename, int val_iter, string ext) const {

  string UnstExt="", UnstFilename = val_filename;
  char buffer[50];

  /*--- Check that a positive value iteration is requested (for now). ---*/

  if (val_iter < 0) {
    SU2_MPI::Error("Requesting a negative iteration number for the restart file!!", CURRENT_FUNCTION);
  }

  unsigned short lastindex = UnstFilename.find_last_of(".");
  UnstFilename = UnstFilename.substr(0, lastindex);

  /*--- Append iteration number for unsteady cases ---*/

  if (Time_Domain) {

    if ((val_iter >= 0)    && (val_iter < 10))    SPRINTF (buffer, "_0000%d", val_iter);
    if ((val_iter >= 10)   && (val_iter < 100))   SPRINTF (buffer, "_000%d",  val_iter);
    if ((val_iter >= 100)  && (val_iter < 1000))  SPRINTF (buffer, "_00%d",   val_iter);
    if ((val_iter >= 1000) && (val_iter < 10000)) SPRINTF (buffer, "_0%d",    val_iter);
    if (val_iter >= 10000) SPRINTF (buffer, "_%d", val_iter);
    UnstExt = string(buffer);
  }
  UnstExt += ext;
  UnstFilename.append(UnstExt);

  return UnstFilename;
}

string CConfig::GetMultizone_FileName(string val_filename, int val_iZone, string ext) const {

    string multizone_filename = val_filename;
    char buffer[50];

    unsigned short lastindex = multizone_filename.find_last_of(".");
    multizone_filename = multizone_filename.substr(0, lastindex);

    if (Multizone_Problem) {
        SPRINTF (buffer, "_%d", SU2_TYPE::Int(val_iZone));
        multizone_filename.append(string(buffer));
    }

    multizone_filename += ext;
    return multizone_filename;
}

string CConfig::GetMultizone_HistoryFileName(string val_filename, int val_iZone, string ext) const {

    string multizone_filename = val_filename;
    char buffer[50];
    unsigned short lastindex = multizone_filename.find_last_of(".");
    multizone_filename = multizone_filename.substr(0, lastindex);
    if (Multizone_Problem) {
        SPRINTF (buffer, "_%d", SU2_TYPE::Int(val_iZone));
        multizone_filename.append(string(buffer));
    }
    multizone_filename += ext;
    return multizone_filename;
}

string CConfig::GetMultiInstance_FileName(string val_filename, int val_iInst, string ext) const {

  string multizone_filename = val_filename;
  char buffer[50];

  unsigned short lastindex = multizone_filename.find_last_of(".");
  multizone_filename = multizone_filename.substr(0, lastindex);
  SPRINTF (buffer, "_%d", SU2_TYPE::Int(val_iInst));
  multizone_filename.append(string(buffer));
  multizone_filename += ext;
  return multizone_filename;
}

string CConfig::GetMultiInstance_HistoryFileName(string val_filename, int val_iInst) const {

  string multizone_filename = val_filename;
  char buffer[50];

  unsigned short lastindex = multizone_filename.find_last_of(".");
  multizone_filename = multizone_filename.substr(0, lastindex);
  SPRINTF (buffer, "_%d", SU2_TYPE::Int(val_iInst));
  multizone_filename.append(string(buffer));

  return multizone_filename;
}

string CConfig::GetObjFunc_Extension(string val_filename) const {

  string AdjExt, Filename = val_filename;

  if (ContinuousAdjoint || DiscreteAdjoint) {

    /*--- Remove filename extension (.dat) ---*/

    unsigned short lastindex = Filename.find_last_of(".");
    Filename = Filename.substr(0, lastindex);

    if (nObj==1) {
      switch (Kind_ObjFunc[0]) {
        case DRAG_COEFFICIENT:            AdjExt = "_cd";       break;
        case LIFT_COEFFICIENT:            AdjExt = "_cl";       break;
        case SIDEFORCE_COEFFICIENT:       AdjExt = "_csf";      break;
        case INVERSE_DESIGN_PRESSURE:     AdjExt = "_invpress"; break;
        case INVERSE_DESIGN_HEATFLUX:     AdjExt = "_invheat";  break;
        case MOMENT_X_COEFFICIENT:        AdjExt = "_cmx";      break;
        case MOMENT_Y_COEFFICIENT:        AdjExt = "_cmy";      break;
        case MOMENT_Z_COEFFICIENT:        AdjExt = "_cmz";      break;
        case EFFICIENCY:                  AdjExt = "_eff";      break;
        case EQUIVALENT_AREA:             AdjExt = "_ea";       break;
        case NEARFIELD_PRESSURE:          AdjExt = "_nfp";      break;
        case FORCE_X_COEFFICIENT:         AdjExt = "_cfx";      break;
        case FORCE_Y_COEFFICIENT:         AdjExt = "_cfy";      break;
        case FORCE_Z_COEFFICIENT:         AdjExt = "_cfz";      break;
        case THRUST_COEFFICIENT:          AdjExt = "_ct";       break;
        case TORQUE_COEFFICIENT:          AdjExt = "_cq";       break;
        case TOTAL_HEATFLUX:              AdjExt = "_totheat";  break;
        case MAXIMUM_HEATFLUX:            AdjExt = "_maxheat";  break;
        case AVG_TEMPERATURE:             AdjExt = "_avtp";     break;
        case FIGURE_OF_MERIT:             AdjExt = "_merit";    break;
        case BUFFET_SENSOR:               AdjExt = "_buffet";   break;
        case SURFACE_TOTAL_PRESSURE:      AdjExt = "_pt";       break;
        case SURFACE_STATIC_PRESSURE:     AdjExt = "_pe";       break;
        case SURFACE_MASSFLOW:            AdjExt = "_mfr";      break;
        case SURFACE_UNIFORMITY:          AdjExt = "_uniform";  break;
        case SURFACE_SECONDARY:           AdjExt = "_second";   break;
        case SURFACE_MOM_DISTORTION:      AdjExt = "_distort";  break;
        case SURFACE_SECOND_OVER_UNIFORM: AdjExt = "_sou";      break;
        case SURFACE_PRESSURE_DROP:       AdjExt = "_dp";       break;
        case SURFACE_MACH:                AdjExt = "_mach";     break;
        case CUSTOM_OBJFUNC:              AdjExt = "_custom";   break;
        case KINETIC_ENERGY_LOSS:         AdjExt = "_ke";       break;
        case TOTAL_PRESSURE_LOSS:         AdjExt = "_pl";       break;
        case FLOW_ANGLE_OUT:              AdjExt = "_fao";      break;
        case FLOW_ANGLE_IN:               AdjExt = "_fai";      break;
        case TOTAL_EFFICIENCY:            AdjExt = "_teff";     break;
        case TOTAL_STATIC_EFFICIENCY:     AdjExt = "_tseff";    break;
        case EULERIAN_WORK:               AdjExt = "_ew";       break;
        case MASS_FLOW_IN:                AdjExt = "_mfi";      break;
        case MASS_FLOW_OUT:               AdjExt = "_mfo";      break;
        case ENTROPY_GENERATION:          AdjExt = "_entg";     break;
        case REFERENCE_GEOMETRY:          AdjExt = "_refgeom";  break;
        case REFERENCE_NODE:              AdjExt = "_refnode";  break;
        case VOLUME_FRACTION:             AdjExt = "_volfrac";  break;
        case TOPOL_DISCRETENESS:          AdjExt = "_topdisc";  break;
        case TOPOL_COMPLIANCE:            AdjExt = "_topcomp";  break;
<<<<<<< HEAD
        case SURFACE_CO:                  AdjExt = "_yco";      break;
        case SURFACE_NOX:                 AdjExt = "_ynox";      break;
        case SURFACE_TEMP:                AdjExt = "_avgtemp";  break;
=======
        case STRESS_PENALTY:              AdjExt = "_stress";   break;
>>>>>>> 286e3c20
      }
    }
    else{
      AdjExt = "_combo";
    }
    Filename.append(AdjExt);

    /*--- Lastly, add the .dat extension ---*/
    Filename.append(".dat");

  }

  return Filename;
}

unsigned short CConfig::GetContainerPosition(unsigned short val_eqsystem) {

  switch (val_eqsystem) {
    case RUNTIME_FLOW_SYS:      return FLOW_SOL;
    case RUNTIME_TURB_SYS:      return TURB_SOL;
    case RUNTIME_TRANS_SYS:     return TRANS_SOL;
    case RUNTIME_SCALAR_SYS:    return SCALAR_SOL;
    case RUNTIME_HEAT_SYS:      return HEAT_SOL;
    case RUNTIME_FEA_SYS:       return FEA_SOL;
    case RUNTIME_ADJPOT_SYS:    return ADJFLOW_SOL;
    case RUNTIME_ADJFLOW_SYS:   return ADJFLOW_SOL;
    case RUNTIME_ADJTURB_SYS:   return ADJTURB_SOL;
    case RUNTIME_ADJSCALAR_SYS: return ADJSCALAR_SOL; //nijso: this was commented? TODO
    case RUNTIME_ADJFEA_SYS:    return ADJFEA_SOL;
    case RUNTIME_RADIATION_SYS: return RAD_SOL;
    case RUNTIME_MULTIGRID_SYS: return 0;
  }
  return 0;
}

void CConfig::SetKind_ConvNumScheme(unsigned short val_kind_convnumscheme,
                                    unsigned short val_kind_centered, unsigned short val_kind_upwind,
                                    unsigned short val_kind_slopelimit, bool val_muscl,
                                    unsigned short val_kind_fem) {

  Kind_ConvNumScheme = val_kind_convnumscheme;
  Kind_Centered = val_kind_centered;
  Kind_Upwind = val_kind_upwind;
  Kind_FEM = val_kind_fem;
  Kind_SlopeLimit = val_kind_slopelimit;
  MUSCL = val_muscl;

}

void CConfig::SetGlobalParam(unsigned short val_solver,
                             unsigned short val_system) {

  /*--- Set the simulation global time ---*/

  Current_UnstTime = static_cast<su2double>(TimeIter)*Delta_UnstTime;
  Current_UnstTimeND = static_cast<su2double>(TimeIter)*Delta_UnstTimeND;

  /*--- Set the solver methods ---*/

  switch (val_solver) {
    case EULER: case INC_EULER: case NEMO_EULER:
      if (val_system == RUNTIME_FLOW_SYS) {
        SetKind_ConvNumScheme(Kind_ConvNumScheme_Flow, Kind_Centered_Flow,
                              Kind_Upwind_Flow, Kind_SlopeLimit_Flow,
                              MUSCL_Flow, NONE);
        SetKind_TimeIntScheme(Kind_TimeIntScheme_Flow);
      }
      if (val_system == RUNTIME_SCALAR_SYS) {
        SetKind_ConvNumScheme(Kind_ConvNumScheme_Scalar, Kind_Centered_Scalar,
                              Kind_Upwind_Scalar, Kind_SlopeLimit_Scalar,
                              MUSCL_Scalar, NONE);
        SetKind_TimeIntScheme(Kind_TimeIntScheme_Scalar);
      }
      break;
    case NAVIER_STOKES: case INC_NAVIER_STOKES: case NEMO_NAVIER_STOKES:
      if (val_system == RUNTIME_FLOW_SYS) {
        SetKind_ConvNumScheme(Kind_ConvNumScheme_Flow, Kind_Centered_Flow,
                              Kind_Upwind_Flow, Kind_SlopeLimit_Flow,
                              MUSCL_Flow, NONE);
        SetKind_TimeIntScheme(Kind_TimeIntScheme_Flow);
      }
      if (val_system == RUNTIME_SCALAR_SYS) {
        SetKind_ConvNumScheme(Kind_ConvNumScheme_Scalar, Kind_Centered_Scalar,
                              Kind_Upwind_Scalar, Kind_SlopeLimit_Scalar,
                              MUSCL_Scalar, NONE);
        SetKind_TimeIntScheme(Kind_TimeIntScheme_Scalar);
      }
      if (val_system == RUNTIME_HEAT_SYS) {
        SetKind_ConvNumScheme(Kind_ConvNumScheme_Heat, NONE, NONE, NONE, NONE, NONE);
        SetKind_TimeIntScheme(Kind_TimeIntScheme_Heat);
      }
      break;
    case RANS: case INC_RANS:
      if (val_system == RUNTIME_FLOW_SYS) {
        SetKind_ConvNumScheme(Kind_ConvNumScheme_Flow, Kind_Centered_Flow,
                              Kind_Upwind_Flow, Kind_SlopeLimit_Flow,
                              MUSCL_Flow, NONE);
        SetKind_TimeIntScheme(Kind_TimeIntScheme_Flow);
      }
      if (val_system == RUNTIME_TURB_SYS) {
        SetKind_ConvNumScheme(Kind_ConvNumScheme_Turb, Kind_Centered_Turb,
                              Kind_Upwind_Turb, Kind_SlopeLimit_Turb,
                              MUSCL_Turb, NONE);
        SetKind_TimeIntScheme(Kind_TimeIntScheme_Turb);
      }
      if (val_system == RUNTIME_TRANS_SYS) {
        SetKind_ConvNumScheme(Kind_ConvNumScheme_Turb, Kind_Centered_Turb,
                              Kind_Upwind_Turb, Kind_SlopeLimit_Turb,
                              MUSCL_Turb, NONE);
        SetKind_TimeIntScheme(Kind_TimeIntScheme_Turb);
      }
      if (val_system == RUNTIME_SCALAR_SYS) {
        SetKind_ConvNumScheme(Kind_ConvNumScheme_Scalar, Kind_Centered_Scalar,
                              Kind_Upwind_Scalar, Kind_SlopeLimit_Scalar,
                              MUSCL_Scalar, NONE);
        SetKind_TimeIntScheme(Kind_TimeIntScheme_Scalar);
      }
      if (val_system == RUNTIME_HEAT_SYS) {
        SetKind_ConvNumScheme(Kind_ConvNumScheme_Heat, NONE, NONE, NONE, NONE, NONE);
        SetKind_TimeIntScheme(Kind_TimeIntScheme_Heat);
      }
      break;
    case FEM_EULER:
      if (val_system == RUNTIME_FLOW_SYS) {
        SetKind_ConvNumScheme(Kind_ConvNumScheme_FEM_Flow, Kind_Centered_Flow,
                              Kind_Upwind_Flow, Kind_SlopeLimit_Flow,
                              MUSCL_Flow, Kind_FEM_Flow);
        SetKind_TimeIntScheme(Kind_TimeIntScheme_FEM_Flow);
      }
      break;
    case FEM_NAVIER_STOKES:
      if (val_system == RUNTIME_FLOW_SYS) {
        SetKind_ConvNumScheme(Kind_ConvNumScheme_Flow, Kind_Centered_Flow,
                              Kind_Upwind_Flow, Kind_SlopeLimit_Flow,
                              MUSCL_Flow, Kind_FEM_Flow);
        SetKind_TimeIntScheme(Kind_TimeIntScheme_FEM_Flow);
      }
      break;
    case FEM_LES:
      if (val_system == RUNTIME_FLOW_SYS) {
        SetKind_ConvNumScheme(Kind_ConvNumScheme_Flow, Kind_Centered_Flow,
                              Kind_Upwind_Flow, Kind_SlopeLimit_Flow,
                              MUSCL_Flow, Kind_FEM_Flow);
        SetKind_TimeIntScheme(Kind_TimeIntScheme_FEM_Flow);
      }
      break;
    case ADJ_EULER:
      if (val_system == RUNTIME_FLOW_SYS) {
        SetKind_ConvNumScheme(Kind_ConvNumScheme_Flow, Kind_Centered_Flow,
                              Kind_Upwind_Flow, Kind_SlopeLimit_Flow,
                              MUSCL_Flow, NONE);
        SetKind_TimeIntScheme(Kind_TimeIntScheme_Flow);
      }
      if (val_system == RUNTIME_ADJFLOW_SYS) {
        SetKind_ConvNumScheme(Kind_ConvNumScheme_AdjFlow, Kind_Centered_AdjFlow,
                              Kind_Upwind_AdjFlow, Kind_SlopeLimit_AdjFlow,
                              MUSCL_AdjFlow, NONE);
        SetKind_TimeIntScheme(Kind_TimeIntScheme_AdjFlow);
      }
      break;
    case ADJ_NAVIER_STOKES:
      if (val_system == RUNTIME_FLOW_SYS) {
        SetKind_ConvNumScheme(Kind_ConvNumScheme_Flow, Kind_Centered_Flow,
                              Kind_Upwind_Flow, Kind_SlopeLimit_Flow,
                              MUSCL_Flow, NONE);
        SetKind_TimeIntScheme(Kind_TimeIntScheme_Flow);
      }
      if (val_system == RUNTIME_ADJFLOW_SYS) {
        SetKind_ConvNumScheme(Kind_ConvNumScheme_AdjFlow, Kind_Centered_AdjFlow,
                              Kind_Upwind_AdjFlow, Kind_SlopeLimit_AdjFlow,
                              MUSCL_AdjFlow, NONE);
        SetKind_TimeIntScheme(Kind_TimeIntScheme_AdjFlow);
      }
      break;
    case ADJ_RANS:
      if (val_system == RUNTIME_FLOW_SYS) {
        SetKind_ConvNumScheme(Kind_ConvNumScheme_Flow, Kind_Centered_Flow,
                              Kind_Upwind_Flow, Kind_SlopeLimit_Flow,
                              MUSCL_Flow, NONE);
        SetKind_TimeIntScheme(Kind_TimeIntScheme_Flow);
      }
      if (val_system == RUNTIME_ADJFLOW_SYS) {
        SetKind_ConvNumScheme(Kind_ConvNumScheme_AdjFlow, Kind_Centered_AdjFlow,
                              Kind_Upwind_AdjFlow, Kind_SlopeLimit_AdjFlow,
                              MUSCL_AdjFlow, NONE);
        SetKind_TimeIntScheme(Kind_TimeIntScheme_AdjFlow);
      }
      if (val_system == RUNTIME_TURB_SYS) {
        SetKind_ConvNumScheme(Kind_ConvNumScheme_Turb, Kind_Centered_Turb,
                              Kind_Upwind_Turb, Kind_SlopeLimit_Turb,
                              MUSCL_Turb, NONE);
        SetKind_TimeIntScheme(Kind_TimeIntScheme_Turb);
      }
      if (val_system == RUNTIME_ADJTURB_SYS) {
        SetKind_ConvNumScheme(Kind_ConvNumScheme_AdjTurb, Kind_Centered_AdjTurb,
                              Kind_Upwind_AdjTurb, Kind_SlopeLimit_AdjTurb,
                              MUSCL_AdjTurb, NONE);
        SetKind_TimeIntScheme(Kind_TimeIntScheme_AdjTurb);
      }
      break;
    case HEAT_EQUATION:
      if (val_system == RUNTIME_HEAT_SYS) {
        SetKind_ConvNumScheme(NONE, NONE, NONE, NONE, NONE, NONE);
        SetKind_TimeIntScheme(Kind_TimeIntScheme_Heat);
      }
      break;

    case FEM_ELASTICITY:

      Current_DynTime = static_cast<su2double>(TimeIter)*Delta_DynTime;

      if (val_system == RUNTIME_FEA_SYS) {
        SetKind_ConvNumScheme(NONE, NONE, NONE, NONE, NONE, NONE);
        SetKind_TimeIntScheme(Kind_TimeIntScheme_FEA);
      }
      break;
  }
}

const su2double* CConfig::GetPeriodicRotCenter(string val_marker) const {
  unsigned short iMarker_PerBound;
  for (iMarker_PerBound = 0; iMarker_PerBound < nMarker_PerBound; iMarker_PerBound++)
    if (Marker_PerBound[iMarker_PerBound] == val_marker) break;
  return Periodic_RotCenter[iMarker_PerBound];
}

const su2double* CConfig::GetPeriodicRotAngles(string val_marker) const {
  unsigned short iMarker_PerBound;
  for (iMarker_PerBound = 0; iMarker_PerBound < nMarker_PerBound; iMarker_PerBound++)
    if (Marker_PerBound[iMarker_PerBound] == val_marker) break;
  return Periodic_RotAngles[iMarker_PerBound];
}

const su2double* CConfig::GetPeriodicTranslation(string val_marker) const {
  unsigned short iMarker_PerBound;
  for (iMarker_PerBound = 0; iMarker_PerBound < nMarker_PerBound; iMarker_PerBound++)
    if (Marker_PerBound[iMarker_PerBound] == val_marker) break;
  return Periodic_Translation[iMarker_PerBound];
}

unsigned short CConfig::GetMarker_Periodic_Donor(string val_marker) const {
  unsigned short iMarker_PerBound, jMarker_PerBound, kMarker_All;

  /*--- Find the marker for this periodic boundary. ---*/
  for (iMarker_PerBound = 0; iMarker_PerBound < nMarker_PerBound; iMarker_PerBound++)
    if (Marker_PerBound[iMarker_PerBound] == val_marker) break;

  /*--- Find corresponding donor. ---*/
  for (jMarker_PerBound = 0; jMarker_PerBound < nMarker_PerBound; jMarker_PerBound++)
    if (Marker_PerBound[jMarker_PerBound] == Marker_PerDonor[iMarker_PerBound]) break;

  /*--- Find and return global marker index for donor boundary. ---*/
  for (kMarker_All = 0; kMarker_All < nMarker_CfgFile; kMarker_All++)
    if (Marker_PerBound[jMarker_PerBound] == Marker_All_TagBound[kMarker_All]) break;

  return kMarker_All;
}

su2double CConfig::GetActDisk_NetThrust(string val_marker) const {
  unsigned short iMarker_ActDisk;
  for (iMarker_ActDisk = 0; iMarker_ActDisk < nMarker_ActDiskInlet; iMarker_ActDisk++)
    if ((Marker_ActDiskInlet[iMarker_ActDisk] == val_marker) ||
        (Marker_ActDiskOutlet[iMarker_ActDisk] == val_marker)) break;
  return ActDisk_NetThrust[iMarker_ActDisk];
}

su2double CConfig::GetActDisk_Power(string val_marker) const {
  unsigned short iMarker_ActDisk;
  for (iMarker_ActDisk = 0; iMarker_ActDisk < nMarker_ActDiskInlet; iMarker_ActDisk++)
    if ((Marker_ActDiskInlet[iMarker_ActDisk] == val_marker) ||
        (Marker_ActDiskOutlet[iMarker_ActDisk] == val_marker)) break;
  return ActDisk_Power[iMarker_ActDisk];
}

su2double CConfig::GetActDisk_MassFlow(string val_marker) const {
  unsigned short iMarker_ActDisk;
  for (iMarker_ActDisk = 0; iMarker_ActDisk < nMarker_ActDiskInlet; iMarker_ActDisk++)
    if ((Marker_ActDiskInlet[iMarker_ActDisk] == val_marker) ||
        (Marker_ActDiskOutlet[iMarker_ActDisk] == val_marker)) break;
  return ActDisk_MassFlow[iMarker_ActDisk];
}

su2double CConfig::GetActDisk_Mach(string val_marker) const {
  unsigned short iMarker_ActDisk;
  for (iMarker_ActDisk = 0; iMarker_ActDisk < nMarker_ActDiskInlet; iMarker_ActDisk++)
    if ((Marker_ActDiskInlet[iMarker_ActDisk] == val_marker) ||
        (Marker_ActDiskOutlet[iMarker_ActDisk] == val_marker)) break;
  return ActDisk_Mach[iMarker_ActDisk];
}

su2double CConfig::GetActDisk_Force(string val_marker) const {
  unsigned short iMarker_ActDisk;
  for (iMarker_ActDisk = 0; iMarker_ActDisk < nMarker_ActDiskInlet; iMarker_ActDisk++)
    if ((Marker_ActDiskInlet[iMarker_ActDisk] == val_marker) ||
        (Marker_ActDiskOutlet[iMarker_ActDisk] == val_marker)) break;
  return ActDisk_Force[iMarker_ActDisk];
}

su2double CConfig::GetActDisk_BCThrust(string val_marker) const {
  unsigned short iMarker_ActDisk;
  for (iMarker_ActDisk = 0; iMarker_ActDisk < nMarker_ActDiskInlet; iMarker_ActDisk++)
    if ((Marker_ActDiskInlet[iMarker_ActDisk] == val_marker) ||
        (Marker_ActDiskOutlet[iMarker_ActDisk] == val_marker)) break;
  return ActDisk_BCThrust[iMarker_ActDisk];
}

su2double CConfig::GetActDisk_BCThrust_Old(string val_marker) const {
  unsigned short iMarker_ActDisk;
  for (iMarker_ActDisk = 0; iMarker_ActDisk < nMarker_ActDiskInlet; iMarker_ActDisk++)
    if ((Marker_ActDiskInlet[iMarker_ActDisk] == val_marker) ||
        (Marker_ActDiskOutlet[iMarker_ActDisk] == val_marker)) break;
  return ActDisk_BCThrust_Old[iMarker_ActDisk];
}

void CConfig::SetActDisk_BCThrust(string val_marker, su2double val_actdisk_bcthrust) {
  unsigned short iMarker_ActDisk;
  for (iMarker_ActDisk = 0; iMarker_ActDisk < nMarker_ActDiskInlet; iMarker_ActDisk++)
    if ((Marker_ActDiskInlet[iMarker_ActDisk] == val_marker) ||
        (Marker_ActDiskOutlet[iMarker_ActDisk] == val_marker)) break;
  ActDisk_BCThrust[iMarker_ActDisk] = val_actdisk_bcthrust;
}

void CConfig::SetActDisk_BCThrust_Old(string val_marker, su2double val_actdisk_bcthrust_old) {
  unsigned short iMarker_ActDisk;
  for (iMarker_ActDisk = 0; iMarker_ActDisk < nMarker_ActDiskInlet; iMarker_ActDisk++)
    if ((Marker_ActDiskInlet[iMarker_ActDisk] == val_marker) ||
        (Marker_ActDiskOutlet[iMarker_ActDisk] == val_marker)) break;
  ActDisk_BCThrust_Old[iMarker_ActDisk] = val_actdisk_bcthrust_old;
}

su2double CConfig::GetActDisk_Area(string val_marker) const {
  unsigned short iMarker_ActDisk;
  for (iMarker_ActDisk = 0; iMarker_ActDisk < nMarker_ActDiskInlet; iMarker_ActDisk++)
    if ((Marker_ActDiskInlet[iMarker_ActDisk] == val_marker) ||
        (Marker_ActDiskOutlet[iMarker_ActDisk] == val_marker)) break;
  return ActDisk_Area[iMarker_ActDisk];
}

su2double CConfig::GetActDisk_ReverseMassFlow(string val_marker) const {
  unsigned short iMarker_ActDisk;
  for (iMarker_ActDisk = 0; iMarker_ActDisk < nMarker_ActDiskInlet; iMarker_ActDisk++)
    if ((Marker_ActDiskInlet[iMarker_ActDisk] == val_marker) ||
        (Marker_ActDiskOutlet[iMarker_ActDisk] == val_marker)) break;
  return ActDisk_ReverseMassFlow[iMarker_ActDisk];
}

su2double CConfig::GetActDisk_PressJump(string val_marker, unsigned short val_value) const {
  unsigned short iMarker_ActDisk;
  for (iMarker_ActDisk = 0; iMarker_ActDisk < nMarker_ActDiskInlet; iMarker_ActDisk++)
    if ((Marker_ActDiskInlet[iMarker_ActDisk] == val_marker) ||
        (Marker_ActDiskOutlet[iMarker_ActDisk] == val_marker)) break;
  return ActDisk_PressJump[iMarker_ActDisk][val_value];
}

su2double CConfig::GetActDisk_TempJump(string val_marker, unsigned short val_value) const {
  unsigned short iMarker_ActDisk;
  for (iMarker_ActDisk = 0; iMarker_ActDisk < nMarker_ActDiskInlet; iMarker_ActDisk++)
    if ((Marker_ActDiskInlet[iMarker_ActDisk] == val_marker) ||
        (Marker_ActDiskOutlet[iMarker_ActDisk] == val_marker)) break;
  return ActDisk_TempJump[iMarker_ActDisk][val_value];;
}

su2double CConfig::GetActDisk_Omega(string val_marker, unsigned short val_value) const {
  unsigned short iMarker_ActDisk;
  for (iMarker_ActDisk = 0; iMarker_ActDisk < nMarker_ActDiskInlet; iMarker_ActDisk++)
    if ((Marker_ActDiskInlet[iMarker_ActDisk] == val_marker) ||
        (Marker_ActDiskOutlet[iMarker_ActDisk] == val_marker)) break;
  return ActDisk_Omega[iMarker_ActDisk][val_value];;
}

su2double CConfig::GetOutlet_MassFlow(string val_marker) const {
  unsigned short iMarker_Outlet;
  for (iMarker_Outlet = 0; iMarker_Outlet < nMarker_Outlet; iMarker_Outlet++)
    if ((Marker_Outlet[iMarker_Outlet] == val_marker)) break;
  return Outlet_MassFlow[iMarker_Outlet];
}

su2double CConfig::GetOutlet_Density(string val_marker) const {
  unsigned short iMarker_Outlet;
  for (iMarker_Outlet = 0; iMarker_Outlet < nMarker_Outlet; iMarker_Outlet++)
    if ((Marker_Outlet[iMarker_Outlet] == val_marker)) break;
  return Outlet_Density[iMarker_Outlet];
}

su2double CConfig::GetOutlet_Area(string val_marker) const {
  unsigned short iMarker_Outlet;
  for (iMarker_Outlet = 0; iMarker_Outlet < nMarker_Outlet; iMarker_Outlet++)
    if ((Marker_Outlet[iMarker_Outlet] == val_marker)) break;
  return Outlet_Area[iMarker_Outlet];
}

unsigned short CConfig::GetMarker_CfgFile_ActDiskOutlet(string val_marker) const {
  unsigned short iMarker_ActDisk, kMarker_All;

  /*--- Find the marker for this actuator disk inlet. ---*/

  for (iMarker_ActDisk = 0; iMarker_ActDisk < nMarker_ActDiskInlet; iMarker_ActDisk++)
    if (Marker_ActDiskInlet[iMarker_ActDisk] == val_marker) break;

  /*--- Find and return global marker index for the actuator disk outlet. ---*/

  for (kMarker_All = 0; kMarker_All < nMarker_CfgFile; kMarker_All++)
    if (Marker_ActDiskOutlet[iMarker_ActDisk] == Marker_CfgFile_TagBound[kMarker_All]) break;

  return kMarker_All;
}

unsigned short CConfig::GetMarker_CfgFile_EngineExhaust(string val_marker) const {
  unsigned short iMarker_Engine, kMarker_All;

  /*--- Find the marker for this engine inflow. ---*/

  for (iMarker_Engine = 0; iMarker_Engine < nMarker_EngineInflow; iMarker_Engine++)
    if (Marker_EngineInflow[iMarker_Engine] == val_marker) break;

  /*--- Find and return global marker index for the engine exhaust. ---*/

  for (kMarker_All = 0; kMarker_All < nMarker_CfgFile; kMarker_All++)
    if (Marker_EngineExhaust[iMarker_Engine] == Marker_CfgFile_TagBound[kMarker_All]) break;

  return kMarker_All;
}

bool CConfig::GetVolumetric_Movement() const {
  bool volumetric_movement = false;

  if (GetSurface_Movement(AEROELASTIC) ||
      GetSurface_Movement(AEROELASTIC_RIGID_MOTION)||
      GetSurface_Movement(FLUID_STRUCTURE) ||
      GetSurface_Movement(EXTERNAL) ||
      GetSurface_Movement(EXTERNAL_ROTATION)){
    volumetric_movement = true;
  }

  if (Kind_SU2 == SU2_DEF ||
      Kind_SU2 == SU2_DOT ||
      DirectDiff)
  { volumetric_movement = true;}
  return volumetric_movement;
}

bool CConfig::GetSurface_Movement(unsigned short kind_movement) const {
  for (unsigned short iMarkerMoving = 0; iMarkerMoving < nKind_SurfaceMovement; iMarkerMoving++){
    if (Kind_SurfaceMovement[iMarkerMoving] == kind_movement){
      return true;
    }
  }
  return false;
}

unsigned short CConfig::GetMarker_Moving(string val_marker) const {
  unsigned short iMarker_Moving;

  /*--- Find the marker for this moving boundary. ---*/
  for (iMarker_Moving = 0; iMarker_Moving < nMarker_Moving; iMarker_Moving++)
    if (Marker_Moving[iMarker_Moving] == val_marker) break;

  return iMarker_Moving;
}

bool CConfig::GetMarker_Moving_Bool(string val_marker) const {
  unsigned short iMarker_Moving;

  /*--- Find the marker for this moving boundary, if it exists. ---*/
  for (iMarker_Moving = 0; iMarker_Moving < nMarker_Moving; iMarker_Moving++)
    if (Marker_Moving[iMarker_Moving] == val_marker) return true;

  return false;
}

unsigned short CConfig::GetMarker_Deform_Mesh(string val_marker) const {
  unsigned short iMarker_Deform_Mesh;

  /*--- Find the marker for this interface boundary. ---*/
  for (iMarker_Deform_Mesh = 0; iMarker_Deform_Mesh < nMarker_Deform_Mesh; iMarker_Deform_Mesh++)
    if (Marker_Deform_Mesh[iMarker_Deform_Mesh] == val_marker) break;

  return iMarker_Deform_Mesh;
}

unsigned short CConfig::GetMarker_Deform_Mesh_Sym_Plane(string val_marker) const {
  unsigned short iMarker_Deform_Mesh_Sym_Plane;

  /*--- Find the marker for this interface boundary. ---*/
  for (iMarker_Deform_Mesh_Sym_Plane = 0; iMarker_Deform_Mesh_Sym_Plane < nMarker_Deform_Mesh_Sym_Plane; iMarker_Deform_Mesh_Sym_Plane++)
    if (Marker_Deform_Mesh_Sym_Plane[iMarker_Deform_Mesh_Sym_Plane] == val_marker) break;

  return iMarker_Deform_Mesh_Sym_Plane;
}

unsigned short CConfig::GetMarker_Fluid_Load(string val_marker) const {
  unsigned short iMarker_Fluid_Load;

  /*--- Find the marker for this interface boundary. ---*/
  for (iMarker_Fluid_Load = 0; iMarker_Fluid_Load < nMarker_Fluid_Load; iMarker_Fluid_Load++)
    if (Marker_Fluid_Load[iMarker_Fluid_Load] == val_marker) break;

  return iMarker_Fluid_Load;
}

su2double CConfig::GetExhaust_Temperature_Target(string val_marker) const {
  unsigned short iMarker_EngineExhaust;
  for (iMarker_EngineExhaust = 0; iMarker_EngineExhaust < nMarker_EngineExhaust; iMarker_EngineExhaust++)
    if (Marker_EngineExhaust[iMarker_EngineExhaust] == val_marker) break;
  return Exhaust_Temperature_Target[iMarker_EngineExhaust];
}

su2double CConfig::GetExhaust_Pressure_Target(string val_marker) const {
  unsigned short iMarker_EngineExhaust;
  for (iMarker_EngineExhaust = 0; iMarker_EngineExhaust < nMarker_EngineExhaust; iMarker_EngineExhaust++)
    if (Marker_EngineExhaust[iMarker_EngineExhaust] == val_marker) break;
  return Exhaust_Pressure_Target[iMarker_EngineExhaust];
}

unsigned short CConfig::GetKind_Inc_Inlet(string val_marker) const {
  unsigned short iMarker_Inlet;
  for (iMarker_Inlet = 0; iMarker_Inlet < nMarker_Inlet; iMarker_Inlet++)
    if (Marker_Inlet[iMarker_Inlet] == val_marker) break;
  return Kind_Inc_Inlet[iMarker_Inlet];
}

unsigned short CConfig::GetKind_Inc_Outlet(string val_marker) const {
  unsigned short iMarker_Outlet;
  for (iMarker_Outlet = 0; iMarker_Outlet < nMarker_Outlet; iMarker_Outlet++)
    if (Marker_Outlet[iMarker_Outlet] == val_marker) break;
  return Kind_Inc_Outlet[iMarker_Outlet];
}

su2double CConfig::GetInlet_Ttotal(string val_marker) const {
  unsigned short iMarker_Inlet;
  for (iMarker_Inlet = 0; iMarker_Inlet < nMarker_Inlet; iMarker_Inlet++)
    if (Marker_Inlet[iMarker_Inlet] == val_marker) break;
  return Inlet_Ttotal[iMarker_Inlet];
}

su2double* CConfig::GetInlet_ScalarVal(string val_marker) const {
  unsigned short iMarker_Inlet_Scalar;
  for (iMarker_Inlet_Scalar = 0; iMarker_Inlet_Scalar < nMarker_Inlet_Scalar; iMarker_Inlet_Scalar++)
    if (Marker_Inlet_Scalar[iMarker_Inlet_Scalar] == val_marker) break;
  return Inlet_ScalarVal[iMarker_Inlet_Scalar];
}

su2double CConfig::GetInlet_Ptotal(string val_marker) const {
  unsigned short iMarker_Inlet;
  for (iMarker_Inlet = 0; iMarker_Inlet < nMarker_Inlet; iMarker_Inlet++)
    if (Marker_Inlet[iMarker_Inlet] == val_marker) break;
  return Inlet_Ptotal[iMarker_Inlet];
}

void CConfig::SetInlet_Ptotal(su2double val_pressure, string val_marker) {
  unsigned short iMarker_Inlet;
  for (iMarker_Inlet = 0; iMarker_Inlet < nMarker_Inlet; iMarker_Inlet++)
    if (Marker_Inlet[iMarker_Inlet] == val_marker)
      Inlet_Ptotal[iMarker_Inlet] = val_pressure;
}

const su2double* CConfig::GetInlet_FlowDir(string val_marker) const {
  unsigned short iMarker_Inlet;
  for (iMarker_Inlet = 0; iMarker_Inlet < nMarker_Inlet; iMarker_Inlet++)
    if (Marker_Inlet[iMarker_Inlet] == val_marker) break;
  return Inlet_FlowDir[iMarker_Inlet];
}

su2double CConfig::GetInlet_Temperature(string val_marker) const {
  unsigned short iMarker_Supersonic_Inlet;
  for (iMarker_Supersonic_Inlet = 0; iMarker_Supersonic_Inlet < nMarker_Supersonic_Inlet; iMarker_Supersonic_Inlet++)
    if (Marker_Supersonic_Inlet[iMarker_Supersonic_Inlet] == val_marker) break;
  return Inlet_Temperature[iMarker_Supersonic_Inlet];
}

su2double CConfig::GetInlet_Pressure(string val_marker) const {
  unsigned short iMarker_Supersonic_Inlet;
  for (iMarker_Supersonic_Inlet = 0; iMarker_Supersonic_Inlet < nMarker_Supersonic_Inlet; iMarker_Supersonic_Inlet++)
    if (Marker_Supersonic_Inlet[iMarker_Supersonic_Inlet] == val_marker) break;
  return Inlet_Pressure[iMarker_Supersonic_Inlet];
}

const su2double* CConfig::GetInlet_Velocity(string val_marker) const {
  unsigned short iMarker_Supersonic_Inlet;
  for (iMarker_Supersonic_Inlet = 0; iMarker_Supersonic_Inlet < nMarker_Supersonic_Inlet; iMarker_Supersonic_Inlet++)
    if (Marker_Supersonic_Inlet[iMarker_Supersonic_Inlet] == val_marker) break;
  return Inlet_Velocity[iMarker_Supersonic_Inlet];
}

const su2double* CConfig::GetInlet_MassFrac(string val_marker) const {
  unsigned short iMarker_Supersonic_Inlet;
  for (iMarker_Supersonic_Inlet = 0; iMarker_Supersonic_Inlet < nMarker_Supersonic_Inlet; iMarker_Supersonic_Inlet++)
    if (Marker_Supersonic_Inlet[iMarker_Supersonic_Inlet] == val_marker) break;
  return Inlet_MassFrac[iMarker_Supersonic_Inlet];
}

su2double CConfig::GetOutlet_Pressure(string val_marker) const {
  unsigned short iMarker_Outlet;
  for (iMarker_Outlet = 0; iMarker_Outlet < nMarker_Outlet; iMarker_Outlet++)
    if (Marker_Outlet[iMarker_Outlet] == val_marker) break;
  return Outlet_Pressure[iMarker_Outlet];
}

void CConfig::SetOutlet_Pressure(su2double val_pressure, string val_marker) {
  unsigned short iMarker_Outlet;
  for (iMarker_Outlet = 0; iMarker_Outlet < nMarker_Outlet; iMarker_Outlet++)
    if (Marker_Outlet[iMarker_Outlet] == val_marker)
      Outlet_Pressure[iMarker_Outlet] = val_pressure;
}

su2double CConfig::GetRiemann_Var1(string val_marker) const {
  unsigned short iMarker_Riemann;
  for (iMarker_Riemann = 0; iMarker_Riemann < nMarker_Riemann; iMarker_Riemann++)
    if (Marker_Riemann[iMarker_Riemann] == val_marker) break;
  return Riemann_Var1[iMarker_Riemann];
}

su2double CConfig::GetRiemann_Var2(string val_marker) const {
  unsigned short iMarker_Riemann;
  for (iMarker_Riemann = 0; iMarker_Riemann < nMarker_Riemann; iMarker_Riemann++)
    if (Marker_Riemann[iMarker_Riemann] == val_marker) break;
  return Riemann_Var2[iMarker_Riemann];
}

const su2double* CConfig::GetRiemann_FlowDir(string val_marker) const {
  unsigned short iMarker_Riemann;
  for (iMarker_Riemann = 0; iMarker_Riemann < nMarker_Riemann; iMarker_Riemann++)
    if (Marker_Riemann[iMarker_Riemann] == val_marker) break;
  return Riemann_FlowDir[iMarker_Riemann];
}

unsigned short CConfig::GetKind_Data_Riemann(string val_marker) const {
  unsigned short iMarker_Riemann;
  for (iMarker_Riemann = 0; iMarker_Riemann < nMarker_Riemann; iMarker_Riemann++)
    if (Marker_Riemann[iMarker_Riemann] == val_marker) break;
  return Kind_Data_Riemann[iMarker_Riemann];
}

su2double CConfig::GetGiles_Var1(string val_marker) const {
  unsigned short iMarker_Giles;
  for (iMarker_Giles = 0; iMarker_Giles < nMarker_Giles; iMarker_Giles++)
    if (Marker_Giles[iMarker_Giles] == val_marker) break;
  return Giles_Var1[iMarker_Giles];
}

void CConfig::SetGiles_Var1(su2double newVar1, string val_marker) {
  unsigned short iMarker_Giles;
  for (iMarker_Giles = 0; iMarker_Giles < nMarker_Giles; iMarker_Giles++)
    if (Marker_Giles[iMarker_Giles] == val_marker) break;
  Giles_Var1[iMarker_Giles] = newVar1;
}

su2double CConfig::GetGiles_Var2(string val_marker) const {
  unsigned short iMarker_Giles;
  for (iMarker_Giles = 0; iMarker_Giles < nMarker_Giles; iMarker_Giles++)
    if (Marker_Giles[iMarker_Giles] == val_marker) break;
  return Giles_Var2[iMarker_Giles];
}

su2double CConfig::GetGiles_RelaxFactorAverage(string val_marker) const {
  unsigned short iMarker_Giles;
  for (iMarker_Giles = 0; iMarker_Giles < nMarker_Giles; iMarker_Giles++)
    if (Marker_Giles[iMarker_Giles] == val_marker) break;
  return RelaxFactorAverage[iMarker_Giles];
}

su2double CConfig::GetGiles_RelaxFactorFourier(string val_marker) const {
  unsigned short iMarker_Giles;
  for (iMarker_Giles = 0; iMarker_Giles < nMarker_Giles; iMarker_Giles++)
    if (Marker_Giles[iMarker_Giles] == val_marker) break;
  return RelaxFactorFourier[iMarker_Giles];
}

const su2double* CConfig::GetGiles_FlowDir(string val_marker) const {
  unsigned short iMarker_Giles;
  for (iMarker_Giles = 0; iMarker_Giles < nMarker_Giles; iMarker_Giles++)
    if (Marker_Giles[iMarker_Giles] == val_marker) break;
  return Giles_FlowDir[iMarker_Giles];
}

unsigned short CConfig::GetKind_Data_Giles(string val_marker) const {
  unsigned short iMarker_Giles;
  for (iMarker_Giles = 0; iMarker_Giles < nMarker_Giles; iMarker_Giles++)
    if (Marker_Giles[iMarker_Giles] == val_marker) break;
  return Kind_Data_Giles[iMarker_Giles];
}

su2double CConfig::GetPressureOut_BC() const {
  unsigned short iMarker_BC;
  su2double pres_out = 0.0;
  for (iMarker_BC = 0; iMarker_BC < nMarker_Giles; iMarker_BC++){
    if (Kind_Data_Giles[iMarker_BC] == STATIC_PRESSURE || Kind_Data_Giles[iMarker_BC] == STATIC_PRESSURE_1D || Kind_Data_Giles[iMarker_BC] == RADIAL_EQUILIBRIUM ){
      pres_out = Giles_Var1[iMarker_BC];
    }
  }
  for (iMarker_BC = 0; iMarker_BC < nMarker_Riemann; iMarker_BC++){
    if (Kind_Data_Riemann[iMarker_BC] == STATIC_PRESSURE || Kind_Data_Riemann[iMarker_BC] == RADIAL_EQUILIBRIUM){
      pres_out = Riemann_Var1[iMarker_BC];
    }
  }
  return pres_out/Pressure_Ref;
}

void CConfig::SetPressureOut_BC(su2double val_press) {
  unsigned short iMarker_BC;
  for (iMarker_BC = 0; iMarker_BC < nMarker_Giles; iMarker_BC++){
    if (Kind_Data_Giles[iMarker_BC] == STATIC_PRESSURE || Kind_Data_Giles[iMarker_BC] == STATIC_PRESSURE_1D || Kind_Data_Giles[iMarker_BC] == RADIAL_EQUILIBRIUM ){
      Giles_Var1[iMarker_BC] = val_press*Pressure_Ref;
    }
  }
  for (iMarker_BC = 0; iMarker_BC < nMarker_Riemann; iMarker_BC++){
    if (Kind_Data_Riemann[iMarker_BC] == STATIC_PRESSURE || Kind_Data_Riemann[iMarker_BC] == RADIAL_EQUILIBRIUM){
      Riemann_Var1[iMarker_BC] = val_press*Pressure_Ref;
    }
  }
}

su2double CConfig::GetTotalPressureIn_BC() const {
  unsigned short iMarker_BC;
  su2double tot_pres_in = 0.0;
  for (iMarker_BC = 0; iMarker_BC < nMarker_Giles; iMarker_BC++){
    if (Kind_Data_Giles[iMarker_BC] == TOTAL_CONDITIONS_PT || Kind_Data_Giles[iMarker_BC] == TOTAL_CONDITIONS_PT_1D){
      tot_pres_in = Giles_Var1[iMarker_BC];
    }
  }
  for (iMarker_BC = 0; iMarker_BC < nMarker_Riemann; iMarker_BC++){
    if (Kind_Data_Riemann[iMarker_BC] == TOTAL_CONDITIONS_PT ){
      tot_pres_in = Riemann_Var1[iMarker_BC];
    }
  }
  if(nMarker_Inlet == 1 && Kind_Inlet == TOTAL_CONDITIONS){
    tot_pres_in = Inlet_Ptotal[0];
  }
  return tot_pres_in/Pressure_Ref;
}

su2double CConfig::GetTotalTemperatureIn_BC() const {
  unsigned short iMarker_BC;
  su2double tot_temp_in = 0.0;
  for (iMarker_BC = 0; iMarker_BC < nMarker_Giles; iMarker_BC++){
    if (Kind_Data_Giles[iMarker_BC] == TOTAL_CONDITIONS_PT || Kind_Data_Giles[iMarker_BC] == TOTAL_CONDITIONS_PT_1D){
      tot_temp_in = Giles_Var2[iMarker_BC];
    }
  }
  for (iMarker_BC = 0; iMarker_BC < nMarker_Riemann; iMarker_BC++){
    if (Kind_Data_Riemann[iMarker_BC] == TOTAL_CONDITIONS_PT ){
      tot_temp_in = Riemann_Var2[iMarker_BC];
    }
  }

  if(nMarker_Inlet == 1 && Kind_Inlet == TOTAL_CONDITIONS){
    tot_temp_in = Inlet_Ttotal[0];
  }
  return tot_temp_in/Temperature_Ref;
}

void CConfig::SetTotalTemperatureIn_BC(su2double val_temp) {
  unsigned short iMarker_BC;
  for (iMarker_BC = 0; iMarker_BC < nMarker_Giles; iMarker_BC++){
    if (Kind_Data_Giles[iMarker_BC] == TOTAL_CONDITIONS_PT || Kind_Data_Giles[iMarker_BC] == TOTAL_CONDITIONS_PT_1D){
      Giles_Var2[iMarker_BC] = val_temp*Temperature_Ref;
    }
  }
  for (iMarker_BC = 0; iMarker_BC < nMarker_Riemann; iMarker_BC++){
    if (Kind_Data_Riemann[iMarker_BC] == TOTAL_CONDITIONS_PT ){
      Riemann_Var2[iMarker_BC] = val_temp*Temperature_Ref;
    }
  }

  if(nMarker_Inlet == 1 && Kind_Inlet == TOTAL_CONDITIONS){
    Inlet_Ttotal[0] = val_temp*Temperature_Ref;
  }
}

su2double CConfig::GetFlowAngleIn_BC() const {
  unsigned short iMarker_BC;
  su2double alpha_in = 0.0;
  for (iMarker_BC = 0; iMarker_BC < nMarker_Giles; iMarker_BC++){
    if (Kind_Data_Giles[iMarker_BC] == TOTAL_CONDITIONS_PT || Kind_Data_Giles[iMarker_BC] == TOTAL_CONDITIONS_PT_1D){
      alpha_in = atan(Giles_FlowDir[iMarker_BC][1]/Giles_FlowDir[iMarker_BC][0]);
    }
  }
  for (iMarker_BC = 0; iMarker_BC < nMarker_Riemann; iMarker_BC++){
    if (Kind_Data_Riemann[iMarker_BC] == TOTAL_CONDITIONS_PT ){
      alpha_in = atan(Riemann_FlowDir[iMarker_BC][1]/Riemann_FlowDir[iMarker_BC][0]);
    }
  }

  if(nMarker_Inlet == 1 && Kind_Inlet == TOTAL_CONDITIONS){
    alpha_in = atan(Inlet_FlowDir[0][1]/Inlet_FlowDir[0][0]);
  }

  return alpha_in;
}

su2double CConfig::GetIncInlet_BC() const {

  su2double val_out = 0.0;

  if (nMarker_Inlet > 0) {
    if (Kind_Inc_Inlet[0] == VELOCITY_INLET)
      val_out = Inlet_Ptotal[0]/Velocity_Ref;
    else if (Kind_Inc_Inlet[0] == PRESSURE_INLET)
      val_out = Inlet_Ptotal[0]/Pressure_Ref;
  }

  return val_out;
}

void CConfig::SetIncInlet_BC(su2double val_in) {

  if (nMarker_Inlet > 0) {
    if (Kind_Inc_Inlet[0] == VELOCITY_INLET)
      Inlet_Ptotal[0] = val_in*Velocity_Ref;
    else if (Kind_Inc_Inlet[0] == PRESSURE_INLET)
      Inlet_Ptotal[0] = val_in*Pressure_Ref;
  }
}

su2double CConfig::GetIncTemperature_BC() const {

  su2double val_out = 0.0;

  if (nMarker_Inlet > 0)
    val_out = Inlet_Ttotal[0]/Temperature_Ref;

  return val_out;
}

void CConfig::SetIncTemperature_BC(su2double val_temperature) {
  if (nMarker_Inlet > 0)
    Inlet_Ttotal[0] = val_temperature*Temperature_Ref;
}

su2double CConfig::GetIncPressureOut_BC() const {

  su2double pressure_out = 0.0;

  if (nMarker_FarField > 0){
    pressure_out = Pressure_FreeStreamND;
  } else if (nMarker_Outlet > 0) {
    pressure_out = Outlet_Pressure[0]/Pressure_Ref;
  }

  return pressure_out;
}

void CConfig::SetIncPressureOut_BC(su2double val_pressure) {

  if (nMarker_FarField > 0){
    Pressure_FreeStreamND = val_pressure;
  } else if (nMarker_Outlet > 0) {
    Outlet_Pressure[0] = val_pressure*Pressure_Ref;
  }

}

su2double CConfig::GetIsothermal_Temperature(string val_marker) const {

  unsigned short iMarker_Isothermal = 0;

  if (nMarker_Isothermal > 0) {
    for (iMarker_Isothermal = 0; iMarker_Isothermal < nMarker_Isothermal; iMarker_Isothermal++)
      if (Marker_Isothermal[iMarker_Isothermal] == val_marker) break;
  }

  return Isothermal_Temperature[iMarker_Isothermal];
}

su2double CConfig::GetWall_HeatFlux(string val_marker) const {
  unsigned short iMarker_HeatFlux = 0;

  if (nMarker_HeatFlux > 0) {
  for (iMarker_HeatFlux = 0; iMarker_HeatFlux < nMarker_HeatFlux; iMarker_HeatFlux++)
    if (Marker_HeatFlux[iMarker_HeatFlux] == val_marker) break;
  }

  return Heat_Flux[iMarker_HeatFlux];
}

pair<unsigned short, su2double> CConfig::GetWallRoughnessProperties(string val_marker) const {
  unsigned short iMarker = 0;
  short          flag = -1;
  pair<unsigned short, su2double> WallProp;

  if (nMarker_HeatFlux > 0 || nMarker_Isothermal > 0 || nMarker_CHTInterface > 0) {
    for (iMarker = 0; iMarker < nMarker_HeatFlux; iMarker++)
      if (Marker_HeatFlux[iMarker] == val_marker) {
        flag = iMarker;
        WallProp = make_pair(Kind_Wall[flag], Roughness_Height[flag]);
        return WallProp;
      }
    for (iMarker = 0; iMarker < nMarker_Isothermal; iMarker++)
      if (Marker_Isothermal[iMarker] == val_marker) {
        flag = nMarker_HeatFlux + iMarker;
        WallProp = make_pair(Kind_Wall[flag], Roughness_Height[flag]);
        return WallProp;
      }
    for (iMarker = 0; iMarker < nMarker_CHTInterface; iMarker++)
      if (Marker_CHTInterface[iMarker] == val_marker) {
        flag = nMarker_HeatFlux + nMarker_Isothermal + iMarker;
        WallProp = make_pair(Kind_Wall[flag], Roughness_Height[flag]);
        return WallProp;
      }
  }

  WallProp = make_pair(SMOOTH, 0.0);
  return WallProp;
}

unsigned short CConfig::GetWallFunction_Treatment(string val_marker) const {

  unsigned short WallFunction = NO_WALL_FUNCTION;

  for(unsigned short iMarker=0; iMarker<nMarker_WallFunctions; iMarker++) {
    if(Marker_WallFunctions[iMarker] == val_marker) {
      WallFunction = Kind_WallFunctions[iMarker];
      break;
    }
  }

  return WallFunction;
}

const unsigned short* CConfig::GetWallFunction_IntInfo(string val_marker) const {
  unsigned short *intInfo = nullptr;

  for(unsigned short iMarker=0; iMarker<nMarker_WallFunctions; iMarker++) {
    if(Marker_WallFunctions[iMarker] == val_marker) {
      intInfo = IntInfo_WallFunctions[iMarker];
      break;
    }
  }

  return intInfo;
}

const su2double* CConfig::GetWallFunction_DoubleInfo(string val_marker) const {
  su2double *doubleInfo = nullptr;

  for(unsigned short iMarker=0; iMarker<nMarker_WallFunctions; iMarker++) {
    if(Marker_WallFunctions[iMarker] == val_marker) {
      doubleInfo = DoubleInfo_WallFunctions[iMarker];
      break;
    }
  }

  return doubleInfo;
}

su2double CConfig::GetEngineInflow_Target(string val_marker) const {
  unsigned short iMarker_EngineInflow;
  for (iMarker_EngineInflow = 0; iMarker_EngineInflow < nMarker_EngineInflow; iMarker_EngineInflow++)
    if (Marker_EngineInflow[iMarker_EngineInflow] == val_marker) break;
  return EngineInflow_Target[iMarker_EngineInflow];
}

su2double CConfig::GetInflow_Pressure(string val_marker) const {
  unsigned short iMarker_EngineInflow;
  for (iMarker_EngineInflow = 0; iMarker_EngineInflow < nMarker_EngineInflow; iMarker_EngineInflow++)
    if (Marker_EngineInflow[iMarker_EngineInflow] == val_marker) break;
  return Inflow_Pressure[iMarker_EngineInflow];
}

su2double CConfig::GetInflow_MassFlow(string val_marker) const {
  unsigned short iMarker_EngineInflow;
  for (iMarker_EngineInflow = 0; iMarker_EngineInflow < nMarker_EngineInflow; iMarker_EngineInflow++)
    if (Marker_EngineInflow[iMarker_EngineInflow] == val_marker) break;
  return Inflow_MassFlow[iMarker_EngineInflow];
}

su2double CConfig::GetInflow_ReverseMassFlow(string val_marker) const {
  unsigned short iMarker_EngineInflow;
  for (iMarker_EngineInflow = 0; iMarker_EngineInflow < nMarker_EngineInflow; iMarker_EngineInflow++)
    if (Marker_EngineInflow[iMarker_EngineInflow] == val_marker) break;
  return Inflow_ReverseMassFlow[iMarker_EngineInflow];
}

su2double CConfig::GetInflow_TotalPressure(string val_marker) const {
  unsigned short iMarker_EngineInflow;
  for (iMarker_EngineInflow = 0; iMarker_EngineInflow < nMarker_EngineInflow; iMarker_EngineInflow++)
    if (Marker_EngineInflow[iMarker_EngineInflow] == val_marker) break;
  return Inflow_TotalPressure[iMarker_EngineInflow];
}

su2double CConfig::GetInflow_Temperature(string val_marker) const {
  unsigned short iMarker_EngineInflow;
  for (iMarker_EngineInflow = 0; iMarker_EngineInflow < nMarker_EngineInflow; iMarker_EngineInflow++)
    if (Marker_EngineInflow[iMarker_EngineInflow] == val_marker) break;
  return Inflow_Temperature[iMarker_EngineInflow];
}

su2double CConfig::GetInflow_TotalTemperature(string val_marker) const {
  unsigned short iMarker_EngineInflow;
  for (iMarker_EngineInflow = 0; iMarker_EngineInflow < nMarker_EngineInflow; iMarker_EngineInflow++)
    if (Marker_EngineInflow[iMarker_EngineInflow] == val_marker) break;
  return Inflow_TotalTemperature[iMarker_EngineInflow];
}

su2double CConfig::GetInflow_RamDrag(string val_marker) const {
  unsigned short iMarker_EngineInflow;
  for (iMarker_EngineInflow = 0; iMarker_EngineInflow < nMarker_EngineInflow; iMarker_EngineInflow++)
    if (Marker_EngineInflow[iMarker_EngineInflow] == val_marker) break;
  return Inflow_RamDrag[iMarker_EngineInflow];
}

su2double CConfig::GetInflow_Force(string val_marker) const {
  unsigned short iMarker_EngineInflow;
  for (iMarker_EngineInflow = 0; iMarker_EngineInflow < nMarker_EngineInflow; iMarker_EngineInflow++)
    if (Marker_EngineInflow[iMarker_EngineInflow] == val_marker) break;
  return Inflow_Force[iMarker_EngineInflow];
}

su2double CConfig::GetInflow_Power(string val_marker) const {
  unsigned short iMarker_EngineInflow;
  for (iMarker_EngineInflow = 0; iMarker_EngineInflow < nMarker_EngineInflow; iMarker_EngineInflow++)
    if (Marker_EngineInflow[iMarker_EngineInflow] == val_marker) break;
  return Inflow_Power[iMarker_EngineInflow];
}

su2double CConfig::GetInflow_Mach(string val_marker) const {
  unsigned short iMarker_EngineInflow;
  for (iMarker_EngineInflow = 0; iMarker_EngineInflow < nMarker_EngineInflow; iMarker_EngineInflow++)
    if (Marker_EngineInflow[iMarker_EngineInflow] == val_marker) break;
  return Inflow_Mach[iMarker_EngineInflow];
}

su2double CConfig::GetExhaust_Pressure(string val_marker) const {
  unsigned short iMarker_EngineExhaust;
  for (iMarker_EngineExhaust = 0; iMarker_EngineExhaust < nMarker_EngineExhaust; iMarker_EngineExhaust++)
    if (Marker_EngineExhaust[iMarker_EngineExhaust] == val_marker) break;
  return Exhaust_Pressure[iMarker_EngineExhaust];
}

su2double CConfig::GetExhaust_Temperature(string val_marker) const {
  unsigned short iMarker_EngineExhaust;
  for (iMarker_EngineExhaust = 0; iMarker_EngineExhaust < nMarker_EngineExhaust; iMarker_EngineExhaust++)
    if (Marker_EngineExhaust[iMarker_EngineExhaust] == val_marker) break;
  return Exhaust_Temperature[iMarker_EngineExhaust];
}

su2double CConfig::GetExhaust_MassFlow(string val_marker) const {
  unsigned short iMarker_EngineExhaust;
  for (iMarker_EngineExhaust = 0; iMarker_EngineExhaust < nMarker_EngineExhaust; iMarker_EngineExhaust++)
    if (Marker_EngineExhaust[iMarker_EngineExhaust] == val_marker) break;
  return Exhaust_MassFlow[iMarker_EngineExhaust];
}

su2double CConfig::GetExhaust_TotalPressure(string val_marker) const {
  unsigned short iMarker_EngineExhaust;
  for (iMarker_EngineExhaust = 0; iMarker_EngineExhaust < nMarker_EngineExhaust; iMarker_EngineExhaust++)
    if (Marker_EngineExhaust[iMarker_EngineExhaust] == val_marker) break;
  return Exhaust_TotalPressure[iMarker_EngineExhaust];
}

su2double CConfig::GetExhaust_TotalTemperature(string val_marker) const {
  unsigned short iMarker_EngineExhaust;
  for (iMarker_EngineExhaust = 0; iMarker_EngineExhaust < nMarker_EngineExhaust; iMarker_EngineExhaust++)
    if (Marker_EngineExhaust[iMarker_EngineExhaust] == val_marker) break;
  return Exhaust_TotalTemperature[iMarker_EngineExhaust];
}

su2double CConfig::GetExhaust_GrossThrust(string val_marker) const {
  unsigned short iMarker_EngineExhaust;
  for (iMarker_EngineExhaust = 0; iMarker_EngineExhaust < nMarker_EngineExhaust; iMarker_EngineExhaust++)
    if (Marker_EngineExhaust[iMarker_EngineExhaust] == val_marker) break;
  return Exhaust_GrossThrust[iMarker_EngineExhaust];
}

su2double CConfig::GetExhaust_Force(string val_marker) const {
  unsigned short iMarker_EngineExhaust;
  for (iMarker_EngineExhaust = 0; iMarker_EngineExhaust < nMarker_EngineExhaust; iMarker_EngineExhaust++)
    if (Marker_EngineExhaust[iMarker_EngineExhaust] == val_marker) break;
  return Exhaust_Force[iMarker_EngineExhaust];
}

su2double CConfig::GetExhaust_Power(string val_marker) const {
  unsigned short iMarker_EngineExhaust;
  for (iMarker_EngineExhaust = 0; iMarker_EngineExhaust < nMarker_EngineExhaust; iMarker_EngineExhaust++)
    if (Marker_EngineExhaust[iMarker_EngineExhaust] == val_marker) break;
  return Exhaust_Power[iMarker_EngineExhaust];
}

su2double CConfig::GetActDiskInlet_Pressure(string val_marker) const {
  unsigned short iMarker_ActDiskInlet;
  for (iMarker_ActDiskInlet = 0; iMarker_ActDiskInlet < nMarker_ActDiskInlet; iMarker_ActDiskInlet++)
    if (Marker_ActDiskInlet[iMarker_ActDiskInlet] == val_marker) break;
  return ActDiskInlet_Pressure[iMarker_ActDiskInlet];
}

su2double CConfig::GetActDiskInlet_TotalPressure(string val_marker) const {
  unsigned short iMarker_ActDiskInlet;
  for (iMarker_ActDiskInlet = 0; iMarker_ActDiskInlet < nMarker_ActDiskInlet; iMarker_ActDiskInlet++)
    if (Marker_ActDiskInlet[iMarker_ActDiskInlet] == val_marker) break;
  return ActDiskInlet_TotalPressure[iMarker_ActDiskInlet];
}

su2double CConfig::GetActDiskInlet_RamDrag(string val_marker) const {
  unsigned short iMarker_ActDiskInlet;
  for (iMarker_ActDiskInlet = 0; iMarker_ActDiskInlet < nMarker_ActDiskInlet; iMarker_ActDiskInlet++)
    if (Marker_ActDiskInlet[iMarker_ActDiskInlet] == val_marker) break;
  return ActDiskInlet_RamDrag[iMarker_ActDiskInlet];
}

su2double CConfig::GetActDiskInlet_Force(string val_marker) const {
  unsigned short iMarker_ActDiskInlet;
  for (iMarker_ActDiskInlet = 0; iMarker_ActDiskInlet < nMarker_ActDiskInlet; iMarker_ActDiskInlet++)
    if (Marker_ActDiskInlet[iMarker_ActDiskInlet] == val_marker) break;
  return ActDiskInlet_Force[iMarker_ActDiskInlet];
}

su2double CConfig::GetActDiskInlet_Power(string val_marker) const {
  unsigned short iMarker_ActDiskInlet;
  for (iMarker_ActDiskInlet = 0; iMarker_ActDiskInlet < nMarker_ActDiskInlet; iMarker_ActDiskInlet++)
    if (Marker_ActDiskInlet[iMarker_ActDiskInlet] == val_marker) break;
  return ActDiskInlet_Power[iMarker_ActDiskInlet];
}

su2double CConfig::GetActDiskOutlet_Pressure(string val_marker) const {
  unsigned short iMarker_ActDiskOutlet;
  for (iMarker_ActDiskOutlet = 0; iMarker_ActDiskOutlet < nMarker_ActDiskOutlet; iMarker_ActDiskOutlet++)
    if (Marker_ActDiskOutlet[iMarker_ActDiskOutlet] == val_marker) break;
  return ActDiskOutlet_Pressure[iMarker_ActDiskOutlet];
}

su2double CConfig::GetActDiskOutlet_TotalPressure(string val_marker) const {
  unsigned short iMarker_ActDiskOutlet;
  for (iMarker_ActDiskOutlet = 0; iMarker_ActDiskOutlet < nMarker_ActDiskOutlet; iMarker_ActDiskOutlet++)
    if (Marker_ActDiskOutlet[iMarker_ActDiskOutlet] == val_marker) break;
  return ActDiskOutlet_TotalPressure[iMarker_ActDiskOutlet];
}

su2double CConfig::GetActDiskOutlet_GrossThrust(string val_marker) const {
  unsigned short iMarker_ActDiskOutlet;
  for (iMarker_ActDiskOutlet = 0; iMarker_ActDiskOutlet < nMarker_ActDiskOutlet; iMarker_ActDiskOutlet++)
    if (Marker_ActDiskOutlet[iMarker_ActDiskOutlet] == val_marker) break;
  return ActDiskOutlet_GrossThrust[iMarker_ActDiskOutlet];
}

su2double CConfig::GetActDiskOutlet_Force(string val_marker) const {
  unsigned short iMarker_ActDiskOutlet;
  for (iMarker_ActDiskOutlet = 0; iMarker_ActDiskOutlet < nMarker_ActDiskOutlet; iMarker_ActDiskOutlet++)
    if (Marker_ActDiskOutlet[iMarker_ActDiskOutlet] == val_marker) break;
  return ActDiskOutlet_Force[iMarker_ActDiskOutlet];
}

su2double CConfig::GetActDiskOutlet_Power(string val_marker) const {
  unsigned short iMarker_ActDiskOutlet;
  for (iMarker_ActDiskOutlet = 0; iMarker_ActDiskOutlet < nMarker_ActDiskOutlet; iMarker_ActDiskOutlet++)
    if (Marker_ActDiskOutlet[iMarker_ActDiskOutlet] == val_marker) break;
  return ActDiskOutlet_Power[iMarker_ActDiskOutlet];
}

su2double CConfig::GetActDiskInlet_Temperature(string val_marker) const {
  unsigned short iMarker_ActDiskInlet;
  for (iMarker_ActDiskInlet = 0; iMarker_ActDiskInlet < nMarker_ActDiskInlet; iMarker_ActDiskInlet++)
    if (Marker_ActDiskInlet[iMarker_ActDiskInlet] == val_marker) break;
  return ActDiskInlet_Temperature[iMarker_ActDiskInlet];
}

su2double CConfig::GetActDiskInlet_TotalTemperature(string val_marker) const {
  unsigned short iMarker_ActDiskInlet;
  for (iMarker_ActDiskInlet = 0; iMarker_ActDiskInlet < nMarker_ActDiskInlet; iMarker_ActDiskInlet++)
    if (Marker_ActDiskInlet[iMarker_ActDiskInlet] == val_marker) break;
  return ActDiskInlet_TotalTemperature[iMarker_ActDiskInlet];
}

su2double CConfig::GetActDiskOutlet_Temperature(string val_marker) const {
  unsigned short iMarker_ActDiskOutlet;
  for (iMarker_ActDiskOutlet = 0; iMarker_ActDiskOutlet < nMarker_ActDiskOutlet; iMarker_ActDiskOutlet++)
    if (Marker_ActDiskOutlet[iMarker_ActDiskOutlet] == val_marker) break;
  return ActDiskOutlet_Temperature[iMarker_ActDiskOutlet];
}

su2double CConfig::GetActDiskOutlet_TotalTemperature(string val_marker) const {
  unsigned short iMarker_ActDiskOutlet;
  for (iMarker_ActDiskOutlet = 0; iMarker_ActDiskOutlet < nMarker_ActDiskOutlet; iMarker_ActDiskOutlet++)
    if (Marker_ActDiskOutlet[iMarker_ActDiskOutlet] == val_marker) break;
  return ActDiskOutlet_TotalTemperature[iMarker_ActDiskOutlet];
}

su2double CConfig::GetActDiskInlet_MassFlow(string val_marker) const {
  unsigned short iMarker_ActDiskInlet;
  for (iMarker_ActDiskInlet = 0; iMarker_ActDiskInlet < nMarker_ActDiskInlet; iMarker_ActDiskInlet++)
    if (Marker_ActDiskInlet[iMarker_ActDiskInlet] == val_marker) break;
  return ActDiskInlet_MassFlow[iMarker_ActDiskInlet];
}

su2double CConfig::GetActDiskOutlet_MassFlow(string val_marker) const {
  unsigned short iMarker_ActDiskOutlet;
  for (iMarker_ActDiskOutlet = 0; iMarker_ActDiskOutlet < nMarker_ActDiskOutlet; iMarker_ActDiskOutlet++)
    if (Marker_ActDiskOutlet[iMarker_ActDiskOutlet] == val_marker) break;
  return ActDiskOutlet_MassFlow[iMarker_ActDiskOutlet];
}

su2double CConfig::GetDispl_Value(string val_marker) const {
  unsigned short iMarker_Displacement;
  for (iMarker_Displacement = 0; iMarker_Displacement < nMarker_Displacement; iMarker_Displacement++)
    if (Marker_Displacement[iMarker_Displacement] == val_marker) break;
  return Displ_Value[iMarker_Displacement];
}

su2double CConfig::GetLoad_Value(string val_marker) const {
  unsigned short iMarker_Load;
  for (iMarker_Load = 0; iMarker_Load < nMarker_Load; iMarker_Load++)
    if (Marker_Load[iMarker_Load] == val_marker) break;
  return Load_Value[iMarker_Load];
}

su2double CConfig::GetDamper_Constant(string val_marker) const {
  unsigned short iMarker_Damper;
  for (iMarker_Damper = 0; iMarker_Damper < nMarker_Damper; iMarker_Damper++)
    if (Marker_Damper[iMarker_Damper] == val_marker) break;
  return Damper_Constant[iMarker_Damper];
}

su2double CConfig::GetLoad_Dir_Value(string val_marker) const {
  unsigned short iMarker_Load_Dir;
  for (iMarker_Load_Dir = 0; iMarker_Load_Dir < nMarker_Load_Dir; iMarker_Load_Dir++)
    if (Marker_Load_Dir[iMarker_Load_Dir] == val_marker) break;
  return Load_Dir_Value[iMarker_Load_Dir];
}

su2double CConfig::GetLoad_Dir_Multiplier(string val_marker) const {
  unsigned short iMarker_Load_Dir;
  for (iMarker_Load_Dir = 0; iMarker_Load_Dir < nMarker_Load_Dir; iMarker_Load_Dir++)
    if (Marker_Load_Dir[iMarker_Load_Dir] == val_marker) break;
  return Load_Dir_Multiplier[iMarker_Load_Dir];
}

su2double CConfig::GetDisp_Dir_Value(string val_marker) const {
  unsigned short iMarker_Disp_Dir;
  for (iMarker_Disp_Dir = 0; iMarker_Disp_Dir < nMarker_Disp_Dir; iMarker_Disp_Dir++)
    if (Marker_Disp_Dir[iMarker_Disp_Dir] == val_marker) break;
  return Disp_Dir_Value[iMarker_Disp_Dir];
}

su2double CConfig::GetDisp_Dir_Multiplier(string val_marker) const {
  unsigned short iMarker_Disp_Dir;
  for (iMarker_Disp_Dir = 0; iMarker_Disp_Dir < nMarker_Disp_Dir; iMarker_Disp_Dir++)
    if (Marker_Disp_Dir[iMarker_Disp_Dir] == val_marker) break;
  return Disp_Dir_Multiplier[iMarker_Disp_Dir];
}

const su2double* CConfig::GetLoad_Dir(string val_marker) const {
  unsigned short iMarker_Load_Dir;
  for (iMarker_Load_Dir = 0; iMarker_Load_Dir < nMarker_Load_Dir; iMarker_Load_Dir++)
    if (Marker_Load_Dir[iMarker_Load_Dir] == val_marker) break;
  return Load_Dir[iMarker_Load_Dir];
}

const su2double* CConfig::GetDisp_Dir(string val_marker) const {
  unsigned short iMarker_Disp_Dir;
  for (iMarker_Disp_Dir = 0; iMarker_Disp_Dir < nMarker_Disp_Dir; iMarker_Disp_Dir++)
    if (Marker_Disp_Dir[iMarker_Disp_Dir] == val_marker) break;
  return Disp_Dir[iMarker_Disp_Dir];
}

su2double CConfig::GetLoad_Sine_Amplitude(string val_marker) const {
  unsigned short iMarker_Load_Sine;
  for (iMarker_Load_Sine = 0; iMarker_Load_Sine < nMarker_Load_Sine; iMarker_Load_Sine++)
    if (Marker_Load_Sine[iMarker_Load_Sine] == val_marker) break;
  return Load_Sine_Amplitude[iMarker_Load_Sine];
}

su2double CConfig::GetLoad_Sine_Frequency(string val_marker) const {
  unsigned short iMarker_Load_Sine;
  for (iMarker_Load_Sine = 0; iMarker_Load_Sine < nMarker_Load_Sine; iMarker_Load_Sine++)
    if (Marker_Load_Sine[iMarker_Load_Sine] == val_marker) break;
  return Load_Sine_Frequency[iMarker_Load_Sine];
}

const su2double* CConfig::GetLoad_Sine_Dir(string val_marker) const {
  unsigned short iMarker_Load_Sine;
  for (iMarker_Load_Sine = 0; iMarker_Load_Sine < nMarker_Load_Sine; iMarker_Load_Sine++)
    if (Marker_Load_Sine[iMarker_Load_Sine] == val_marker) break;
  return Load_Sine_Dir[iMarker_Load_Sine];
}

su2double CConfig::GetWall_Emissivity(string val_marker) const {

  unsigned short iMarker_Emissivity = 0;

  if (nMarker_Emissivity > 0) {
    for (iMarker_Emissivity = 0; iMarker_Emissivity < nMarker_Emissivity; iMarker_Emissivity++)
      if (Marker_Emissivity[iMarker_Emissivity] == val_marker) break;
  }

  return Wall_Emissivity[iMarker_Emissivity];
}

su2double CConfig::GetFlowLoad_Value(string val_marker) const {
  unsigned short iMarker_FlowLoad;
  for (iMarker_FlowLoad = 0; iMarker_FlowLoad < nMarker_FlowLoad; iMarker_FlowLoad++)
    if (Marker_FlowLoad[iMarker_FlowLoad] == val_marker) break;
  return FlowLoad_Value[iMarker_FlowLoad];
}

short CConfig::FindInterfaceMarker(unsigned short iInterface) const {

  /*--- The names of the two markers that form the interface. ---*/
  const auto& sideA = Marker_ZoneInterface[2*iInterface];
  const auto& sideB = Marker_ZoneInterface[2*iInterface+1];

  for (unsigned short iMarker = 0; iMarker < nMarker_All; iMarker++) {
    /*--- If the marker is sideA or sideB of the interface (order does not matter). ---*/
    const auto& tag = Marker_All_TagBound[iMarker];
    if ((tag == sideA) || (tag == sideB)) return iMarker;
  }
  return -1;
}

void CConfig::Tick(double *val_start_time) {

#ifdef PROFILE
  *val_start_time = SU2_MPI::Wtime();
#endif

}

void CConfig::Tock(double val_start_time, string val_function_name, int val_group_id) {

#ifdef PROFILE

  double val_stop_time = 0.0, val_elapsed_time = 0.0;

  val_stop_time = SU2_MPI::Wtime();

  /*--- Compute the elapsed time for this subroutine ---*/
  val_elapsed_time = val_stop_time - val_start_time;

  /*--- Store the subroutine name and the elapsed time ---*/
  Profile_Function_tp.push_back(val_function_name);
  Profile_Time_tp.push_back(val_elapsed_time);
  Profile_ID_tp.push_back(val_group_id);

#endif

}

void CConfig::SetProfilingCSV(void) {

#ifdef PROFILE

  int rank = MASTER_NODE;
  int size = SINGLE_NODE;
#ifdef HAVE_MPI
  SU2_MPI::Comm_rank(MPI_COMM_WORLD, &rank);
  SU2_MPI::Comm_size(MPI_COMM_WORLD, &size);
#endif

  /*--- Each rank has the same stack trace, so the they have the same
   function calls and ordering in the vectors. We're going to reduce
   the timings from each rank and extract the avg, min, and max timings. ---*/

  /*--- First, create a local mapping, so that we can extract the
   min and max values for each function. ---*/

  for (unsigned int i = 0; i < Profile_Function_tp.size(); i++) {

    /*--- Add the function and initialize if not already stored (the ID
     only needs to be stored the first time).---*/
    if (Profile_Map_tp.find(Profile_Function_tp[i]) == Profile_Map_tp.end()) {

      vector<int> profile; profile.push_back(i);
      Profile_Map_tp.insert(pair<string,vector<int> >(Profile_Function_tp[i],profile));

    } else {

      /*--- This function has already been added, so simply increment the
       number of calls and total time for this function. ---*/

      Profile_Map_tp[Profile_Function_tp[i]].push_back(i);

    }
  }

  /*--- We now have everything gathered by function name, so we can loop over
   each function and store the min/max times. ---*/

  int map_size = 0;
  for (map<string,vector<int> >::iterator it=Profile_Map_tp.begin(); it!=Profile_Map_tp.end(); ++it) {
    map_size++;
  }

  /*--- Allocate and initialize memory ---*/

  double *l_min_red = NULL, *l_max_red = NULL, *l_tot_red = NULL, *l_avg_red = NULL;
  int *n_calls_red = NULL;
  double* l_min = new double[map_size];
  double* l_max = new double[map_size];
  double* l_tot = new double[map_size];
  double* l_avg = new double[map_size];
  int* n_calls  = new int[map_size];
  for (int i = 0; i < map_size; i++)
  {
    l_min[i]   = 1e10;
    l_max[i]   = 0.0;
    l_tot[i]   = 0.0;
    l_avg[i]   = 0.0;
    n_calls[i] = 0;
  }

  /*--- Collect the info for each function from the current rank ---*/

  int func_counter = 0;
  for (map<string,vector<int> >::iterator it=Profile_Map_tp.begin(); it!=Profile_Map_tp.end(); ++it) {

    for (unsigned int i = 0; i < (it->second).size(); i++) {
      n_calls[func_counter]++;
      l_tot[func_counter] += Profile_Time_tp[(it->second)[i]];
      if (Profile_Time_tp[(it->second)[i]] < l_min[func_counter])
        l_min[func_counter] = Profile_Time_tp[(it->second)[i]];
      if (Profile_Time_tp[(it->second)[i]] > l_max[func_counter])
        l_max[func_counter] = Profile_Time_tp[(it->second)[i]];

    }
    l_avg[func_counter] = l_tot[func_counter]/((double)n_calls[func_counter]);
    func_counter++;
  }

  /*--- Now reduce the data ---*/

  if (rank == MASTER_NODE) {
    l_min_red = new double[map_size];
    l_max_red = new double[map_size];
    l_tot_red = new double[map_size];
    l_avg_red = new double[map_size];
    n_calls_red  = new int[map_size];
  }

#ifdef HAVE_MPI
  MPI_Reduce(n_calls, n_calls_red, map_size, MPI_INT, MPI_SUM, MASTER_NODE, MPI_COMM_WORLD);
  MPI_Reduce(l_tot, l_tot_red, map_size, MPI_DOUBLE, MPI_SUM, MASTER_NODE, MPI_COMM_WORLD);
  MPI_Reduce(l_avg, l_avg_red, map_size, MPI_DOUBLE, MPI_SUM, MASTER_NODE, MPI_COMM_WORLD);
  MPI_Reduce(l_min, l_min_red, map_size, MPI_DOUBLE, MPI_MIN, MASTER_NODE, MPI_COMM_WORLD);
  MPI_Reduce(l_max, l_max_red, map_size, MPI_DOUBLE, MPI_MAX, MASTER_NODE, MPI_COMM_WORLD);
#else
  memcpy(n_calls_red, n_calls, map_size*sizeof(int));
  memcpy(l_tot_red,   l_tot,   map_size*sizeof(double));
  memcpy(l_avg_red,   l_avg,   map_size*sizeof(double));
  memcpy(l_min_red,   l_min,   map_size*sizeof(double));
  memcpy(l_max_red,   l_max,   map_size*sizeof(double));
#endif

  /*--- The master rank will write the file ---*/

  if (rank == MASTER_NODE) {

    /*--- Take averages over all ranks on the master ---*/

    for (int i = 0; i < map_size; i++) {
      l_tot_red[i]   = l_tot_red[i]/(double)size;
      l_avg_red[i]   = l_avg_red[i]/(double)size;
      n_calls_red[i] = n_calls_red[i]/size;
    }

    /*--- Now write a CSV file with the processed results ---*/

    ofstream Profile_File;
    Profile_File.precision(15);
    Profile_File.open("profiling.csv");

    /*--- Create the CSV header ---*/

    Profile_File << "\"Function_Name\", \"N_Calls\", \"Avg_Total_Time\", \"Avg_Time\", \"Min_Time\", \"Max_Time\", \"Function_ID\"" << endl;

    /*--- Loop through the map and write the results to the file ---*/

    func_counter = 0;
    for (map<string,vector<int> >::iterator it=Profile_Map_tp.begin(); it!=Profile_Map_tp.end(); ++it) {

      Profile_File << scientific << it->first << ", " << n_calls_red[func_counter] << ", " << l_tot_red[func_counter] << ", " << l_avg_red[func_counter] << ", " << l_min_red[func_counter] << ", " << l_max_red[func_counter] << ", " << (int)Profile_ID_tp[(it->second)[0]] << endl;
      func_counter++;
    }

    Profile_File.close();

  }

  delete [] l_min;
  delete [] l_max;
  delete [] l_avg;
  delete [] l_tot;
  delete [] n_calls;
  if (rank == MASTER_NODE) {
    delete [] l_min_red;
    delete [] l_max_red;
    delete [] l_avg_red;
    delete [] l_tot_red;
    delete [] n_calls_red;
  }

#endif

}

void CConfig::GEMM_Tick(double *val_start_time) const {

#ifdef PROFILE

#ifdef HAVE_MKL
  *val_start_time = dsecnd();
#else
  *val_start_time = SU2_MPI::Wtime();
#endif

#endif

}

void CConfig::GEMM_Tock(double val_start_time, int M, int N, int K) const {

#ifdef PROFILE

  /* Determine the timing value. The actual function called depends on
     the type of executable. */
  double val_stop_time = 0.0;

#ifdef HAVE_MKL
  val_stop_time = dsecnd();
#else
  val_stop_time = SU2_MPI::Wtime();
#endif

  /* Compute the elapsed time. */
  const double val_elapsed_time = val_stop_time - val_start_time;

  /* Create the CLong3T from the M-N-K values and check if it is already
     stored in the map GEMM_Profile_MNK. */
  CLong3T MNK(M, N, K);
  map<CLong3T, int>::iterator MI = GEMM_Profile_MNK.find(MNK);

  if(MI == GEMM_Profile_MNK.end()) {

    /* Entry is not present yet. Create it. */
    const int ind = GEMM_Profile_MNK.size();
    GEMM_Profile_MNK[MNK] = ind;

    GEMM_Profile_NCalls.push_back(1);
    GEMM_Profile_TotTime.push_back(val_elapsed_time);
    GEMM_Profile_MinTime.push_back(val_elapsed_time);
    GEMM_Profile_MaxTime.push_back(val_elapsed_time);
  }
  else {

    /* Entry is already present. Determine its index in the
       map and update the corresponding vectors. */
    const int ind = MI->second;
    ++GEMM_Profile_NCalls[ind];
    GEMM_Profile_TotTime[ind] += val_elapsed_time;
    GEMM_Profile_MinTime[ind]  = min(GEMM_Profile_MinTime[ind], val_elapsed_time);
    GEMM_Profile_MaxTime[ind]  = max(GEMM_Profile_MaxTime[ind], val_elapsed_time);
  }

#endif

}

void CConfig::GEMMProfilingCSV(void) {

#ifdef PROFILE

  /* Initialize the rank to the master node. */
  int rank = MASTER_NODE;

#ifdef HAVE_MPI
  /* Parallel executable. The profiling data must be sent to the master node.
     First determine the rank and size. */
  int size;
  SU2_MPI::Comm_rank(MPI_COMM_WORLD, &rank);
  SU2_MPI::Comm_size(MPI_COMM_WORLD, &size);

  /* Check for the master node. */
  if(rank == MASTER_NODE) {

    /* Master node. Loop over the other ranks to receive their data. */
    for(int proc=1; proc<size; ++proc) {

      /* Block until a message from this processor arrives. Determine
         the number of entries in the receive buffers. */
      SU2_MPI::Status status;
      SU2_MPI::Probe(proc, 0, MPI_COMM_WORLD, &status);

      int nEntries;
      SU2_MPI::Get_count(&status, MPI_LONG, &nEntries);

      /* Allocate the memory for the receive buffers and receive the
         three messages using blocking receives. */
      vector<long>   recvBufNCalls(nEntries);
      vector<double> recvBufTotTime(nEntries);
      vector<double> recvBufMinTime(nEntries);
      vector<double> recvBufMaxTime(nEntries);
      vector<long>   recvBufMNK(3*nEntries);

      SU2_MPI::Recv(recvBufNCalls.data(), recvBufNCalls.size(),
                    MPI_LONG, proc, 0, MPI_COMM_WORLD, &status);
      SU2_MPI::Recv(recvBufTotTime.data(), recvBufTotTime.size(),
                    MPI_DOUBLE, proc, 1, MPI_COMM_WORLD, &status);
      SU2_MPI::Recv(recvBufMinTime.data(), recvBufMinTime.size(),
                    MPI_DOUBLE, proc, 2, MPI_COMM_WORLD, &status);
      SU2_MPI::Recv(recvBufMaxTime.data(), recvBufMaxTime.size(),
                    MPI_DOUBLE, proc, 3, MPI_COMM_WORLD, &status);
      SU2_MPI::Recv(recvBufMNK.data(), recvBufMNK.size(),
                    MPI_LONG, proc, 4, MPI_COMM_WORLD, &status);

      /* Loop over the number of entries. */
      for(int i=0; i<nEntries; ++i) {

        /* Create the CLong3T from the M-N-K values and check if it is already
           stored in the map GEMM_Profile_MNK. */
        CLong3T MNK(recvBufMNK[3*i], recvBufMNK[3*i+1], recvBufMNK[3*i+2]);
        map<CLong3T, int>::iterator MI = GEMM_Profile_MNK.find(MNK);

        if(MI == GEMM_Profile_MNK.end()) {

          /* Entry is not present yet. Create it. */
          const int ind = GEMM_Profile_MNK.size();
          GEMM_Profile_MNK[MNK] = ind;

          GEMM_Profile_NCalls.push_back(recvBufNCalls[i]);
          GEMM_Profile_TotTime.push_back(recvBufTotTime[i]);
          GEMM_Profile_MinTime.push_back(recvBufMinTime[i]);
          GEMM_Profile_MaxTime.push_back(recvBufMaxTime[i]);
        }
        else {

          /* Entry is already present. Determine its index in the
             map and update the corresponding vectors. */
          const int ind = MI->second;
          GEMM_Profile_NCalls[ind]  += recvBufNCalls[i];
          GEMM_Profile_TotTime[ind] += recvBufTotTime[i];
          GEMM_Profile_MinTime[ind]  = min(GEMM_Profile_MinTime[ind], recvBufMinTime[i]);
          GEMM_Profile_MaxTime[ind]  = max(GEMM_Profile_MaxTime[ind], recvBufMaxTime[i]);
        }
      }
    }
  }
  else {

    /* Not the master node. Create the send buffer for the MNK data. */
    vector<long> sendBufMNK(3*GEMM_Profile_NCalls.size());
    for(map<CLong3T, int>::iterator MI =GEMM_Profile_MNK.begin();
                                    MI!=GEMM_Profile_MNK.end(); ++MI) {

      const int ind = 3*MI->second;
      sendBufMNK[ind]   = MI->first.long0;
      sendBufMNK[ind+1] = MI->first.long1;
      sendBufMNK[ind+2] = MI->first.long2;
    }

    /* Send the data to the master node using blocking sends. */
    SU2_MPI::Send(GEMM_Profile_NCalls.data(), GEMM_Profile_NCalls.size(),
                  MPI_LONG, MASTER_NODE, 0, MPI_COMM_WORLD);
    SU2_MPI::Send(GEMM_Profile_TotTime.data(), GEMM_Profile_TotTime.size(),
                  MPI_DOUBLE, MASTER_NODE, 1, MPI_COMM_WORLD);
    SU2_MPI::Send(GEMM_Profile_MinTime.data(), GEMM_Profile_MinTime.size(),
                  MPI_DOUBLE, MASTER_NODE, 2, MPI_COMM_WORLD);
    SU2_MPI::Send(GEMM_Profile_MaxTime.data(), GEMM_Profile_MaxTime.size(),
                  MPI_DOUBLE, MASTER_NODE, 3, MPI_COMM_WORLD);
    SU2_MPI::Send(sendBufMNK.data(), sendBufMNK.size(),
                  MPI_LONG, MASTER_NODE, 4, MPI_COMM_WORLD);
  }

#endif

  /*--- The master rank will write the file ---*/
  if (rank == MASTER_NODE) {

    /* Store the elements of the map GEMM_Profile_MNK in
       vectors for post processing reasons. */
    const unsigned int nItems = GEMM_Profile_MNK.size();
    vector<long> M(nItems), N(nItems), K(nItems);
    for(map<CLong3T, int>::iterator MI =GEMM_Profile_MNK.begin();
                                    MI!=GEMM_Profile_MNK.end(); ++MI) {

      const int ind = MI->second;
      M[ind] = MI->first.long0;
      N[ind] = MI->first.long1;
      K[ind] = MI->first.long2;
    }

    /* In order to create a nicer output the profiling data is sorted in
       terms of CPU time spent. Create a vector of pairs for carrying
       out this sort. */
    vector<pair<double, unsigned int> > sortedTime;

    for(unsigned int i=0; i<GEMM_Profile_TotTime.size(); ++i)
      sortedTime.push_back(make_pair(GEMM_Profile_TotTime[i], i));

    sort(sortedTime.begin(), sortedTime.end());

    /* Open the profiling file. */
    ofstream Profile_File;
    Profile_File.precision(15);
    Profile_File.open("gemm_profiling.csv");

    /* Create the CSV header */
    Profile_File << "\"Total_Time\", \"N_Calls\", \"Avg_Time\", \"Min_Time\", \"Max_Time\", \"M\", \"N\", \"K\", \"Avg GFLOPs\"" << endl;

    /* Loop through the different items, where the item with the largest total time is
       written first. As sortedTime is sorted in increasing order, the sequence of
       sortedTime must be reversed. */
    for(vector<pair<double, unsigned int> >::reverse_iterator rit =sortedTime.rbegin();
                                                              rit!=sortedTime.rend(); ++rit) {
      /* Determine the original index in the profiling vectors. */
      const unsigned int ind = rit->second;
      const double AvgTime = GEMM_Profile_TotTime[ind]/GEMM_Profile_NCalls[ind];
      const double GFlops   = 2.0e-9*M[ind]*N[ind]*K[ind]/AvgTime;

      /* Write the data. */
      Profile_File << scientific << GEMM_Profile_TotTime[ind] << ", " << GEMM_Profile_NCalls[ind] << ", "
                   << AvgTime << ", " << GEMM_Profile_MinTime[ind] << ", " << GEMM_Profile_MaxTime[ind] << ", "
                   << M[ind] << ", " << N[ind] << ", " << K[ind] << ", " << GFlops << endl;
    }

    /* Close the file. */
    Profile_File.close();
  }

#endif

}

void CConfig::SetFreeStreamTurboNormal(const su2double* turboNormal){

  FreeStreamTurboNormal[0] = turboNormal[0];
  FreeStreamTurboNormal[1] = turboNormal[1];
  FreeStreamTurboNormal[2] = 0.0;

}

void CConfig::SetMultizone(CConfig *driver_config, CConfig **config_container){

  for (unsigned short iZone = 0; iZone < nZone; iZone++){

    if (config_container[iZone]->GetTime_Domain() != GetTime_Domain()){
      SU2_MPI::Error("Option TIME_DOMAIN must be the same in all zones.", CURRENT_FUNCTION);
    }
    if (config_container[iZone]->GetnTime_Iter() != GetnTime_Iter()){
      SU2_MPI::Error("Option TIME_ITER must be the same in all zones.", CURRENT_FUNCTION);
    }
    if (config_container[iZone]->GetnOuter_Iter() != GetnOuter_Iter()){
      SU2_MPI::Error("Option OUTER_ITER must be the same in all zones.", CURRENT_FUNCTION);
    }
    if (config_container[iZone]->GetTime_Step() != GetTime_Step()){
      SU2_MPI::Error("Option TIME_STEP must be the same in all zones.", CURRENT_FUNCTION);
    }
    if (config_container[iZone]->GetMultizone_Problem() != GetMultizone_Problem()){
      SU2_MPI::Error("Option MULTIZONE must be the same in all zones.", CURRENT_FUNCTION);
    }
    if (config_container[iZone]->GetMultizone_Mesh() != GetMultizone_Mesh()){
      SU2_MPI::Error("Option MULTIZONE_MESH must be the same in all zones.", CURRENT_FUNCTION);
    }
    if(config_container[iZone]->GetWnd_Cauchy_Crit() == true){
      SU2_MPI::Error("Option WINDOW_CAUCHY_CRIT must be deactivated for multizone problems.", CURRENT_FUNCTION);
    }
  }
  if(driver_config->GetWnd_Cauchy_Crit() == true){
    SU2_MPI::Error("Option WINDOW_CAUCHY_CRIT must be deactivated for multizone problems.", CURRENT_FUNCTION);
  }

  bool multiblockDriver = false;
  for (unsigned short iFiles = 0; iFiles < driver_config->GetnVolumeOutputFiles(); iFiles++){
    if (driver_config->GetVolumeOutputFiles()[iFiles] == PARAVIEW_MULTIBLOCK){
      multiblockDriver = true;
    }
  }

  bool multiblockZone = false;
  for (unsigned short iZone = 0; iZone < nZone; iZone++){
    multiblockZone = false;
    for (unsigned short iFiles = 0; iFiles < config_container[iZone]->GetnVolumeOutputFiles(); iFiles++){
      if (config_container[iZone]->GetVolumeOutputFiles()[iFiles] == PARAVIEW_MULTIBLOCK){
        multiblockZone = true;
      }
    }
    if (multiblockZone != multiblockDriver){
      SU2_MPI::Error("To enable PARAVIEW_MULTIBLOCK output, add it to OUTPUT_FILES option in main config and\n"
                     "remove option from sub-config files.", CURRENT_FUNCTION);
    }
  }

  /*--- Set the Restart iter for time dependent problems ---*/
  if (driver_config->GetRestart()){
    Unst_RestartIter = driver_config->GetRestart_Iter();
    Dyn_RestartIter  = driver_config->GetRestart_Iter();
  }

  /*--- Fix the Time Step for all subdomains, for the case of time-dependent problems ---*/
  if (driver_config->GetTime_Domain()){
    Delta_UnstTime = driver_config->GetTime_Step();
    Delta_DynTime  = driver_config->GetTime_Step();

    Time_Domain = true;
  }

  /*------------------------------------------------------------*/
  /*------ Determine the special properties of the problem -----*/
  /*------------------------------------------------------------*/

  bool structural_zone = false;
  bool fluid_zone = false;

  unsigned short iZone = 0;

  /*--- If there is at least a fluid and a structural zone ---*/
  for (iZone = 0; iZone < nZone; iZone++){
    switch (config_container[iZone]->GetKind_Solver()) {
    case EULER: case NAVIER_STOKES: case RANS:
    case INC_EULER: case INC_NAVIER_STOKES: case INC_RANS:
    case NEMO_EULER: case NEMO_NAVIER_STOKES:
      fluid_zone = true;
      break;
    case FEM_ELASTICITY:
      structural_zone = true;
      Relaxation = true;
      break;
    }
  }

  /*--- If the problem has FSI properties ---*/
  FSI_Problem = fluid_zone && structural_zone;

  Multizone_Residual = true;

}<|MERGE_RESOLUTION|>--- conflicted
+++ resolved
@@ -1298,22 +1298,22 @@
  
   addDoubleListOption("SCALAR_CLIPPING_MIN", nScalar_Clipping_Min, Scalar_Clipping_Min);
 
-  su2double default_ffd_bounds[] = {0.0, 0.0, 0.0,    1.0, 1.0, 1.0};
-  addDoubleArrayOption("FFD_BOUNDS", 6, ffd_bounds, default_ffd_bounds);
+  su2double ffd_bounds[] = {0.0, 0.0, 0.0,    1.0, 1.0, 1.0};
+  addDoubleArrayOption("FFD_BOUNDS", 6, ffd_bounds);
 
   /*!\brief FLAMELET__THERMO_SYSTEM \n DESCRIPTION: Thermodynamic system for flamelet model */
   addEnumOption("FLAMELET_THERMO_SYSTEM", kind_flamelet_thermo_system, flamelet_thermo_system_map, ADIABATIC);
 
   /*!\brief FLAME_OFFSET \n DESCRIPTION: Offset for flame initialization using the flamelet model \ingroup Config*/
-  su2double default_flame_offset[]={0.0,0.0,0.0};
-  addDoubleArrayOption("FLAME_OFFSET", 3,flame_offset, default_flame_offset);
+  su2double flame_offset[]={0.0,0.0,0.0};
+  addDoubleArrayOption("FLAME_OFFSET", 3,flame_offset);
 
   /*!\brief FLAME_THICKNESS \n DESCRIPTION: Thickness for flame initialization using the flamelet model \ingroup Config*/
   addDoubleOption("FLAME_THICKNESS", flame_thickness, 0.5e-3);
   
   /*!\brief FLAME_NORMAL \n DESCRIPTION: Normal for flame initialization using the flamelet model \ingroup Config*/
-  su2double default_flame_normal[]={1.0, 0.0, 0.0};
-  addDoubleArrayOption("FLAME_NORMAL", 3, flame_normal, default_flame_normal);
+  su2double flame_normal[]={1.0, 0.0, 0.0};
+  addDoubleArrayOption("FLAME_NORMAL", 3, flame_normal);
   
   addDoubleOption("BURNT_THICKNESS", burnt_thickness, 1);
 
@@ -6104,13 +6104,10 @@
         case VOLUME_FRACTION:            cout << "Volume fraction objective function." << endl; break;
         case TOPOL_DISCRETENESS:         cout << "Topology discreteness objective function." << endl; break;
         case TOPOL_COMPLIANCE:           cout << "Topology compliance objective function." << endl; break;
-<<<<<<< HEAD
         case SURFACE_CO:                 cout << "Y_CO objective function." << endl; break;
-        case SURFACE_NOX:                 cout << "Y_NO objective function." << endl; break;
+        case SURFACE_NOX:                cout << "Y_NO objective function." << endl; break;
         case SURFACE_TEMP:               cout << "Temperature objective function." << endl; break;
-=======
         case STRESS_PENALTY:             cout << "Stress penalty objective function." << endl; break;
->>>>>>> 286e3c20
       }
     }
     else {
@@ -8037,13 +8034,10 @@
         case VOLUME_FRACTION:             AdjExt = "_volfrac";  break;
         case TOPOL_DISCRETENESS:          AdjExt = "_topdisc";  break;
         case TOPOL_COMPLIANCE:            AdjExt = "_topcomp";  break;
-<<<<<<< HEAD
         case SURFACE_CO:                  AdjExt = "_yco";      break;
-        case SURFACE_NOX:                 AdjExt = "_ynox";      break;
+        case SURFACE_NOX:                 AdjExt = "_ynox";     break;
         case SURFACE_TEMP:                AdjExt = "_avgtemp";  break;
-=======
         case STRESS_PENALTY:              AdjExt = "_stress";   break;
->>>>>>> 286e3c20
       }
     }
     else{
