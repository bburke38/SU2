--- conflicted
+++ resolved
@@ -4955,18 +4955,6 @@
         SetKind_TimeIntScheme(Kind_TimeIntScheme_Heat);
       }
       break;
-<<<<<<< HEAD
-    case LINEAR_ELASTICITY:
-
-      Current_DynTime = static_cast<su2double>(val_extiter)*Delta_DynTime;
-
-      if (val_system == RUNTIME_FEA_SYS) {
-        SetKind_ConvNumScheme(NONE, NONE, NONE, NONE, NONE, NONE);
-        SetKind_TimeIntScheme(Kind_TimeIntScheme_FEA);
-      }
-      break;
-=======
->>>>>>> 690307c2
     case FEM_ELASTICITY:
 
       Current_DynTime = static_cast<su2double>(val_extiter)*Delta_DynTime;
