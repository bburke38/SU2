/*!
 * \file config_structure.cpp
 * \brief Main file for managing the config file
 * \author F. Palacios, T. Economon, B. Tracey, H. Kline
 * \version 5.0.0 "Raven"
 *
 * SU2 Original Developers: Dr. Francisco D. Palacios.
 *                          Dr. Thomas D. Economon.
 *
 * SU2 Developers: Prof. Juan J. Alonso's group at Stanford University.
 *                 Prof. Piero Colonna's group at Delft University of Technology.
 *                 Prof. Nicolas R. Gauger's group at Kaiserslautern University of Technology.
 *                 Prof. Alberto Guardone's group at Polytechnic University of Milan.
 *                 Prof. Rafael Palacios' group at Imperial College London.
 *                 Prof. Edwin van der Weide's group at the University of Twente.
 *                 Prof. Vincent Terrapon's group at the University of Liege.
 *
 * Copyright (C) 2012-2017 SU2, the open-source CFD code.
 *
 * SU2 is free software; you can redistribute it and/or
 * modify it under the terms of the GNU Lesser General Public
 * License as published by the Free Software Foundation; either
 * version 2.1 of the License, or (at your option) any later version.
 *
 * SU2 is distributed in the hope that it will be useful,
 * but WITHOUT ANY WARRANTY; without even the implied warranty of
 * MERCHANTABILITY or FITNESS FOR A PARTICULAR PURPOSE. See the GNU
 * Lesser General Public License for more details.
 *
 * You should have received a copy of the GNU Lesser General Public
 * License along with SU2. If not, see <http://www.gnu.org/licenses/>.
 */

#include "../include/config_structure.hpp"

CConfig::CConfig(char case_filename[MAX_STRING_SIZE], unsigned short val_software, unsigned short val_iZone, unsigned short val_nZone, unsigned short val_nDim, unsigned short verb_level) {
  
#ifdef HAVE_MPI
  MPI_Comm_rank(MPI_COMM_WORLD, &rank);
#else
  rank = MASTER_NODE;
#endif

  /*--- Initialize pointers to Null---*/

  SetPointersNull();

  /*--- Reading config options  ---*/

  SetConfig_Options(val_iZone, val_nZone);

  /*--- Parsing the config file  ---*/

  SetConfig_Parsing(case_filename);

  /*--- Configuration file postprocessing ---*/

  SetPostprocessing(val_software, val_iZone, val_nDim);

  /*--- Configuration file boundaries/markers setting ---*/

  SetMarkers(val_software);

  /*--- Configuration file output ---*/

  if ((rank == MASTER_NODE) && (verb_level == VERB_HIGH) && (val_iZone == 0))
    SetOutput(val_software, val_iZone);

}

CConfig::CConfig(char case_filename[MAX_STRING_SIZE], unsigned short val_software) {

  /*--- Initialize pointers to Null---*/

  SetPointersNull();

  /*--- Reading config options  ---*/

  SetConfig_Options(0, 1);

  /*--- Parsing the config file  ---*/

  SetConfig_Parsing(case_filename);

  /*--- Configuration file postprocessing ---*/

  SetPostprocessing(val_software, 0, 1);

}

CConfig::CConfig(char case_filename[MAX_STRING_SIZE], CConfig *config) {

  bool runtime_file = false;

  /*--- Initialize pointers to Null---*/

  SetPointersNull();

  /*--- Reading config options  ---*/

  SetRunTime_Options();

  /*--- Parsing the config file  ---*/

  runtime_file = SetRunTime_Parsing(case_filename);

  /*--- Update original config file ---*/

  if (runtime_file) {
    config->SetnExtIter(nExtIter);
  }

}

SU2_Comm CConfig::GetMPICommunicator() {

  return SU2_Communicator;

}

void CConfig::SetMPICommunicator(SU2_Comm Communicator) {

  SU2_Communicator = Communicator;

}

unsigned short CConfig::GetnZone(string val_mesh_filename, unsigned short val_format, CConfig *config) {
  string text_line, Marker_Tag;
  ifstream mesh_file;
  short nZone = 1; // Default value
  unsigned short iLine, nLine = 10;
  char cstr[200];
  string::size_type position;
  int rank = MASTER_NODE;
  
#ifdef HAVE_MPI
  MPI_Comm_rank(MPI_COMM_WORLD, &rank);
#endif
  
  /*--- Search the mesh file for the 'NZONE' keyword. ---*/

  switch (val_format) {
    case SU2:

      /*--- Open grid file ---*/

      strcpy (cstr, val_mesh_filename.c_str());
      mesh_file.open(cstr, ios::in);
      if (mesh_file.fail()) {
        if (rank == MASTER_NODE) {
          cout << "There is no geometry file called " << cstr << "." << endl;
        }
#ifndef HAVE_MPI
        exit(EXIT_FAILURE);
#else
        MPI_Barrier(MPI_COMM_WORLD);
        MPI_Abort(MPI_COMM_WORLD,1);
        MPI_Finalize();
#endif
      }

      /*--- Read the SU2 mesh file ---*/

      for (iLine = 0; iLine < nLine ; iLine++) {

        getline (mesh_file, text_line);

        /*--- Search for the "NZONE" keyword to see if there are multiple Zones ---*/

        position = text_line.find ("NZONE=",0);
        if (position != string::npos) {
          text_line.erase (0,6); nZone = atoi(text_line.c_str());
        }
      }

      break;

  }

  /*--- For harmonic balance integration, nZones = nTimeInstances. ---*/

  if (config->GetUnsteady_Simulation() == HARMONIC_BALANCE && (config->GetKind_SU2() != SU2_DEF)   ) {
  	nZone = config->GetnTimeInstances();
  }

  return (unsigned short) nZone;
}

unsigned short CConfig::GetnDim(string val_mesh_filename, unsigned short val_format) {

  string text_line, Marker_Tag;
  ifstream mesh_file;
  short nDim = 3;
  unsigned short iLine, nLine = 10;
  char cstr[200];
  string::size_type position;

  /*--- Open grid file ---*/

  strcpy (cstr, val_mesh_filename.c_str());
  mesh_file.open(cstr, ios::in);

  switch (val_format) {
  case SU2:

    /*--- Read SU2 mesh file ---*/

    for (iLine = 0; iLine < nLine ; iLine++) {

      getline (mesh_file, text_line);

      /*--- Search for the "NDIM" keyword to see if there are multiple Zones ---*/

      position = text_line.find ("NDIME=",0);
      if (position != string::npos) {
        text_line.erase (0,6); nDim = atoi(text_line.c_str());
      }
    }
    break;

  case CGNS:

#ifdef HAVE_CGNS

    /*--- Local variables which are needed when calling the CGNS mid-level API. ---*/

    int fn, nbases = 0, nzones = 0, file_type;
    int cell_dim = 0, phys_dim = 0;
    char basename[CGNS_STRING_SIZE];

    /*--- Check whether the supplied file is truly a CGNS file. ---*/

    if ( cg_is_cgns(val_mesh_filename.c_str(), &file_type) != CG_OK ) {
      printf( "\n\n   !!! Error !!!\n" );
      printf( " %s is not a CGNS file.\n", val_mesh_filename.c_str());
      printf( " Now exiting...\n\n");
      exit(EXIT_FAILURE);
    }

    /*--- Open the CGNS file for reading. The value of fn returned
       is the specific index number for this file and will be
       repeatedly used in the function calls. ---*/

    if (cg_open(val_mesh_filename.c_str(), CG_MODE_READ, &fn)) cg_error_exit();

    /*--- Get the number of databases. This is the highest node
       in the CGNS heirarchy. ---*/

    if (cg_nbases(fn, &nbases)) cg_error_exit();

    /*--- Check if there is more than one database. Throw an
       error if there is because this reader can currently
       only handle one database. ---*/

    if ( nbases > 1 ) {
      printf("\n\n   !!! Error !!!\n" );
      printf("CGNS reader currently incapable of handling more than 1 database.");
      printf("Now exiting...\n\n");
      exit(EXIT_FAILURE);
    }

    /*--- Read the databases. Note that the indexing starts at 1. ---*/

    for ( int i = 1; i <= nbases; i++ ) {

      if (cg_base_read(fn, i, basename, &cell_dim, &phys_dim)) cg_error_exit();

      /*--- Get the number of zones for this base. ---*/

      if (cg_nzones(fn, i, &nzones)) cg_error_exit();

    }

    /*--- Set the problem dimension as read from the CGNS file ---*/

    nDim = cell_dim;

#endif

    break;

  }

  mesh_file.close();

  return (unsigned short) nDim;
}

void CConfig::SetPointersNull(void) {
  
  Marker_CfgFile_Out_1D       = NULL;   Marker_All_Out_1D        = NULL;
  Marker_CfgFile_GeoEval      = NULL;   Marker_All_GeoEval       = NULL;
  Marker_CfgFile_Monitoring   = NULL;   Marker_All_Monitoring    = NULL;
  Marker_CfgFile_Designing    = NULL;   Marker_All_Designing     = NULL;
  Marker_CfgFile_Plotting     = NULL;   Marker_All_Plotting      = NULL;
  Marker_CfgFile_Analyze      = NULL;   Marker_All_Analyze       = NULL;
  Marker_CfgFile_DV           = NULL;   Marker_All_DV            = NULL;
  Marker_CfgFile_Moving       = NULL;   Marker_All_Moving        = NULL;
  Marker_CfgFile_PerBound     = NULL;   Marker_All_PerBound      = NULL;    Marker_PerBound   = NULL;
  Marker_CfgFile_ZoneInterface = NULL;
  
  Marker_DV                   = NULL;   Marker_Moving            = NULL;    Marker_Monitoring = NULL;
  Marker_Designing            = NULL;   Marker_GeoEval           = NULL;    Marker_Plotting   = NULL;
  Marker_Analyze              = NULL;
  Marker_CfgFile_KindBC       = NULL;   Marker_All_KindBC        = NULL;
  
  /*--- Marker Pointers ---*/

  Marker_Euler                = NULL;    Marker_FarField         = NULL;    Marker_Custom         = NULL;
  Marker_SymWall              = NULL;    Marker_Pressure         = NULL;    Marker_PerBound       = NULL;
  Marker_PerDonor             = NULL;    Marker_NearFieldBound   = NULL;    Marker_InterfaceBound = NULL;
  Marker_Dirichlet            = NULL;    Marker_Inlet            = NULL;    
  Marker_Supersonic_Inlet     = NULL;    Marker_Outlet           = NULL;    Marker_Out_1D         = NULL;
  Marker_Isothermal           = NULL;    Marker_HeatFlux         = NULL;    Marker_EngineInflow   = NULL;
  Marker_Supersonic_Outlet    = NULL;    Marker_Load             = NULL;
  Marker_EngineExhaust        = NULL;    Marker_Displacement     = NULL;    Marker_Load           = NULL;
  Marker_Load_Dir             = NULL;    Marker_Load_Sine        = NULL;    Marker_Clamped        = NULL;
  Marker_FlowLoad             = NULL;    Marker_Neumann          = NULL;    Marker_Internal       = NULL;
  Marker_All_TagBound         = NULL;    Marker_CfgFile_TagBound = NULL;    Marker_All_KindBC     = NULL;
  Marker_CfgFile_KindBC       = NULL;    Marker_All_SendRecv     = NULL;    Marker_All_PerBound   = NULL;
  Marker_ZoneInterface        = NULL;    Marker_All_ZoneInterface= NULL;    Marker_Riemann        = NULL;
  Marker_Fluid_InterfaceBound = NULL;

  
    /*--- Boundary Condition settings ---*/

  Dirichlet_Value = NULL;    Isothermal_Temperature = NULL;
  Heat_Flux       = NULL;    Displ_Value            = NULL;    Load_Value = NULL;
  FlowLoad_Value  = NULL;
  
  /*--- Inlet Outlet Boundary Condition settings ---*/

  Inlet_Ttotal    = NULL;    Inlet_Ptotal      = NULL;
  Inlet_FlowDir   = NULL;    Inlet_Temperature = NULL;    Inlet_Pressure = NULL;
  Inlet_Velocity  = NULL;
  Outlet_Pressure = NULL;
  
  /*--- Engine Boundary Condition settings ---*/
  
  Inflow_Pressure      = NULL;    Inflow_MassFlow    = NULL;    Inflow_ReverseMassFlow  = NULL;
  Inflow_TotalPressure = NULL;    Inflow_Temperature = NULL;    Inflow_TotalTemperature = NULL;
  Inflow_RamDrag       = NULL;    Inflow_Force       = NULL;    Inflow_Power            = NULL;
  Inflow_Mach          = NULL;
  
  Exhaust_Pressure        = NULL;   Exhaust_Temperature        = NULL;    Exhaust_MassFlow = NULL;
  Exhaust_TotalPressure   = NULL;   Exhaust_TotalTemperature   = NULL;
  Exhaust_GrossThrust     = NULL;   Exhaust_Force              = NULL;
  Exhaust_Power           = NULL;   Exhaust_Temperature_Target = NULL;
  Exhaust_Pressure_Target = NULL;
  
  Engine_Mach  = NULL;    Engine_Force        = NULL;
  Engine_Power = NULL;    Engine_NetThrust    = NULL;    Engine_GrossThrust = NULL;
  Engine_Area  = NULL;    EngineInflow_Target = NULL;
  
  Periodic_Translate   = NULL;   Periodic_Rotation  = NULL;   Periodic_Center    = NULL;
  Periodic_Translation = NULL;   Periodic_RotAngles = NULL;   Periodic_RotCenter = NULL;

  Dirichlet_Value           = NULL;     Exhaust_Temperature_Target  = NULL;     Exhaust_Temperature   = NULL;
  Exhaust_Pressure_Target   = NULL;     Inlet_Ttotal                = NULL;     Inlet_Ptotal          = NULL;
  Inlet_FlowDir             = NULL;     Inlet_Temperature           = NULL;     Inlet_Pressure        = NULL;
  Inlet_Velocity            = NULL;     Inflow_Mach                 = NULL;     Inflow_Pressure       = NULL;
  Exhaust_Pressure          = NULL;     Outlet_Pressure             = NULL;     Isothermal_Temperature= NULL;
  Heat_Flux                 = NULL;     Displ_Value                 = NULL;     Load_Value            = NULL;
  FlowLoad_Value            = NULL;     Periodic_RotCenter          = NULL;     Periodic_RotAngles    = NULL;
  Periodic_Translation      = NULL;     Periodic_Center             = NULL;     Periodic_Rotation     = NULL;
  Periodic_Translate        = NULL;

  Load_Dir            = NULL;    Load_Dir_Value      = NULL;    Load_Dir_Multiplier = NULL;
  Load_Sine_Dir       = NULL;    Load_Sine_Amplitude = NULL;    Load_Sine_Frequency = NULL;

  /*--- Actuator Disk Boundary Condition settings ---*/
  
  ActDiskInlet_Pressure         = NULL;    ActDiskInlet_TotalPressure = NULL;    ActDiskInlet_Temperature = NULL;
  ActDiskInlet_TotalTemperature = NULL;    ActDiskInlet_MassFlow      = NULL;    ActDiskInlet_RamDrag     = NULL;
  ActDiskInlet_Force            = NULL;    ActDiskInlet_Power         = NULL;

  ActDiskOutlet_Pressure      = NULL;
  ActDiskOutlet_TotalPressure = NULL;   ActDiskOutlet_GrossThrust = NULL;  ActDiskOutlet_Force            = NULL;
  ActDiskOutlet_Power         = NULL;   ActDiskOutlet_Temperature = NULL;  ActDiskOutlet_TotalTemperature = NULL;
  ActDiskOutlet_MassFlow      = NULL;
  
  ActDisk_DeltaPress      = NULL;    ActDisk_DeltaTemp      = NULL;
  ActDisk_TotalPressRatio = NULL;    ActDisk_TotalTempRatio = NULL;    ActDisk_StaticPressRatio = NULL;
  ActDisk_StaticTempRatio = NULL;    ActDisk_NetThrust      = NULL;    ActDisk_GrossThrust      = NULL;
  ActDisk_Power           = NULL;    ActDisk_MassFlow       = NULL;    ActDisk_Area             = NULL;
  ActDisk_ReverseMassFlow = NULL;    Surface_MassFlow       = NULL;    Surface_DC60             = NULL;    Surface_IDC = NULL;
  Surface_IDC_Mach        = NULL;    Surface_IDR            = NULL;    ActDisk_Mach             = NULL;
  ActDisk_Force           = NULL;    ActDisk_BCThrust       = NULL;    ActDisk_BCThrust_Old     = NULL;
  
  /*--- Miscellaneous/unsorted ---*/

  Aeroelastic_plunge  = NULL;
  Aeroelastic_pitch   = NULL;
  MassFrac_FreeStream = NULL;
  Velocity_FreeStream = NULL;

  RefOriginMoment     = NULL;
  CFL_AdaptParam      = NULL;            
  CFL                 = NULL;
  HTP_Axis = NULL;
  PlaneTag            = NULL;
  Kappa_Flow          = NULL;    
  Kappa_AdjFlow       = NULL;
  Stations_Bounds    = NULL;
  ParamDV             = NULL;     
  DV_Value            = NULL;    
  Design_Variable     = NULL;

  Hold_GridFixed_Coord= NULL;
  SubsonicEngine_Cyl  = NULL;
  EA_IntLimit         = NULL;
  RK_Alpha_Step       = NULL;
  MG_CorrecSmooth     = NULL;
  MG_PreSmooth        = NULL;
  MG_PostSmooth       = NULL;
  Int_Coeffs          = NULL;

  Kind_ObjFunc   = NULL;

  Weight_ObjFunc = NULL;

  /*--- Moving mesh pointers ---*/

  Kind_GridMovement   = NULL;    LocationStations   = NULL;
  Motion_Origin_X     = NULL;    Motion_Origin_Y     = NULL;    Motion_Origin_Z     = NULL;
  Translation_Rate_X  = NULL;    Translation_Rate_Y  = NULL;    Translation_Rate_Z  = NULL;
  Rotation_Rate_X     = NULL;    Rotation_Rate_Y     = NULL;    Rotation_Rate_Z     = NULL;
  Pitching_Omega_X    = NULL;    Pitching_Omega_Y    = NULL;    Pitching_Omega_Z    = NULL;
  Pitching_Ampl_X     = NULL;    Pitching_Ampl_Y     = NULL;    Pitching_Ampl_Z     = NULL;
  Pitching_Phase_X    = NULL;    Pitching_Phase_Y    = NULL;    Pitching_Phase_Z    = NULL;
  Plunging_Omega_X    = NULL;    Plunging_Omega_Y    = NULL;    Plunging_Omega_Z    = NULL;
  Plunging_Ampl_X     = NULL;    Plunging_Ampl_Y     = NULL;    Plunging_Ampl_Z     = NULL;
  RefOriginMoment_X   = NULL;    RefOriginMoment_Y   = NULL;    RefOriginMoment_Z   = NULL;
  MoveMotion_Origin   = NULL;
  Periodic_Translate  = NULL;    Periodic_Rotation   = NULL;    Periodic_Center     = NULL;
  Periodic_Translation= NULL;    Periodic_RotAngles  = NULL;    Periodic_RotCenter  = NULL;


  /* Harmonic Balance Frequency pointer */
  Omega_HB = NULL;
    
  /*--- Initialize some default arrays to NULL. ---*/
  
  default_vel_inf       = NULL;
  default_ffd_axis      = NULL;
  default_eng_cyl       = NULL;
  default_eng_val       = NULL;
  default_cfl_adapt     = NULL;
  default_ad_coeff_flow = NULL;
  default_ad_coeff_adj  = NULL;
  default_obj_coeff     = NULL;
  default_geo_loc       = NULL;
  default_distortion    = NULL;
  default_ea_lim        = NULL;
  default_grid_fix      = NULL;
  default_inc_crit      = NULL;
  default_htp_axis      = NULL;
  default_body_force    = NULL;

  Riemann_FlowDir= NULL;
  NRBC_FlowDir = NULL;
  CoordFFDBox= NULL;
  DegreeFFDBox= NULL;
  FFDTag = NULL;
  nDV_Value = NULL;
  TagFFDBox = NULL;
 
  Kind_Data_Riemann     = NULL;
  Riemann_Var1          = NULL;
  Riemann_Var2          = NULL;
  Kind_Data_NRBC        = NULL;
  NRBC_Var1             = NULL;
  NRBC_Var2             = NULL;
  Marker_TurboBoundIn   = NULL;
  Marker_TurboBoundOut  = NULL;
  Kind_TurboPerformance = NULL;
  Marker_NRBC           = NULL;
  
  /*--- Variable initialization ---*/
  
  ExtIter    = 0;
  IntIter    = 0;
  nIntCoeffs = 0;
  FSIIter    = 0;
  
  AoA_Offset = 0;
  AoS_Offset = 0;

  nMarker_PerBound = 0;
  nPeriodic_Index  = 0;

  Grid_Movement = false;
  Aeroelastic_Simulation = false;
  
}

void CConfig::SetRunTime_Options(void) {
  
  /* DESCRIPTION: Number of external iterations */
  
  addUnsignedLongOption("EXT_ITER", nExtIter, 999999);

}

void CConfig::SetConfig_Options(unsigned short val_iZone, unsigned short val_nZone) {
  
  nZone = val_nZone;
  iZone = val_iZone;

  /*--- Allocate some default arrays needed for lists of doubles. ---*/
  
  default_vel_inf       = new su2double[3];
  default_ffd_axis      = new su2double[3];
  default_eng_cyl       = new su2double[7];
  default_eng_val       = new su2double[5];
  default_cfl_adapt     = new su2double[4];
  default_ad_coeff_flow = new su2double[3];
  default_ad_coeff_adj  = new su2double[3];
  default_obj_coeff     = new su2double[5];
  default_geo_loc       = new su2double[2];
  default_distortion    = new su2double[2];
  default_ea_lim        = new su2double[3];
  default_grid_fix      = new su2double[6];
  default_inc_crit      = new su2double[3];
  default_htp_axis      = new su2double[2];
  default_body_force    = new su2double[3];

  // This config file is parsed by a number of programs to make it easy to write SU2
  // wrapper scripts (in python, go, etc.) so please do
  // the best you can to follow the established format. It's very hard to parse c++ code
  // and none of us that write the parsers want to write a full c++ interpreter. Please
  // play nice with the existing format so that you don't break the existing scripts.

  /* BEGIN_CONFIG_OPTIONS */

  /*!\par CONFIG_CATEGORY: Problem Definition \ingroup Config */
  /*--- Options related to problem definition and partitioning ---*/

  /*!\brief REGIME_TYPE \n  DESCRIPTION: Regime type \n OPTIONS: see \link Regime_Map \endlink \ingroup Config*/
  addEnumOption("REGIME_TYPE", Kind_Regime, Regime_Map, COMPRESSIBLE);
  
  /*!\brief PHYSICAL_PROBLEM \n DESCRIPTION: Physical governing equations \n Options: see \link Solver_Map \endlink \n DEFAULT: NO_SOLVER \ingroup Config*/
  addEnumOption("PHYSICAL_PROBLEM", Kind_Solver, Solver_Map, NO_SOLVER);
  /*!\brief MATH_PROBLEM  \n DESCRIPTION: Mathematical problem \n  Options: DIRECT, ADJOINT \ingroup Config*/
  addMathProblemOption("MATH_PROBLEM", ContinuousAdjoint, false, DiscreteAdjoint, false, Restart_Flow, false);
  /*!\brief KIND_TURB_MODEL \n DESCRIPTION: Specify turbulence model \n Options: see \link Turb_Model_Map \endlink \n DEFAULT: NO_TURB_MODEL \ingroup Config*/
  addEnumOption("KIND_TURB_MODEL", Kind_Turb_Model, Turb_Model_Map, NO_TURB_MODEL);

  /*!\brief KIND_TRANS_MODEL \n DESCRIPTION: Specify transition model OPTIONS: see \link Trans_Model_Map \endlink \n DEFAULT: NO_TRANS_MODEL \ingroup Config*/
  addEnumOption("KIND_TRANS_MODEL", Kind_Trans_Model, Trans_Model_Map, NO_TRANS_MODEL);

  /*\brief AXISYMMETRIC \n DESCRIPTION: Axisymmetric simulation \n DEFAULT: false \ingroup Config */
  addBoolOption("AXISYMMETRIC", Axisymmetric, false);
  /* DESCRIPTION: Add the gravity force */
  addBoolOption("GRAVITY_FORCE", GravityForce, false);
  /* DESCRIPTION: Apply a body force as a source term (NO, YES) */
  addBoolOption("BODY_FORCE", Body_Force, false);
  default_body_force[0] = 0.0; default_body_force[1] = 0.0; default_body_force[2] = 0.0;
  /* DESCRIPTION: Vector of body force values (BodyForce_X, BodyForce_Y, BodyForce_Z) */
  addDoubleArrayOption("BODY_FORCE_VECTOR", 3, Body_Force_Vector, default_body_force);
  /*!\brief RESTART_SOL \n DESCRIPTION: Restart solution from native solution file \n Options: NO, YES \ingroup Config */
  addBoolOption("RESTART_SOL", Restart, false);
  /*!\brief UPDATE_RESTART_PARAMS \n DESCRIPTION: Update some parameters from a metadata file when restarting \n Options: NO, YES \ingroup Config */
  addBoolOption("UPDATE_RESTART_PARAMS", Update_Restart_Params, false);
  /*!\brief BINARY_RESTART \n DESCRIPTION: Read / write binary SU2 native restart files. \n Options: YES, NO \ingroup Config */
  addBoolOption("WRT_BINARY_RESTART", Wrt_Binary_Restart, true);
  /*!\brief BINARY_RESTART \n DESCRIPTION: Read / write binary SU2 native restart files. \n Options: YES, NO \ingroup Config */
  addBoolOption("READ_BINARY_RESTART", Read_Binary_Restart, true);
  /*!\brief SYSTEM_MEASUREMENTS \n DESCRIPTION: System of measurements \n OPTIONS: see \link Measurements_Map \endlink \n DEFAULT: SI \ingroup Config*/
  addEnumOption("SYSTEM_MEASUREMENTS", SystemMeasurements, Measurements_Map, SI);

  /*!\par CONFIG_CATEGORY: FluidModel \ingroup Config*/
  /*!\brief FLUID_MODEL \n DESCRIPTION: Fluid model \n OPTIONS: See \link FluidModel_Map \endlink \n DEFAULT: STANDARD_AIR \ingroup Config*/
  addEnumOption("FLUID_MODEL", Kind_FluidModel, FluidModel_Map, STANDARD_AIR);


  /*!\par CONFIG_CATEGORY: Freestream Conditions \ingroup Config*/
  /*--- Options related to freestream specification ---*/

  /*!\brief GAS_CONSTANT \n DESCRIPTION: Specific gas constant (287.058 J/kg*K (air), only for compressible flows) \ingroup Config*/
  addDoubleOption("GAS_CONSTANT", Gas_Constant, 287.058);
  /*!\brief GAMMA_VALUE  \n DESCRIPTION: Ratio of specific heats (1.4 (air), only for compressible flows) \ingroup Config*/
  addDoubleOption("GAMMA_VALUE", Gamma, 1.4);


  /*--- Options related to VAN der WAALS MODEL and PENG ROBINSON ---*/

  /* DESCRIPTION: Critical Temperature, default value for AIR */
  addDoubleOption("CRITICAL_TEMPERATURE", Temperature_Critical, 131.00);
  /* DESCRIPTION: Critical Pressure, default value for MDM */
  addDoubleOption("CRITICAL_PRESSURE", Pressure_Critical, 3588550.0);
  /* DESCRIPTION: Critical Density, default value for MDM */
  addDoubleOption("CRITICAL_DENSITY", Density_Critical, 263.0);

  /*--- Options related to VAN der WAALS MODEL and PENG ROBINSON ---*/
  /* DESCRIPTION: Critical Density, default value for MDM */
   addDoubleOption("ACENTRIC_FACTOR", Acentric_Factor, 0.035);

   /*--- Options related to Viscosity Model ---*/
  /*!\brief VISCOSITY_MODEL \n DESCRIPTION: model of the viscosity \n OPTIONS: See \link ViscosityModel_Map \endlink \n DEFAULT: SUTHERLAND \ingroup Config*/
  addEnumOption("VISCOSITY_MODEL", Kind_ViscosityModel, ViscosityModel_Map, SUTHERLAND);

  /*--- Options related to Constant Viscosity Model ---*/

  /* DESCRIPTION: default value for AIR */
  addDoubleOption("MU_CONSTANT", Mu_ConstantND , 1.716E-5);

  /*--- Options related to Sutherland Viscosity Model ---*/

  /* DESCRIPTION: Sutherland Viscosity Ref default value for AIR SI */
  addDoubleOption("MU_REF", Mu_RefND, 1.716E-5);
  /* DESCRIPTION: Sutherland Temperature Ref, default value for AIR SI */
  addDoubleOption("MU_T_REF", Mu_Temperature_RefND, 273.15);
  /* DESCRIPTION: Sutherland constant, default value for AIR SI */
  addDoubleOption("SUTHERLAND_CONSTANT", Mu_SND, 110.4);

  /*--- Options related to Thermal Conductivity Model ---*/

  addEnumOption("CONDUCTIVITY_MODEL", Kind_ConductivityModel, ConductivityModel_Map, CONSTANT_PRANDTL);

 /*--- Options related to Constant Thermal Conductivity Model ---*/

 /* DESCRIPTION: default value for AIR */
  addDoubleOption("KT_CONSTANT", Kt_ConstantND , 0.0257);

  /*!\brief REYNOLDS_NUMBER \n DESCRIPTION: Reynolds number (non-dimensional, based on the free-stream values). Needed for viscous solvers. For incompressible solvers the Reynolds length will always be 1.0 \n DEFAULT: 0.0 \ingroup Config */
  addDoubleOption("REYNOLDS_NUMBER", Reynolds, 0.0);
  /*!\brief REYNOLDS_LENGTH \n DESCRIPTION: Reynolds length (1 m by default). Used for compressible solver: incompressible solver will use 1.0. \ingroup Config */
  addDoubleOption("REYNOLDS_LENGTH", Length_Reynolds, 1.0);
  /*!\brief PRANDTL_LAM \n DESCRIPTION: Laminar Prandtl number (0.72 (air), only for compressible flows) \n DEFAULT: 0.72 \ingroup Config*/
  addDoubleOption("PRANDTL_LAM", Prandtl_Lam, 0.72);
  /*!\brief PRANDTL_TURB \n DESCRIPTION: Turbulent Prandtl number (0.9 (air), only for compressible flows) \n DEFAULT 0.90 \ingroup Config*/
  addDoubleOption("PRANDTL_TURB", Prandtl_Turb, 0.90);
  /*!\brief BULK_MODULUS \n DESCRIPTION: Value of the Bulk Modulus  \n DEFAULT 1.42E5 \ingroup Config*/
  addDoubleOption("BULK_MODULUS", Bulk_Modulus, 1.42E5);
  /* DESCRIPTION: Artifical compressibility factor  */
  addDoubleOption("ARTCOMP_FACTOR", ArtComp_Factor, 1.0);
  /*!\brief MACH_NUMBER  \n DESCRIPTION:  Mach number (non-dimensional, based on the free-stream values). 0.0 by default \ingroup Config*/
  addDoubleOption("MACH_NUMBER", Mach, 0.0);
  /*!\brief INIT_OPTION \n DESCRIPTION: Init option to choose between Reynolds or thermodynamics quantities for initializing the solution \n OPTIONS: see \link InitOption_Map \endlink \n DEFAULT REYNOLDS \ingroup Config*/
  addEnumOption("INIT_OPTION", Kind_InitOption, InitOption_Map, REYNOLDS);
  /* DESCRIPTION: Free-stream option to choose between density and temperature for initializing the solution */
  addEnumOption("FREESTREAM_OPTION", Kind_FreeStreamOption, FreeStreamOption_Map, TEMPERATURE_FS);
  /*!\brief FREESTREAM_PRESSURE\n DESCRIPTION: Free-stream pressure (101325.0 N/m^2 by default) \ingroup Config*/
  addDoubleOption("FREESTREAM_PRESSURE", Pressure_FreeStream, 101325.0);
  /*!\brief FREESTREAM_DENSITY\n DESCRIPTION: Free-stream density (1.2886 Kg/m^3 (air), 998.2 Kg/m^3 (water)) \n DEFAULT -1.0 (calculated from others) \ingroup Config*/
  addDoubleOption("FREESTREAM_DENSITY", Density_FreeStream, -1.0);
  /*!\brief FREESTREAM_TEMPERATURE\n DESCRIPTION: Free-stream temperature (288.15 K by default) \ingroup Config*/
  addDoubleOption("FREESTREAM_TEMPERATURE", Temperature_FreeStream, 288.15);
  /*!\brief FREESTREAM_TEMPERATURE_VE\n DESCRIPTION: Free-stream vibrational-electronic temperature (288.15 K by default) \ingroup Config*/
  addDoubleOption("FREESTREAM_TEMPERATURE_VE", Temperature_ve_FreeStream, 288.15);
  default_vel_inf[0] = 1.0; default_vel_inf[1] = 0.0; default_vel_inf[2] = 0.0;
  /*!\brief FREESTREAM_VELOCITY\n DESCRIPTION: Free-stream velocity (m/s) */
  addDoubleArrayOption("FREESTREAM_VELOCITY", 3, Velocity_FreeStream, default_vel_inf);
  /* DESCRIPTION: Free-stream viscosity (1.853E-5 Ns/m^2 (air), 0.798E-3 Ns/m^2 (water)) */
  addDoubleOption("FREESTREAM_VISCOSITY", Viscosity_FreeStream, -1.0);
  /* DESCRIPTION:  */
  addDoubleOption("FREESTREAM_INTERMITTENCY", Intermittency_FreeStream, 1.0);
  /* DESCRIPTION:  */
  addDoubleOption("FREESTREAM_TURBULENCEINTENSITY", TurbulenceIntensity_FreeStream, 0.05);
  /* DESCRIPTION:  */
  addDoubleOption("FREESTREAM_NU_FACTOR", NuFactor_FreeStream, 3.0);
  /* DESCRIPTION:  */
  addDoubleOption("ENGINE_NU_FACTOR", NuFactor_Engine, 3.0);
  /* DESCRIPTION:  */
  addDoubleOption("ACTDISK_SECONDARY_FLOW", SecondaryFlow_ActDisk, 0.0);
  /* DESCRIPTION:  */
  addDoubleOption("INITIAL_BCTHRUST", Initial_BCThrust, 4000.0);
  /* DESCRIPTION:  */
  addDoubleOption("FREESTREAM_TURB2LAMVISCRATIO", Turb2LamViscRatio_FreeStream, 10.0);
  /* DESCRIPTION: Side-slip angle (degrees, only for compressible flows) */
  addDoubleOption("SIDESLIP_ANGLE", AoS, 0.0);
  /*!\brief AOA  \n DESCRIPTION: Angle of attack (degrees, only for compressible flows) \ingroup Config*/
  addDoubleOption("AOA", AoA, 0.0);
  /* DESCRIPTION: Activate fixed CL mode (specify a CL instead of AoA). */
  addBoolOption("FIXED_CL_MODE", Fixed_CL_Mode, false);
  /* DESCRIPTION: Activate fixed CM mode (specify a CM instead of iH). */
  addBoolOption("FIXED_CM_MODE", Fixed_CM_Mode, false);
  /* DESCRIPTION: Evaluate the dOF_dCL or dOF_dCMy during run time. */
  addBoolOption("EVAL_DOF_DCX", Eval_dOF_dCX, true);
  /* DESCRIPTION: DIscard the angle of attack in the solution and the increment in the geometry files. */
  addBoolOption("DISCARD_INFILES", Discard_InFiles, false);
  /* DESCRIPTION: Specify a fixed coefficient of lift instead of AoA (only for compressible flows) */
  addDoubleOption("TARGET_CL", Target_CL, 0.0);
  /* DESCRIPTION: Specify a fixed coefficient of lift instead of AoA (only for compressible flows) */
  addDoubleOption("TARGET_CM", Target_CM, 0.0);
  /* DESCRIPTION: Damping factor for fixed CL mode. */
  addDoubleOption("DCL_DALPHA", dCL_dAlpha, 0.2);
  /* DESCRIPTION: Damping factor for fixed CL mode. */
  addDoubleOption("DCM_DIH", dCM_diH, 0.05);
  /* DESCRIPTION: Number of times Alpha is updated in a fix CL problem. */
  addUnsignedLongOption("UPDATE_ALPHA", Update_Alpha, 5);
  /* DESCRIPTION: Number of times Alpha is updated in a fix CL problem. */
  addUnsignedLongOption("UPDATE_IH", Update_iH, 5);
  /* DESCRIPTION: Number of iterations to evaluate dCL_dAlpha . */
  addUnsignedLongOption("ITER_DCL_DALPHA", Iter_dCL_dAlpha, 2500);
  /* DESCRIPTION: Damping factor for fixed CL mode. */
  addDoubleOption("DNETTHRUST_DBCTHRUST", dNetThrust_dBCThrust, 2.0);
  /* DESCRIPTION: Number of times Alpha is updated in a fix CL problem. */
  addUnsignedLongOption("UPDATE_BCTHRUST", Update_BCThrust, 5);


  /*!\par CONFIG_CATEGORY: Reference Conditions \ingroup Config*/
  /*--- Options related to reference values for nondimensionalization ---*/

  Length_Ref = 1.0; //<---- NOTE: this should be given an option or set as a const

  /*!\brief REF_ORIGIN_MOMENT_X\n DESCRIPTION: X Reference origin for moment computation \ingroup Config*/
  addDoubleListOption("REF_ORIGIN_MOMENT_X", nRefOriginMoment_X, RefOriginMoment_X);
  /*!\brief REF_ORIGIN_MOMENT_Y\n DESCRIPTION: Y Reference origin for moment computation \ingroup Config*/
  addDoubleListOption("REF_ORIGIN_MOMENT_Y", nRefOriginMoment_Y, RefOriginMoment_Y);
  /*!\brief REF_ORIGIN_MOMENT_Z\n DESCRIPTION: Z Reference origin for moment computation \ingroup Config*/
  addDoubleListOption("REF_ORIGIN_MOMENT_Z", nRefOriginMoment_Z, RefOriginMoment_Z);
  /*!\brief REF_AREA\n DESCRIPTION: Reference area for force coefficients (0 implies automatic calculation) \ingroup Config*/
  addDoubleOption("REF_AREA", RefArea, 1.0);
  /*!\brief SEMI_SPAN\n DESCRIPTION: Wing semi-span (1 by deafult) \ingroup Config*/
  addDoubleOption("SEMI_SPAN", SemiSpan, 1.0);
  /*!\brief REF_LENGTH\n DESCRIPTION: Reference length for pitching, rolling, and yawing non-dimensional moment \ingroup Config*/
  addDoubleOption("REF_LENGTH", RefLength, 1.0);
  /*!\brief REF_ELEM_LENGTH\n DESCRIPTION: Reference element length for computing the slope limiter epsilon \ingroup Config*/
  addDoubleOption("REF_ELEM_LENGTH", RefElemLength, 0.1);
  /*!\brief REF_SHARP_EDGES\n DESCRIPTION: Reference coefficient for detecting sharp edges \ingroup Config*/
  addDoubleOption("REF_SHARP_EDGES", RefSharpEdges, 3.0);
	/*!\brief REF_VELOCITY\n DESCRIPTION: Reference velocity (incompressible only)  \ingroup Config*/
  addDoubleOption("REF_VELOCITY", Velocity_Ref, -1.0);
	/* !\brief REF_VISCOSITY  \n DESCRIPTION: Reference viscosity (incompressible only)  \ingroup Config*/
  addDoubleOption("REF_VISCOSITY", Viscosity_Ref, -1.0);
  /* DESCRIPTION: Type of mesh motion */
  addEnumOption("REF_DIMENSIONALIZATION", Ref_NonDim, NonDim_Map, DIMENSIONAL);

  /*!\par CONFIG_CATEGORY: Boundary Markers \ingroup Config*/
  /*--- Options related to various boundary markers ---*/

  /*!\brief HTP_AXIS\n DESCRIPTION: Location of the HTP axis*/
  default_htp_axis[0] = 0.0; default_htp_axis[1] = 0.0;
  addDoubleArrayOption("HTP_AXIS", 2, HTP_Axis, default_htp_axis);
  /*!\brief MARKER_PLOTTING\n DESCRIPTION: Marker(s) of the surface in the surface flow solution file  \ingroup Config*/
  addStringListOption("MARKER_PLOTTING", nMarker_Plotting, Marker_Plotting);
  /*!\brief MARKER_MONITORING\n DESCRIPTION: Marker(s) of the surface where evaluate the non-dimensional coefficients \ingroup Config*/
  addStringListOption("MARKER_MONITORING", nMarker_Monitoring, Marker_Monitoring);
  /*!\brief MARKER_CONTROL_VOLUME\n DESCRIPTION: Marker(s) of the surface in the surface flow solution file  \ingroup Config*/
  addStringListOption("MARKER_ANALYZE", nMarker_Analyze, Marker_Analyze);
  /*!\brief MARKER_DESIGNING\n DESCRIPTION: Marker(s) of the surface where objective function (design problem) will be evaluated \ingroup Config*/
  addStringListOption("MARKER_DESIGNING", nMarker_Designing, Marker_Designing);
  /*!\brief MARKER_OUT_1D \n DESCRIPTION: Outlet boundary marker(s) over which to calculate 1-D flow properties
   Format: ( outlet marker) \ingroup Config*/
  addStringListOption("MARKER_OUT_1D", nMarker_Out_1D, Marker_Out_1D);
  /*!\brief GEO_MARKER\n DESCRIPTION: Marker(s) of the surface where evaluate the geometrical functions \ingroup Config*/
  addStringListOption("GEO_MARKER", nMarker_GeoEval, Marker_GeoEval);
  /*!\brief MARKER_EULER\n DESCRIPTION: Euler wall boundary marker(s) \ingroup Config*/
  addStringListOption("MARKER_EULER", nMarker_Euler, Marker_Euler);
  /*!\brief MARKER_FAR\n DESCRIPTION: Far-field boundary marker(s) \ingroup Config*/
  addStringListOption("MARKER_FAR", nMarker_FarField, Marker_FarField);
  /*!\brief MARKER_SYM\n DESCRIPTION: Symmetry boundary condition \ingroup Config*/
  addStringListOption("MARKER_SYM", nMarker_SymWall, Marker_SymWall);
  /*!\brief MARKER_PRESSURE\n DESCRIPTION: Symmetry boundary condition \ingroup Config*/
  addStringListOption("MARKER_PRESSURE", nMarker_Pressure, Marker_Pressure);
  /*!\brief MARKER_NEARFIELD\n DESCRIPTION: Near-Field boundary condition \ingroup Config*/
  addStringListOption("MARKER_NEARFIELD", nMarker_NearFieldBound, Marker_NearFieldBound);
  /*!\brief MARKER_FLUID_INTERFACE\n DESCRIPTION: Fluid interface boundary marker(s) \ingroup Config*/
  addStringListOption("MARKER_FLUID_INTERFACE", nMarker_Fluid_InterfaceBound, Marker_Fluid_InterfaceBound);
  /*!\brief MARKER_INTERFACE\n DESCRIPTION: Zone interface boundary marker(s) \ingroup Config*/
  addStringListOption("MARKER_INTERFACE", nMarker_InterfaceBound, Marker_InterfaceBound);
  /*!\brief MARKER_FSI_INTERFACE \n DESCRIPTION: ZONE interface boundary marker(s) \ingroup Config*/
  addStringListOption("MARKER_ZONE_INTERFACE", nMarker_ZoneInterface, Marker_ZoneInterface);
  /*!\brief MARKER_DIRICHLET  \n DESCRIPTION: Dirichlet boundary marker(s) \ingroup Config*/
  addStringListOption("MARKER_DIRICHLET", nMarker_Dirichlet, Marker_Dirichlet);
  /* DESCRIPTION: Neumann boundary marker(s) */
  addStringListOption("MARKER_NEUMANN", nMarker_Neumann, Marker_Neumann);
  /* DESCRIPTION: Neumann boundary marker(s) */
  addStringListOption("MARKER_INTERNAL", nMarker_Internal, Marker_Internal);
  /* DESCRIPTION: Custom boundary marker(s) */
  addStringListOption("MARKER_CUSTOM", nMarker_Custom, Marker_Custom);
  /* DESCRIPTION: Periodic boundary marker(s) for use with SU2_MSH
   Format: ( periodic marker, donor marker, rotation_center_x, rotation_center_y,
   rotation_center_z, rotation_angle_x-axis, rotation_angle_y-axis,
   rotation_angle_z-axis, translation_x, translation_y, translation_z, ... ) */
  addPeriodicOption("MARKER_PERIODIC", nMarker_PerBound, Marker_PerBound, Marker_PerDonor,
                    Periodic_RotCenter, Periodic_RotAngles, Periodic_Translation);

  /*!\brief ACTDISK_TYPE  \n DESCRIPTION: Actuator Disk boundary type \n OPTIONS: see \link ActDisk_Map \endlink \n Default: VARIABLES_JUMP \ingroup Config*/
  addEnumOption("ACTDISK_TYPE", Kind_ActDisk, ActDisk_Map, VARIABLES_JUMP);

  /*!\brief MARKER_ACTDISK\n DESCRIPTION: Periodic boundary marker(s) for use with SU2_MSH
   Format: ( periodic marker, donor marker, rotation_center_x, rotation_center_y,
   rotation_center_z, rotation_angle_x-axis, rotation_angle_y-axis,
   rotation_angle_z-axis, translation_x, translation_y, translation_z, ... ) \ingroup Config*/
  addActDiskOption("MARKER_ACTDISK",
                   nMarker_ActDiskInlet, nMarker_ActDiskOutlet,  Marker_ActDiskInlet, Marker_ActDiskOutlet,
                   ActDisk_PressJump, ActDisk_TempJump, ActDisk_Omega);

  /*!\brief INLET_TYPE  \n DESCRIPTION: Inlet boundary type \n OPTIONS: see \link Inlet_Map \endlink \n DEFAULT: TOTAL_CONDITIONS \ingroup Config*/
  addEnumOption("INLET_TYPE", Kind_Inlet, Inlet_Map, TOTAL_CONDITIONS);

  /*!\brief MARKER_INLET  \n DESCRIPTION: Inlet boundary marker(s) with the following formats,
   Total Conditions: (inlet marker, total temp, total pressure, flow_direction_x,
   flow_direction_y, flow_direction_z, ... ) where flow_direction is
   a unit vector.
   Mass Flow: (inlet marker, density, velocity magnitude, flow_direction_x,
   flow_direction_y, flow_direction_z, ... ) where flow_direction is
   a unit vector. \ingroup Config*/
  addInletOption("MARKER_INLET", nMarker_Inlet, Marker_Inlet, Inlet_Ttotal, Inlet_Ptotal, Inlet_FlowDir);

  /*!\brief MARKER_RIEMANN \n DESCRIPTION: Riemann boundary marker(s) with the following formats, a unit vector.
   * \n OPTIONS: See \link Riemann_Map \endlink. The variables indicated by the option and the flow direction unit vector must be specified. \ingroup Config*/
  addRiemannOption("MARKER_RIEMANN", nMarker_Riemann, Marker_Riemann, Kind_Data_Riemann, Riemann_Map, Riemann_Var1, Riemann_Var2, Riemann_FlowDir);
  /*!\brief MARKER_NRBC \n DESCRIPTION: Riemann boundary marker(s) with the following formats, a unit vector. \ingroup Config*/
  addNRBCOption("MARKER_NRBC", nMarker_NRBC, Marker_NRBC, Kind_Data_NRBC, NRBC_Map, NRBC_Var1, NRBC_Var2, NRBC_FlowDir);
  /*!\brief MIXING_PROCESS_TYPE \n DESCRIPTION: types of mixing process for averaging quantities at the boundaries.
    \n OPTIONS: see \link MixingProcess_Map \endlink \n DEFAULT: AREA_AVERAGE \ingroup Config*/
  addEnumOption("MIXING_PROCESS_TYPE", Kind_MixingProcess, MixingProcess_Map, AREA_AVERAGE);
  /*!\brief MARKER_MIXINGPLANE \n DESCRIPTION: Identify the boundaries in which the mixing plane is applied. \ingroup Config*/
  addMixingPlaneOption("MARKER_MIXINGPLANE", nMarker_MixBound, Marker_MixBound, Marker_MixDonor);
  /*!\brief MARKER_MIXINGPLANE \n DESCRIPTION: Identify the boundaries in which the mixing plane is applied. \ingroup Config*/
  addTurboPerfOption("MARKER_TURBO_PERFORMANCE", nMarker_TurboPerf, Marker_TurboBoundIn, Marker_TurboBoundOut, Kind_TurboPerformance, TurboPerformance_Map);
  /*!\brief MARKER_SUPERSONIC_INLET  \n DESCRIPTION: Supersonic inlet boundary marker(s)
   * \n   Format: (inlet marker, temperature, static pressure, velocity_x,   velocity_y, velocity_z, ... ), i.e. primitive variables specified. \ingroup Config*/
  addInletOption("MARKER_SUPERSONIC_INLET", nMarker_Supersonic_Inlet, Marker_Supersonic_Inlet, Inlet_Temperature, Inlet_Pressure, Inlet_Velocity);
  /*!\brief MARKER_SUPERSONIC_OUTLET \n DESCRIPTION: Supersonic outlet boundary marker(s) \ingroup Config*/
  addStringListOption("MARKER_SUPERSONIC_OUTLET", nMarker_Supersonic_Outlet, Marker_Supersonic_Outlet);
  /*!\brief MARKER_OUTLET  \n DESCRIPTION: Outlet boundary marker(s)\n
   Format: ( outlet marker, back pressure (static), ... ) \ingroup Config*/
  addStringDoubleListOption("MARKER_OUTLET", nMarker_Outlet, Marker_Outlet, Outlet_Pressure);
  /*!\brief MARKER_ISOTHERMAL DESCRIPTION: Isothermal wall boundary marker(s)\n
   * Format: ( isothermal marker, wall temperature (static), ... ) \ingroup Config  */
  addStringDoubleListOption("MARKER_ISOTHERMAL", nMarker_Isothermal, Marker_Isothermal, Isothermal_Temperature);
  /*!\brief MARKER_HEATFLUX  \n DESCRIPTION: Specified heat flux wall boundary marker(s)
   Format: ( Heat flux marker, wall heat flux (static), ... ) \ingroup Config*/
  addStringDoubleListOption("MARKER_HEATFLUX", nMarker_HeatFlux, Marker_HeatFlux, Heat_Flux);
  /*!\brief MARKER_ENGINE_INFLOW  \n DESCRIPTION: Engine inflow boundary marker(s)
   Format: ( nacelle inflow marker, fan face Mach, ... ) \ingroup Config*/
  addStringDoubleListOption("MARKER_ENGINE_INFLOW", nMarker_EngineInflow, Marker_EngineInflow, EngineInflow_Target);
  /* DESCRIPTION: Highlite area */
  addDoubleOption("HIGHLITE_AREA", Highlite_Area, 1.0);
  /* DESCRIPTION: Fan poly efficiency */
  addDoubleOption("FAN_POLY_EFF", Fan_Poly_Eff, 1.0);
  /*!\brief SUBSONIC_ENGINE\n DESCRIPTION: Engine subsonic intake region \ingroup Config*/
  addBoolOption("SUBSONIC_ENGINE", SubsonicEngine, false);
  /* DESCRIPTION: Actuator disk double surface */
  addBoolOption("ACTDISK_DOUBLE_SURFACE", ActDisk_DoubleSurface, false);
  /* DESCRIPTION: Only half engine is in the computational grid */
  addBoolOption("ENGINE_HALF_MODEL", Engine_HalfModel, false);
  /* DESCRIPTION: Actuator disk double surface */
  addBoolOption("ACTDISK_SU2_DEF", ActDisk_SU2_DEF, false);
  /* DESCRIPTION: Definition of the distortion rack (radial number of proves / circumferential density (degree) */
  default_distortion[0] =  5.0; default_distortion[1] =  15.0;
  addDoubleArrayOption("DISTORTION_RACK", 2, DistortionRack, default_distortion);
  /* DESCRIPTION: Values of the box to impose a subsonic nacellle (mach, Pressure, Temperature) */
  default_eng_val[0]=0.0; default_eng_val[1]=0.0; default_eng_val[2]=0.0;
  default_eng_val[3]=0.0;  default_eng_val[4]=0.0;
  addDoubleArrayOption("SUBSONIC_ENGINE_VALUES", 5, SubsonicEngine_Values, default_eng_val);
  /* DESCRIPTION: Coordinates of the box to impose a subsonic nacellle cylinder (Xmin, Ymin, Zmin, Xmax, Ymax, Zmax, Radius) */
  default_eng_cyl[0] = 0.0; default_eng_cyl[1] = 0.0; default_eng_cyl[2] = 0.0;
  default_eng_cyl[3] =  1E15; default_eng_cyl[4] =  1E15; default_eng_cyl[5] =  1E15; default_eng_cyl[6] =  1E15;
  addDoubleArrayOption("SUBSONIC_ENGINE_CYL", 7, SubsonicEngine_Cyl, default_eng_cyl);
  /* DESCRIPTION: Engine exhaust boundary marker(s)
   Format: (nacelle exhaust marker, total nozzle temp, total nozzle pressure, ... )*/
  addExhaustOption("MARKER_ENGINE_EXHAUST", nMarker_EngineExhaust, Marker_EngineExhaust, Exhaust_Temperature_Target, Exhaust_Pressure_Target);
  /* DESCRIPTION: Clamped boundary marker(s) */
  addStringListOption("MARKER_CLAMPED", nMarker_Clamped, Marker_Clamped);
  /* DESCRIPTION: Displacement boundary marker(s) */
  addStringDoubleListOption("MARKER_NORMAL_DISPL", nMarker_Displacement, Marker_Displacement, Displ_Value);
  /* DESCRIPTION: Load boundary marker(s) */
  addStringDoubleListOption("MARKER_NORMAL_LOAD", nMarker_Load, Marker_Load, Load_Value);
  /* DESCRIPTION: Load boundary marker(s)
   Format: (inlet marker, load, multiplier, dir_x, dir_y, dir_z, ... ), i.e. primitive variables specified. */
  addInletOption("MARKER_LOAD", nMarker_Load_Dir, Marker_Load_Dir, Load_Dir_Value, Load_Dir_Multiplier, Load_Dir);
  /* DESCRIPTION: Sine load boundary marker(s)
   Format: (inlet marker, load, multiplier, dir_x, dir_y, dir_z, ... ), i.e. primitive variables specified. */
  addInletOption("MARKER_SINE_LOAD", nMarker_Load_Sine, Marker_Load_Sine, Load_Sine_Amplitude, Load_Sine_Frequency, Load_Sine_Dir);

  /* DESCRIPTION: Flow load boundary marker(s) */
  addStringDoubleListOption("MARKER_FLOWLOAD", nMarker_FlowLoad, Marker_FlowLoad, FlowLoad_Value);
  /* DESCRIPTION: Damping factor for engine inlet condition */
  addDoubleOption("DAMP_ENGINE_INFLOW", Damp_Engine_Inflow, 0.95);
  /* DESCRIPTION: Damping factor for engine exhaust condition */
  addDoubleOption("DAMP_ENGINE_EXHAUST", Damp_Engine_Exhaust, 0.95);
  /*!\brief ENGINE_INFLOW_TYPE  \n DESCRIPTION: Inlet boundary type \n OPTIONS: see \link Engine_Inflow_Map \endlink \n Default: FAN_FACE_MACH \ingroup Config*/
  addEnumOption("ENGINE_INFLOW_TYPE", Kind_Engine_Inflow, Engine_Inflow_Map, FAN_FACE_MACH);
  /* DESCRIPTION: Evaluate a problem with engines */
  addBoolOption("ENGINE", Engine, false);


  /*!\par CONFIG_CATEGORY: Time-marching \ingroup Config*/
  /*--- Options related to time-marching ---*/

  /* DESCRIPTION: Unsteady simulation  */
  addEnumOption("UNSTEADY_SIMULATION", Unsteady_Simulation, Unsteady_Map, STEADY);
  /* DESCRIPTION:  Courant-Friedrichs-Lewy condition of the finest grid */
  addDoubleOption("CFL_NUMBER", CFLFineGrid, 1.25);
  /* DESCRIPTION:  Max time step in local time stepping simulations */
  addDoubleOption("MAX_DELTA_TIME", Max_DeltaTime, 1000000);
  /* DESCRIPTION: Activate The adaptive CFL number. */
  addBoolOption("CFL_ADAPT", CFL_Adapt, false);
  /* !\brief CFL_ADAPT_PARAM
   * DESCRIPTION: Parameters of the adaptive CFL number (factor down, factor up, CFL limit (min and max) )
   * Factor down generally >1.0, factor up generally < 1.0 to cause the CFL to increase when residual is decreasing,
   * and decrease when the residual is increasing or stalled. \ingroup Config*/
  default_cfl_adapt[0] = 0.0; default_cfl_adapt[1] = 0.0; default_cfl_adapt[2] = 1.0; default_cfl_adapt[3] = 100.0;
  addDoubleArrayOption("CFL_ADAPT_PARAM", 4, CFL_AdaptParam, default_cfl_adapt);
  /* DESCRIPTION: Reduction factor of the CFL coefficient in the adjoint problem */
  addDoubleOption("CFL_REDUCTION_ADJFLOW", CFLRedCoeff_AdjFlow, 0.8);
  /* DESCRIPTION: Reduction factor of the CFL coefficient in the level set problem */
  addDoubleOption("CFL_REDUCTION_TURB", CFLRedCoeff_Turb, 1.0);
  /* DESCRIPTION: Reduction factor of the CFL coefficient in the turbulent adjoint problem */
  addDoubleOption("CFL_REDUCTION_ADJTURB", CFLRedCoeff_AdjTurb, 1.0);
  /* DESCRIPTION: Number of total iterations */
  addUnsignedLongOption("EXT_ITER", nExtIter, 999999);
  /* DESCRIPTION: External iteration offset due to restart */
  addUnsignedLongOption("EXT_ITER_OFFSET", ExtIter_OffSet, 0);
  // these options share nRKStep as their size, which is not a good idea in general
  /* DESCRIPTION: Runge-Kutta alpha coefficients */
  addDoubleListOption("RK_ALPHA_COEFF", nRKStep, RK_Alpha_Step);
  /* DESCRIPTION: Time Step for dual time stepping simulations (s) */
  addDoubleOption("UNST_TIMESTEP", Delta_UnstTime, 0.0);
  /* DESCRIPTION: Total Physical Time for dual time stepping simulations (s) */
  addDoubleOption("UNST_TIME", Total_UnstTime, 1.0);
  /* DESCRIPTION: Unsteady Courant-Friedrichs-Lewy number of the finest grid */
  addDoubleOption("UNST_CFL_NUMBER", Unst_CFL, 0.0);
  /* DESCRIPTION: Number of internal iterations (dual time method) */
  addUnsignedLongOption("UNST_INT_ITER", Unst_nIntIter, 100);
  /* DESCRIPTION: Integer number of periodic time instances for Harmonic Balance */
  addUnsignedShortOption("TIME_INSTANCES", nTimeInstances, 1);
  /* DESCRIPTION: Time period for Harmonic Balance wihtout moving meshes */
  addDoubleOption("HB_PERIOD", HarmonicBalance_Period, -1.0);
  /* DESCRIPTION: Iteration number to begin unsteady restarts (dual time method) */
  addLongOption("UNST_RESTART_ITER", Unst_RestartIter, 0);
  /* DESCRIPTION: Starting direct solver iteration for the unsteady adjoint */
  addLongOption("UNST_ADJOINT_ITER", Unst_AdjointIter, 0);
  /* DESCRIPTION: Number of iterations to average the objective */
  addLongOption("ITER_AVERAGE_OBJ", Iter_Avg_Objective , 0);
  /* DESCRIPTION: Iteration number to begin unsteady restarts (structural analysis) */
  addLongOption("DYN_RESTART_ITER", Dyn_RestartIter, 0);
  /* DESCRIPTION: Time discretization */
  addEnumOption("TIME_DISCRE_FLOW", Kind_TimeIntScheme_Flow, Time_Int_Map, EULER_IMPLICIT);
  /* DESCRIPTION: Time discretization */
  addEnumOption("TIME_DISCRE_ADJFLOW", Kind_TimeIntScheme_AdjFlow, Time_Int_Map, EULER_IMPLICIT);
  /* DESCRIPTION: Time discretization */
  addEnumOption("TIME_DISCRE_TURB", Kind_TimeIntScheme_Turb, Time_Int_Map, EULER_IMPLICIT);
  /* DESCRIPTION: Time discretization */
  addEnumOption("TIME_DISCRE_ADJTURB", Kind_TimeIntScheme_AdjTurb, Time_Int_Map, EULER_IMPLICIT);
  /* DESCRIPTION: Time discretization */
  addEnumOption("TIME_DISCRE_WAVE", Kind_TimeIntScheme_Wave, Time_Int_Map, EULER_IMPLICIT);
  /* DESCRIPTION: Time discretization */
  addEnumOption("TIME_DISCRE_FEA", Kind_TimeIntScheme_FEA, Time_Int_Map_FEA, NEWMARK_IMPLICIT);
  /* DESCRIPTION: Time discretization */
  addEnumOption("TIME_DISCRE_HEAT", Kind_TimeIntScheme_Heat, Time_Int_Map, EULER_IMPLICIT);
  /* DESCRIPTION: Time discretization */
  addEnumOption("TIME_DISCRE_POISSON", Kind_TimeIntScheme_Poisson, Time_Int_Map, EULER_IMPLICIT);

  /*!\par CONFIG_CATEGORY: Linear solver definition \ingroup Config*/
  /*--- Options related to the linear solvers ---*/

  /*!\brief LINEAR_SOLVER
   *  \n DESCRIPTION: Linear solver for the implicit, mesh deformation, or discrete adjoint systems \n OPTIONS: see \link Linear_Solver_Map \endlink \n DEFAULT: FGMRES \ingroup Config*/
  addEnumOption("LINEAR_SOLVER", Kind_Linear_Solver, Linear_Solver_Map, FGMRES);
  /*!\brief LINEAR_SOLVER_PREC
   *  \n DESCRIPTION: Preconditioner for the Krylov linear solvers \n OPTIONS: see \link Linear_Solver_Prec_Map \endlink \n DEFAULT: LU_SGS \ingroup Config*/
  addEnumOption("LINEAR_SOLVER_PREC", Kind_Linear_Solver_Prec, Linear_Solver_Prec_Map, LU_SGS);
  /* DESCRIPTION: Minimum error threshold for the linear solver for the implicit formulation */
  addDoubleOption("LINEAR_SOLVER_ERROR", Linear_Solver_Error, 1E-5);
  /* DESCRIPTION: Maximum number of iterations of the linear solver for the implicit formulation */
  addUnsignedLongOption("LINEAR_SOLVER_ITER", Linear_Solver_Iter, 10);
  /* DESCRIPTION: Maximum number of iterations of the linear solver for the implicit formulation */
  addUnsignedLongOption("LINEAR_SOLVER_RESTART_FREQUENCY", Linear_Solver_Restart_Frequency, 10);
  /* DESCRIPTION: Relaxation of the flow equations solver for the implicit formulation */
  addDoubleOption("RELAXATION_FACTOR_FLOW", Relaxation_Factor_Flow, 1.0);
  /* DESCRIPTION: Relaxation of the turb equations solver for the implicit formulation */
  addDoubleOption("RELAXATION_FACTOR_TURB", Relaxation_Factor_Turb, 1.0);
  /* DESCRIPTION: Relaxation of the adjoint flow equations solver for the implicit formulation */
  addDoubleOption("RELAXATION_FACTOR_ADJFLOW", Relaxation_Factor_AdjFlow, 1.0);
  /* DESCRIPTION: Roe coefficient */
  addDoubleOption("ROE_KAPPA", Roe_Kappa, 0.5);
  /* DESCRIPTION: Roe-Turkel preconditioning for low Mach number flows */
  addBoolOption("ROE_TURKEL_PREC", Low_Mach_Precon, false);
  /* DESCRIPTION: Post-reconstruction correction for low Mach number flows */
  addBoolOption("LOW_MACH_CORR", Low_Mach_Corr, false);
  /* DESCRIPTION: Time Step for dual time stepping simulations (s) */
  addDoubleOption("MIN_ROE_TURKEL_PREC", Min_Beta_RoeTurkel, 0.01);
  /* DESCRIPTION: Time Step for dual time stepping simulations (s) */
  addDoubleOption("MAX_ROE_TURKEL_PREC", Max_Beta_RoeTurkel, 0.2);
  /* DESCRIPTION: Linear solver for the turbulent adjoint systems */
  addEnumOption("ADJTURB_LIN_SOLVER", Kind_AdjTurb_Linear_Solver, Linear_Solver_Map, FGMRES);
  /* DESCRIPTION: Preconditioner for the turbulent adjoint Krylov linear solvers */
  addEnumOption("ADJTURB_LIN_PREC", Kind_AdjTurb_Linear_Prec, Linear_Solver_Prec_Map, LU_SGS);
  /* DESCRIPTION: Minimum error threshold for the turbulent adjoint linear solver for the implicit formulation */
  addDoubleOption("ADJTURB_LIN_ERROR", AdjTurb_Linear_Error, 1E-5);
  /* DESCRIPTION: Maximum number of iterations of the turbulent adjoint linear solver for the implicit formulation */
  addUnsignedShortOption("ADJTURB_LIN_ITER", AdjTurb_Linear_Iter, 10);
  /* DESCRIPTION: Entropy fix factor */
  addDoubleOption("ENTROPY_FIX_COEFF", EntropyFix_Coeff, 0.001);
  /* DESCRIPTION: Linear solver for the discete adjoint systems */
  addEnumOption("DISCADJ_LIN_SOLVER", Kind_DiscAdj_Linear_Solver, Linear_Solver_Map, FGMRES);
  /* DESCRIPTION: Preconditioner for the discrete adjoint Krylov linear solvers */
  addEnumOption("DISCADJ_LIN_PREC", Kind_DiscAdj_Linear_Prec, Linear_Solver_Prec_Map, ILU);
  
  /*!\par CONFIG_CATEGORY: Convergence\ingroup Config*/
  /*--- Options related to convergence ---*/
  
  /*!\brief CONV_CRITERIA
   *  \n DESCRIPTION: Convergence criteria \n OPTIONS: see \link Converge_Crit_Map \endlink \n DEFAULT: RESIDUAL \ingroup Config*/
  addEnumOption("CONV_CRITERIA", ConvCriteria, Converge_Crit_Map, RESIDUAL);
  /*!\brief RESIDUAL_REDUCTION \n DESCRIPTION: Residual reduction (order of magnitude with respect to the initial value)\n DEFAULT: 3.0 \ingroup Config*/
  addDoubleOption("RESIDUAL_REDUCTION", OrderMagResidual, 5.0);
  /*!\brief RESIDUAL_MINVAL\n DESCRIPTION: Min value of the residual (log10 of the residual)\n DEFAULT: -8.0 \ingroup Config*/
  addDoubleOption("RESIDUAL_MINVAL", MinLogResidual, -8.0);
  /* DESCRIPTION: Residual reduction (order of magnitude with respect to the initial value) */
  addDoubleOption("RESIDUAL_REDUCTION_FSI", OrderMagResidualFSI, 3.0);
  /* DESCRIPTION: Min value of the residual (log10 of the residual) */
  addDoubleOption("RESIDUAL_MINVAL_FSI", MinLogResidualFSI, -5.0);
  /* DESCRIPTION: FEM: UTOL = norm(Delta_U(k)) / norm(U(k)) */
  addDoubleOption("RESIDUAL_FEM_UTOL", Res_FEM_UTOL, -9.0);
  /* DESCRIPTION: FEM: RTOL = norm(Residual(k)) / norm(Residual(0)) */
  addDoubleOption("RESIDUAL_FEM_RTOL", Res_FEM_RTOL, -9.0);
  /* DESCRIPTION: FEM: ETOL = Delta_U(k) * Residual(k) / Delta_U(0) * Residual(0) */
  addDoubleOption("RESIDUAL_FEM_ETOL", Res_FEM_ETOL, -9.0);
  /*!\brief RESIDUAL_FUNC_FLOW\n DESCRIPTION: Flow functional for the Residual criteria\n OPTIONS: See \link Residual_Map \endlink \n DEFAULT: RHO_RESIDUAL \ingroup Config*/
  addEnumOption("RESIDUAL_FUNC_FLOW", Residual_Func_Flow, Residual_Map, RHO_RESIDUAL);
  /*!\brief STARTCONV_ITER\n DESCRIPTION: Iteration number to begin convergence monitoring\n DEFAULT: 5 \ingroup Config*/
  addUnsignedLongOption("STARTCONV_ITER", StartConv_Iter, 5);
  /*!\brief CAUCHY_ELEMS\n DESCRIPTION: Number of elements to apply the criteria. \n DEFAULT 100 \ingroup Config*/
  addUnsignedShortOption("CAUCHY_ELEMS", Cauchy_Elems, 100);
  /*!\brief CAUCHY_EPS\n DESCRIPTION: Epsilon to control the series convergence \n DEFAULT: 1e-10 \ingroup Config*/
  addDoubleOption("CAUCHY_EPS", Cauchy_Eps, 1E-10);
  /*!\brief CAUCHY_FUNC_FLOW
   *  \n DESCRIPTION: Flow functional for the Cauchy criteria \n OPTIONS: see \link Objective_Map \endlink \n DEFAULT: DRAG_COEFFICIENT \ingroup Config*/
  addEnumOption("CAUCHY_FUNC_FLOW", Cauchy_Func_Flow, Objective_Map, DRAG_COEFFICIENT);
  /*!\brief CAUCHY_FUNC_ADJFLOW\n DESCRIPTION: Adjoint functional for the Cauchy criteria.\n OPTIONS: See \link Sens_Map \endlink. \n DEFAULT: SENS_GEOMETRY \ingroup Config*/
  addEnumOption("CAUCHY_FUNC_ADJFLOW", Cauchy_Func_AdjFlow, Sens_Map, SENS_GEOMETRY);

  /*!\par CONFIG_CATEGORY: Multi-grid \ingroup Config*/
  /*--- Options related to Multi-grid ---*/

  /*!\brief START_UP_ITER \n DESCRIPTION: Start up iterations using the fine grid only. DEFAULT: 0 \ingroup Config*/
  addUnsignedShortOption("START_UP_ITER", nStartUpIter, 0);
  /*!\brief MGLEVEL\n DESCRIPTION: Multi-grid Levels. DEFAULT: 0 \ingroup Config*/
  addUnsignedShortOption("MGLEVEL", nMGLevels, 0);
  /*!\brief MGCYCLE\n DESCRIPTION: Multi-grid cycle. OPTIONS: See \link MG_Cycle_Map \endlink. Defualt V_CYCLE \ingroup Config*/
  addEnumOption("MGCYCLE", MGCycle, MG_Cycle_Map, V_CYCLE);
  /*!\brief MG_PRE_SMOOTH\n DESCRIPTION: Multi-grid pre-smoothing level \ingroup Config*/
  addUShortListOption("MG_PRE_SMOOTH", nMG_PreSmooth, MG_PreSmooth);
  /*!\brief MG_POST_SMOOTH\n DESCRIPTION: Multi-grid post-smoothing level \ingroup Config*/
  addUShortListOption("MG_POST_SMOOTH", nMG_PostSmooth, MG_PostSmooth);
  /*!\brief MG_CORRECTION_SMOOTH\n DESCRIPTION: Jacobi implicit smoothing of the correction \ingroup Config*/
  addUShortListOption("MG_CORRECTION_SMOOTH", nMG_CorrecSmooth, MG_CorrecSmooth);
  /*!\brief MG_DAMP_RESTRICTION\n DESCRIPTION: Damping factor for the residual restriction. DEFAULT: 0.75 \ingroup Config*/
  addDoubleOption("MG_DAMP_RESTRICTION", Damp_Res_Restric, 0.75);
  /*!\brief MG_DAMP_PROLONGATION\n DESCRIPTION: Damping factor for the correction prolongation. DEFAULT 0.75 \ingroup Config*/
  addDoubleOption("MG_DAMP_PROLONGATION", Damp_Correc_Prolong, 0.75);

  /*!\par CONFIG_CATEGORY: Spatial Discretization \ingroup Config*/
  /*--- Options related to the spatial discretization ---*/

  /*!\brief NUM_METHOD_GRAD
   *  \n DESCRIPTION: Numerical method for spatial gradients \n OPTIONS: See \link Gradient_Map \endlink. \n DEFAULT: WEIGHTED_LEAST_SQUARES. \ingroup Config*/
  addEnumOption("NUM_METHOD_GRAD", Kind_Gradient_Method, Gradient_Map, WEIGHTED_LEAST_SQUARES);
  /*!\brief LIMITER_COEFF
   *  \n DESCRIPTION: Coefficient for the limiter. DEFAULT value 0.5. Larger values decrease the extent of limiting, values approaching zero cause lower-order approximation to the solution. \ingroup Config */
  addDoubleOption("LIMITER_COEFF", LimiterCoeff, 0.5);
  /*!\brief LIMITER_ITER
   *  \n DESCRIPTION: Freeze the value of the limiter after a number of iterations. DEFAULT value 999999. \ingroup Config*/
  addUnsignedLongOption("LIMITER_ITER", LimiterIter, 999999);
  /*!\brief SHARP_EDGES_COEFF
   *  \n DESCRIPTION: Coefficient for detecting the limit of the sharp edges. DEFAULT value 3.0.  Use with sharp edges limiter. \ingroup Config*/
  addDoubleOption("SHARP_EDGES_COEFF", SharpEdgesCoeff, 3.0);

  /*!\brief CONV_NUM_METHOD_FLOW
   *  \n DESCRIPTION: Convective numerical method \n OPTIONS: See \link Upwind_Map \endlink , \link Centered_Map \endlink. \ingroup Config*/
  addConvectOption("CONV_NUM_METHOD_FLOW", Kind_ConvNumScheme_Flow, Kind_Centered_Flow, Kind_Upwind_Flow);
  /*!\brief SPATIAL_ORDER_FLOW
   *  \n DESCRIPTION: Spatial numerical order integration \n OPTIONS: See \link SpatialOrder_Map \endlink \n DEFAULT: SECOND_ORDER \ingroup Config*/
  addEnumOption("SPATIAL_ORDER_FLOW", SpatialOrder_Flow, SpatialOrder_Map, SECOND_ORDER);
  /*!\brief SLOPE_LIMITER_FLOW
   * DESCRIPTION: Slope limiter for the direct solution. \n OPTIONS: See \link Limiter_Map \endlink \n DEFAULT VENKATAKRISHNAN \ingroup Config*/
  addEnumOption("SLOPE_LIMITER_FLOW", Kind_SlopeLimit_Flow, Limiter_Map, VENKATAKRISHNAN);
  default_ad_coeff_flow[0] = 0.15; default_ad_coeff_flow[1] = 0.5; default_ad_coeff_flow[2] = 0.02;
  /*!\brief AD_COEFF_FLOW \n DESCRIPTION: 1st, 2nd and 4th order artificial dissipation coefficients \ingroup Config*/
  addDoubleArrayOption("AD_COEFF_FLOW", 3, Kappa_Flow, default_ad_coeff_flow);

  /*!\brief CONV_NUM_METHOD_ADJFLOW
   *  \n DESCRIPTION: Convective numerical method for the adjoint solver.
   *  \n OPTIONS:  See \link Upwind_Map \endlink , \link Centered_Map \endlink. Note: not all methods are guaranteed to be implemented for the adjoint solver. \ingroup Config */
  addConvectOption("CONV_NUM_METHOD_ADJFLOW", Kind_ConvNumScheme_AdjFlow, Kind_Centered_AdjFlow, Kind_Upwind_AdjFlow);
  /*!\brief SPATIAL_ORDER_ADJFLOW
   *  \n DESCRIPTION: Spatial numerical order integration \n OPTIONS: See \link SpatialOrder_Map \endlink \n DEFAULT: SECOND_ORDER \ingroup Config*/
  addEnumOption("SPATIAL_ORDER_ADJFLOW", SpatialOrder_AdjFlow, SpatialOrder_Map, SECOND_ORDER);
  /*!\brief SLOPE_LIMITER_ADJFLOW
     * DESCRIPTION: Slope limiter for the adjoint solution. \n OPTIONS: See \link Limiter_Map \endlink \n DEFAULT VENKATAKRISHNAN \ingroup Config*/
  addEnumOption("SLOPE_LIMITER_ADJFLOW", Kind_SlopeLimit_AdjFlow, Limiter_Map, VENKATAKRISHNAN);
  default_ad_coeff_adj[0] = 0.15; default_ad_coeff_adj[1] = 0.5; default_ad_coeff_adj[2] = 0.02;
  /*!\brief AD_COEFF_ADJFLOW
   *  \n DESCRIPTION: 1st, 2nd and 4th order artificial dissipation coefficients for the adjoint solver.
   *  \n FORMAT and default values: AD_COEFF_ADJFLOW = (0.15, 0.5, 0.02) \ingroup Config*/
  addDoubleArrayOption("AD_COEFF_ADJFLOW", 3, Kappa_AdjFlow, default_ad_coeff_adj);

  /*!\brief SPATIAL_ORDER_TURB
   *  \n DESCRIPTION: Spatial numerical order integration.\n OPTIONS: See \link SpatialOrder_Map \endlink \n DEFAULT: FIRST_ORDER \ingroup Config*/
  addEnumOption("SPATIAL_ORDER_TURB", SpatialOrder_Turb, SpatialOrder_Map, FIRST_ORDER);
  /*!\brief SLOPE_LIMITER_TURB
   *  \n DESCRIPTION: Slope limiter  \n OPTIONS: See \link Limiter_Map \endlink \n DEFAULT VENKATAKRISHNAN \ingroup Config*/
  addEnumOption("SLOPE_LIMITER_TURB", Kind_SlopeLimit_Turb, Limiter_Map, VENKATAKRISHNAN);
  /*!\brief CONV_NUM_METHOD_TURB
   *  \n DESCRIPTION: Convective numerical method \ingroup Config*/
  addConvectOption("CONV_NUM_METHOD_TURB", Kind_ConvNumScheme_Turb, Kind_Centered_Turb, Kind_Upwind_Turb);
  
  /*!\brief SPATIAL_ORDER_ADJTURB
   *  \n DESCRIPTION: Spatial numerical order integration \n OPTIONS: See \link SpatialOrder_Map \endlink \n DEFAULT: FIRST_ORDER \ingroup Config*/
  addEnumOption("SPATIAL_ORDER_ADJTURB", SpatialOrder_AdjTurb, SpatialOrder_Map, FIRST_ORDER);
  /*!\brief SLOPE_LIMITER_ADJTURB
   *  \n DESCRIPTION: Slope limiter \n OPTIONS: See \link Limiter_Map \endlink \n DEFAULT VENKATAKRISHNAN \ingroup Config */
  addEnumOption("SLOPE_LIMITER_ADJTURB", Kind_SlopeLimit_AdjTurb, Limiter_Map, VENKATAKRISHNAN);
  /*!\brief CONV_NUM_METHOD_ADJTURB\n DESCRIPTION: Convective numerical method for the adjoint/turbulent problem \ingroup Config*/
  addConvectOption("CONV_NUM_METHOD_ADJTURB", Kind_ConvNumScheme_AdjTurb, Kind_Centered_AdjTurb, Kind_Upwind_AdjTurb);

  /* DESCRIPTION: Viscous limiter mean flow equations */
  addBoolOption("VISCOUS_LIMITER_FLOW", Viscous_Limiter_Flow, false);
  /* DESCRIPTION: Viscous limiter turbulent equations */
  addBoolOption("VISCOUS_LIMITER_TURB", Viscous_Limiter_Turb, false);
  
  /*!\par CONFIG_CATEGORY: Adjoint and Gradient \ingroup Config*/
  /*--- Options related to the adjoint and gradient ---*/

  /*!\brief LIMIT_ADJFLOW \n DESCRIPTION: Limit value for the adjoint variable.\n DEFAULT: 1E6. \ingroup Config*/
  addDoubleOption("LIMIT_ADJFLOW", AdjointLimit, 1E6);

  /*!\brief OBJECTIVE_WEIGHT  \n DESCRIPTION: Adjoint problem boundary condition weights. Applies scaling factor to objective(s) \ingroup Config*/
  addDoubleListOption("OBJECTIVE_WEIGHT", nObjW, Weight_ObjFunc);
  /*!\brief OBJECTIVE_FUNCTION
   *  \n DESCRIPTION: Adjoint problem boundary condition \n OPTIONS: see \link Objective_Map \endlink \n DEFAULT: DRAG_COEFFICIENT \ingroup Config*/
  addEnumListOption("OBJECTIVE_FUNCTION", nObj, Kind_ObjFunc, Objective_Map);

  /* DESCRIPTION: parameter for the definition of a complex objective function */
  addDoubleOption("DCD_DCL_VALUE", dCD_dCL, 0.0);
  /* DESCRIPTION: parameter for the definition of a complex objective function */
  addDoubleOption("DCMX_DCL_VALUE", dCMx_dCL, 0.0);
  /* DESCRIPTION: parameter for the definition of a complex objective function */
  addDoubleOption("DCMY_DCL_VALUE", dCMy_dCL, 0.0);
  /* DESCRIPTION: parameter for the definition of a complex objective function */
  addDoubleOption("DCMZ_DCL_VALUE", dCMz_dCL, 0.0);

  /* DESCRIPTION: parameter for the definition of a complex objective function */
  addDoubleOption("DCD_DCMY_VALUE", dCD_dCMy, 0.0);

  default_obj_coeff[0]=0.0; default_obj_coeff[1]=0.0; default_obj_coeff[2]=0.0;
  default_obj_coeff[3]=0.0;  default_obj_coeff[4]=0.0;
  /*!\brief OBJ_CHAIN_RULE_COEFF
  * \n DESCRIPTION: Coefficients defining the objective function gradient using the chain rule
  * with area-averaged outlet primitive variables. This is used with the genereralized outflow
  * objective.  \ingroup Config   */
  addDoubleArrayOption("OBJ_CHAIN_RULE_COEFF",5,Obj_ChainRuleCoeff,default_obj_coeff);

  default_geo_loc[0] = 0.0; default_geo_loc[1] = 1.0;
  /* DESCRIPTION: Definition of the airfoil section */
  addDoubleArrayOption("GEO_BOUNDS", 2, Stations_Bounds, default_geo_loc);
  /* DESCRIPTION: Identify the body to slice */
  addEnumOption("GEO_DESCRIPTION", Geo_Description, Geo_Description_Map, WING);
  /* DESCRIPTION: Z location of the waterline */
  addDoubleOption("GEO_WATERLINE_LOCATION", Geo_Waterline_Location, 0.0);
  /* DESCRIPTION: Number of section cuts to make when calculating internal volume */
  addUnsignedShortOption("GEO_NUMBER_STATIONS", nWingStations, 101);
  /* DESCRIPTION: Definition of the airfoil sections */
  addDoubleListOption("GEO_LOCATION_STATIONS", nLocationStations, LocationStations);
  /* DESCRIPTION: Output sectional forces for specified markers. */
  addBoolOption("GEO_PLOT_STATIONS", Plot_Section_Forces, false);
  /* DESCRIPTION: Mode of the GDC code (analysis, or gradient) */
  addEnumOption("GEO_MODE", GeometryMode, GeometryMode_Map, FUNCTION);

  /* DESCRIPTION: Drag weight in sonic boom Objective Function (from 0.0 to 1.0) */
  addDoubleOption("DRAG_IN_SONICBOOM", WeightCd, 0.0);
  /* DESCRIPTION: Sensitivity smoothing  */
  addEnumOption("SENS_SMOOTHING", Kind_SensSmooth, Sens_Smoothing_Map, NO_SMOOTH);
  /* DESCRIPTION: Adjoint frozen viscosity */
  addBoolOption("FROZEN_VISC", Frozen_Visc, true);
   /* DESCRIPTION:  */
  addDoubleOption("FIX_AZIMUTHAL_LINE", FixAzimuthalLine, 90.0);
  /*!\brief SENS_REMOVE_SHARP
   * \n DESCRIPTION: Remove sharp edges from the sensitivity evaluation  \n Format: SENS_REMOVE_SHARP = YES \n DEFAULT: NO \ingroup Config*/
  addBoolOption("SENS_REMOVE_SHARP", Sens_Remove_Sharp, false);

  /*!\par CONFIG_CATEGORY: Input/output files and formats \ingroup Config */
  /*--- Options related to input/output files and formats ---*/

  /*!\brief OUTPUT_FORMAT \n DESCRIPTION: I/O format for output plots. \n OPTIONS: see \link Output_Map \endlink \n DEFAULT: TECPLOT \ingroup Config */
  addEnumOption("OUTPUT_FORMAT", Output_FileFormat, Output_Map, TECPLOT);
  /*!\brief ACTDISK_JUMP \n DESCRIPTION: The jump is given by the difference in values or a ratio */
  addEnumOption("ACTDISK_JUMP", ActDisk_Jump, Jump_Map, DIFFERENCE);
  /*!\brief MESH_FORMAT \n DESCRIPTION: Mesh input file format \n OPTIONS: see \link Input_Map \endlink \n DEFAULT: SU2 \ingroup Config*/
  addEnumOption("MESH_FORMAT", Mesh_FileFormat, Input_Map, SU2);
  /* DESCRIPTION:  Mesh input file */
  addStringOption("MESH_FILENAME", Mesh_FileName, string("mesh.su2"));
  /*!\brief MESH_OUT_FILENAME \n DESCRIPTION: Mesh output file name. Used when converting, scaling, or deforming a mesh. \n DEFAULT: mesh_out.su2 \ingroup Config*/
  addStringOption("MESH_OUT_FILENAME", Mesh_Out_FileName, string("mesh_out.su2"));

  /*!\brief CONV_FILENAME \n DESCRIPTION: Output file convergence history (w/o extension) \n DEFAULT: history \ingroup Config*/
  addStringOption("CONV_FILENAME", Conv_FileName, string("history"));
  /*!\brief BREAKDOWN_FILENAME \n DESCRIPTION: Output file forces breakdown \ingroup Config*/
  addStringOption("BREAKDOWN_FILENAME", Breakdown_FileName, string("forces_breakdown.dat"));
  /*!\brief CONV_FILENAME \n DESCRIPTION: Output file convergence history (w/o extension) \n DEFAULT: history \ingroup Config*/
  addStringOption("CONV_FILENAME_FSI", Conv_FileName_FSI, string("historyFSI.csv"));
  /* DESCRIPTION: Viscous limiter turbulent equations */
  addBoolOption("WRITE_CONV_FILENAME_FSI", Write_Conv_FSI, false);
  /*!\brief SOLUTION_FLOW_FILENAME \n DESCRIPTION: Restart flow input file (the file output under the filename set by RESTART_FLOW_FILENAME) \n DEFAULT: solution_flow.dat \ingroup Config */
  addStringOption("SOLUTION_FLOW_FILENAME", Solution_FlowFileName, string("solution_flow.dat"));
  /*!\brief SOLUTION_ADJ_FILENAME\n DESCRIPTION: Restart adjoint input file. Objective function abbreviation is expected. \ingroup Config*/
  addStringOption("SOLUTION_ADJ_FILENAME", Solution_AdjFileName, string("solution_adj.dat"));
  /*!\brief SOLUTION_FLOW_FILENAME \n DESCRIPTION: Restart structure input file (the file output under the filename set by RESTART_FLOW_FILENAME) \n Default: solution_flow.dat \ingroup Config */
  addStringOption("SOLUTION_STRUCTURE_FILENAME", Solution_FEMFileName, string("solution_structure.dat"));
  /*!\brief RESTART_FLOW_FILENAME \n DESCRIPTION: Output file restart flow \ingroup Config*/
  addStringOption("RESTART_FLOW_FILENAME", Restart_FlowFileName, string("restart_flow.dat"));
  /*!\brief RESTART_ADJ_FILENAME  \n DESCRIPTION: Output file restart adjoint. Objective function abbreviation will be appended. \ingroup Config*/
  addStringOption("RESTART_ADJ_FILENAME", Restart_AdjFileName, string("restart_adj.dat"));
  /*!\brief RESTART_WAVE_FILENAME \n DESCRIPTION: Output file restart wave \ingroup Config*/
  addStringOption("RESTART_WAVE_FILENAME", Restart_WaveFileName, string("restart_wave.dat"));
  /*!\brief RESTART_FLOW_FILENAME \n DESCRIPTION: Output file restart structure \ingroup Config*/
  addStringOption("RESTART_STRUCTURE_FILENAME", Restart_FEMFileName, string("restart_structure.dat"));
  /*!\brief VOLUME_FLOW_FILENAME  \n DESCRIPTION: Output file flow (w/o extension) variables \ingroup Config */
  addStringOption("VOLUME_FLOW_FILENAME", Flow_FileName, string("flow"));
  /*!\brief VOLUME_STRUCTURE_FILENAME
   * \n  DESCRIPTION: Output file structure (w/o extension) variables \ingroup Config*/
  addStringOption("VOLUME_STRUCTURE_FILENAME", Structure_FileName, string("structure"));
  /*!\brief SURFACE_STRUCTURE_FILENAME
   *  \n DESCRIPTION: Output file structure (w/o extension) variables \ingroup Config*/
  addStringOption("SURFACE_STRUCTURE_FILENAME", SurfStructure_FileName, string("surface_structure"));
  /*!\brief SURFACE_WAVE_FILENAME
   *  \n DESCRIPTION: Output file structure (w/o extension) variables \ingroup Config*/
  addStringOption("SURFACE_WAVE_FILENAME", SurfWave_FileName, string("surface_wave"));
  /*!\brief SURFACE_HEAT_FILENAME
   *  \n DESCRIPTION: Output file structure (w/o extension) variables \ingroup Config */
  addStringOption("SURFACE_HEAT_FILENAME", SurfHeat_FileName, string("surface_heat"));
  /*!\brief VOLUME_WAVE_FILENAME
   *  \n DESCRIPTION: Output file wave (w/o extension) variables  \ingroup Config*/
  addStringOption("VOLUME_WAVE_FILENAME", Wave_FileName, string("wave"));
  /*!\brief VOLUME_HEAT_FILENAME
   *  \n DESCRIPTION: Output file wave (w/o extension) variables  \ingroup Config*/
  addStringOption("VOLUME_HEAT_FILENAME", Heat_FileName, string("heat"));
  /*!\brief VOLUME_ADJWAVE_FILENAME
   *  \n DESCRIPTION: Output file adj. wave (w/o extension) variables  \ingroup Config*/
  addStringOption("VOLUME_ADJWAVE_FILENAME", AdjWave_FileName, string("adjoint_wave"));
  /*!\brief VOLUME_ADJ_FILENAME
   *  \n DESCRIPTION: Output file adjoint (w/o extension) variables  \ingroup Config*/
  addStringOption("VOLUME_ADJ_FILENAME", Adj_FileName, string("adjoint"));
  /*!\brief GRAD_OBJFUNC_FILENAME
   *  \n DESCRIPTION: Output objective function gradient  \ingroup Config*/
  addStringOption("GRAD_OBJFUNC_FILENAME", ObjFunc_Grad_FileName, string("of_grad.dat"));
  /*!\brief VALUE_OBJFUNC_FILENAME
   *  \n DESCRIPTION: Output objective function  \ingroup Config*/
  addStringOption("VALUE_OBJFUNC_FILENAME", ObjFunc_Value_FileName, string("of_func.dat"));
  /*!\brief SURFACE_FLOW_FILENAME
   *  \n DESCRIPTION: Output file surface flow coefficient (w/o extension)  \ingroup Config*/
  addStringOption("SURFACE_FLOW_FILENAME", SurfFlowCoeff_FileName, string("surface_flow"));
  /*!\brief SURFACE_ADJ_FILENAME
   *  \n DESCRIPTION: Output file surface adjoint coefficient (w/o extension)  \ingroup Config*/
  addStringOption("SURFACE_ADJ_FILENAME", SurfAdjCoeff_FileName, string("surface_adjoint"));
  /*!\brief SURFACE_SENS_FILENAME_FILENAME
   *  \n DESCRIPTION: Output file surface sensitivity (discrete adjoint) (w/o extension)  \ingroup Config*/
  addStringOption("SURFACE_SENS_FILENAME", SurfSens_FileName, string("surface_sens"));
  /*!\brief VOLUME_SENS_FILENAME
   *  \n DESCRIPTION: Output file volume sensitivity (discrete adjoint))  \ingroup Config*/
  addStringOption("VOLUME_SENS_FILENAME", VolSens_FileName, string("volume_sens"));
  /*!\brief WRT_SOL_FREQ
   *  \n DESCRIPTION: Writing solution file frequency  \ingroup Config*/
  addUnsignedLongOption("WRT_SOL_FREQ", Wrt_Sol_Freq, 1000);
  /*!\brief WRT_SOL_FREQ_DUALTIME
   *  \n DESCRIPTION: Writing solution file frequency for dual time  \ingroup Config*/
  addUnsignedLongOption("WRT_SOL_FREQ_DUALTIME", Wrt_Sol_Freq_DualTime, 1);
  /*!\brief WRT_CON_FREQ
   *  \n DESCRIPTION: Writing convergence history frequency  \ingroup Config*/
  addUnsignedLongOption("WRT_CON_FREQ",  Wrt_Con_Freq, 1);
  /*!\brief WRT_CON_FREQ_DUALTIME
   *  \n DESCRIPTION: Writing convergence history frequency for the dual time  \ingroup Config*/
  addUnsignedLongOption("WRT_CON_FREQ_DUALTIME",  Wrt_Con_Freq_DualTime, 10);
  /*!\brief LOW_MEMORY_OUTPUT
   *  \n DESCRIPTION: Output less information for lower memory use.  \ingroup Config*/
  addBoolOption("LOW_MEMORY_OUTPUT", Low_MemoryOutput, false);
  /*!\brief WRT_VOL_SOL
   *  \n DESCRIPTION: Write a volume solution file  \ingroup Config*/
  addBoolOption("WRT_VOL_SOL", Wrt_Vol_Sol, true);
  /*!\brief WRT_SRF_SOL
   *  \n DESCRIPTION: Write a surface solution file  \ingroup Config*/
  addBoolOption("WRT_SRF_SOL", Wrt_Srf_Sol, true);
  /*!\brief WRT_CSV_SOL
   *  \n DESCRIPTION: Write a surface CSV solution file  \ingroup Config*/
  addBoolOption("WRT_CSV_SOL", Wrt_Csv_Sol, true);
  /*!\brief WRT_SURFACE
   *  \n DESCRIPTION: Output solution at each surface  \ingroup Config*/
  addBoolOption("WRT_SURFACE", Wrt_Surface, false);
  /*!\brief WRT_RESIDUALS
   *  \n DESCRIPTION: Output residual info to solution/restart file  \ingroup Config*/
  addBoolOption("WRT_RESIDUALS", Wrt_Residuals, false);
  /*!\brief WRT_LIMITERS
   *  \n DESCRIPTION: Output limiter value information to solution/restart file  \ingroup Config*/
  addBoolOption("WRT_LIMITERS", Wrt_Limiters, false);
  /*!\brief WRT_SHARPEDGES
   *  \n DESCRIPTION: Output sharp edge limiter information to solution/restart file  \ingroup Config*/
  addBoolOption("WRT_SHARPEDGES", Wrt_SharpEdges, false);
  /* DESCRIPTION: Output the rind layers in the solution files  \ingroup Config*/
  addBoolOption("WRT_HALO", Wrt_Halo, false);
  /*!\brief KIND_ONE_DIMENSIONALIZATION
   *  \n DESCRIPTION: Output averaged outlet flow values on specified exit marker.
   *  Options: AREA, MASSFLUX, NONE
   *  \n Use with MARKER_OUT_1D. \ingroup Config*/
  addEnumOption("KIND_ONE_DIMENSIONALIZATION", Kind_OneD, OneD_Map, ONED_NONE);
  /*!\brief CONSOLE_OUTPUT_VERBOSITY
   *  \n DESCRIPTION: Verbosity level for console output  \ingroup Config*/
  addEnumOption("CONSOLE_OUTPUT_VERBOSITY", Console_Output_Verb, Verb_Map, VERB_HIGH);


  /*!\par CONFIG_CATEGORY: Dynamic mesh definition \ingroup Config*/
  /*--- Options related to dynamic meshes ---*/

  /* DESCRIPTION: Mesh motion for unsteady simulations */
  addBoolOption("GRID_MOVEMENT", Grid_Movement, false);
  /* DESCRIPTION: Type of mesh motion */
  addEnumListOption("GRID_MOVEMENT_KIND", nGridMovement, Kind_GridMovement, GridMovement_Map);
  /* DESCRIPTION: Marker(s) of moving surfaces (MOVING_WALL or DEFORMING grid motion). */
  addStringListOption("MARKER_MOVING", nMarker_Moving, Marker_Moving);
  /* DESCRIPTION: Mach number (non-dimensional, based on the mesh velocity and freestream vals.) */
  addDoubleOption("MACH_MOTION", Mach_Motion, 0.0);
  /* DESCRIPTION: Coordinates of the rigid motion origin */
  addDoubleListOption("MOTION_ORIGIN_X", nMotion_Origin_X, Motion_Origin_X);
  /* DESCRIPTION: Coordinates of the rigid motion origin */
  addDoubleListOption("MOTION_ORIGIN_Y", nMotion_Origin_Y, Motion_Origin_Y);
  /* DESCRIPTION: Coordinates of the rigid motion origin */
  addDoubleListOption("MOTION_ORIGIN_Z", nMotion_Origin_Z, Motion_Origin_Z);
  /* DESCRIPTION: Translational velocity vector (m/s) in the x, y, & z directions (RIGID_MOTION only) */
  addDoubleListOption("TRANSLATION_RATE_X", nTranslation_Rate_X, Translation_Rate_X);
  /* DESCRIPTION: Translational velocity vector (m/s) in the x, y, & z directions (RIGID_MOTION only) */
  addDoubleListOption("TRANSLATION_RATE_Y", nTranslation_Rate_Y, Translation_Rate_Y);
  /* DESCRIPTION: Translational velocity vector (m/s) in the x, y, & z directions (RIGID_MOTION only) */
  addDoubleListOption("TRANSLATION_RATE_Z", nTranslation_Rate_Z, Translation_Rate_Z);
  /* DESCRIPTION: Angular velocity vector (rad/s) about x, y, & z axes (RIGID_MOTION only) */
  addDoubleListOption("ROTATION_RATE_X", nRotation_Rate_X, Rotation_Rate_X);
  /* DESCRIPTION: Angular velocity vector (rad/s) about x, y, & z axes (RIGID_MOTION only) */
  addDoubleListOption("ROTATION_RATE_Y", nRotation_Rate_Y, Rotation_Rate_Y);
  /* DESCRIPTION: Angular velocity vector (rad/s) about x, y, & z axes (RIGID_MOTION only) */
  addDoubleListOption("ROTATION_RATE_Z", nRotation_Rate_Z, Rotation_Rate_Z);
  /* DESCRIPTION: Pitching angular freq. (rad/s) about x, y, & z axes (RIGID_MOTION only) */
  addDoubleListOption("PITCHING_OMEGA_X", nPitching_Omega_X, Pitching_Omega_X);
  /* DESCRIPTION: Pitching angular freq. (rad/s) about x, y, & z axes (RIGID_MOTION only) */
  addDoubleListOption("PITCHING_OMEGA_Y", nPitching_Omega_Y, Pitching_Omega_Y);
  /* DESCRIPTION: Pitching angular freq. (rad/s) about x, y, & z axes (RIGID_MOTION only) */
  addDoubleListOption("PITCHING_OMEGA_Z", nPitching_Omega_Z, Pitching_Omega_Z);
  /* DESCRIPTION: Pitching amplitude (degrees) about x, y, & z axes (RIGID_MOTION only) */
  addDoubleListOption("PITCHING_AMPL_X", nPitching_Ampl_X, Pitching_Ampl_X);
  /* DESCRIPTION: Pitching amplitude (degrees) about x, y, & z axes (RIGID_MOTION only) */
  addDoubleListOption("PITCHING_AMPL_Y", nPitching_Ampl_Y, Pitching_Ampl_Y);
  /* DESCRIPTION: Pitching amplitude (degrees) about x, y, & z axes (RIGID_MOTION only) */
  addDoubleListOption("PITCHING_AMPL_Z", nPitching_Ampl_Z, Pitching_Ampl_Z);
  /* DESCRIPTION: Pitching phase offset (degrees) about x, y, & z axes (RIGID_MOTION only) */
  addDoubleListOption("PITCHING_PHASE_X", nPitching_Phase_X, Pitching_Phase_X);
  /* DESCRIPTION: Pitching phase offset (degrees) about x, y, & z axes (RIGID_MOTION only) */
  addDoubleListOption("PITCHING_PHASE_Y", nPitching_Phase_Y, Pitching_Phase_Y);
  /* DESCRIPTION: Pitching phase offset (degrees) about x, y, & z axes (RIGID_MOTION only) */
  addDoubleListOption("PITCHING_PHASE_Z", nPitching_Phase_Z, Pitching_Phase_Z);
  /* DESCRIPTION: Plunging angular freq. (rad/s) in x, y, & z directions (RIGID_MOTION only) */
  addDoubleListOption("PLUNGING_OMEGA_X", nPlunging_Omega_X, Plunging_Omega_X);
  /* DESCRIPTION: Plunging angular freq. (rad/s) in x, y, & z directions (RIGID_MOTION only) */
  addDoubleListOption("PLUNGING_OMEGA_Y", nPlunging_Omega_Y, Plunging_Omega_Y);
  /* DESCRIPTION: Plunging angular freq. (rad/s) in x, y, & z directions (RIGID_MOTION only) */
  addDoubleListOption("PLUNGING_OMEGA_Z", nPlunging_Omega_Z, Plunging_Omega_Z);
  /* DESCRIPTION: Plunging amplitude (m) in x, y, & z directions (RIGID_MOTION only) */
  addDoubleListOption("PLUNGING_AMPL_X", nPlunging_Ampl_X, Plunging_Ampl_X);
  /* DESCRIPTION: Plunging amplitude (m) in x, y, & z directions (RIGID_MOTION only) */
  addDoubleListOption("PLUNGING_AMPL_Y", nPlunging_Ampl_Y, Plunging_Ampl_Y);
  /* DESCRIPTION: Plunging amplitude (m) in x, y, & z directions (RIGID_MOTION only) */
  addDoubleListOption("PLUNGING_AMPL_Z", nPlunging_Ampl_Z, Plunging_Ampl_Z);
  /* DESCRIPTION: Value to move motion origins (1 or 0) */
  addUShortListOption("MOVE_MOTION_ORIGIN", nMoveMotion_Origin, MoveMotion_Origin);
  /* DESCRIPTION:  */
  addStringOption("MOTION_FILENAME", Motion_Filename, string("mesh_motion.dat"));

  /*!\par CONFIG_CATEGORY: Grid adaptation \ingroup Config*/
  /*--- Options related to grid adaptation ---*/

  /* DESCRIPTION: Kind of grid adaptation */
  addEnumOption("KIND_ADAPT", Kind_Adaptation, Adapt_Map, NO_ADAPT);
  /* DESCRIPTION: Percentage of new elements (% of the original number of elements) */
  addDoubleOption("NEW_ELEMS", New_Elem_Adapt, -1.0);
  /* DESCRIPTION: Scale factor for the dual volume */
  addDoubleOption("DUALVOL_POWER", DualVol_Power, 0.5);
  /* DESCRIPTION: Use analytical definition for surfaces */
  addEnumOption("ANALYTICAL_SURFDEF", Analytical_Surface, Geo_Analytic_Map, NO_GEO_ANALYTIC);
  /* DESCRIPTION: Before each computation, implicitly smooth the nodal coordinates */
  addBoolOption("SMOOTH_GEOMETRY", SmoothNumGrid, false);
  /* DESCRIPTION: Adapt the boundary elements */
  addBoolOption("ADAPT_BOUNDARY", AdaptBoundary, true);

  /*!\par CONFIG_CATEGORY: Aeroelastic Simulation (Typical Section Model) \ingroup Config*/
  /*--- Options related to aeroelastic simulations using the Typical Section Model) ---*/
  /* DESCRIPTION: The flutter speed index (modifies the freestream condition) */
  addDoubleOption("FLUTTER_SPEED_INDEX", FlutterSpeedIndex, 0.6);
  /* DESCRIPTION: Natural frequency of the spring in the plunging direction (rad/s). */
  addDoubleOption("PLUNGE_NATURAL_FREQUENCY", PlungeNaturalFrequency, 100);
  /* DESCRIPTION: Natural frequency of the spring in the pitching direction (rad/s). */
  addDoubleOption("PITCH_NATURAL_FREQUENCY", PitchNaturalFrequency, 100);
  /* DESCRIPTION: The airfoil mass ratio. */
  addDoubleOption("AIRFOIL_MASS_RATIO", AirfoilMassRatio, 60);
  /* DESCRIPTION: Distance in semichords by which the center of gravity lies behind the elastic axis. */
  addDoubleOption("CG_LOCATION", CG_Location, 1.8);
  /* DESCRIPTION: The radius of gyration squared (expressed in semichords) of the typical section about the elastic axis. */
  addDoubleOption("RADIUS_GYRATION_SQUARED", RadiusGyrationSquared, 3.48);
  /* DESCRIPTION: Solve the aeroelastic equations every given number of internal iterations. */
  addUnsignedShortOption("AEROELASTIC_ITER", AeroelasticIter, 3);
  
  /*!\par CONFIG_CATEGORY: Wind Gust \ingroup Config*/
  /*--- Options related to wind gust simulations ---*/

  /* DESCRIPTION: Apply a wind gust */
  addBoolOption("WIND_GUST", Wind_Gust, false);
  /* DESCRIPTION: Type of gust */
  addEnumOption("GUST_TYPE", Gust_Type, Gust_Type_Map, NO_GUST);
  /* DESCRIPTION: Gust wavelenght (meters) */
  addDoubleOption("GUST_WAVELENGTH", Gust_WaveLength, 0.0);
  /* DESCRIPTION: Number of gust periods */
  addDoubleOption("GUST_PERIODS", Gust_Periods, 1.0);
  /* DESCRIPTION: Gust amplitude (m/s) */
  addDoubleOption("GUST_AMPL", Gust_Ampl, 0.0);
  /* DESCRIPTION: Time at which to begin the gust (sec) */
  addDoubleOption("GUST_BEGIN_TIME", Gust_Begin_Time, 0.0);
  /* DESCRIPTION: Location at which the gust begins (meters) */
  addDoubleOption("GUST_BEGIN_LOC", Gust_Begin_Loc, 0.0);
  /* DESCRIPTION: Direction of the gust X or Y dir */
  addEnumOption("GUST_DIR", Gust_Dir, Gust_Dir_Map, Y_DIR);

  /* Harmonic Balance config */
  /* DESCRIPTION: Omega_HB = 2*PI*frequency - frequencies for Harmonic Balance method */
  addDoubleListOption("OMEGA_HB", nOmega_HB, Omega_HB);

  /*!\par CONFIG_CATEGORY: Equivalent Area \ingroup Config*/
  /*--- Options related to the equivalent area ---*/

  /* DESCRIPTION: Evaluate equivalent area on the Near-Field  */
  addBoolOption("EQUIV_AREA", EquivArea, false);
  default_ea_lim[0] = 0.0; default_ea_lim[1] = 1.0; default_ea_lim[2] = 1.0;
  /* DESCRIPTION: Integration limits of the equivalent area ( xmin, xmax, Dist_NearField ) */
  addDoubleArrayOption("EA_INT_LIMIT", 3, EA_IntLimit, default_ea_lim);
  /* DESCRIPTION: Equivalent area scaling factor */
  addDoubleOption("EA_SCALE_FACTOR", EA_ScaleFactor, 1.0);

	// these options share nDV as their size in the option references; not a good idea
	/*!\par CONFIG_CATEGORY: Grid deformation \ingroup Config*/
  /*--- Options related to the grid deformation ---*/

	/* DESCRIPTION: Kind of deformation */
	addEnumListOption("DV_KIND", nDV, Design_Variable, Param_Map);
	/* DESCRIPTION: Marker of the surface to which we are going apply the shape deformation */
  addStringListOption("DV_MARKER", nMarker_DV, Marker_DV);
	/* DESCRIPTION: Parameters of the shape deformation
   - FFD_CONTROL_POINT_2D ( FFDBox ID, i_Ind, j_Ind, x_Disp, y_Disp )
   - FFD_RADIUS_2D ( FFDBox ID )
   - FFD_CAMBER_2D ( FFDBox ID, i_Ind )
   - FFD_THICKNESS_2D ( FFDBox ID, i_Ind )
   - HICKS_HENNE ( Lower Surface (0)/Upper Surface (1)/Only one Surface (2), x_Loc )
   - SURFACE_BUMP ( x_start, x_end, x_Loc )
   - CST ( Lower Surface (0)/Upper Surface (1), Kulfan parameter number, Total number of Kulfan parameters for surface )
   - NACA_4DIGITS ( 1st digit, 2nd digit, 3rd and 4th digit )
   - PARABOLIC ( Center, Thickness )
   - TRANSLATION ( x_Disp, y_Disp, z_Disp )
   - ROTATION ( x_Orig, y_Orig, z_Orig, x_End, y_End, z_End )
   - OBSTACLE ( Center, Bump size )
   - SPHERICAL ( ControlPoint_Index, Theta_Disp, R_Disp )
   - FFD_CONTROL_POINT ( FFDBox ID, i_Ind, j_Ind, k_Ind, x_Disp, y_Disp, z_Disp )
   - FFD_TWIST_ANGLE ( FFDBox ID, x_Orig, y_Orig, z_Orig, x_End, y_End, z_End )
   - FFD_ROTATION ( FFDBox ID, x_Orig, y_Orig, z_Orig, x_End, y_End, z_End )
   - FFD_CONTROL_SURFACE ( FFDBox ID, x_Orig, y_Orig, z_Orig, x_End, y_End, z_End )
   - FFD_CAMBER ( FFDBox ID, i_Ind, j_Ind )
   - FFD_THICKNESS ( FFDBox ID, i_Ind, j_Ind ) */
	addDVParamOption("DV_PARAM", nDV, ParamDV, FFDTag, Design_Variable);
  /* DESCRIPTION: New value of the shape deformation */
  addDVValueOption("DV_VALUE", nDV_Value, DV_Value, nDV, ParamDV, Design_Variable);
	/* DESCRIPTION: Hold the grid fixed in a region */
  addBoolOption("HOLD_GRID_FIXED", Hold_GridFixed, false);
	default_grid_fix[0] = -1E15; default_grid_fix[1] = -1E15; default_grid_fix[2] = -1E15;
	default_grid_fix[3] =  1E15; default_grid_fix[4] =  1E15; default_grid_fix[5] =  1E15;
	/* DESCRIPTION: Coordinates of the box where the grid will be deformed (Xmin, Ymin, Zmin, Xmax, Ymax, Zmax) */
	addDoubleArrayOption("HOLD_GRID_FIXED_COORD", 6, Hold_GridFixed_Coord, default_grid_fix);
	/* DESCRIPTION: Visualize the deformation */
  addBoolOption("VISUALIZE_DEFORMATION", Visualize_Deformation, false);
  /* DESCRIPTION: Print the residuals during mesh deformation to the console */
  addBoolOption("DEFORM_CONSOLE_OUTPUT", Deform_Output, true);
  /* DESCRIPTION: Number of nonlinear deformation iterations (surface deformation increments) */
  addUnsignedLongOption("DEFORM_NONLINEAR_ITER", GridDef_Nonlinear_Iter, 1);
  /* DESCRIPTION: Number of smoothing iterations for FEA mesh deformation */
  addUnsignedLongOption("DEFORM_LINEAR_ITER", GridDef_Linear_Iter, 1000);
  /* DESCRIPTION: Factor to multiply smallest volume for deform tolerance (0.001 default) */
  addDoubleOption("DEFORM_TOL_FACTOR", Deform_Tol_Factor, 1E-6);
  /* DESCRIPTION: Deform coefficient (-1.0 to 0.5) */
  addDoubleOption("DEFORM_COEFF", Deform_Coeff, 1E6);
  /* DESCRIPTION: Type of element stiffness imposed for FEA mesh deformation (INVERSE_VOLUME, DEF_WALL_DISTANCE, WALL_DISTANCE, CONSTANT_STIFFNESS) */
  addEnumOption("DEFORM_STIFFNESS_TYPE", Deform_Stiffness_Type, Deform_Stiffness_Map, SOLID_WALL_DISTANCE);
  /* DESCRIPTION: Poisson's ratio for constant stiffness FEA method of grid deformation*/
  addDoubleOption("DEFORM_ELASTICITY_MODULUS", Deform_ElasticityMod, 2E11);
  /* DESCRIPTION: Young's modulus and Poisson's ratio for constant stiffness FEA method of grid deformation*/
  addDoubleOption("DEFORM_POISSONS_RATIO", Deform_PoissonRatio, 0.3);
  /*  DESCRIPTION: Linealv for the mesh deformation\n OPTIONS: see \link Linear_Solver_Map \endlink \n DEFAULT: FGMRES \ingroup Config*/
  addEnumOption("DEFORM_LINEAR_SOLVER", Kind_Deform_Linear_Solver, Linear_Solver_Map, FGMRES);
  /*  \n DESCRIPTION: Preconditioner for the Krylov linear solvers \n OPTIONS: see \link Linear_Solver_Prec_Map \endlink \n DEFAULT: LU_SGS \ingroup Config*/
  addEnumOption("DEFORM_LINEAR_SOLVER_PREC", Kind_Deform_Linear_Solver_Prec, Linear_Solver_Prec_Map, LU_SGS);

  /*!\par CONFIG_CATEGORY: Rotorcraft problem \ingroup Config*/
  /*--- option related to rotorcraft problems ---*/

  /* DESCRIPTION: MISSING ---*/
  addDoubleOption("CYCLIC_PITCH", Cyclic_Pitch, 0.0);
  /* DESCRIPTION: MISSING ---*/
  addDoubleOption("COLLECTIVE_PITCH", Collective_Pitch, 0.0);


  /*!\par CONFIG_CATEGORY: FEA solver \ingroup Config*/
  /*--- Options related to the FEA solver ---*/

  /* DESCRIPTION: Modulus of elasticity */
  addDoubleOption("ELASTICITY_MODULUS", ElasticyMod, 2E11);
  /* DESCRIPTION: Poisson ratio */
  addDoubleOption("POISSON_RATIO", PoissonRatio, 0.30);
  /* DESCRIPTION: Material density */
  addDoubleOption("MATERIAL_DENSITY", MaterialDensity, 7854);
  /*!\brief BULK_MODULUS_STRUCT \n DESCRIPTION: Value of the Bulk Modulus for a structural problem \n DEFAULT 160E9 */
  /* This is a temporal definition */
  addDoubleOption("BULK_MODULUS_STRUCT", Bulk_Modulus_Struct, 160E9);

  /*!\brief REGIME_TYPE \n  DESCRIPTION: Geometric condition \n OPTIONS: see \link Struct_Map \endlink \ingroup Config*/
  addEnumOption("GEOMETRIC_CONDITIONS", Kind_Struct_Solver, Struct_Map, SMALL_DEFORMATIONS);
  /*!\brief REGIME_TYPE \n  DESCRIPTION: Material model \n OPTIONS: see \link Material_Map \endlink \ingroup Config*/
  addEnumOption("MATERIAL_MODEL", Kind_Material, Material_Map, LINEAR_ELASTIC);
  /*!\brief REGIME_TYPE \n  DESCRIPTION: Compressibility of the material \n OPTIONS: see \link MatComp_Map \endlink \ingroup Config*/
  addEnumOption("MATERIAL_COMPRESSIBILITY", Kind_Material_Compress, MatComp_Map, COMPRESSIBLE_MAT);

  /*  DESCRIPTION: Consider a prestretch in the structural domain
  *  Options: NO, YES \ingroup Config */
  addBoolOption("PRESTRETCH", Prestretch, false);
  /*!\brief PRESTRETCH_FILENAME \n DESCRIPTION: Filename to input for prestretching membranes \n Default: prestretch_file.dat \ingroup Config */
  addStringOption("PRESTRETCH_FILENAME", Prestretch_FEMFileName, string("prestretch_file.dat"));

  /* DESCRIPTION: Iterative method for non-linear structural analysis */
  addEnumOption("NONLINEAR_FEM_SOLUTION_METHOD", Kind_SpaceIteScheme_FEA, Space_Ite_Map_FEA, NEWTON_RAPHSON);
  /* DESCRIPTION: Number of internal iterations for Newton-Raphson Method in nonlinear structural applications */
  addUnsignedLongOption("NONLINEAR_FEM_INT_ITER", Dyn_nIntIter, 10);

  /* DESCRIPTION: Formulation for bidimensional elasticity solver */
  addEnumOption("FORMULATION_ELASTICITY_2D", Kind_2DElasForm, ElasForm_2D, PLANE_STRAIN);
  /*  DESCRIPTION: Apply dead loads
  *  Options: NO, YES \ingroup Config */
  addBoolOption("DEAD_LOAD", DeadLoad, false);
  /* DESCRIPTION: Dynamic or static structural analysis */
  addEnumOption("DYNAMIC_ANALYSIS", Dynamic_Analysis, Dynamic_Map, STATIC);
  /* DESCRIPTION: Time Step for dynamic analysis (s) */
  addDoubleOption("DYN_TIMESTEP", Delta_DynTime, 0.0);
  /* DESCRIPTION: Total Physical Time for dual time stepping simulations (s) */
  addDoubleOption("DYN_TIME", Total_DynTime, 1.0);
  /* DESCRIPTION: Parameter alpha for Newmark scheme (s) */
  addDoubleOption("NEWMARK_ALPHA", Newmark_alpha, 0.25);
  /* DESCRIPTION: Parameter delta for Newmark scheme (s) */
  addDoubleOption("NEWMARK_DELTA", Newmark_delta, 0.5);
  /* DESCRIPTION: Apply the load slowly or suddenly */
  addBoolOption("SIGMOID_LOADING", Sigmoid_Load, false);
  /* DESCRIPTION: Apply the load as a ramp */
  addBoolOption("RAMP_LOADING", Ramp_Load, false);
  /* DESCRIPTION: Time while the load is to be increased linearly */
  addDoubleOption("RAMP_TIME", Ramp_Time, 1.0);
  /* DESCRIPTION: Time while the load is to be increased linearly */
  addDoubleOption("SIGMOID_TIME", Sigmoid_Time, 1.0);
  /* DESCRIPTION: Constant of steepness of the sigmoid */
  addDoubleOption("SIGMOID_K", Sigmoid_K, 10.0);

  /* DESCRIPTION: Newmark - Generalized alpha - coefficients */
  addDoubleListOption("TIME_INT_STRUCT_COEFFS", nIntCoeffs, Int_Coeffs);

  /*  DESCRIPTION: Apply dead loads. Options: NO, YES \ingroup Config */
  addBoolOption("INCREMENTAL_LOAD", IncrementalLoad, false);
  /* DESCRIPTION: Maximum number of increments of the  */
  addUnsignedLongOption("NUMBER_INCREMENTS", IncLoad_Nincrements, 10);

  default_inc_crit[0] = 0.0; default_inc_crit[1] = 0.0; default_inc_crit[2] = 0.0;
  /* DESCRIPTION: Definition of the  UTOL RTOL ETOL*/
  addDoubleArrayOption("INCREMENTAL_CRITERIA", 3, IncLoad_Criteria, default_inc_crit);

  /* DESCRIPTION: Time while the structure is static */
  addDoubleOption("STATIC_TIME", Static_Time, 0.0);

  /* DESCRIPTION: Order of the predictor */
  addUnsignedShortOption("PREDICTOR_ORDER", Pred_Order, 0);

  /* DESCRIPTION: Transfer method used for multiphysics problems */
  addEnumOption("MULTIPHYSICS_TRANSFER_METHOD", Kind_TransferMethod, Transfer_Method_Map, BROADCAST_DATA);


  /* CONFIG_CATEGORY: FSI solver */
  /*--- Options related to the FSI solver ---*/

  /*!\brief PHYSICAL_PROBLEM_FLUID_FSI
   *  DESCRIPTION: Physical governing equations \n
   *  Options: NONE (default),EULER, NAVIER_STOKES, RANS,
   *  \ingroup Config*/
  addEnumOption("FSI_FLUID_PROBLEM", Kind_Solver_Fluid_FSI, FSI_Fluid_Solver_Map, NO_SOLVER_FFSI);

  /*!\brief PHYSICAL_PROBLEM_STRUCTURAL_FSI
   *  DESCRIPTION: Physical governing equations \n
   *  Options: NONE (default), FEM_ELASTICITY
   *  \ingroup Config*/
  addEnumOption("FSI_STRUCTURAL_PROBLEM", Kind_Solver_Struc_FSI, FSI_Struc_Solver_Map, NO_SOLVER_SFSI);

  /* DESCRIPTION: Linear solver for the structural side on FSI problems */
  addEnumOption("FSI_LINEAR_SOLVER_STRUC", Kind_Linear_Solver_FSI_Struc, Linear_Solver_Map, FGMRES);
  /* DESCRIPTION: Preconditioner for the Krylov linear solvers */
  addEnumOption("FSI_LINEAR_SOLVER_PREC_STRUC", Kind_Linear_Solver_Prec_FSI_Struc, Linear_Solver_Prec_Map, LU_SGS);
  /* DESCRIPTION: Maximum number of iterations of the linear solver for the implicit formulation */
  addUnsignedLongOption("FSI_LINEAR_SOLVER_ITER_STRUC", Linear_Solver_Iter_FSI_Struc, 500);
  /* DESCRIPTION: Minimum error threshold for the linear solver for the implicit formulation */
  addDoubleOption("FSI_LINEAR_SOLVER_ERROR_STRUC", Linear_Solver_Error_FSI_Struc, 1E-6);

  /* DESCRIPTION: Restart from a steady state (sets grid velocities to 0 when loading the restart). */
  addBoolOption("RESTART_STEADY_STATE", SteadyRestart, false);

  /*  DESCRIPTION: Apply dead loads
  *  Options: NO, YES \ingroup Config */
  addBoolOption("MATCHING_MESH", MatchingMesh, true);

  /*!\par KIND_INTERPOLATION \n
   * DESCRIPTION: Type of interpolation to use for multi-zone problems. \n OPTIONS: see \link Interpolator_Map \endlink
   * Sets Kind_Interpolation \ingroup Config
   */
  addEnumOption("KIND_INTERPOLATION", Kind_Interpolation, Interpolator_Map, NEAREST_NEIGHBOR);

  /* DESCRIPTION: Maximum number of FSI iterations */
  addUnsignedShortOption("FSI_ITER", nIterFSI, 1);
  /* DESCRIPTION: Aitken's static relaxation factor */
  addDoubleOption("STAT_RELAX_PARAMETER", AitkenStatRelax, 0.4);
  /* DESCRIPTION: Aitken's dynamic maximum relaxation factor for the first iteration */
  addDoubleOption("AITKEN_DYN_MAX_INITIAL", AitkenDynMaxInit, 0.5);
  /* DESCRIPTION: Aitken's dynamic minimum relaxation factor for the first iteration */
  addDoubleOption("AITKEN_DYN_MIN_INITIAL", AitkenDynMinInit, 0.5);
  /* DESCRIPTION: Type of gust */
  addEnumOption("BGS_RELAXATION", Kind_BGS_RelaxMethod, AitkenForm_Map, NO_RELAXATION);


  /*!\par CONFIG_CATEGORY: Wave solver \ingroup Config*/
  /*--- options related to the wave solver ---*/

  /* DESCRIPTION: Constant wave speed */
  addDoubleOption("WAVE_SPEED", Wave_Speed, 331.79);

  /*!\par CONFIG_CATEGORY: Heat solver \ingroup Config*/
  /*--- options related to the heat solver ---*/

  /* DESCRIPTION: Thermal diffusivity constant */
  addDoubleOption("THERMAL_DIFFUSIVITY", Thermal_Diffusivity, 1.172E-5);

  /*!\par CONFIG_CATEGORY: Visualize Control Volumes \ingroup Config*/
  /*--- options related to visualizing control volumes ---*/

  /* DESCRIPTION: Node number for the CV to be visualized */
  addLongOption("VISUALIZE_CV", Visualize_CV, -1);

  /*!\par CONFIG_CATEGORY: Inverse design problem \ingroup Config*/
  /*--- options related to inverse design problem ---*/

  /* DESCRIPTION: Evaluate inverse design on the surface  */
  addBoolOption("INV_DESIGN_CP", InvDesign_Cp, false);

  /* DESCRIPTION: Evaluate inverse design on the surface  */
  addBoolOption("INV_DESIGN_HEATFLUX", InvDesign_HeatFlux, false);

  /*!\par CONFIG_CATEGORY: Unsupported options \ingroup Config*/
  /*--- Options that are experimental and not intended for general use ---*/

  /* DESCRIPTION: Write extra output */
  addBoolOption("EXTRA_OUTPUT", ExtraOutput, false);

  /*--- options related to the FFD problem ---*/
  /*!\par CONFIG_CATEGORY:FFD point inversion \ingroup Config*/
  
  /* DESCRIPTION: Fix I plane */
  addShortListOption("FFD_FIX_I", nFFD_Fix_IDir, FFD_Fix_IDir);
  
  /* DESCRIPTION: Fix J plane */
  addShortListOption("FFD_FIX_J", nFFD_Fix_JDir, FFD_Fix_JDir);
  
  /* DESCRIPTION: Fix K plane */
  addShortListOption("FFD_FIX_K", nFFD_Fix_KDir, FFD_Fix_KDir);
  
  /* DESCRIPTION: FFD symmetry plane (j=0) */
  addBoolOption("FFD_SYMMETRY_PLANE", FFD_Symmetry_Plane, false);

  /* DESCRIPTION: Define different coordinates systems for the FFD */
  addEnumOption("FFD_COORD_SYSTEM", FFD_CoordSystem, CoordSystem_Map, CARTESIAN);

  /* DESCRIPTION: Axis information for the spherical and cylindrical coord system */
  default_ffd_axis[0] = 0.0; default_ffd_axis[1] = 0.0; default_ffd_axis[2] =0.0;
  addDoubleArrayOption("FFD_AXIS", 3, FFD_Axis, default_ffd_axis);

  /* DESCRIPTION: Number of total iterations in the FFD point inversion */
  addUnsignedShortOption("FFD_ITERATIONS", nFFD_Iter, 500);

  /* DESCRIPTION: Free surface damping coefficient */
	addDoubleOption("FFD_TOLERANCE", FFD_Tol, 1E-10);

  /* DESCRIPTION: Definition of the FFD boxes */
  addFFDDefOption("FFD_DEFINITION", nFFDBox, CoordFFDBox, TagFFDBox);
  
  /* DESCRIPTION: Definition of the FFD boxes */
  addFFDDegreeOption("FFD_DEGREE", nFFDBox, DegreeFFDBox);
  
  /* DESCRIPTION: Surface continuity at the intersection with the FFD */
  addEnumOption("FFD_CONTINUITY", FFD_Continuity, Continuity_Map, DERIVATIVE_2ND);

  /* DESCRIPTION: Kind of blending for the FFD definition */
  addEnumOption("FFD_BLENDING", FFD_Blending, Blending_Map, BEZIER );

  /* DESCRIPTION: Order of the BSplines for BSpline Blending function */
  default_ad_coeff_flow[0] = 2; default_ad_coeff_flow[1] = 2; default_ad_coeff_flow[2] = 2;
  addDoubleArrayOption("FFD_BSPLINE_ORDER", 3, FFD_BSpline_Order,default_ad_coeff_flow);

  /*--- Options for the automatic differentiation methods ---*/
  /*!\par CONFIG_CATEGORY: Automatic Differentation options\ingroup Config*/

  /* DESCRIPTION: Direct differentiation mode (forward) */
  addEnumOption("DIRECT_DIFF", DirectDiff, DirectDiff_Var_Map, NO_DERIVATIVE);

  /* DESCRIPTION: Automatic differentiation mode (reverse) */
  addBoolOption("AUTO_DIFF", AD_Mode, NO);

  /*--- options that are used in the python optimization scripts. These have no effect on the c++ toolsuite ---*/
  /*!\par CONFIG_CATEGORY:Python Options\ingroup Config*/

  /* DESCRIPTION: Gradient method */
  addPythonOption("GRADIENT_METHOD");

  /* DESCRIPTION: Geometrical Parameter */
  addPythonOption("GEO_PARAM");

  /* DESCRIPTION: Setup for design variables */
  addPythonOption("DEFINITION_DV");

  /* DESCRIPTION: Maximum number of iterations */
  addPythonOption("OPT_ITERATIONS");
  
  /* DESCRIPTION: Requested accuracy */
  addPythonOption("OPT_ACCURACY");
  
  /*!\brief OPT_COMBINE_OBJECTIVE
   *  \n DESCRIPTION: Flag specifying whether to internally combine a multi-objective function or treat separately */
  addPythonOption("OPT_COMBINE_OBJECTIVE");

  /* DESCRIPTION: Current value of the design variables */
  addPythonOption("DV_VALUE_NEW");

  /* DESCRIPTION: Previous value of the design variables */
  addPythonOption("DV_VALUE_OLD");

  /* DESCRIPTION: Number of partitions of the mesh */
  addPythonOption("NUMBER_PART");

  /* DESCRIPTION: Optimization objective function with optional scaling factor*/
  addPythonOption("OPT_OBJECTIVE");

  /* DESCRIPTION: Optimization constraint functions with optional scaling factor */
  addPythonOption("OPT_CONSTRAINT");

  /* DESCRIPTION: Finite different step for gradient estimation */
  addPythonOption("FIN_DIFF_STEP");

  /* DESCRIPTION: Verbosity of the python scripts to Stdout */
  addPythonOption("CONSOLE");

  /* DESCRIPTION: Flag specifying if the mesh was decomposed */
  addPythonOption("DECOMPOSED");

  /* DESCRIPTION: Optimization gradient factor */
  addPythonOption("OPT_GRADIENT_FACTOR");

  /* DESCRIPTION: Upper bound for the optimizer */
  addPythonOption("OPT_BOUND_UPPER");

  /* DESCRIPTION: Lower bound for the optimizer */
  addPythonOption("OPT_BOUND_LOWER");

  /* DESCRIPTION: Activate ParMETIS mode for testing */
  addBoolOption("PARMETIS", ParMETIS, false);
  
  /* DESCRIPTION: Multipoint design Mach number*/
  addPythonOption("MULTIPOINT_MACH_NUMBER");
  
  /* DESCRIPTION: Multipoint design Weight */
  addPythonOption("MULTIPOINT_WEIGHT");
  
  /* DESCRIPTION: Multipoint design Angle of Attack */
  addPythonOption("MULTIPOINT_AOA");
  
  /* DESCRIPTION: Multipoint design Sideslip angle */
  addPythonOption("MULTIPOINT_SIDESLIP_ANGLE");
  
  /* DESCRIPTION: Multipoint design target CL*/
  addPythonOption("MULTIPOINT_TARGET_CL");
  
  /* DESCRIPTION: Multipoint design Reynolds number */
  addPythonOption("MULTIPOINT_REYNOLDS_NUMBER");
  
  /* DESCRIPTION: Multipoint design freestream temperature */
  addPythonOption("MULTIPOINT_FREESTREAM_TEMPERATURE");
  
  /* DESCRIPTION: Multipoint design freestream pressure */
  addPythonOption("MULTIPOINT_FREESTREAM_PRESSURE");
  
  /* END_CONFIG_OPTIONS */

}

void CConfig::SetConfig_Parsing(char case_filename[MAX_STRING_SIZE]) {
  string text_line, option_name;
  ifstream case_file;
  vector<string> option_value;
  int rank = MASTER_NODE;
  
#ifdef HAVE_MPI
  MPI_Comm_rank(MPI_COMM_WORLD, &rank);
#endif
  
  /*--- Read the configuration file ---*/
  
  case_file.open(case_filename, ios::in);

  if (case_file.fail()) {
    if (rank == MASTER_NODE) cout << endl << "The configuration file (.cfg) is missing!!" << endl << endl;
    exit(EXIT_FAILURE);
  }

  string errorString;

  int  err_count = 0;  // How many errors have we found in the config file
  int max_err_count = 30; // Maximum number of errors to print before stopping

  map<string, bool> included_options;

  /*--- Parse the configuration file and set the options ---*/
  
  while (getline (case_file, text_line)) {
    
    if (err_count >= max_err_count) {
      errorString.append("too many errors. Stopping parse");

      cout << errorString << endl;
      throw(1);
    }
    
    if (TokenizeString(text_line, option_name, option_value)) {
      
      /*--- See if it's a python option ---*/

      if (option_map.find(option_name) == option_map.end()) {
          string newString;
          newString.append(option_name);
          newString.append(": invalid option name");
          newString.append(". Check current SU2 options in config_template.cfg.");
          newString.append("\n");
          errorString.append(newString);
          err_count++;
        continue;
      }

      /*--- Option exists, check if the option has already been in the config file ---*/
      
      if (included_options.find(option_name) != included_options.end()) {
        string newString;
        newString.append(option_name);
        newString.append(": option appears twice");
        newString.append("\n");
        errorString.append(newString);
        err_count++;
        continue;
      }


      /*--- New found option. Add it to the map, and delete from all options ---*/
      
      included_options.insert(pair<string, bool>(option_name, true));
      all_options.erase(option_name);

      /*--- Set the value and check error ---*/
      
      string out = option_map[option_name]->SetValue(option_value);
      if (out.compare("") != 0) {
        errorString.append(out);
        errorString.append("\n");
        err_count++;
      }
    }
  }

  /*--- See if there were any errors parsing the config file ---*/
      
  if (errorString.size() != 0) {
    if (rank == MASTER_NODE) cout << errorString << endl;
    exit(EXIT_FAILURE);
  }

  /*--- Set the default values for all of the options that weren't set ---*/
      
  for (map<string, bool>::iterator iter = all_options.begin(); iter != all_options.end(); ++iter) {
    option_map[iter->first]->SetDefault();
  }

  case_file.close();
  
}

bool CConfig::SetRunTime_Parsing(char case_filename[MAX_STRING_SIZE]) {
  string text_line, option_name;
  ifstream case_file;
  vector<string> option_value;
  int rank = MASTER_NODE;
  
#ifdef HAVE_MPI
  MPI_Comm_rank(MPI_COMM_WORLD, &rank);
#endif
  
  /*--- Read the configuration file ---*/
  
  case_file.open(case_filename, ios::in);
  
  if (case_file.fail()) { return false; }
  
  string errorString;
  
  int err_count = 0;  // How many errors have we found in the config file
  int max_err_count = 30; // Maximum number of errors to print before stopping
  
  map<string, bool> included_options;
  
  /*--- Parse the configuration file and set the options ---*/
  
  while (getline (case_file, text_line)) {
    
    if (err_count >= max_err_count) {
      errorString.append("too many errors. Stopping parse");
      
      cout << errorString << endl;
      throw(1);
    }
    
    if (TokenizeString(text_line, option_name, option_value)) {
      
      if (option_map.find(option_name) == option_map.end()) {
        
        /*--- See if it's a python option ---*/
        
        string newString;
        newString.append(option_name);
        newString.append(": invalid option name");
        newString.append("\n");
        errorString.append(newString);
        err_count++;
        continue;
      }
      
      /*--- Option exists, check if the option has already been in the config file ---*/
      
      if (included_options.find(option_name) != included_options.end()) {
        string newString;
        newString.append(option_name);
        newString.append(": option appears twice");
        newString.append("\n");
        errorString.append(newString);
        err_count++;
        continue;
      }
      
      /*--- New found option. Add it to the map, and delete from all options ---*/
      
      included_options.insert(pair<string, bool>(option_name, true));
      all_options.erase(option_name);
      
      /*--- Set the value and check error ---*/
      
      string out = option_map[option_name]->SetValue(option_value);
      if (out.compare("") != 0) {
        errorString.append(out);
        errorString.append("\n");
        err_count++;
      }
      
    }
  }
  
  /*--- See if there were any errors parsing the runtime file ---*/
  
  if (errorString.size() != 0) {
    if (rank == MASTER_NODE) cout << errorString << endl;
    exit(EXIT_FAILURE);
  }
  
  case_file.close();
  
  return true;
  
}

void CConfig::SetPostprocessing(unsigned short val_software, unsigned short val_izone, unsigned short val_nDim) {
  
  unsigned short iZone, iCFL, iMarker;
  bool ideal_gas       = (Kind_FluidModel == STANDARD_AIR || Kind_FluidModel == IDEAL_GAS );
  bool standard_air       = (Kind_FluidModel == STANDARD_AIR);
  
  int rank = MASTER_NODE;
#ifdef HAVE_MPI
  int size = SINGLE_NODE;
  MPI_Comm_size(MPI_COMM_WORLD, &size);
  MPI_Comm_rank(MPI_COMM_WORLD, &rank);
#endif
  
#ifndef HAVE_TECIO
  if (Output_FileFormat == TECPLOT_BINARY) {
    cout << "Tecplot binary file requested but SU2 was built without TecIO support." << "\n";
    Output_FileFormat = TECPLOT;
  }
#endif
  
  /*--- Fixed CM mode requires a static movement of the grid ---*/
  
  if (Fixed_CM_Mode) {
    Grid_Movement= true;
  	 nGridMovement = 1;
  	 Kind_GridMovement = new unsigned short[nGridMovement];
  	 Kind_GridMovement[0] = MOVING_HTP;
  }

  /*--- By default, in 2D we should use TWOD_AIRFOIL (independenly from the input file) ---*/

  if (val_nDim == 2) Geo_Description = TWOD_AIRFOIL;

  /*--- Store the SU2 module that we are executing. ---*/
  
  Kind_SU2 = val_software;

  /*--- Set the default for thrust in ActDisk ---*/
  
  if ((Kind_ActDisk == NET_THRUST) || (Kind_ActDisk == BC_THRUST)
      || (Kind_ActDisk == DRAG_MINUS_THRUST) || (Kind_ActDisk == MASSFLOW)
      || (Kind_ActDisk == POWER))
    ActDisk_Jump = RATIO;

  /*--- If Kind_Obj has not been specified, these arrays need to take a default --*/

  if (Weight_ObjFunc == NULL and Kind_ObjFunc == NULL) {
    Kind_ObjFunc = new unsigned short[1];
    Kind_ObjFunc[0] = DRAG_COEFFICIENT;
    Weight_ObjFunc = new su2double[1];
    Weight_ObjFunc[0] = 1.0;
    nObj=1;
    nObjW=1;
  }
  /*-- Correct for case where Weight_ObjFunc has not been provided or has length < kind_objfunc---*/
  
  if (nObjW<nObj) {
    if (Weight_ObjFunc!= NULL) {
      cout <<"The option OBJECTIVE_WEIGHT must either have the same length as OBJECTIVE_FUNCTION,\n"<<
          "or be deleted from the config file (equal weights will be applied)."<< endl;
      exit(EXIT_FAILURE);
    }
    Weight_ObjFunc = new su2double[nObj];
    for (unsigned short iObj=0; iObj<nObj; iObj++)
      Weight_ObjFunc[iObj] = 1.0;
  }
  /*--- Ignore weights if only one objective provided ---*/
  
  if (nObj == 1 )
      Weight_ObjFunc[0] = 1.0;

  /*--- Maker sure that nMarker = nObj ---*/

  if (nObj>0) {
    if (nMarker_Monitoring!=nObj and Marker_Monitoring!= NULL) {
      if (nMarker_Monitoring==1) {
        /*-- If only one marker was listed with multiple objectives, set that marker as the marker for each objective ---*/
        nMarker_Monitoring = nObj;
        string marker = Marker_Monitoring[0];
        delete[] Marker_Monitoring;
        Marker_Monitoring = new string[nMarker_Monitoring];
        for (iMarker=0; iMarker<nMarker_Monitoring; iMarker++)
          Marker_Monitoring[iMarker] = marker;
      }
      else if(nObj>1) {
        cout <<"When using more than one OBJECTIVE_FUNCTION, MARKER_MONTIOR must be the same length or length 1. \n "<<
            "For multiple surfaces per objective, list the objective multiple times. \n"<<
            "For multiple objectives per marker either use one marker overall or list the marker multiple times."<<endl;
        exit(EXIT_FAILURE);
      }
    }
  }

  /*--- Low memory only for ASCII Tecplot ---*/

  if (Output_FileFormat != TECPLOT) Low_MemoryOutput = NO;
  
  /*--- If Fluid Structure Interaction, set the solver for each zone.
   *--- ZONE_0 is the zone of the fluid.
   *--- All the other zones are structure.
   *--- This will allow us to define multiple physics structural problems */

  if (Kind_Solver == FLUID_STRUCTURE_INTERACTION) {
	  if (val_izone == 0) {	Kind_Solver = Kind_Solver_Fluid_FSI; 		FSI_Problem = true;}

	  else {			 	Kind_Solver = Kind_Solver_Struc_FSI;	  	FSI_Problem = true;
	  	  	  	  	  	  	Kind_Linear_Solver = Kind_Linear_Solver_FSI_Struc;
	  	  	  	  	  	  	Kind_Linear_Solver_Prec = Kind_Linear_Solver_Prec_FSI_Struc;
	  	  	  	  	  	  	Linear_Solver_Error = Linear_Solver_Error_FSI_Struc;
	  	  	  	  	  	  	Linear_Solver_Iter = Linear_Solver_Iter_FSI_Struc;}
  }
  else { FSI_Problem = false; }

  if ((rank == MASTER_NODE) && ContinuousAdjoint && (Ref_NonDim == DIMENSIONAL) && (Kind_SU2 == SU2_CFD)) {
    cout << "WARNING: The adjoint solver should use a non-dimensional flow solution." << endl;
  }
  if ((rank == MASTER_NODE) && ContinuousAdjoint && (Kind_OneD == ONED_MFLUX) && (Kind_SU2 == SU2_CFD)) {
    cout << "WARNING: The continuous adjoint solver assumes area-averaging." << endl;
  }
  
  /*--- Initialize non-physical points/reconstructions to zero ---*/
  
  Nonphys_Points   = 0;
  Nonphys_Reconstr = 0;

  if (Kind_Solver == POISSON_EQUATION) {
    Unsteady_Simulation = STEADY;
  }
  
  /*--- Set the number of external iterations to 1 for the steady state problem ---*/

  if ((Kind_Solver == HEAT_EQUATION) ||
      (Kind_Solver == WAVE_EQUATION) || (Kind_Solver == POISSON_EQUATION)) {
    nMGLevels = 0;
    if (Unsteady_Simulation == STEADY) nExtIter = 1;
    else Unst_nIntIter = 2;
  }
  
  if (Kind_Solver == FEM_ELASTICITY) {
    nMGLevels = 0;
    if (Dynamic_Analysis == STATIC)
	nExtIter = 1;
  }

  /*--- Decide whether we should be writing unsteady solution files. ---*/
  
  if (Unsteady_Simulation == STEADY ||
      Unsteady_Simulation == HARMONIC_BALANCE)
 { Wrt_Unsteady = false; }
  else { Wrt_Unsteady = true; }

  if (Kind_Solver == FEM_ELASTICITY) {

	  if (Dynamic_Analysis == STATIC) { Wrt_Dynamic = false; }
	  else { Wrt_Dynamic = true; }

  } else {
    Wrt_Dynamic = false;
  }

  /*--- Check for unsupported features. ---*/

  if ((Kind_Regime == INCOMPRESSIBLE) && (Unsteady_Simulation == HARMONIC_BALANCE)){
    cout << "Harmonic Balance not yet implemented for the incompressible solver." << endl;
    exit(EXIT_FAILURE);
  }
  
  /*--- Check for Fluid model consistency ---*/

  if (standard_air) {
	if (Gamma != 1.4 || Gas_Constant != 287.058) {
		Gamma = 1.4;
		Gas_Constant = 287.058;
        }
  }
  /*--- Check for Measurement System ---*/
  
  if (SystemMeasurements == US && !standard_air) {
    cout << "Only STANDARD_AIR fluid model can be used with US Measurement System" << endl;
    exit(EXIT_FAILURE);
  }
  
  /*--- Check for Convective scheme available for NICFD ---*/
  
  if (!ideal_gas) {
    if (Kind_ConvNumScheme_Flow != SPACE_UPWIND) {
      cout << "Only ROE Upwind and HLLC Upwind scheme can be used for Non-Ideal Compressible Fluids" << endl;
      exit(EXIT_FAILURE);
    }
    else {
      if (Kind_Upwind_Flow != ROE && Kind_Upwind_Flow != HLLC) {
        cout << "Only ROE Upwind and HLLC Upwind scheme can be used for Non-Ideal Compressible Fluids" << endl;
        exit(EXIT_FAILURE);
      }
    }
  }
  
  /*--- Check for Boundary condition available for NICFD ---*/
  
  if (!ideal_gas) {
    if (nMarker_Inlet != 0) {
      cout << "Riemann Boundary conditions or NRBC must be used for inlet and outlet with Not Ideal Compressible Fluids " << endl;
      exit(EXIT_FAILURE);
    }
    if (nMarker_Outlet != 0) {
      cout << "Riemann Boundary conditions or NRBC must be used outlet with Not Ideal Compressible Fluids " << endl;
      exit(EXIT_FAILURE);
    }
    
    if (nMarker_FarField != 0) {
      cout << "Riemann Boundary conditions or NRBC must be used outlet with Not Ideal Compressible Fluids " << endl;
      exit(EXIT_FAILURE);
    }
    
  }
  
  /*--- Check for Boundary condition available for NICF ---*/
  
  if (ideal_gas) {
    if (SystemMeasurements == US && standard_air) {
      if (Kind_ViscosityModel != SUTHERLAND) {
        cout << "Only SUTHERLAND viscosity model can be used with US Measurement  " << endl;
        exit(EXIT_FAILURE);
      }
    }
    if (Kind_ConductivityModel != CONSTANT_PRANDTL ) {
      cout << "Only CONSTANT_PRANDTL thermal conductivity model can be used with STANDARD_AIR and IDEAL_GAS" << endl;
      exit(EXIT_FAILURE);
    }
    
  }
  
  /*--- Set grid movement kind to NO_MOVEMENT if not specified, which means
   that we also set the Grid_Movement flag to false. We initialize to the
   number of zones here, because we are guaranteed to at least have one. ---*/
  
  if (Kind_GridMovement == NULL) {
    Kind_GridMovement = new unsigned short[nZone];
    for (unsigned short iZone = 0; iZone < nZone; iZone++ )
      Kind_GridMovement[iZone] = NO_MOVEMENT;
    if (Grid_Movement == true) {
      cout << "GRID_MOVEMENT = YES but no type provided in GRID_MOVEMENT_KIND!!" << endl;
      exit(EXIT_FAILURE);
    }
  }
  
  /*--- If we're solving a purely steady problem with no prescribed grid
   movement (both rotating frame and moving walls can be steady), make sure that
   there is no grid motion ---*/
  
  if ((Kind_SU2 == SU2_CFD || Kind_SU2 == SU2_SOL) &&
      (Unsteady_Simulation == STEADY) &&
      ((Kind_GridMovement[ZONE_0] != MOVING_WALL) &&
       (Kind_GridMovement[ZONE_0] != ROTATING_FRAME) &&
       (Kind_GridMovement[ZONE_0] != STEADY_TRANSLATION) &&
       (Kind_GridMovement[ZONE_0] != FLUID_STRUCTURE)))
    Grid_Movement = false;
  
  if ((Kind_SU2 == SU2_CFD || Kind_SU2 == SU2_SOL) &&
      (Unsteady_Simulation == STEADY) &&
      ((Kind_GridMovement[ZONE_0] == MOVING_HTP)))
    Grid_Movement = true;

  /*--- If it is not specified, set the mesh motion mach number
   equal to the freestream value. ---*/
  
  if (Grid_Movement && Mach_Motion == 0.0)
    Mach_Motion = Mach;
  
  /*--- Set the boolean flag if we are in a rotating frame (source term). ---*/
  
  if (Grid_Movement && Kind_GridMovement[ZONE_0] == ROTATING_FRAME)
    Rotating_Frame = true;
  else
    Rotating_Frame = false;
  
  /*--- Check the number of moving markers against the number of grid movement
   types provided (should be equal, except that rigid motion and rotating frame
   do not depend on surface specification). ---*/
  
  if (Grid_Movement &&
      (Kind_GridMovement[ZONE_0] != RIGID_MOTION) &&
      (Kind_GridMovement[ZONE_0] != ROTATING_FRAME) &&
      (Kind_GridMovement[ZONE_0] != MOVING_HTP) &&
      (Kind_GridMovement[ZONE_0] != STEADY_TRANSLATION) &&
      (Kind_GridMovement[ZONE_0] != FLUID_STRUCTURE) &&
      (Kind_GridMovement[ZONE_0] != GUST) &&
      (nGridMovement != nMarker_Moving)) {
    cout << "Number of GRID_MOVEMENT_KIND must match number of MARKER_MOVING!!" << endl;
    exit(EXIT_FAILURE);
  }
  
  /*--- In case the grid movement parameters have not been declared in the
   config file, set them equal to zero for safety. Also check to make sure
   that for each option, a value has been declared for each moving marker. ---*/
  
  unsigned short nMoving;
  if (nGridMovement > nZone) nMoving = nGridMovement;
  else nMoving = nZone;

  /*--- Motion Origin: ---*/
  
  if (Motion_Origin_X == NULL) {
    Motion_Origin_X = new su2double[nMoving];
    for (iZone = 0; iZone < nMoving; iZone++ )
      Motion_Origin_X[iZone] = 0.0;
  } else {
    if (Grid_Movement && (nMotion_Origin_X != nGridMovement)) {
      cout << "Length of MOTION_ORIGIN_X must match GRID_MOVEMENT_KIND!!" << endl;
      exit(EXIT_FAILURE);
    }
  }
  
  if (Motion_Origin_Y == NULL) {
    Motion_Origin_Y = new su2double[nMoving];
    for (iZone = 0; iZone < nMoving; iZone++ )
      Motion_Origin_Y[iZone] = 0.0;
  } else {
    if (Grid_Movement && (nMotion_Origin_Y != nGridMovement)) {
      cout << "Length of MOTION_ORIGIN_Y must match GRID_MOVEMENT_KIND!!" << endl;
      exit(EXIT_FAILURE);
    }
  }
  
  if (Motion_Origin_Z == NULL) {
    Motion_Origin_Z = new su2double[nMoving];
    for (iZone = 0; iZone < nMoving; iZone++ )
      Motion_Origin_Z[iZone] = 0.0;
  } else {
    if (Grid_Movement && (nMotion_Origin_Z != nGridMovement)) {
      cout << "Length of MOTION_ORIGIN_Z must match GRID_MOVEMENT_KIND!!" << endl;
      exit(EXIT_FAILURE);
    }
  }
  
  if (MoveMotion_Origin == NULL) {
    MoveMotion_Origin = new unsigned short[nMoving];
    for (iZone = 0; iZone < nMoving; iZone++ )
      MoveMotion_Origin[iZone] = 0;
  } else {
    if (Grid_Movement && (nMoveMotion_Origin != nGridMovement)) {
      cout << "Length of MOVE_MOTION_ORIGIN must match GRID_MOVEMENT_KIND!!" << endl;
      exit(EXIT_FAILURE);
    }
  }
  
  /*--- Translation: ---*/
  
  if (Translation_Rate_X == NULL) {
    Translation_Rate_X = new su2double[nMoving];
    for (iZone = 0; iZone < nMoving; iZone++ )
      Translation_Rate_X[iZone] = 0.0;
  } else {
    if (Grid_Movement && (nTranslation_Rate_X != nGridMovement)) {
      cout << "Length of TRANSLATION_RATE_X must match GRID_MOVEMENT_KIND!!" << endl;
      exit(EXIT_FAILURE);
    }
  }
  
  if (Translation_Rate_Y == NULL) {
    Translation_Rate_Y = new su2double[nMoving];
    for (iZone = 0; iZone < nMoving; iZone++ )
      Translation_Rate_Y[iZone] = 0.0;
  } else {
    if (Grid_Movement && (nTranslation_Rate_Y != nGridMovement)) {
      cout << "Length of TRANSLATION_RATE_Y must match GRID_MOVEMENT_KIND!!" << endl;
      exit(EXIT_FAILURE);
    }
  }
  
  if (Translation_Rate_Z == NULL) {
    Translation_Rate_Z = new su2double[nMoving];
    for (iZone = 0; iZone < nMoving; iZone++ )
      Translation_Rate_Z[iZone] = 0.0;
  } else {
    if (Grid_Movement && (nTranslation_Rate_Z != nGridMovement)) {
      cout << "Length of TRANSLATION_RATE_Z must match GRID_MOVEMENT_KIND!!" << endl;
      exit(EXIT_FAILURE);
    }
  }
  
  /*--- Rotation: ---*/
  
  if (Rotation_Rate_X == NULL) {
    Rotation_Rate_X = new su2double[nMoving];
    for (iZone = 0; iZone < nMoving; iZone++ )
      Rotation_Rate_X[iZone] = 0.0;
  } else {
    if (Grid_Movement && (nRotation_Rate_X != nGridMovement)) {
      cout << "Length of ROTATION_RATE_X must match GRID_MOVEMENT_KIND!!" << endl;
      exit(EXIT_FAILURE);
    }
  }
  
  if (Rotation_Rate_Y == NULL) {
    Rotation_Rate_Y = new su2double[nMoving];
    for (iZone = 0; iZone < nMoving; iZone++ )
      Rotation_Rate_Y[iZone] = 0.0;
  } else {
    if (Grid_Movement && (nRotation_Rate_Y != nGridMovement)) {
      cout << "Length of ROTATION_RATE_Y must match GRID_MOVEMENT_KIND!!" << endl;
      exit(EXIT_FAILURE);
    }
  }
  
  if (Rotation_Rate_Z == NULL) {
    Rotation_Rate_Z = new su2double[nMoving];
    for (iZone = 0; iZone < nMoving; iZone++ )
      Rotation_Rate_Z[iZone] = 0.0;
  } else {
    if (Grid_Movement && (nRotation_Rate_Z != nGridMovement)) {
      cout << "Length of ROTATION_RATE_Z must match GRID_MOVEMENT_KIND!!" << endl;
      exit(EXIT_FAILURE);
    }
  }
  
  /*--- Pitching: ---*/
  
  if (Pitching_Omega_X == NULL) {
    Pitching_Omega_X = new su2double[nMoving];
    for (iZone = 0; iZone < nMoving; iZone++ )
      Pitching_Omega_X[iZone] = 0.0;
  } else {
    if (Grid_Movement && (nPitching_Omega_X != nGridMovement)) {
      cout << "Length of PITCHING_OMEGA_X must match GRID_MOVEMENT_KIND!!" << endl;
      exit(EXIT_FAILURE);
    }
  }
  
  if (Pitching_Omega_Y == NULL) {
    Pitching_Omega_Y = new su2double[nMoving];
    for (iZone = 0; iZone < nMoving; iZone++ )
      Pitching_Omega_Y[iZone] = 0.0;
  } else {
    if (Grid_Movement && (nPitching_Omega_Y != nGridMovement)) {
      cout << "Length of PITCHING_OMEGA_Y must match GRID_MOVEMENT_KIND!!" << endl;
      exit(EXIT_FAILURE);
    }
  }
  
  if (Pitching_Omega_Z == NULL) {
    Pitching_Omega_Z = new su2double[nMoving];
    for (iZone = 0; iZone < nMoving; iZone++ )
      Pitching_Omega_Z[iZone] = 0.0;
  } else {
    if (Grid_Movement && (nPitching_Omega_Z != nGridMovement)) {
      cout << "Length of PITCHING_OMEGA_Z must match GRID_MOVEMENT_KIND!!" << endl;
      exit(EXIT_FAILURE);
    }
  }
  
  /*--- Pitching Amplitude: ---*/
  
  if (Pitching_Ampl_X == NULL) {
    Pitching_Ampl_X = new su2double[nMoving];
    for (iZone = 0; iZone < nMoving; iZone++ )
      Pitching_Ampl_X[iZone] = 0.0;
  } else {
    if (Grid_Movement && (nPitching_Ampl_X != nGridMovement)) {
      cout << "Length of PITCHING_AMPL_X must match GRID_MOVEMENT_KIND!!" << endl;
      exit(EXIT_FAILURE);
    }
  }
  
  if (Pitching_Ampl_Y == NULL) {
    Pitching_Ampl_Y = new su2double[nMoving];
    for (iZone = 0; iZone < nMoving; iZone++ )
      Pitching_Ampl_Y[iZone] = 0.0;
  } else {
    if (Grid_Movement && (nPitching_Ampl_Y != nGridMovement)) {
      cout << "Length of PITCHING_AMPL_Y must match GRID_MOVEMENT_KIND!!" << endl;
      exit(EXIT_FAILURE);
    }
  }
  
  if (Pitching_Ampl_Z == NULL) {
    Pitching_Ampl_Z = new su2double[nMoving];
    for (iZone = 0; iZone < nMoving; iZone++ )
      Pitching_Ampl_Z[iZone] = 0.0;
  } else {
    if (Grid_Movement && (nPitching_Ampl_Z != nGridMovement)) {
      cout << "Length of PITCHING_AMPL_Z must match GRID_MOVEMENT_KIND!!" << endl;
      exit(EXIT_FAILURE);
    }
  }
  
  /*--- Pitching Phase: ---*/
  
  if (Pitching_Phase_X == NULL) {
    Pitching_Phase_X = new su2double[nMoving];
    for (iZone = 0; iZone < nMoving; iZone++ )
      Pitching_Phase_X[iZone] = 0.0;
  } else {
    if (Grid_Movement && (nPitching_Phase_X != nGridMovement)) {
      cout << "Length of PITCHING_PHASE_X must match GRID_MOVEMENT_KIND!!" << endl;
      exit(EXIT_FAILURE);
    }
  }
  
  if (Pitching_Phase_Y == NULL) {
    Pitching_Phase_Y = new su2double[nMoving];
    for (iZone = 0; iZone < nMoving; iZone++ )
      Pitching_Phase_Y[iZone] = 0.0;
  } else {
    if (Grid_Movement && (nPitching_Phase_Y != nGridMovement)) {
      cout << "Length of PITCHING_PHASE_Y must match GRID_MOVEMENT_KIND!!" << endl;
      exit(EXIT_FAILURE);
    }
  }
  
  if (Pitching_Phase_Z == NULL) {
    Pitching_Phase_Z = new su2double[nMoving];
    for (iZone = 0; iZone < nMoving; iZone++ )
      Pitching_Phase_Z[iZone] = 0.0;
  } else {
    if (Grid_Movement && (nPitching_Phase_Z != nGridMovement)) {
      cout << "Length of PITCHING_PHASE_Z must match GRID_MOVEMENT_KIND!!" << endl;
      exit(EXIT_FAILURE);
    }
  }
  
  /*--- Plunging: ---*/
  
  if (Plunging_Omega_X == NULL) {
    Plunging_Omega_X = new su2double[nMoving];
    for (iZone = 0; iZone < nMoving; iZone++ )
      Plunging_Omega_X[iZone] = 0.0;
  } else {
    if (Grid_Movement && (nPlunging_Omega_X != nGridMovement)) {
      cout << "Length of PLUNGING_OMEGA_X must match GRID_MOVEMENT_KIND!!" << endl;
      exit(EXIT_FAILURE);
    }
  }
  
  if (Plunging_Omega_Y == NULL) {
    Plunging_Omega_Y = new su2double[nMoving];
    for (iZone = 0; iZone < nMoving; iZone++ )
      Plunging_Omega_Y[iZone] = 0.0;
  } else {
    if (Grid_Movement && (nPlunging_Omega_Y != nGridMovement)) {
      cout << "Length of PLUNGING_OMEGA_Y must match GRID_MOVEMENT_KIND!!" << endl;
      exit(EXIT_FAILURE);
    }
  }
  
  if (Plunging_Omega_Z == NULL) {
    Plunging_Omega_Z = new su2double[nMoving];
    for (iZone = 0; iZone < nMoving; iZone++ )
      Plunging_Omega_Z[iZone] = 0.0;
  } else {
    if (Grid_Movement && (nPlunging_Omega_Z != nGridMovement)) {
      cout << "Length of PLUNGING_OMEGA_Z must match GRID_MOVEMENT_KIND!!" << endl;
      exit(EXIT_FAILURE);
    }
  }
  
  /*--- Plunging Amplitude: ---*/
  
  if (Plunging_Ampl_X == NULL) {
    Plunging_Ampl_X = new su2double[nMoving];
    for (iZone = 0; iZone < nMoving; iZone++ )
      Plunging_Ampl_X[iZone] = 0.0;
  } else {
    if (Grid_Movement && (nPlunging_Ampl_X != nGridMovement)) {
      cout << "Length of PLUNGING_AMPL_X must match GRID_MOVEMENT_KIND!!" << endl;
      exit(EXIT_FAILURE);
    }
  }
  
  if (Plunging_Ampl_Y == NULL) {
    Plunging_Ampl_Y = new su2double[nMoving];
    for (iZone = 0; iZone < nMoving; iZone++ )
      Plunging_Ampl_Y[iZone] = 0.0;
  } else {
    if (Grid_Movement && (nPlunging_Ampl_Y != nGridMovement)) {
      cout << "Length of PLUNGING_AMPL_Y must match GRID_MOVEMENT_KIND!!" << endl;
      exit(EXIT_FAILURE);
    }
  }
  
  if (Plunging_Ampl_Z == NULL) {
    Plunging_Ampl_Z = new su2double[nMoving];
    for (iZone = 0; iZone < nMoving; iZone++ )
      Plunging_Ampl_Z[iZone] = 0.0;
  } else {
    if (Grid_Movement && (nPlunging_Ampl_Z != nGridMovement)) {
      cout << "Length of PLUNGING_AMPL_Z must match GRID_MOVEMENT_KIND!!" << endl;
      exit(EXIT_FAILURE);
    }
  }
  
  /*-- Setting Harmonic Balance period from the config file */

  if (Unsteady_Simulation == HARMONIC_BALANCE) {
  	HarmonicBalance_Period = GetHarmonicBalance_Period();
  	if (HarmonicBalance_Period < 0)  {
  		cout << "Not a valid value for time period!!" << endl;
  		exit(EXIT_FAILURE);
  	}
  	/* Initialize the Harmonic balance Frequency pointer */
  	if (Omega_HB == NULL) {
  		Omega_HB = new su2double[nOmega_HB];
  		for (iZone = 0; iZone < nOmega_HB; iZone++ )
  			Omega_HB[iZone] = 0.0;
  	}else {
  		if (nOmega_HB != nTimeInstances) {
  			cout << "Length of omega_HB  must match the number TIME_INSTANCES!!" << endl;
  			exit(EXIT_FAILURE);
  		}
  	}
  }

    /*--- Use the various rigid-motion input frequencies to determine the period to be used with harmonic balance cases.
     There are THREE types of motion to consider, namely: rotation, pitching, and plunging.
     The largest period of motion is the one to be used for harmonic balance  calculations. ---*/
    
  /*if (Unsteady_Simulation == HARMONIC_BALANCE) {
      if (!(GetGrid_Movement())) {
          // No grid movement - Time period from config file //
          HarmonicBalance_Period = GetHarmonicBalance_Period();
      }
      
      else {
          unsigned short N_MOTION_TYPES = 3;
          su2double *periods;
          periods = new su2double[N_MOTION_TYPES];
          
          //--- rotation: ---//
          
          su2double Omega_mag_rot = sqrt(pow(Rotation_Rate_X[ZONE_0],2)+pow(Rotation_Rate_Y[ZONE_0],2)+pow(Rotation_Rate_Z[ZONE_0],2));
          if (Omega_mag_rot > 0)
              periods[0] = 2*PI_NUMBER/Omega_mag_rot;
          else
              periods[0] = 0.0;
          
          //--- pitching: ---//
          
          su2double Omega_mag_pitch = sqrt(pow(Pitching_Omega_X[ZONE_0],2)+pow(Pitching_Omega_Y[ZONE_0],2)+pow(Pitching_Omega_Z[ZONE_0],2));
          if (Omega_mag_pitch > 0)
              periods[1] = 2*PI_NUMBER/Omega_mag_pitch;
          else
              periods[1] = 0.0;
          
          //--- plunging: ---//
          
          su2double Omega_mag_plunge = sqrt(pow(Plunging_Omega_X[ZONE_0],2)+pow(Plunging_Omega_Y[ZONE_0],2)+pow(Plunging_Omega_Z[ZONE_0],2));
          if (Omega_mag_plunge > 0)
              periods[2] = 2*PI_NUMBER/Omega_mag_plunge;
          else
              periods[2] = 0.0;
          
          //--- determine which period is largest ---//
          
          unsigned short iVar;
          HarmonicBalance_Period = 0.0;
          for (iVar = 0; iVar < N_MOTION_TYPES; iVar++) {
              if (periods[iVar] > HarmonicBalance_Period)
                  HarmonicBalance_Period = periods[iVar];
          }
          
          delete periods;
      }
    
  }*/
  

  
    
  /*--- Initialize the RefOriginMoment Pointer ---*/
  
  RefOriginMoment = NULL;
  RefOriginMoment = new su2double[3];
  RefOriginMoment[0] = 0.0; RefOriginMoment[1] = 0.0; RefOriginMoment[2] = 0.0;
  
  /*--- In case the moment origin coordinates have not been declared in the
   config file, set them equal to zero for safety. Also check to make sure
   that for each marker, a value has been declared for the moment origin.
   Unless only one value was specified, then set this value for all the markers
   being monitored. ---*/
  
  
  if ((nRefOriginMoment_X != nRefOriginMoment_Y) || (nRefOriginMoment_X != nRefOriginMoment_Z) ) {
    cout << "ERROR: Length of REF_ORIGIN_MOMENT_X, REF_ORIGIN_MOMENT_Y and REF_ORIGIN_MOMENT_Z must be the same!!" << endl;
    exit(EXIT_FAILURE);
  }
  
  if (RefOriginMoment_X == NULL) {
    RefOriginMoment_X = new su2double[nMarker_Monitoring];
    for (iMarker = 0; iMarker < nMarker_Monitoring; iMarker++ )
      RefOriginMoment_X[iMarker] = 0.0;
  } else {
    if (nRefOriginMoment_X == 1) {
      
      su2double aux_RefOriginMoment_X = RefOriginMoment_X[0];
      delete [] RefOriginMoment_X;
      RefOriginMoment_X = new su2double[nMarker_Monitoring];
      nRefOriginMoment_X = nMarker_Monitoring;
      
      for (iMarker = 0; iMarker < nMarker_Monitoring; iMarker++ )
        RefOriginMoment_X[iMarker] = aux_RefOriginMoment_X;
    }
    else if (nRefOriginMoment_X != nMarker_Monitoring) {
      cout << "ERROR: Length of REF_ORIGIN_MOMENT_X must match number of Monitoring Markers!!" << endl;
      exit(EXIT_FAILURE);
    }
  }
  
  if (RefOriginMoment_Y == NULL) {
    RefOriginMoment_Y = new su2double[nMarker_Monitoring];
    for (iMarker = 0; iMarker < nMarker_Monitoring; iMarker++ )
      RefOriginMoment_Y[iMarker] = 0.0;
  } else {
    if (nRefOriginMoment_Y == 1) {
      
      su2double aux_RefOriginMoment_Y = RefOriginMoment_Y[0];
      delete [] RefOriginMoment_Y;
      RefOriginMoment_Y = new su2double[nMarker_Monitoring];
      nRefOriginMoment_Y = nMarker_Monitoring;
      
      for (iMarker = 0; iMarker < nMarker_Monitoring; iMarker++ )
        RefOriginMoment_Y[iMarker] = aux_RefOriginMoment_Y;
    }
    else if (nRefOriginMoment_Y != nMarker_Monitoring) {
      cout << "ERROR: Length of REF_ORIGIN_MOMENT_Y must match number of Monitoring Markers!!" << endl;
      exit(EXIT_FAILURE);
    }
  }
  
  if (RefOriginMoment_Z == NULL) {
    RefOriginMoment_Z = new su2double[nMarker_Monitoring];
    for (iMarker = 0; iMarker < nMarker_Monitoring; iMarker++ )
      RefOriginMoment_Z[iMarker] = 0.0;
  } else {
    if (nRefOriginMoment_Z == 1) {
      
      su2double aux_RefOriginMoment_Z = RefOriginMoment_Z[0];
      delete [] RefOriginMoment_Z;
      RefOriginMoment_Z = new su2double[nMarker_Monitoring];
      nRefOriginMoment_Z = nMarker_Monitoring;
      
      for (iMarker = 0; iMarker < nMarker_Monitoring; iMarker++ )
        RefOriginMoment_Z[iMarker] = aux_RefOriginMoment_Z;
    }
    else if (nRefOriginMoment_Z != nMarker_Monitoring) {
      cout << "ERROR: Length of REF_ORIGIN_MOMENT_Z must match number of Monitoring Markers!!" << endl;
      exit(EXIT_FAILURE);
    }
  }
  
  /*--- Set the boolean flag if we are carrying out an aeroelastic simulation. ---*/
  
  if (Grid_Movement && (Kind_GridMovement[ZONE_0] == AEROELASTIC || Kind_GridMovement[ZONE_0] == AEROELASTIC_RIGID_MOTION)) Aeroelastic_Simulation = true;
  else Aeroelastic_Simulation = false;
  
  /*--- Initializing the size for the solutions of the Aeroelastic problem. ---*/
  
  
  if (Grid_Movement && Aeroelastic_Simulation) {
    Aeroelastic_np1.resize(nMarker_Monitoring);
    Aeroelastic_n.resize(nMarker_Monitoring);
    Aeroelastic_n1.resize(nMarker_Monitoring);
    for (iMarker = 0; iMarker < nMarker_Monitoring; iMarker++) {
      Aeroelastic_np1[iMarker].resize(2);
      Aeroelastic_n[iMarker].resize(2);
      Aeroelastic_n1[iMarker].resize(2);
      for (int i =0; i<2; i++) {
        Aeroelastic_np1[iMarker][i].resize(2);
        Aeroelastic_n[iMarker][i].resize(2);
        Aeroelastic_n1[iMarker][i].resize(2);
        for (int j=0; j<2; j++) {
          Aeroelastic_np1[iMarker][i][j] = 0.0;
          Aeroelastic_n[iMarker][i][j] = 0.0;
          Aeroelastic_n1[iMarker][i][j] = 0.0;
        }
      }
    }
  }
  
  /*--- Allocate memory for the plunge and pitch and initialized them to zero ---*/
  
  if (Grid_Movement && Aeroelastic_Simulation) {
    Aeroelastic_pitch = new su2double[nMarker_Monitoring];
    Aeroelastic_plunge = new su2double[nMarker_Monitoring];
    for (iMarker = 0; iMarker < nMarker_Monitoring; iMarker++ ) {
      Aeroelastic_pitch[iMarker] = 0.0;
      Aeroelastic_plunge[iMarker] = 0.0;
    }
  }

  /*--- Fluid-Structure Interaction problems ---*/

  if (FSI_Problem) {
	  Kind_GridMovement[val_izone] = FLUID_STRUCTURE;
	  Grid_Movement = true;
  }
  
  if (MGCycle == FULLMG_CYCLE) FinestMesh = nMGLevels;
  else FinestMesh = MESH_0;
  
  if ((Kind_Solver == NAVIER_STOKES) &&
      (Kind_Turb_Model != NONE))
    Kind_Solver = RANS;
    
  Kappa_1st_Flow = Kappa_Flow[0];
  Kappa_2nd_Flow = Kappa_Flow[1];
  Kappa_4th_Flow = Kappa_Flow[2];
  Kappa_1st_AdjFlow = Kappa_AdjFlow[0];
  Kappa_2nd_AdjFlow = Kappa_AdjFlow[1];
  Kappa_4th_AdjFlow = Kappa_AdjFlow[2];
  
  /*--- Make the MG_PreSmooth, MG_PostSmooth, and MG_CorrecSmooth
   arrays consistent with nMGLevels ---*/
  
  unsigned short * tmp_smooth = new unsigned short[nMGLevels+1];
  
  if ((nMG_PreSmooth != nMGLevels+1) && (nMG_PreSmooth != 0)) {
    if (nMG_PreSmooth > nMGLevels+1) {
      
      /*--- Truncate by removing unnecessary elements at the end ---*/
      
      for (unsigned int i = 0; i <= nMGLevels; i++)
        tmp_smooth[i] = MG_PreSmooth[i];
      delete [] MG_PreSmooth;
      MG_PreSmooth=NULL;
    } else {
      
      /*--- Add additional elements equal to last element ---*/
      
      for (unsigned int i = 0; i < nMG_PreSmooth; i++)
        tmp_smooth[i] = MG_PreSmooth[i];
      for (unsigned int i = nMG_PreSmooth; i <= nMGLevels; i++)
        tmp_smooth[i] = MG_PreSmooth[nMG_PreSmooth-1];
      delete [] MG_PreSmooth;
      MG_PreSmooth=NULL;
    }
    
    nMG_PreSmooth = nMGLevels+1;
    MG_PreSmooth = new unsigned short[nMG_PreSmooth];
    for (unsigned int i = 0; i < nMG_PreSmooth; i++)
      MG_PreSmooth[i] = tmp_smooth[i];
  }
  if ((nMGLevels != 0) && (nMG_PreSmooth == 0)) {
    delete [] MG_PreSmooth;
    nMG_PreSmooth = nMGLevels+1;
    MG_PreSmooth = new unsigned short[nMG_PreSmooth];
    for (unsigned int i = 0; i < nMG_PreSmooth; i++)
      MG_PreSmooth[i] = i+1;
  }
  
  if ((nMG_PostSmooth != nMGLevels+1) && (nMG_PostSmooth != 0)) {
    if (nMG_PostSmooth > nMGLevels+1) {
      
      /*--- Truncate by removing unnecessary elements at the end ---*/
      
      for (unsigned int i = 0; i <= nMGLevels; i++)
        tmp_smooth[i] = MG_PostSmooth[i];
      delete [] MG_PostSmooth;
      MG_PostSmooth=NULL;
    } else {
      
      /*--- Add additional elements equal to last element ---*/
       
      for (unsigned int i = 0; i < nMG_PostSmooth; i++)
        tmp_smooth[i] = MG_PostSmooth[i];
      for (unsigned int i = nMG_PostSmooth; i <= nMGLevels; i++)
        tmp_smooth[i] = MG_PostSmooth[nMG_PostSmooth-1];
      delete [] MG_PostSmooth;
      MG_PostSmooth=NULL;
    }
    
    nMG_PostSmooth = nMGLevels+1;
    MG_PostSmooth = new unsigned short[nMG_PostSmooth];
    for (unsigned int i = 0; i < nMG_PostSmooth; i++)
      MG_PostSmooth[i] = tmp_smooth[i];
    
  }
  
  if ((nMGLevels != 0) && (nMG_PostSmooth == 0)) {
    delete [] MG_PostSmooth;
    nMG_PostSmooth = nMGLevels+1;
    MG_PostSmooth = new unsigned short[nMG_PostSmooth];
    for (unsigned int i = 0; i < nMG_PostSmooth; i++)
      MG_PostSmooth[i] = 0;
  }
  
  if ((nMG_CorrecSmooth != nMGLevels+1) && (nMG_CorrecSmooth != 0)) {
    if (nMG_CorrecSmooth > nMGLevels+1) {
      
      /*--- Truncate by removing unnecessary elements at the end ---*/
      
      for (unsigned int i = 0; i <= nMGLevels; i++)
        tmp_smooth[i] = MG_CorrecSmooth[i];
      delete [] MG_CorrecSmooth;
      MG_CorrecSmooth = NULL;
    } else {
      
      /*--- Add additional elements equal to last element ---*/
      
      for (unsigned int i = 0; i < nMG_CorrecSmooth; i++)
        tmp_smooth[i] = MG_CorrecSmooth[i];
      for (unsigned int i = nMG_CorrecSmooth; i <= nMGLevels; i++)
        tmp_smooth[i] = MG_CorrecSmooth[nMG_CorrecSmooth-1];
      delete [] MG_CorrecSmooth;
      MG_CorrecSmooth = NULL;
    }
    nMG_CorrecSmooth = nMGLevels+1;
    MG_CorrecSmooth = new unsigned short[nMG_CorrecSmooth];
    for (unsigned int i = 0; i < nMG_CorrecSmooth; i++)
      MG_CorrecSmooth[i] = tmp_smooth[i];
  }
  
  if ((nMGLevels != 0) && (nMG_CorrecSmooth == 0)) {
    delete [] MG_CorrecSmooth;
    nMG_CorrecSmooth = nMGLevels+1;
    MG_CorrecSmooth = new unsigned short[nMG_CorrecSmooth];
    for (unsigned int i = 0; i < nMG_CorrecSmooth; i++)
      MG_CorrecSmooth[i] = 0;
  }
  
  /*--- Override MG Smooth parameters ---*/
  
  if (nMG_PreSmooth != 0) MG_PreSmooth[MESH_0] = 1;
  if (nMG_PostSmooth != 0) {
    MG_PostSmooth[MESH_0] = 0;
    MG_PostSmooth[nMGLevels] = 0;
  }
  if (nMG_CorrecSmooth != 0) MG_CorrecSmooth[nMGLevels] = 0;
  
  if (Restart) MGCycle = V_CYCLE;
  
  if (ContinuousAdjoint) {
    if (Kind_Solver == EULER) Kind_Solver = ADJ_EULER;
    if (Kind_Solver == NAVIER_STOKES) Kind_Solver = ADJ_NAVIER_STOKES;
    if (Kind_Solver == RANS) Kind_Solver = ADJ_RANS;
  }
  
  nCFL = nMGLevels+1;
  CFL = new su2double[nCFL];
  CFL[0] = CFLFineGrid;
  
  /*--- Evaluate when the Cl should be evaluated ---*/
  
  Iter_Fixed_CL        = SU2_TYPE::Int(nExtIter / (su2double(Update_Alpha)+1));
  Iter_Fixed_CM        = SU2_TYPE::Int(nExtIter / (su2double(Update_iH)+1));
  Iter_Fixed_NetThrust = SU2_TYPE::Int(nExtIter / (su2double(Update_BCThrust)+1));

  /*--- Setting relaxation factor and CFL for the adjoint runs ---*/

  if (ContinuousAdjoint || DiscreteAdjoint) {
    Relaxation_Factor_Flow = Relaxation_Factor_AdjFlow;
    CFL[0] = CFL[0] * CFLRedCoeff_AdjFlow;
    CFL_AdaptParam[2] *= CFLRedCoeff_AdjFlow;
    CFL_AdaptParam[3] *= CFLRedCoeff_AdjFlow;
    Iter_Fixed_CL = SU2_TYPE::Int(su2double (Iter_Fixed_CL) / CFLRedCoeff_AdjFlow);
    Iter_Fixed_CM = SU2_TYPE::Int(su2double (Iter_Fixed_CM) / CFLRedCoeff_AdjFlow);
    Iter_Fixed_NetThrust = SU2_TYPE::Int(su2double (Iter_Fixed_NetThrust) / CFLRedCoeff_AdjFlow);
  }
  
  if (DiscreteAdjoint) {
	  Kind_ConvNumScheme_Flow = Kind_ConvNumScheme_AdjFlow;
	  Kind_Centered_Flow = Kind_Centered_AdjFlow;
	  Kind_Upwind_Flow = Kind_Upwind_AdjFlow;
	  Kappa_Flow[0] = Kappa_AdjFlow[0];
	  Kappa_Flow[1] = Kappa_AdjFlow[1];
	  Kappa_Flow[2] = Kappa_AdjFlow[2];
  }

  if (Iter_Fixed_CL == 0) { Iter_Fixed_CL = nExtIter+1; Update_Alpha = 0; }
  if (Iter_Fixed_CM == 0) { Iter_Fixed_CM = nExtIter+1; Update_iH = 0; }
  if (Iter_Fixed_NetThrust == 0) { Iter_Fixed_NetThrust = nExtIter+1; Update_BCThrust = 0; }

  for (iCFL = 1; iCFL < nCFL; iCFL++)
    CFL[iCFL] = CFL[iCFL-1];
  
  if (nRKStep == 0) {
    nRKStep = 1;
    RK_Alpha_Step = new su2double[1]; RK_Alpha_Step[0] = 1.0;
  }
  
  if (nIntCoeffs == 0) {
  	nIntCoeffs = 2;
  	Int_Coeffs = new su2double[2]; Int_Coeffs[0] = 0.25; Int_Coeffs[1] = 0.5;
  }

  if ((Kind_SU2 == SU2_CFD) && (Kind_Solver == NO_SOLVER)) {
    cout << "PHYSICAL_PROBLEM must be set in the configuration file" << endl;
    exit(EXIT_FAILURE);
  }
  
  /*--- Set a flag for viscous simulations ---*/
  
  Viscous = (( Kind_Solver == NAVIER_STOKES          ) ||
             ( Kind_Solver == ADJ_NAVIER_STOKES      ) ||
             ( Kind_Solver == RANS                   ) ||
             ( Kind_Solver == ADJ_RANS               ) );
  
  /*--- To avoid boundary intersections, let's add a small constant to the planes. ---*/

  Stations_Bounds[0] += EPS;
  Stations_Bounds[1] += EPS;

  for (unsigned short iSections = 0; iSections < nLocationStations; iSections++) {
    LocationStations[iSections] += EPS;
  }

  /*--- Re-scale the length based parameters. The US system uses feet,
   but SU2 assumes that the grid is in inches ---*/
  
  if ((SystemMeasurements == US) && (Kind_SU2 == SU2_CFD)) {
    
    for (iMarker = 0; iMarker < nMarker_Monitoring; iMarker++) {
      RefOriginMoment_X[iMarker] = RefOriginMoment_X[iMarker]/12.0;
      RefOriginMoment_Y[iMarker] = RefOriginMoment_Y[iMarker]/12.0;
      RefOriginMoment_Z[iMarker] = RefOriginMoment_Z[iMarker]/12.0;
    }
    
    for (iMarker = 0; iMarker < nGridMovement; iMarker++) {
      Motion_Origin_X[iMarker] = Motion_Origin_X[iMarker]/12.0;
      Motion_Origin_Y[iMarker] = Motion_Origin_Y[iMarker]/12.0;
      Motion_Origin_Z[iMarker] = Motion_Origin_Z[iMarker]/12.0;
    }
    
    RefLength = RefLength/12.0;

    if ((val_nDim == 2) && (!Axisymmetric)) RefArea = RefArea/12.0;
    else RefArea = RefArea/144.0;
    Length_Reynolds = Length_Reynolds/12.0;
    RefElemLength = RefElemLength/12.0;
    Highlite_Area = Highlite_Area/144.0;
    SemiSpan = SemiSpan/12.0;

    EA_IntLimit[0] = EA_IntLimit[0]/12.0;
    EA_IntLimit[1] = EA_IntLimit[1]/12.0;
    EA_IntLimit[2] = EA_IntLimit[2]/12.0;
    
    for (unsigned short iSections = 0; iSections < nLocationStations; iSections++) {
      LocationStations[iSections] = LocationStations[iSections]/12.0;
    }

    Stations_Bounds[0] = Stations_Bounds[0]/12.0;
    Stations_Bounds[1] = Stations_Bounds[1]/12.0;
    
    SubsonicEngine_Cyl[0] = SubsonicEngine_Cyl[0]/12.0;
    SubsonicEngine_Cyl[1] = SubsonicEngine_Cyl[1]/12.0;
    SubsonicEngine_Cyl[2] = SubsonicEngine_Cyl[2]/12.0;
    SubsonicEngine_Cyl[3] = SubsonicEngine_Cyl[3]/12.0;
    SubsonicEngine_Cyl[4] = SubsonicEngine_Cyl[4]/12.0;
    SubsonicEngine_Cyl[5] = SubsonicEngine_Cyl[5]/12.0;
    SubsonicEngine_Cyl[6] = SubsonicEngine_Cyl[6]/12.0;
    
  }
  
  /*--- Check for constant lift mode. Initialize the update flag for
   the AoA with each iteration to false  ---*/
  
  if (Fixed_CL_Mode) Update_AoA = false;
  if (Fixed_CM_Mode) Update_HTPIncidence = false;

  if (DirectDiff != NO_DERIVATIVE) {
#if !defined COMPLEX_TYPE && !defined ADOLC_FORWARD_TYPE && !defined CODI_FORWARD_TYPE
      if (Kind_SU2 == SU2_CFD) {
        cout << "SU2_CFD: Config option DIRECT_DIFF= YES requires AD or complex support!" << endl;
        cout << "Please use SU2_CFD_DIRECTDIFF (configuration/compilation is done using the preconfigure.py script)." << endl;
        exit(EXIT_FAILURE);
      }
#endif
    /*--- Initialize the derivative values ---*/
    switch (DirectDiff) {
      case D_MACH:
        SU2_TYPE::SetDerivative(Mach, 1.0);
        break;
      case D_AOA:
        SU2_TYPE::SetDerivative(AoA, 1.0);
        break;
      case D_SIDESLIP:
        SU2_TYPE::SetDerivative(AoS, 1.0);
        break;
      case D_REYNOLDS:
        SU2_TYPE::SetDerivative(Reynolds, 1.0);
        break;
      case D_TURB2LAM:
       SU2_TYPE::SetDerivative(Turb2LamViscRatio_FreeStream, 1.0);
        break;
      default:
        /*--- All other cases are handled in the specific solver ---*/
        break;
      }
  }

#if defined CODI_REVERSE_TYPE
  AD_Mode = YES;
#else
  if (AD_Mode == YES) {
    cout << "AUTO_DIFF=YES requires Automatic Differentiation support." << endl;
    cout << "Please use correct executables (configuration/compilation is done using the preconfigure.py script)." << endl;
  }
#endif

  if (DiscreteAdjoint) {
#if !defined ADOLC_REVERSE_TYPE && !defined CODI_REVERSE_TYPE
    if (Kind_SU2 == SU2_CFD) {
      cout << "SU2_CFD: Config option MATH_PROBLEM= DISCRETE_ADJOINT requires AD support!" << endl;
      cout << "Please use SU2_CFD_AD (configuration/compilation is done using the preconfigure.py script)." << endl;
      exit(EXIT_FAILURE);
    }
#endif

    /*--- Disable writing of limiters if enabled ---*/
    Wrt_Limiters = false;

    if (Unsteady_Simulation) {

      Restart_Flow = false;

      if (Grid_Movement) {
        cout << "Dynamic mesh movement currently not supported for the discrete adjoint solver." << endl;
        exit(EXIT_FAILURE);
      }

      /*--- If the averaging interval is not set, we average over all time-steps ---*/

      if (Iter_Avg_Objective == 0.0) {
        Iter_Avg_Objective = nExtIter;
      }

    }

    switch(Kind_Solver) {
      case EULER:
        Kind_Solver = DISC_ADJ_EULER;
        break;
      case RANS:
        Kind_Solver = DISC_ADJ_RANS;
        Frozen_Visc = false;
        break;
      case NAVIER_STOKES:
        Kind_Solver = DISC_ADJ_NAVIER_STOKES;
        break;
      default:
        break;
    }
  }

  /*--- Check for 2nd order w/ limiting for JST and correct ---*/
  
  if ((Kind_ConvNumScheme_Flow == SPACE_CENTERED) && (Kind_Centered_Flow == JST) && (SpatialOrder_Flow == SECOND_ORDER_LIMITER))
    SpatialOrder_Flow = SECOND_ORDER;
  
  if ((Kind_ConvNumScheme_AdjFlow == SPACE_CENTERED) && (Kind_Centered_AdjFlow == JST) && (SpatialOrder_AdjFlow == SECOND_ORDER_LIMITER))
    SpatialOrder_AdjFlow = SECOND_ORDER;
  
  delete [] tmp_smooth;
  
  /*--- If it is a fixed mode problem, then we will add 100 iterations to
    evaluate the derivatives with respect to a change in the AoA and CL ---*/

  if (!ContinuousAdjoint & !DiscreteAdjoint) {
  	if ((Fixed_CL_Mode) || (Fixed_CM_Mode)) {
    ConvCriteria = RESIDUAL;
  		nExtIter += Iter_dCL_dAlpha;
  		OrderMagResidual = 24;
  		MinLogResidual = -24;
  	}
  }

  /*--- If there are not design variables defined in the file ---*/

  if (nDV == 0) {
    nDV = 1;
    Design_Variable = new unsigned short [nDV];
    Design_Variable[0] = NO_DEFORMATION;
  }

}

void CConfig::SetMarkers(unsigned short val_software) {

  unsigned short iMarker_All, iMarker_CfgFile, iMarker_Euler, iMarker_Custom,
  iMarker_FarField, iMarker_SymWall, iMarker_Pressure, iMarker_PerBound,
  iMarker_NearFieldBound, iMarker_InterfaceBound, iMarker_Fluid_InterfaceBound, iMarker_Dirichlet,
  iMarker_Inlet, iMarker_Riemann, iMarker_NRBC, iMarker_Outlet, iMarker_Isothermal,
  iMarker_HeatFlux, iMarker_EngineInflow, iMarker_EngineExhaust,
  iMarker_Displacement, iMarker_Load, iMarker_FlowLoad, iMarker_Neumann, iMarker_Internal,
  iMarker_Monitoring, iMarker_Designing, iMarker_GeoEval, iMarker_Plotting, iMarker_Analyze,
  iMarker_DV, iMarker_Moving, iMarker_Supersonic_Inlet, iMarker_Supersonic_Outlet,
  iMarker_Clamped, iMarker_ZoneInterface, iMarker_Load_Dir, iMarker_Load_Sine,
  iMarker_ActDiskInlet, iMarker_ActDiskOutlet, iMarker_Out_1D;

  int size = SINGLE_NODE;
  
#ifdef HAVE_MPI
  if (val_software != SU2_MSH)
    MPI_Comm_size(MPI_COMM_WORLD, &size);
#endif

  /*--- Compute the total number of markers in the config file ---*/
  
  nMarker_CfgFile = nMarker_Euler + nMarker_FarField + nMarker_SymWall +
  nMarker_Pressure + nMarker_PerBound + nMarker_NearFieldBound + nMarker_Fluid_InterfaceBound +
  nMarker_InterfaceBound + nMarker_Dirichlet + nMarker_Neumann + nMarker_Inlet + nMarker_Riemann +
  nMarker_NRBC + nMarker_Outlet + nMarker_Isothermal + nMarker_HeatFlux +
  nMarker_EngineInflow + nMarker_EngineExhaust + nMarker_Internal +
  nMarker_Supersonic_Inlet + nMarker_Supersonic_Outlet + nMarker_Displacement + nMarker_Load +
  nMarker_FlowLoad + nMarker_Custom +
  nMarker_Clamped + nMarker_Load_Sine + nMarker_Load_Dir +
  nMarker_ActDiskInlet + nMarker_ActDiskOutlet + nMarker_Out_1D;
  
  /*--- Add the possible send/receive domains ---*/

  nMarker_Max = nMarker_CfgFile + OVERHEAD*size;
  
  /*--- Basic dimensionalization of the markers (worst scenario) ---*/

  nMarker_All = nMarker_Max;

  /*--- Allocate the memory (markers in each domain) ---*/
  
  Marker_All_TagBound       = new string[nMarker_All];			    // Store the tag that correspond with each marker.
  Marker_All_SendRecv       = new short[nMarker_All];						// +#domain (send), -#domain (receive).
  Marker_All_KindBC         = new unsigned short[nMarker_All];	// Store the kind of boundary condition.
  Marker_All_Monitoring     = new unsigned short[nMarker_All];	// Store whether the boundary should be monitored.
  Marker_All_Designing      = new unsigned short[nMarker_All];  // Store whether the boundary should be designed.
  Marker_All_Plotting       = new unsigned short[nMarker_All];	// Store whether the boundary should be plotted.
  Marker_All_Analyze  = new unsigned short[nMarker_All];	// Store whether the boundary should be plotted.
  Marker_All_ZoneInterface   = new unsigned short[nMarker_All];	// Store whether the boundary is in the FSI interface.
  Marker_All_GeoEval        = new unsigned short[nMarker_All];	// Store whether the boundary should be geometry evaluation.
  Marker_All_DV             = new unsigned short[nMarker_All];	// Store whether the boundary should be affected by design variables.
  Marker_All_Moving         = new unsigned short[nMarker_All];	// Store whether the boundary should be in motion.
  Marker_All_PerBound       = new short[nMarker_All];						// Store whether the boundary belongs to a periodic boundary.
  Marker_All_Out_1D         = new unsigned short[nMarker_All];  // Store whether the boundary belongs to a 1-d output boundary.


  for (iMarker_All = 0; iMarker_All < nMarker_All; iMarker_All++) {
    Marker_All_TagBound[iMarker_All]      = "SEND_RECEIVE";
    Marker_All_SendRecv[iMarker_All]      = 0;
    Marker_All_KindBC[iMarker_All]        = 0;
    Marker_All_Monitoring[iMarker_All]    = 0;
    Marker_All_GeoEval[iMarker_All]       = 0;
    Marker_All_Designing[iMarker_All]     = 0;
    Marker_All_Plotting[iMarker_All]      = 0;
    Marker_All_Analyze[iMarker_All]       = 0;
    Marker_All_ZoneInterface[iMarker_All] = 0;
    Marker_All_DV[iMarker_All]            = 0;
    Marker_All_Moving[iMarker_All]        = 0;
    Marker_All_PerBound[iMarker_All]      = 0;
    Marker_All_Out_1D[iMarker_All]        = 0;
  }

  /*--- Allocate the memory (markers in the config file) ---*/

  Marker_CfgFile_TagBound      = new string[nMarker_CfgFile];
  Marker_CfgFile_KindBC        = new unsigned short[nMarker_CfgFile];
  Marker_CfgFile_Monitoring    = new unsigned short[nMarker_CfgFile];
  Marker_CfgFile_Designing     = new unsigned short[nMarker_CfgFile];
  Marker_CfgFile_Plotting      = new unsigned short[nMarker_CfgFile];
  Marker_CfgFile_Analyze       = new unsigned short[nMarker_CfgFile];
  Marker_CfgFile_GeoEval       = new unsigned short[nMarker_CfgFile];
  Marker_CfgFile_ZoneInterface = new unsigned short[nMarker_CfgFile];
  Marker_CfgFile_DV            = new unsigned short[nMarker_CfgFile];
  Marker_CfgFile_Moving        = new unsigned short[nMarker_CfgFile];
  Marker_CfgFile_PerBound      = new unsigned short[nMarker_CfgFile];
  Marker_CfgFile_Out_1D        = new unsigned short[nMarker_CfgFile];

  for (iMarker_CfgFile = 0; iMarker_CfgFile < nMarker_CfgFile; iMarker_CfgFile++) {
    Marker_CfgFile_TagBound[iMarker_CfgFile]      = "SEND_RECEIVE";
    Marker_CfgFile_KindBC[iMarker_CfgFile]        = 0;
    Marker_CfgFile_Monitoring[iMarker_CfgFile]    = 0;
    Marker_CfgFile_GeoEval[iMarker_CfgFile]       = 0;
    Marker_CfgFile_Designing[iMarker_CfgFile]     = 0;
    Marker_CfgFile_Plotting[iMarker_CfgFile]      = 0;
    Marker_CfgFile_Analyze[iMarker_CfgFile]       = 0;
    Marker_CfgFile_ZoneInterface[iMarker_CfgFile] = 0;
    Marker_CfgFile_DV[iMarker_CfgFile]            = 0;
    Marker_CfgFile_Moving[iMarker_CfgFile]        = 0;
    Marker_CfgFile_PerBound[iMarker_CfgFile]      = 0;
    Marker_CfgFile_Out_1D[iMarker_CfgFile]        = 0;
  }

  /*--- Allocate memory to store surface information (Analyze BC) ---*/

  Surface_MassFlow = new su2double[nMarker_Analyze];
  Surface_DC60 = new su2double[nMarker_Analyze];
  Surface_IDC = new su2double[nMarker_Analyze];
  Surface_IDC_Mach = new su2double[nMarker_Analyze];
  Surface_IDR = new su2double[nMarker_Analyze];
  for (iMarker_Analyze = 0; iMarker_Analyze < nMarker_Analyze; iMarker_Analyze++) {
     Surface_MassFlow[iMarker_Analyze] = 0.0;
     Surface_DC60[iMarker_Analyze] = 0.0;
     Surface_IDC[iMarker_Analyze] = 0.0;
     Surface_IDC_Mach[iMarker_Analyze] = 0.0;
     Surface_IDR[iMarker_Analyze] = 0.0;
   }

  /*--- Populate the marker information in the config file (all domains) ---*/

  iMarker_CfgFile = 0;
  for (iMarker_Euler = 0; iMarker_Euler < nMarker_Euler; iMarker_Euler++) {
    Marker_CfgFile_TagBound[iMarker_CfgFile] = Marker_Euler[iMarker_Euler];
    Marker_CfgFile_KindBC[iMarker_CfgFile] = EULER_WALL;
    iMarker_CfgFile++;
  }

  for (iMarker_FarField = 0; iMarker_FarField < nMarker_FarField; iMarker_FarField++) {
    Marker_CfgFile_TagBound[iMarker_CfgFile] = Marker_FarField[iMarker_FarField];
    Marker_CfgFile_KindBC[iMarker_CfgFile] = FAR_FIELD;
    iMarker_CfgFile++;
  }

  for (iMarker_SymWall = 0; iMarker_SymWall < nMarker_SymWall; iMarker_SymWall++) {
    Marker_CfgFile_TagBound[iMarker_CfgFile] = Marker_SymWall[iMarker_SymWall];
    Marker_CfgFile_KindBC[iMarker_CfgFile] = SYMMETRY_PLANE;
    iMarker_CfgFile++;
  }

  for (iMarker_Pressure = 0; iMarker_Pressure < nMarker_Pressure; iMarker_Pressure++) {
    Marker_CfgFile_TagBound[iMarker_CfgFile] = Marker_Pressure[iMarker_Pressure];
    Marker_CfgFile_KindBC[iMarker_CfgFile] = PRESSURE_BOUNDARY;
    iMarker_CfgFile++;
  }

  for (iMarker_PerBound = 0; iMarker_PerBound < nMarker_PerBound; iMarker_PerBound++) {
    Marker_CfgFile_TagBound[iMarker_CfgFile] = Marker_PerBound[iMarker_PerBound];
    Marker_CfgFile_KindBC[iMarker_CfgFile] = PERIODIC_BOUNDARY;
    Marker_CfgFile_PerBound[iMarker_CfgFile] = iMarker_PerBound + 1;
    iMarker_CfgFile++;
  }

  ActDisk_DeltaPress = new su2double[nMarker_ActDiskInlet];
  ActDisk_DeltaTemp = new su2double[nMarker_ActDiskInlet];
  ActDisk_TotalPressRatio = new su2double[nMarker_ActDiskInlet];
  ActDisk_TotalTempRatio = new su2double[nMarker_ActDiskInlet];
  ActDisk_StaticPressRatio = new su2double[nMarker_ActDiskInlet];
  ActDisk_StaticTempRatio = new su2double[nMarker_ActDiskInlet];
  ActDisk_Power = new su2double[nMarker_ActDiskInlet];
  ActDisk_MassFlow = new su2double[nMarker_ActDiskInlet];
  ActDisk_Mach = new su2double[nMarker_ActDiskInlet];
  ActDisk_Force = new su2double[nMarker_ActDiskInlet];
  ActDisk_NetThrust = new su2double[nMarker_ActDiskInlet];
  ActDisk_BCThrust = new su2double[nMarker_ActDiskInlet];
  ActDisk_BCThrust_Old = new su2double[nMarker_ActDiskInlet];
  ActDisk_GrossThrust = new su2double[nMarker_ActDiskInlet];
  ActDisk_Area = new su2double[nMarker_ActDiskInlet];
  ActDisk_ReverseMassFlow = new su2double[nMarker_ActDiskInlet];
  
  for (iMarker_ActDiskInlet = 0; iMarker_ActDiskInlet < nMarker_ActDiskInlet; iMarker_ActDiskInlet++) {
    ActDisk_DeltaPress[iMarker_ActDiskInlet] = 0.0;
    ActDisk_DeltaTemp[iMarker_ActDiskInlet] = 0.0;
    ActDisk_TotalPressRatio[iMarker_ActDiskInlet] = 0.0;
    ActDisk_TotalTempRatio[iMarker_ActDiskInlet] = 0.0;
    ActDisk_StaticPressRatio[iMarker_ActDiskInlet] = 0.0;
    ActDisk_StaticTempRatio[iMarker_ActDiskInlet] = 0.0;
    ActDisk_Power[iMarker_ActDiskInlet] = 0.0;
    ActDisk_MassFlow[iMarker_ActDiskInlet] = 0.0;
    ActDisk_Mach[iMarker_ActDiskInlet] = 0.0;
    ActDisk_Force[iMarker_ActDiskInlet] = 0.0;
    ActDisk_NetThrust[iMarker_ActDiskInlet] = 0.0;
    ActDisk_BCThrust[iMarker_ActDiskInlet] = 0.0;
    ActDisk_BCThrust_Old[iMarker_ActDiskInlet] = 0.0;
    ActDisk_GrossThrust[iMarker_ActDiskInlet] = 0.0;
    ActDisk_Area[iMarker_ActDiskInlet] = 0.0;
    ActDisk_ReverseMassFlow[iMarker_ActDiskInlet] = 0.0;
  }
  
  
  ActDiskInlet_MassFlow = new su2double[nMarker_ActDiskInlet];
  ActDiskInlet_Temperature = new su2double[nMarker_ActDiskInlet];
  ActDiskInlet_TotalTemperature = new su2double[nMarker_ActDiskInlet];
  ActDiskInlet_Pressure = new su2double[nMarker_ActDiskInlet];
  ActDiskInlet_TotalPressure = new su2double[nMarker_ActDiskInlet];
  ActDiskInlet_RamDrag = new su2double[nMarker_ActDiskInlet];
  ActDiskInlet_Force = new su2double[nMarker_ActDiskInlet];
  ActDiskInlet_Power = new su2double[nMarker_ActDiskInlet];
  
  for (iMarker_ActDiskInlet = 0; iMarker_ActDiskInlet < nMarker_ActDiskInlet; iMarker_ActDiskInlet++) {
    Marker_CfgFile_TagBound[iMarker_CfgFile] = Marker_ActDiskInlet[iMarker_ActDiskInlet];
    Marker_CfgFile_KindBC[iMarker_CfgFile] = ACTDISK_INLET;
    ActDiskInlet_MassFlow[iMarker_ActDiskInlet] = 0.0;
    ActDiskInlet_Temperature[iMarker_ActDiskInlet] = 0.0;
    ActDiskInlet_TotalTemperature[iMarker_ActDiskInlet] = 0.0;
    ActDiskInlet_Pressure[iMarker_ActDiskInlet] = 0.0;
    ActDiskInlet_TotalPressure[iMarker_ActDiskInlet] = 0.0;
    ActDiskInlet_RamDrag[iMarker_ActDiskInlet] = 0.0;
    ActDiskInlet_Force[iMarker_ActDiskInlet] = 0.0;
    ActDiskInlet_Power[iMarker_ActDiskInlet] = 0.0;
    iMarker_CfgFile++;
  }
  
  ActDiskOutlet_MassFlow = new su2double[nMarker_ActDiskOutlet];
  ActDiskOutlet_Temperature = new su2double[nMarker_ActDiskOutlet];
  ActDiskOutlet_TotalTemperature = new su2double[nMarker_ActDiskOutlet];
  ActDiskOutlet_Pressure = new su2double[nMarker_ActDiskOutlet];
  ActDiskOutlet_TotalPressure = new su2double[nMarker_ActDiskOutlet];
  ActDiskOutlet_GrossThrust = new su2double[nMarker_ActDiskOutlet];
  ActDiskOutlet_Force = new su2double[nMarker_ActDiskOutlet];
  ActDiskOutlet_Power = new su2double[nMarker_ActDiskOutlet];
  
  for (iMarker_ActDiskOutlet = 0; iMarker_ActDiskOutlet < nMarker_ActDiskOutlet; iMarker_ActDiskOutlet++) {
    Marker_CfgFile_TagBound[iMarker_CfgFile] = Marker_ActDiskOutlet[iMarker_ActDiskOutlet];
    Marker_CfgFile_KindBC[iMarker_CfgFile] = ACTDISK_OUTLET;
    ActDiskOutlet_MassFlow[iMarker_ActDiskOutlet] = 0.0;
    ActDiskOutlet_Temperature[iMarker_ActDiskOutlet] = 0.0;
    ActDiskOutlet_TotalTemperature[iMarker_ActDiskOutlet] = 0.0;
    ActDiskOutlet_Pressure[iMarker_ActDiskOutlet] = 0.0;
    ActDiskOutlet_TotalPressure[iMarker_ActDiskOutlet] = 0.0;
    ActDiskOutlet_GrossThrust[iMarker_ActDiskOutlet] = 0.0;
    ActDiskOutlet_Force[iMarker_ActDiskOutlet] = 0.0;
    ActDiskOutlet_Power[iMarker_ActDiskOutlet] = 0.0;
    iMarker_CfgFile++;
  }

  for (iMarker_NearFieldBound = 0; iMarker_NearFieldBound < nMarker_NearFieldBound; iMarker_NearFieldBound++) {
    Marker_CfgFile_TagBound[iMarker_CfgFile] = Marker_NearFieldBound[iMarker_NearFieldBound];
    Marker_CfgFile_KindBC[iMarker_CfgFile] = NEARFIELD_BOUNDARY;
    iMarker_CfgFile++;
  }

  for (iMarker_InterfaceBound = 0; iMarker_InterfaceBound < nMarker_InterfaceBound; iMarker_InterfaceBound++) {
    Marker_CfgFile_TagBound[iMarker_CfgFile] = Marker_InterfaceBound[iMarker_InterfaceBound];
    Marker_CfgFile_KindBC[iMarker_CfgFile] = INTERFACE_BOUNDARY;
    iMarker_CfgFile++;
  }
  
  for (iMarker_Fluid_InterfaceBound = 0; iMarker_Fluid_InterfaceBound < nMarker_Fluid_InterfaceBound; iMarker_Fluid_InterfaceBound++) {
    Marker_CfgFile_TagBound[iMarker_CfgFile] = Marker_Fluid_InterfaceBound[iMarker_Fluid_InterfaceBound];
    Marker_CfgFile_KindBC[iMarker_CfgFile] = FLUID_INTERFACE;
    iMarker_CfgFile++;
  }

  for (iMarker_Dirichlet = 0; iMarker_Dirichlet < nMarker_Dirichlet; iMarker_Dirichlet++) {
    Marker_CfgFile_TagBound[iMarker_CfgFile] = Marker_Dirichlet[iMarker_Dirichlet];
    Marker_CfgFile_KindBC[iMarker_CfgFile] = DIRICHLET;
    iMarker_CfgFile++;
  }

  for (iMarker_Inlet = 0; iMarker_Inlet < nMarker_Inlet; iMarker_Inlet++) {
    Marker_CfgFile_TagBound[iMarker_CfgFile] = Marker_Inlet[iMarker_Inlet];
    Marker_CfgFile_KindBC[iMarker_CfgFile] = INLET_FLOW;
    iMarker_CfgFile++;
  }

  for (iMarker_Riemann = 0; iMarker_Riemann < nMarker_Riemann; iMarker_Riemann++) {
    Marker_CfgFile_TagBound[iMarker_CfgFile] = Marker_Riemann[iMarker_Riemann];
    Marker_CfgFile_KindBC[iMarker_CfgFile] = RIEMANN_BOUNDARY;
    iMarker_CfgFile++;
  }

  for (iMarker_NRBC = 0; iMarker_NRBC < nMarker_NRBC; iMarker_NRBC++) {
    Marker_CfgFile_TagBound[iMarker_CfgFile] = Marker_NRBC[iMarker_NRBC];
    Marker_CfgFile_KindBC[iMarker_CfgFile] = NRBC_BOUNDARY;
    iMarker_CfgFile++;
  }

  Engine_Power       = new su2double[nMarker_EngineInflow];
  Engine_Mach        = new su2double[nMarker_EngineInflow];
  Engine_Force       = new su2double[nMarker_EngineInflow];
  Engine_NetThrust   = new su2double[nMarker_EngineInflow];
  Engine_GrossThrust = new su2double[nMarker_EngineInflow];
  Engine_Area        = new su2double[nMarker_EngineInflow];
  
  for (iMarker_EngineInflow = 0; iMarker_EngineInflow < nMarker_EngineInflow; iMarker_EngineInflow++) {
    Engine_Power[iMarker_EngineInflow] = 0.0;
    Engine_Mach[iMarker_EngineInflow] = 0.0;
    Engine_Force[iMarker_EngineInflow] = 0.0;
    Engine_NetThrust[iMarker_EngineInflow] = 0.0;
    Engine_GrossThrust[iMarker_EngineInflow] = 0.0;
    Engine_Area[iMarker_EngineInflow] = 0.0;
  }
  
  Inflow_Mach = new su2double[nMarker_EngineInflow];
  Inflow_Pressure = new su2double[nMarker_EngineInflow];
  Inflow_MassFlow = new su2double[nMarker_EngineInflow];
  Inflow_ReverseMassFlow = new su2double[nMarker_EngineInflow];
  Inflow_TotalPressure = new su2double[nMarker_EngineInflow];
  Inflow_Temperature = new su2double[nMarker_EngineInflow];
  Inflow_TotalTemperature = new su2double[nMarker_EngineInflow];
  Inflow_RamDrag = new su2double[nMarker_EngineInflow];
  Inflow_Force = new su2double[nMarker_EngineInflow];
  Inflow_Power = new su2double[nMarker_EngineInflow];
  
  for (iMarker_EngineInflow = 0; iMarker_EngineInflow < nMarker_EngineInflow; iMarker_EngineInflow++) {
    Marker_CfgFile_TagBound[iMarker_CfgFile] = Marker_EngineInflow[iMarker_EngineInflow];
    Marker_CfgFile_KindBC[iMarker_CfgFile] = ENGINE_INFLOW;
    Inflow_Mach[iMarker_EngineInflow] = 0.0;
    Inflow_Pressure[iMarker_EngineInflow] = 0.0;
    Inflow_MassFlow[iMarker_EngineInflow] = 0.0;
    Inflow_ReverseMassFlow[iMarker_EngineInflow] = 0.0;
    Inflow_TotalPressure[iMarker_EngineInflow] = 0.0;
    Inflow_Temperature[iMarker_EngineInflow] = 0.0;
    Inflow_TotalTemperature[iMarker_EngineInflow] = 0.0;
    Inflow_RamDrag[iMarker_EngineInflow] = 0.0;
    Inflow_Force[iMarker_EngineInflow] = 0.0;
    Inflow_Power[iMarker_EngineInflow] = 0.0;
    iMarker_CfgFile++;
  }
  
  Exhaust_Pressure = new su2double[nMarker_EngineExhaust];
  Exhaust_Temperature = new su2double[nMarker_EngineExhaust];
  Exhaust_MassFlow = new su2double[nMarker_EngineExhaust];
  Exhaust_TotalPressure = new su2double[nMarker_EngineExhaust];
  Exhaust_TotalTemperature = new su2double[nMarker_EngineExhaust];
  Exhaust_GrossThrust = new su2double[nMarker_EngineExhaust];
  Exhaust_Force = new su2double[nMarker_EngineExhaust];
  Exhaust_Power = new su2double[nMarker_EngineExhaust];
  
  for (iMarker_EngineExhaust = 0; iMarker_EngineExhaust < nMarker_EngineExhaust; iMarker_EngineExhaust++) {
    Marker_CfgFile_TagBound[iMarker_CfgFile] = Marker_EngineExhaust[iMarker_EngineExhaust];
    Marker_CfgFile_KindBC[iMarker_CfgFile] = ENGINE_EXHAUST;
    Exhaust_Pressure[iMarker_EngineExhaust] = 0.0;
    Exhaust_Temperature[iMarker_EngineExhaust] = 0.0;
    Exhaust_MassFlow[iMarker_EngineExhaust] = 0.0;
    Exhaust_TotalPressure[iMarker_EngineExhaust] = 0.0;
    Exhaust_TotalTemperature[iMarker_EngineExhaust] = 0.0;
    Exhaust_GrossThrust[iMarker_EngineExhaust] = 0.0;
    Exhaust_Force[iMarker_EngineExhaust] = 0.0;
    Exhaust_Power[iMarker_EngineExhaust] = 0.0;
    iMarker_CfgFile++;
  }
  
  for (iMarker_Supersonic_Inlet = 0; iMarker_Supersonic_Inlet < nMarker_Supersonic_Inlet; iMarker_Supersonic_Inlet++) {
    Marker_CfgFile_TagBound[iMarker_CfgFile] = Marker_Supersonic_Inlet[iMarker_Supersonic_Inlet];
    Marker_CfgFile_KindBC[iMarker_CfgFile] = SUPERSONIC_INLET;
    iMarker_CfgFile++;
  }
  
  for (iMarker_Supersonic_Outlet = 0; iMarker_Supersonic_Outlet < nMarker_Supersonic_Outlet; iMarker_Supersonic_Outlet++) {
    Marker_CfgFile_TagBound[iMarker_CfgFile] = Marker_Supersonic_Outlet[iMarker_Supersonic_Outlet];
    Marker_CfgFile_KindBC[iMarker_CfgFile] = SUPERSONIC_OUTLET;
    iMarker_CfgFile++;
  }

  for (iMarker_Neumann = 0; iMarker_Neumann < nMarker_Neumann; iMarker_Neumann++) {
    Marker_CfgFile_TagBound[iMarker_CfgFile] = Marker_Neumann[iMarker_Neumann];
    Marker_CfgFile_KindBC[iMarker_CfgFile] = NEUMANN;
    iMarker_CfgFile++;
  }
  
  for (iMarker_Internal = 0; iMarker_Internal < nMarker_Internal; iMarker_Internal++) {
    Marker_CfgFile_TagBound[iMarker_CfgFile] = Marker_Internal[iMarker_Internal];
    Marker_CfgFile_KindBC[iMarker_CfgFile] = INTERNAL_BOUNDARY;
    iMarker_CfgFile++;
  }

  for (iMarker_Custom = 0; iMarker_Custom < nMarker_Custom; iMarker_Custom++) {
    Marker_CfgFile_TagBound[iMarker_CfgFile] = Marker_Custom[iMarker_Custom];
    Marker_CfgFile_KindBC[iMarker_CfgFile] = CUSTOM_BOUNDARY;
    iMarker_CfgFile++;
  }

  for (iMarker_Outlet = 0; iMarker_Outlet < nMarker_Outlet; iMarker_Outlet++) {
    Marker_CfgFile_TagBound[iMarker_CfgFile] = Marker_Outlet[iMarker_Outlet];
    Marker_CfgFile_KindBC[iMarker_CfgFile] = OUTLET_FLOW;
    iMarker_CfgFile++;
  }

  for (iMarker_Isothermal = 0; iMarker_Isothermal < nMarker_Isothermal; iMarker_Isothermal++) {
    Marker_CfgFile_TagBound[iMarker_CfgFile] = Marker_Isothermal[iMarker_Isothermal];
    Marker_CfgFile_KindBC[iMarker_CfgFile] = ISOTHERMAL;
    iMarker_CfgFile++;
  }

  for (iMarker_HeatFlux = 0; iMarker_HeatFlux < nMarker_HeatFlux; iMarker_HeatFlux++) {
    Marker_CfgFile_TagBound[iMarker_CfgFile] = Marker_HeatFlux[iMarker_HeatFlux];
    Marker_CfgFile_KindBC[iMarker_CfgFile] = HEAT_FLUX;
    iMarker_CfgFile++;
  }

  for (iMarker_Clamped = 0; iMarker_Clamped < nMarker_Clamped; iMarker_Clamped++) {
    Marker_CfgFile_TagBound[iMarker_CfgFile] = Marker_Clamped[iMarker_Clamped];
    Marker_CfgFile_KindBC[iMarker_CfgFile] = CLAMPED_BOUNDARY;
    iMarker_CfgFile++;
  }

  for (iMarker_Displacement = 0; iMarker_Displacement < nMarker_Displacement; iMarker_Displacement++) {
    Marker_CfgFile_TagBound[iMarker_CfgFile] = Marker_Displacement[iMarker_Displacement];
    Marker_CfgFile_KindBC[iMarker_CfgFile] = DISPLACEMENT_BOUNDARY;
    iMarker_CfgFile++;
  }

  for (iMarker_Load = 0; iMarker_Load < nMarker_Load; iMarker_Load++) {
    Marker_CfgFile_TagBound[iMarker_CfgFile] = Marker_Load[iMarker_Load];
    Marker_CfgFile_KindBC[iMarker_CfgFile] = LOAD_BOUNDARY;
    iMarker_CfgFile++;
  }

  for (iMarker_Load_Dir = 0; iMarker_Load_Dir < nMarker_Load_Dir; iMarker_Load_Dir++) {
    Marker_CfgFile_TagBound[iMarker_CfgFile] = Marker_Load_Dir[iMarker_Load_Dir];
    Marker_CfgFile_KindBC[iMarker_CfgFile] = LOAD_DIR_BOUNDARY;
    iMarker_CfgFile++;
  }

  for (iMarker_Load_Sine = 0; iMarker_Load_Sine < nMarker_Load_Sine; iMarker_Load_Sine++) {
    Marker_CfgFile_TagBound[iMarker_CfgFile] = Marker_Load_Sine[iMarker_Load_Sine];
    Marker_CfgFile_KindBC[iMarker_CfgFile] = LOAD_SINE_BOUNDARY;
    iMarker_CfgFile++;
  }


  for (iMarker_FlowLoad = 0; iMarker_FlowLoad < nMarker_FlowLoad; iMarker_FlowLoad++) {
    Marker_CfgFile_TagBound[iMarker_CfgFile] = Marker_FlowLoad[iMarker_FlowLoad];
    Marker_CfgFile_KindBC[iMarker_CfgFile] = FLOWLOAD_BOUNDARY;
    iMarker_CfgFile++;
  }

  for (iMarker_CfgFile = 0; iMarker_CfgFile < nMarker_CfgFile; iMarker_CfgFile++) {
    Marker_CfgFile_Monitoring[iMarker_CfgFile] = NO;
    for (iMarker_Monitoring = 0; iMarker_Monitoring < nMarker_Monitoring; iMarker_Monitoring++)
      if (Marker_CfgFile_TagBound[iMarker_CfgFile] == Marker_Monitoring[iMarker_Monitoring])
        Marker_CfgFile_Monitoring[iMarker_CfgFile] = YES;
  }

  for (iMarker_CfgFile = 0; iMarker_CfgFile < nMarker_CfgFile; iMarker_CfgFile++) {
    Marker_CfgFile_GeoEval[iMarker_CfgFile] = NO;
    for (iMarker_GeoEval = 0; iMarker_GeoEval < nMarker_GeoEval; iMarker_GeoEval++)
      if (Marker_CfgFile_TagBound[iMarker_CfgFile] == Marker_GeoEval[iMarker_GeoEval])
        Marker_CfgFile_GeoEval[iMarker_CfgFile] = YES;
  }

  for (iMarker_CfgFile = 0; iMarker_CfgFile < nMarker_CfgFile; iMarker_CfgFile++) {
    Marker_CfgFile_Designing[iMarker_CfgFile] = NO;
    for (iMarker_Designing = 0; iMarker_Designing < nMarker_Designing; iMarker_Designing++)
      if (Marker_CfgFile_TagBound[iMarker_CfgFile] == Marker_Designing[iMarker_Designing])
        Marker_CfgFile_Designing[iMarker_CfgFile] = YES;
  }

  for (iMarker_CfgFile = 0; iMarker_CfgFile < nMarker_CfgFile; iMarker_CfgFile++) {
    Marker_CfgFile_Plotting[iMarker_CfgFile] = NO;
    for (iMarker_Plotting = 0; iMarker_Plotting < nMarker_Plotting; iMarker_Plotting++)
      if (Marker_CfgFile_TagBound[iMarker_CfgFile] == Marker_Plotting[iMarker_Plotting])
        Marker_CfgFile_Plotting[iMarker_CfgFile] = YES;
  }
  
  for (iMarker_CfgFile = 0; iMarker_CfgFile < nMarker_CfgFile; iMarker_CfgFile++) {
    Marker_CfgFile_Analyze[iMarker_CfgFile] = NO;
    for (iMarker_Analyze = 0; iMarker_Analyze < nMarker_Analyze; iMarker_Analyze++)
      if (Marker_CfgFile_TagBound[iMarker_CfgFile] == Marker_Analyze[iMarker_Analyze])
        Marker_CfgFile_Analyze[iMarker_CfgFile] = YES;
  }

  /*--- Identification of Fluid-Structure interface markers ---*/

  for (iMarker_CfgFile = 0; iMarker_CfgFile < nMarker_CfgFile; iMarker_CfgFile++) {
    unsigned short indexMarker = 0;
    Marker_CfgFile_ZoneInterface[iMarker_CfgFile] = NO;
    for (iMarker_ZoneInterface = 0; iMarker_ZoneInterface < nMarker_ZoneInterface; iMarker_ZoneInterface++)
      if (Marker_CfgFile_TagBound[iMarker_CfgFile] == Marker_ZoneInterface[iMarker_ZoneInterface])
            indexMarker = (int)(iMarker_ZoneInterface/2+1);
      Marker_CfgFile_ZoneInterface[iMarker_CfgFile] = indexMarker;
  }

  for (iMarker_CfgFile = 0; iMarker_CfgFile < nMarker_CfgFile; iMarker_CfgFile++) {
    Marker_CfgFile_DV[iMarker_CfgFile] = NO;
    for (iMarker_DV = 0; iMarker_DV < nMarker_DV; iMarker_DV++)
      if (Marker_CfgFile_TagBound[iMarker_CfgFile] == Marker_DV[iMarker_DV])
        Marker_CfgFile_DV[iMarker_CfgFile] = YES;
  }

  for (iMarker_CfgFile = 0; iMarker_CfgFile < nMarker_CfgFile; iMarker_CfgFile++) {
    Marker_CfgFile_Moving[iMarker_CfgFile] = NO;
    for (iMarker_Moving = 0; iMarker_Moving < nMarker_Moving; iMarker_Moving++)
      if (Marker_CfgFile_TagBound[iMarker_CfgFile] == Marker_Moving[iMarker_Moving])
        Marker_CfgFile_Moving[iMarker_CfgFile] = YES;
  }

  for (iMarker_CfgFile = 0; iMarker_CfgFile < nMarker_CfgFile; iMarker_CfgFile++) {
    Marker_CfgFile_Out_1D[iMarker_CfgFile] = NO;
    for (iMarker_Out_1D = 0; iMarker_Out_1D < nMarker_Out_1D; iMarker_Out_1D++)
      if (Marker_CfgFile_TagBound[iMarker_CfgFile] == Marker_Out_1D[iMarker_Out_1D])
        Marker_CfgFile_Out_1D[iMarker_CfgFile] = YES;
  }

}

void CConfig::SetOutput(unsigned short val_software, unsigned short val_izone) {

  unsigned short iMarker_Euler, iMarker_Custom, iMarker_FarField,
  iMarker_SymWall, iMarker_PerBound, iMarker_Pressure, iMarker_NearFieldBound,
  iMarker_InterfaceBound, iMarker_Fluid_InterfaceBound, iMarker_Dirichlet, iMarker_Inlet, iMarker_Riemann,
  iMarker_NRBC, iMarker_MixBound, iMarker_Outlet, iMarker_Isothermal, iMarker_HeatFlux,
  iMarker_EngineInflow, iMarker_EngineExhaust, iMarker_Displacement,
  iMarker_Load, iMarker_FlowLoad, iMarker_Neumann, iMarker_Internal, iMarker_Monitoring,
  iMarker_Designing, iMarker_GeoEval, iMarker_Plotting, iMarker_Analyze, iMarker_DV, iDV_Value,
  iMarker_ZoneInterface, iMarker_Load_Dir, iMarker_Load_Sine, iMarker_Clamped,
  iMarker_Moving, iMarker_Supersonic_Inlet, iMarker_Supersonic_Outlet, iMarker_ActDiskInlet,
  iMarker_ActDiskOutlet;
  
  
  /*--- WARNING: when compiling on Windows, ctime() is not available. Comment out
   the two lines below that use the dt variable. ---*/
  //time_t now = time(0);
  //string dt = ctime(&now); dt[24] = '.';

  cout << endl << "-------------------------------------------------------------------------" << endl;
  cout << "|    ___ _   _ ___                                                      |" << endl;
  cout << "|   / __| | | |_  )   Release 5.0.0  \"Raven\"                            |" << endl;
  cout << "|   \\__ \\ |_| |/ /                                                      |" << endl;
  switch (val_software) {
    case SU2_CFD: cout << "|   |___/\\___//___|   Suite (Computational Fluid Dynamics Code)         |" << endl; break;
    case SU2_DEF: cout << "|   |___/\\___//___|   Suite (Mesh Deformation Code)                     |" << endl; break;
    case SU2_DOT: cout << "|   |___/\\___//___|   Suite (Gradient Projection Code)                  |" << endl; break;
    case SU2_MSH: cout << "|   |___/\\___//___|   Suite (Mesh Adaptation Code)                      |" << endl; break;
    case SU2_GEO: cout << "|   |___/\\___//___|   Suite (Geometry Definition Code)                  |" << endl; break;
    case SU2_SOL: cout << "|   |___/\\___//___|   Suite (Solution Exporting Code)                   |" << endl; break;
  }

  cout << "|                                                                       |" << endl;
  //cout << "|   Local date and time: " << dt << "                      |" << endl;
  cout <<"-------------------------------------------------------------------------" << endl;
  cout << "| SU2 Original Developers: Dr. Francisco D. Palacios.                   |" << endl;
  cout << "|                          Dr. Thomas D. Economon.                      |" << endl;
  cout <<"-------------------------------------------------------------------------" << endl;
  cout << "| SU2 Developers:                                                       |" << endl;
  cout << "| - Prof. Juan J. Alonso's group at Stanford University.                |" << endl;
  cout << "| - Prof. Piero Colonna's group at Delft University of Technology.      |" << endl;
  cout << "| - Prof. Nicolas R. Gauger's group at Kaiserslautern U. of Technology. |" << endl;
  cout << "| - Prof. Alberto Guardone's group at Polytechnic University of Milan.  |" << endl;
  cout << "| - Prof. Rafael Palacios' group at Imperial College London.            |" << endl;
  cout << "| - Prof. Edwin van der Weide's group at the University of Twente.      |" << endl;
  cout << "| - Prof. Vincent Terrapon's group at the University of Liege.          |" << endl;
  cout <<"-------------------------------------------------------------------------" << endl;
  cout << "| Copyright (C) 2012-2017 SU2, the open-source CFD code.                |" << endl;
  cout << "|                                                                       |" << endl;
  cout << "| SU2 is free software; you can redistribute it and/or                  |" << endl;
  cout << "| modify it under the terms of the GNU Lesser General Public            |" << endl;
  cout << "| License as published by the Free Software Foundation; either          |" << endl;
  cout << "| version 2.1 of the License, or (at your option) any later version.    |" << endl;
  cout << "|                                                                       |" << endl;
  cout << "| SU2 is distributed in the hope that it will be useful,                |" << endl;
  cout << "| but WITHOUT ANY WARRANTY; without even the implied warranty of        |" << endl;
  cout << "| MERCHANTABILITY or FITNESS FOR A PARTICULAR PURPOSE. See the GNU      |" << endl;
  cout << "| Lesser General Public License for more details.                       |" << endl;
  cout << "|                                                                       |" << endl;
  cout << "| You should have received a copy of the GNU Lesser General Public      |" << endl;
  cout << "| License along with SU2. If not, see <http://www.gnu.org/licenses/>.   |" << endl;
  cout <<"-------------------------------------------------------------------------" << endl;

  cout << endl <<"------------------------ Physical Case Definition -----------------------" << endl;
  if (val_software == SU2_CFD) {
	if (FSI_Problem) {
	   cout << "Fluid-Structure Interaction." << endl;
	}

  if (DiscreteAdjoint) {
     cout <<"Discrete Adjoint equations using Algorithmic Differentiation " << endl;
     cout <<"based on the physical case: ";
  }
    switch (Kind_Solver) {
      case EULER: case DISC_ADJ_EULER:
        if (Kind_Regime == COMPRESSIBLE) cout << "Compressible Euler equations." << endl;
        if (Kind_Regime == INCOMPRESSIBLE) cout << "Incompressible Euler equations." << endl;
        break;
      case NAVIER_STOKES: case DISC_ADJ_NAVIER_STOKES:
        if (Kind_Regime == COMPRESSIBLE) cout << "Compressible Laminar Navier-Stokes' equations." << endl;
        if (Kind_Regime == INCOMPRESSIBLE) cout << "Incompressible Laminar Navier-Stokes' equations." << endl;
        break;
      case RANS: case DISC_ADJ_RANS:
        if (Kind_Regime == COMPRESSIBLE) cout << "Compressible RANS equations." << endl;
        if (Kind_Regime == INCOMPRESSIBLE) cout << "Incompressible RANS equations." << endl;
        cout << "Turbulence model: ";
        switch (Kind_Turb_Model) {
          case SA:     cout << "Spalart Allmaras" << endl; break;
          case SA_NEG: cout << "Negative Spalart Allmaras" << endl; break;
          case SST:    cout << "Menter's SST"     << endl; break;
        }
        break;
      case POISSON_EQUATION: cout << "Poisson equation." << endl; break;
      case WAVE_EQUATION: cout << "Wave equation." << endl; break;
      case HEAT_EQUATION: cout << "Heat equation." << endl; break;
      case FEM_ELASTICITY:
    	  if (Kind_Struct_Solver == SMALL_DEFORMATIONS) cout << "Geometrically linear elasticity solver." << endl;
    	  if (Kind_Struct_Solver == LARGE_DEFORMATIONS) cout << "Geometrically non-linear elasticity solver." << endl;
    	  if (Kind_Material == LINEAR_ELASTIC) cout << "Linear elastic material." << endl;
    	  if (Kind_Material == NEO_HOOKEAN) {
    		  if (Kind_Material_Compress == COMPRESSIBLE_MAT) cout << "Compressible Neo-Hookean material model." << endl;
    		  if (Kind_Material_Compress == INCOMPRESSIBLE_MAT) cout << "Incompressible Neo-Hookean material model (mean dilatation method)." << endl;
    	  }
    	  break;
      case ADJ_EULER: cout << "Continuous Euler adjoint equations." << endl; break;
      case ADJ_NAVIER_STOKES:
        if (Frozen_Visc)
          cout << "Continuous Navier-Stokes adjoint equations with frozen (laminar) viscosity." << endl;
        else
          cout << "Continuous Navier-Stokes adjoint equations." << endl;
        break;
      case ADJ_RANS:
        if (Frozen_Visc)
          cout << "Continuous RANS adjoint equations with frozen (laminar and eddy) viscosity." << endl;
        else
          cout << "Continuous RANS adjoint equations." << endl;

        break;

    }

    if ((Kind_Regime == COMPRESSIBLE) && (Kind_Solver != FEM_ELASTICITY) &&
        (Kind_Solver != HEAT_EQUATION) && (Kind_Solver != WAVE_EQUATION)) {
      cout << "Mach number: " << Mach <<"."<< endl;
      cout << "Angle of attack (AoA): " << AoA <<" deg, and angle of sideslip (AoS): " << AoS <<" deg."<< endl;
      if ((Kind_Solver == NAVIER_STOKES) || (Kind_Solver == ADJ_NAVIER_STOKES) ||
          (Kind_Solver == RANS) || (Kind_Solver == ADJ_RANS))
        cout << "Reynolds number: " << Reynolds <<". Reference length "  << Length_Reynolds << "." << endl;
      if (Fixed_CL_Mode) {
      	cout << "Fixed CL mode, target value: " << Target_CL << "." << endl;
      }
      if (Fixed_CM_Mode) {
      		cout << "Fixed CM mode, target value:  " << Target_CM << "." << endl;
      		cout << "HTP rotation axis (X,Z): ("<< HTP_Axis[0] <<", "<< HTP_Axis[1] <<")."<< endl;
      }
    }

    if (EquivArea) {
      cout <<"The equivalent area is going to be evaluated on the near-field."<< endl;
      cout <<"The lower integration limit is "<<EA_IntLimit[0]<<", and the upper is "<<EA_IntLimit[1]<<"."<< endl;
      cout <<"The near-field is situated at "<<EA_IntLimit[2]<<"."<< endl;
    }

    if (Grid_Movement) {
      cout << "Performing a dynamic mesh simulation: ";
      switch (Kind_GridMovement[ZONE_0]) {
        case NO_MOVEMENT:     cout << "no movement." << endl; break;
        case DEFORMING:       cout << "deforming mesh motion." << endl; break;
        case RIGID_MOTION:    cout << "rigid mesh motion." << endl; break;
        case MOVING_WALL:     cout << "moving walls." << endl; break;
        case MOVING_HTP:      cout << "HTP moving." << endl; break;
        case ROTATING_FRAME:  cout << "rotating reference frame." << endl; break;
        case AEROELASTIC:     cout << "aeroelastic motion." << endl; break;
        case FLUID_STRUCTURE: cout << "fluid-structure motion." << endl; break;
        case EXTERNAL:        cout << "externally prescribed motion." << endl; break;
        case AEROELASTIC_RIGID_MOTION:  cout << "rigid mesh motion plus aeroelastic motion." << endl; break;
      }
    }

    if (Restart) {
      if (Read_Binary_Restart) cout << "Reading and writing binary SU2 native restart files." << endl;
      else cout << "Reading and writing ASCII SU2 native restart files." << endl;
      if (!ContinuousAdjoint && Kind_Solver != FEM_ELASTICITY) cout << "Read flow solution from: " << Solution_FlowFileName << "." << endl;
      if (ContinuousAdjoint) cout << "Read adjoint solution from: " << Solution_AdjFileName << "." << endl;
      if (Kind_Solver == FEM_ELASTICITY) cout << "Read structural solution from: " << Solution_FEMFileName << "." << endl;
    }
    else {
      cout << "No restart solution, use the values at infinity (freestream)." << endl;
    }

    if (ContinuousAdjoint)
      cout << "Read flow solution from: " << Solution_FlowFileName << "." << endl;

    
    if (Ref_NonDim == DIMENSIONAL) { cout << "Dimensional simulation." << endl; }
    else if (Ref_NonDim == FREESTREAM_PRESS_EQ_ONE) { cout << "Non-Dimensional simulation (P=1.0, Rho=1.0, T=1.0 at the farfield)." << endl; }
    else if (Ref_NonDim == FREESTREAM_VEL_EQ_MACH) { cout << "Non-Dimensional simulation (V=Mach, Rho=1.0, T=1.0 at the farfield)." << endl; }
    else if (Ref_NonDim == FREESTREAM_VEL_EQ_ONE) { cout << "Non-Dimensional simulation (V=1.0, Rho=1.0, T=1.0 at the farfield)." << endl; }
    
    if (RefArea == 0) cout << "The reference area will be computed using y(2D) or z(3D) projection." << endl;
    else { cout << "The reference area (force coefficient) is " << RefArea;
    	if (SystemMeasurements == US) cout << " in^2." << endl;
    	else cout << " m^2." << endl;
    }
    cout << "The reference length is " << RefLength;
  	if (SystemMeasurements == US) cout << " in." << endl;
  	else cout << " m." << endl;

    if ((nRefOriginMoment_X > 1) || (nRefOriginMoment_Y > 1) || (nRefOriginMoment_Z > 1)) {
      cout << "Surface(s) where the force coefficients are evaluated and \n";
      cout << "their reference origin for moment computation: \n";

      for (iMarker_Monitoring = 0; iMarker_Monitoring < nMarker_Monitoring; iMarker_Monitoring++) {
        cout << "   - " << Marker_Monitoring[iMarker_Monitoring] << " (" << RefOriginMoment_X[iMarker_Monitoring] <<", "<<RefOriginMoment_Y[iMarker_Monitoring] <<", "<< RefOriginMoment_Z[iMarker_Monitoring] << ")";
        if (iMarker_Monitoring < nMarker_Monitoring-1) cout << ".\n";
        else {
        	if (SystemMeasurements == US) cout <<" ft."<< endl;
        	else cout <<" m."<< endl;
        }
      }
    }
    else {
      cout << "Reference origin (moment computation) is (" << RefOriginMoment_X[0] << ", " << RefOriginMoment_Y[0] << ", " << RefOriginMoment_Z[0] << ")." << endl;
      cout << "Surface(s) where the force coefficients are evaluated: ";
      for (iMarker_Monitoring = 0; iMarker_Monitoring < nMarker_Monitoring; iMarker_Monitoring++) {
        cout << Marker_Monitoring[iMarker_Monitoring];
        if (iMarker_Monitoring < nMarker_Monitoring-1) cout << ", ";
        else cout <<"."<< endl;
      }
      cout<< endl;
    }
    
    if (nMarker_Designing != 0) {
      cout << "Surface(s) where the objective function is evaluated: ";
      for (iMarker_Designing = 0; iMarker_Designing < nMarker_Designing; iMarker_Designing++) {
        cout << Marker_Designing[iMarker_Designing];
        if (iMarker_Designing < nMarker_Designing-1) cout << ", ";
        else cout <<".";
      }
      cout<< endl;
    }
    
    if (nMarker_Plotting != 0) {
      cout << "Surface(s) plotted in the output file: ";
      for (iMarker_Plotting = 0; iMarker_Plotting < nMarker_Plotting; iMarker_Plotting++) {
        cout << Marker_Plotting[iMarker_Plotting];
        if (iMarker_Plotting < nMarker_Plotting-1) cout << ", ";
        else cout <<".";
      }
      cout<< endl;
    }
    
    if (nMarker_Analyze != 0) {
      cout << "Surface(s) to be analyzed in detail: ";
      for (iMarker_Analyze = 0; iMarker_Analyze < nMarker_Analyze; iMarker_Analyze++) {
        cout << Marker_Analyze[iMarker_Analyze];
        if (iMarker_Analyze < nMarker_Analyze-1) cout << ", ";
        else cout <<".";
      }
      cout<< endl;
    }
    
    if (nMarker_ZoneInterface != 0) {
      cout << "Surface(s) acting as an interface among zones: ";
      for (iMarker_ZoneInterface = 0; iMarker_ZoneInterface < nMarker_ZoneInterface; iMarker_ZoneInterface++) {
        cout << Marker_ZoneInterface[iMarker_ZoneInterface];
        if (iMarker_ZoneInterface < nMarker_ZoneInterface-1) cout << ", ";
        else cout <<".";
      }
      cout<<endl;
    }
    
    if (nMarker_DV != 0) {
      cout << "Surface(s) affected by the design variables: ";
      for (iMarker_DV = 0; iMarker_DV < nMarker_DV; iMarker_DV++) {
        cout << Marker_DV[iMarker_DV];
        if (iMarker_DV < nMarker_DV-1) cout << ", ";
        else cout <<".";
      }
      cout<< endl;
    }

    if ((Kind_GridMovement[ZONE_0] == DEFORMING) || (Kind_GridMovement[ZONE_0] == MOVING_WALL)) {
      cout << "Surface(s) in motion: ";
      for (iMarker_Moving = 0; iMarker_Moving < nMarker_Moving; iMarker_Moving++) {
        cout << Marker_Moving[iMarker_Moving];
        if (iMarker_Moving < nMarker_Moving-1) cout << ", ";
        else cout <<".";
      }
      cout<< endl;
    }

  }

  if (val_software == SU2_GEO) {
    if (nMarker_GeoEval != 0) {
      cout << "Surface(s) where the geometrical based functions is evaluated: ";
      for (iMarker_GeoEval = 0; iMarker_GeoEval < nMarker_GeoEval; iMarker_GeoEval++) {
        cout << Marker_GeoEval[iMarker_GeoEval];
        if (iMarker_GeoEval < nMarker_GeoEval-1) cout << ", ";
        else cout <<".";
      }
      cout<< endl;
    }
  }

  cout << "Input mesh file name: " << Mesh_FileName << endl;

	if (val_software == SU2_DOT) {
    if (DiscreteAdjoint) {
      cout << "Input sensitivity file name: " << GetObjFunc_Extension(Solution_AdjFileName) << "." << endl;
    }else {
		cout << "Input sensitivity file name: " << SurfAdjCoeff_FileName << "." << endl;
	}
  }

	if (val_software == SU2_MSH) {
		switch (Kind_Adaptation) {
		case FULL: case WAKE: case FULL_FLOW: case FULL_ADJOINT: case SMOOTHING: case SUPERSONIC_SHOCK:
			break;
		case GRAD_FLOW:
			cout << "Read flow solution from: " << Solution_FlowFileName << "." << endl;
			break;
		case GRAD_ADJOINT:
			cout << "Read adjoint flow solution from: " << Solution_AdjFileName << "." << endl;
			break;
		case GRAD_FLOW_ADJ: case COMPUTABLE: case REMAINING:
			cout << "Read flow solution from: " << Solution_FlowFileName << "." << endl;
			cout << "Read adjoint flow solution from: " << Solution_AdjFileName << "." << endl;
			break;
		}
	}

	if (val_software == SU2_DEF) {
		cout << endl <<"---------------------- Grid deformation parameters ----------------------" << endl;
		cout << "Grid deformation using a linear elasticity method." << endl;

    if (Hold_GridFixed == YES) cout << "Hold some regions of the mesh fixed (hardcode implementation)." << endl;
  }

  if (val_software == SU2_DOT) {
  cout << endl <<"-------------------- Surface deformation parameters ---------------------" << endl;
  }

  if (((val_software == SU2_DEF) || (val_software == SU2_DOT)) && (Design_Variable[0] != NONE)) {

    for (unsigned short iDV = 0; iDV < nDV; iDV++) {

      
      if ((Design_Variable[iDV] != NO_DEFORMATION) &&
          (Design_Variable[iDV] != FFD_SETTING) &&
          (Design_Variable[iDV] != SURFACE_FILE)) {
        
        if (iDV == 0)
          cout << "Design variables definition (markers <-> value <-> param):" << endl;
        
        switch (Design_Variable[iDV]) {
          case FFD_CONTROL_POINT_2D:  cout << "FFD 2D (control point) <-> "; break;
          case FFD_CAMBER_2D:         cout << "FFD 2D (camber) <-> "; break;
          case FFD_THICKNESS_2D:      cout << "FFD 2D (thickness) <-> "; break;
          case FFD_TWIST_2D:          cout << "FFD 2D (twist) <-> "; break;
          case HICKS_HENNE:           cout << "Hicks Henne <-> " ; break;
          case SURFACE_BUMP:          cout << "Surface bump <-> " ; break;
          case ANGLE_OF_ATTACK:       cout << "Angle of attack <-> " ; break;
	        case CST:           	      cout << "Kulfan parameter number (CST) <-> " ; break;
          case TRANSLATION:           cout << "Translation design variable."; break;
          case SCALE:                 cout << "Scale design variable."; break;
          case NACA_4DIGITS:          cout << "NACA four digits <-> "; break;
          case PARABOLIC:             cout << "Parabolic <-> "; break;
          case AIRFOIL:               cout << "Airfoil <-> "; break;
          case ROTATION:              cout << "Rotation <-> "; break;
          case FFD_CONTROL_POINT:     cout << "FFD (control point) <-> "; break;
          case FFD_NACELLE:           cout << "FFD (nacelle) <-> "; break;
          case FFD_GULL:              cout << "FFD (gull) <-> "; break;
          case FFD_TWIST:             cout << "FFD (twist) <-> "; break;
          case FFD_ROTATION:          cout << "FFD (rotation) <-> "; break;
          case FFD_CONTROL_SURFACE:   cout << "FFD (control surface) <-> "; break;
          case FFD_CAMBER:            cout << "FFD (camber) <-> "; break;
          case FFD_THICKNESS:         cout << "FFD (thickness) -> "; break;
          case FFD_ANGLE_OF_ATTACK:   cout << "FFD (angle of attack) <-> "; break;
        }
        
        for (iMarker_DV = 0; iMarker_DV < nMarker_DV; iMarker_DV++) {
          cout << Marker_DV[iMarker_DV];
          if (iMarker_DV < nMarker_DV-1) cout << ", ";
          else cout << " <-> ";
        }

        for (iDV_Value = 0; iDV_Value < nDV_Value[iDV]; iDV_Value++) {
          cout << DV_Value[iDV][iDV_Value];
          if (iDV_Value != nDV_Value[iDV]-1) cout << ", ";
        }
        cout << " <-> ";

        if ((Design_Variable[iDV] == NO_DEFORMATION) ||
            (Design_Variable[iDV] == FFD_SETTING) ||
            (Design_Variable[iDV] == SCALE) ) nParamDV = 0;
        if (Design_Variable[iDV] == ANGLE_OF_ATTACK) nParamDV = 1;
        if ((Design_Variable[iDV] == FFD_CAMBER_2D) ||
            (Design_Variable[iDV] == FFD_THICKNESS_2D) ||
            (Design_Variable[iDV] == HICKS_HENNE) ||
            (Design_Variable[iDV] == PARABOLIC) ||
            (Design_Variable[iDV] == AIRFOIL) ||
            (Design_Variable[iDV] == FFD_GULL) ||
            (Design_Variable[iDV] == FFD_ANGLE_OF_ATTACK) ) nParamDV = 2;
        if ((Design_Variable[iDV] ==  TRANSLATION) ||
            (Design_Variable[iDV] ==  NACA_4DIGITS) ||
            (Design_Variable[iDV] ==  CST) ||
            (Design_Variable[iDV] ==  SURFACE_BUMP) ||
            (Design_Variable[iDV] ==  FFD_CAMBER) ||
            (Design_Variable[iDV] ==  FFD_TWIST_2D) ||
            (Design_Variable[iDV] ==  FFD_THICKNESS) ) nParamDV = 3;
        if (Design_Variable[iDV] == FFD_CONTROL_POINT_2D) nParamDV = 5;
        if (Design_Variable[iDV] == ROTATION) nParamDV = 6;
        if ((Design_Variable[iDV] ==  FFD_CONTROL_POINT) ||
            (Design_Variable[iDV] ==  FFD_ROTATION) ||
            (Design_Variable[iDV] ==  FFD_CONTROL_SURFACE) ) nParamDV = 7;
        if (Design_Variable[iDV] == FFD_TWIST) nParamDV = 8;

        for (unsigned short iParamDV = 0; iParamDV < nParamDV; iParamDV++) {

          if (iParamDV == 0) cout << "( ";

          if ((iParamDV == 0) &&
              ((Design_Variable[iDV] == NO_DEFORMATION) ||
               (Design_Variable[iDV] == FFD_SETTING) ||
               (Design_Variable[iDV] == FFD_ANGLE_OF_ATTACK) ||
               (Design_Variable[iDV] == FFD_CONTROL_POINT_2D) ||
               (Design_Variable[iDV] == FFD_CAMBER_2D) ||
               (Design_Variable[iDV] == FFD_THICKNESS_2D) ||
               (Design_Variable[iDV] == FFD_TWIST_2D) ||
               (Design_Variable[iDV] == FFD_CONTROL_POINT) ||
               (Design_Variable[iDV] == FFD_NACELLE) ||
               (Design_Variable[iDV] == FFD_GULL) ||
               (Design_Variable[iDV] == FFD_TWIST) ||
               (Design_Variable[iDV] == FFD_ROTATION) ||
               (Design_Variable[iDV] == FFD_CONTROL_SURFACE) ||
               (Design_Variable[iDV] == FFD_CAMBER) ||
               (Design_Variable[iDV] == FFD_THICKNESS))) cout << FFDTag[iDV];
          else cout << ParamDV[iDV][iParamDV];

          if (iParamDV < nParamDV-1) cout << ", ";
          else cout <<" )"<< endl;
          
        }

      }
      
      else if (Design_Variable[iDV] == NO_DEFORMATION) {
        cout << "No deformation of the numerical grid. Just output .su2 file." << endl;
      }

      else if (Design_Variable[iDV] == FFD_SETTING) {
        
        cout << "Setting the FFD box structure." << endl;
        cout << "FFD boxes definition (FFD tag <-> degree <-> coord):" << endl;
        
        for (unsigned short iFFDBox = 0; iFFDBox < nFFDBox; iFFDBox++) {
          
          cout << TagFFDBox[iFFDBox] << " <-> ";
          
          for (unsigned short iDegreeFFD = 0; iDegreeFFD < 3; iDegreeFFD++) {
            if (iDegreeFFD == 0) cout << "( ";
            cout << DegreeFFDBox[iFFDBox][iDegreeFFD];
            if (iDegreeFFD < 2) cout << ", ";
            else cout <<" )";
          }
          
          cout << " <-> ";

          for (unsigned short iCoordFFD = 0; iCoordFFD < 24; iCoordFFD++) {
            if (iCoordFFD == 0) cout << "( ";
            cout << CoordFFDBox[iFFDBox][iCoordFFD];
            if (iCoordFFD < 23) cout << ", ";
            else cout <<" )"<< endl;
          }
          
        }
        
      }
      
      else cout << endl;

		}
	}

	if (((val_software == SU2_CFD) && ( ContinuousAdjoint || DiscreteAdjoint)) || (val_software == SU2_DOT)) {

		cout << endl <<"----------------------- Design problem definition -----------------------" << endl;
		if (nObj==1) {
      switch (Kind_ObjFunc[0]) {
        case DRAG_COEFFICIENT:           cout << "CD objective function";
          if (Fixed_CL_Mode) {           cout << " using fixed CL mode, dCD/dCL = " << dCD_dCL << "." << endl; }
          else if (Fixed_CM_Mode) {      cout << " using fixed CMy mode, dCD/dCMy = " << dCD_dCMy << "." << endl; }
          else {                         cout << "." << endl; }
          break;
<<<<<<< HEAD
        case LIFT_COEFFICIENT:           cout << "CL objective function." << endl; break;
        case MOMENT_X_COEFFICIENT:       cout << "CMx objective function" << endl;
          if (Fixed_CL_Mode) {           cout << " using fixed CL mode, dCMx/dCL = " << dCMx_dCL << "." << endl; }
          else {                         cout << "." << endl; }
          break;
        case MOMENT_Y_COEFFICIENT:       cout << "CMy objective function" << endl;
          if (Fixed_CL_Mode) {           cout << " using fixed CL mode, dCMy/dCL = " << dCMy_dCL << "." << endl; }
          else {                         cout << "." << endl; }
          break;
        case MOMENT_Z_COEFFICIENT:       cout << "CMz objective function" << endl;
          if (Fixed_CL_Mode) {           cout << " using fixed CL mode, dCMz/dCL = " << dCMz_dCL << "." << endl; }
          else {                         cout << "." << endl; }
          break;
        case INVERSE_DESIGN_PRESSURE:    cout << "Inverse design (Cp) objective function." << endl; break;
        case INVERSE_DESIGN_HEATFLUX:    cout << "Inverse design (Heat Flux) objective function." << endl; break;
        case SIDEFORCE_COEFFICIENT:      cout << "Side force objective function." << endl; break;
        case EFFICIENCY:                 cout << "CL/CD objective function." << endl; break;
        case EQUIVALENT_AREA:            cout << "Equivalent area objective function. CD weight: " << WeightCd <<"."<< endl;  break;
        case NEARFIELD_PRESSURE:         cout << "Nearfield pressure objective function. CD weight: " << WeightCd <<"."<< endl;  break;
        case FORCE_X_COEFFICIENT:        cout << "X-force objective function." << endl; break;
        case FORCE_Y_COEFFICIENT:        cout << "Y-force objective function." << endl; break;
        case FORCE_Z_COEFFICIENT:        cout << "Z-force objective function." << endl; break;
        case THRUST_COEFFICIENT:         cout << "Thrust objective function." << endl; break;
        case TORQUE_COEFFICIENT:         cout << "Torque efficiency objective function." << endl; break;
        case TOTAL_HEATFLUX:             cout << "Total heat flux objective function." << endl; break;
        case MAXIMUM_HEATFLUX:           cout << "Maximum heat flux objective function." << endl; break;
        case FIGURE_OF_MERIT:            cout << "Rotor Figure of Merit objective function." << endl; break;
        case AVG_TOTAL_PRESSURE:         cout << "Average total objective pressure." << endl; break;
        case AVG_OUTLET_PRESSURE:        cout << "Average static objective pressure." << endl; break;
        case MASS_FLOW_RATE:             cout << "Mass flow rate objective function." << endl; break;
        case AERO_DRAG_COEFFICIENT:      cout << "Aero CD objective function." << endl; break;
        case SOLID_DRAG_COEFFICIENT:     cout << "Solid CD objective function." << endl; break;
        case RADIAL_DISTORTION:          cout << "Radial distortion objective function." << endl; break;
        case CIRCUMFERENTIAL_DISTORTION: cout << "Circumferential distortion objective function." << endl; break;
=======
        case LIFT_COEFFICIENT:        cout << "CL objective function." << endl; break;
        case MOMENT_X_COEFFICIENT:    cout << "CMx objective function." << endl; break;
        case MOMENT_Y_COEFFICIENT:    cout << "CMy objective function." << endl; break;
        case MOMENT_Z_COEFFICIENT:    cout << "CMz objective function." << endl; break;
        case INVERSE_DESIGN_PRESSURE: cout << "Inverse design (Cp) objective function." << endl; break;
        case INVERSE_DESIGN_HEATFLUX: cout << "Inverse design (Heat Flux) objective function." << endl; break;
        case SIDEFORCE_COEFFICIENT:   cout << "Side force objective function." << endl; break;
        case EFFICIENCY:              cout << "CL/CD objective function." << endl; break;
        case EQUIVALENT_AREA:         cout << "Equivalent area objective function. CD weight: " << WeightCd <<"."<< endl;  break;
        case NEARFIELD_PRESSURE:      cout << "Nearfield pressure objective function. CD weight: " << WeightCd <<"."<< endl;  break;
        case FORCE_X_COEFFICIENT:     cout << "X-force objective function." << endl; break;
        case FORCE_Y_COEFFICIENT:     cout << "Y-force objective function." << endl; break;
        case FORCE_Z_COEFFICIENT:     cout << "Z-force objective function." << endl; break;
        case THRUST_COEFFICIENT:      cout << "Thrust objective function." << endl; break;
        case TORQUE_COEFFICIENT:      cout << "Torque efficiency objective function." << endl; break;
        case TOTAL_HEATFLUX:          cout << "Total heat flux objective function." << endl; break;
        case MAXIMUM_HEATFLUX:        cout << "Maximum heat flux objective function." << endl; break;
        case FIGURE_OF_MERIT:         cout << "Rotor Figure of Merit objective function." << endl; break;
        case AVG_TOTAL_PRESSURE:      cout << "Average total objective pressure." << endl; break;
        case AVG_OUTLET_PRESSURE:     cout << "Average static objective pressure." << endl; break;
        case MASS_FLOW_RATE:          cout << "Mass flow rate objective function." << endl; break;
        case AERO_DRAG_COEFFICIENT:   cout << "Aero CD objective function." << endl; break;
        case RADIAL_DISTORTION:       cout << "Radial distortion objective function." << endl; break;
        case CIRCUMFERENTIAL_DISTORTION:   cout << "Circumferential distortion objective function." << endl; break;
        case CUSTOM_OBJFUNC:        		cout << "Custom objective function." << endl; break;
>>>>>>> 97ad221a
      }
		}
		else {
		  cout << "Weighted sum objective function." << endl;
		}

	}

	if (val_software == SU2_CFD) {
		cout << endl <<"---------------------- Space Numerical Integration ----------------------" << endl;

		if (SmoothNumGrid) cout << "There are some smoothing iterations on the grid coordinates." << endl;

    if ((Kind_Solver == EULER) || (Kind_Solver == NAVIER_STOKES) || (Kind_Solver == RANS) ||
         (Kind_Solver == DISC_ADJ_EULER) || (Kind_Solver == DISC_ADJ_NAVIER_STOKES) || (Kind_Solver == DISC_ADJ_RANS) ) {

      if (Kind_ConvNumScheme_Flow == SPACE_CENTERED) {
        if (Kind_Centered_Flow == JST) {
          cout << "Jameson-Schmidt-Turkel scheme (2nd order in space) for the flow inviscid terms."<< endl;
          cout << "JST viscous coefficients (1st, 2nd & 4th): " << Kappa_1st_Flow
          << ", " << Kappa_2nd_Flow << ", " << Kappa_4th_Flow <<"."<< endl;
          cout << "The method includes a grid stretching correction (p = 0.3)."<< endl;
        }
        if (Kind_Centered_Flow == JST_KE) {
          cout << "Jameson-Schmidt-Turkel scheme (2nd order in space) for the flow inviscid terms."<< endl;
          cout << "JST viscous coefficients (1st, 2nd): " << Kappa_1st_Flow
          << ", " << Kappa_2nd_Flow << "."<< endl;
          cout << "The method includes a grid stretching correction (p = 0.3)."<< endl;
        }
        if (Kind_Centered_Flow == LAX) {
          cout << "Lax-Friedrich scheme (1st order in space) for the flow inviscid terms."<< endl;
          cout << "First order integration." << endl;
        }
      }

			if (Kind_ConvNumScheme_Flow == SPACE_UPWIND) {
				if (Kind_Upwind_Flow == ROE) cout << "Roe (with entropy fix = "<< EntropyFix_Coeff <<") solver for the flow inviscid terms."<< endl;
				if (Kind_Upwind_Flow == TURKEL) cout << "Roe-Turkel solver for the flow inviscid terms."<< endl;
				if (Kind_Upwind_Flow == AUSM)	cout << "AUSM solver for the flow inviscid terms."<< endl;
				if (Kind_Upwind_Flow == HLLC)	cout << "HLLC solver for the flow inviscid terms."<< endl;
				if (Kind_Upwind_Flow == SW)	cout << "Steger-Warming solver for the flow inviscid terms."<< endl;
				if (Kind_Upwind_Flow == MSW)	cout << "Modified Steger-Warming solver for the flow inviscid terms."<< endl;
        if (Kind_Upwind_Flow == CUSP)	cout << "CUSP solver for the flow inviscid terms."<< endl;
        switch (SpatialOrder_Flow) {
          case FIRST_ORDER: cout << "First order integration in space." << endl; break;
          case SECOND_ORDER: cout << "Second order integration in space, without slope limiter." << endl; break;
          case SECOND_ORDER_LIMITER: cout << "Second order integration in space, with slope limiter." << endl;
            switch (Kind_SlopeLimit_Flow) {
              case VENKATAKRISHNAN:
                cout << "Venkatakrishnan slope-limiting method, with constant: " << LimiterCoeff <<". "<< endl;
                cout << "The reference element size is: " << RefElemLength <<". "<< endl;
                break;
              case BARTH_JESPERSEN:
                cout << "Barth-Jespersen slope-limiting method." << endl;
                break;
            }
            break;
        }
			}

		}

    if ((Kind_Solver == RANS) || (Kind_Solver == DISC_ADJ_RANS)) {
      if (Kind_ConvNumScheme_Turb == SPACE_UPWIND) {
        if (Kind_Upwind_Turb == SCALAR_UPWIND) cout << "Scalar upwind solver for the turbulence model."<< endl;
        switch (SpatialOrder_Turb) {
          case FIRST_ORDER: cout << "First order integration in space." << endl; break;
          case SECOND_ORDER: cout << "Second order integration in space without slope limiter." << endl; break;
          case SECOND_ORDER_LIMITER: cout << "Second order integration in space with slope limiter." << endl;
            switch (Kind_SlopeLimit_Turb) {
              case VENKATAKRISHNAN:
                cout << "Venkatakrishnan slope-limiting method, with constant: " << LimiterCoeff <<". "<< endl;
                cout << "The reference element size is: " << RefElemLength <<". "<< endl;
                break;
              case BARTH_JESPERSEN:
                cout << "Barth-Jespersen slope-limiting method." << endl;
                break;
            }
            break;
        }
      }
    }

    if ((Kind_Solver == ADJ_EULER) || (Kind_Solver == ADJ_NAVIER_STOKES) || (Kind_Solver == ADJ_RANS)) {

      if (Kind_ConvNumScheme_AdjFlow == SPACE_CENTERED) {
        if (Kind_Centered_AdjFlow == JST) {
          cout << "Jameson-Schmidt-Turkel scheme for the adjoint inviscid terms."<< endl;
          cout << "JST viscous coefficients (1st, 2nd, & 4th): " << Kappa_1st_AdjFlow
          << ", " << Kappa_2nd_AdjFlow << ", " << Kappa_4th_AdjFlow <<"."<< endl;
          cout << "The method includes a grid stretching correction (p = 0.3)."<< endl;
          cout << "Second order integration." << endl;
        }
        if (Kind_Centered_AdjFlow == LAX) {
          cout << "Lax-Friedrich scheme for the adjoint inviscid terms."<< endl;
          cout << "First order integration." << endl;
        }
      }

      if (Kind_ConvNumScheme_AdjFlow == SPACE_UPWIND) {
        if (Kind_Upwind_AdjFlow == ROE) cout << "Roe (with entropy fix = "<< EntropyFix_Coeff <<") solver for the adjoint inviscid terms."<< endl;
        switch (SpatialOrder_AdjFlow) {
          case FIRST_ORDER: cout << "First order integration." << endl; break;
          case SECOND_ORDER: cout << "Second order integration." << endl; break;
          case SECOND_ORDER_LIMITER: cout << "Second order integration with slope limiter." << endl;
            switch (Kind_SlopeLimit_AdjFlow) {
              case VENKATAKRISHNAN:
                cout << "Venkatakrishnan slope-limiting method, with constant: " << LimiterCoeff <<". "<< endl;
                cout << "The reference element size is: " << RefElemLength <<". "<< endl;
                break;
              case SHARP_EDGES:
                cout << "Sharp edges slope-limiting method, with constant: " << LimiterCoeff <<". "<< endl;
                cout << "The reference element size is: " << RefElemLength <<". "<< endl;
                cout << "The reference sharp edge distance is: " << SharpEdgesCoeff*RefElemLength*LimiterCoeff <<". "<< endl;
                break;
              case WALL_DIST:
                cout << "Wall distance slope-limiting method, with constant: " << LimiterCoeff <<". "<< endl;
                cout << "The reference element size is: " << RefElemLength <<". "<< endl;
                cout << "The reference wall distance is: " << SharpEdgesCoeff*RefElemLength*LimiterCoeff <<". "<< endl;
                break;
              case BARTH_JESPERSEN:
                cout << "Barth-Jespersen slope-limiting method." << endl;
                break;
            }
            break;
        }
      }
      
      cout << "The reference sharp edge distance is: " << SharpEdgesCoeff*RefElemLength*LimiterCoeff <<". "<< endl;

    }

    if ((Kind_Solver == ADJ_RANS) && (!Frozen_Visc)) {
      if (Kind_ConvNumScheme_AdjTurb == SPACE_UPWIND) {
        if (Kind_Upwind_Turb == SCALAR_UPWIND) cout << "Scalar upwind solver (first order) for the adjoint turbulence model."<< endl;
        switch (SpatialOrder_AdjTurb) {
          case FIRST_ORDER: cout << "First order integration." << endl; break;
          case SECOND_ORDER: cout << "Second order integration." << endl; break;
          case SECOND_ORDER_LIMITER: cout << "Second order integration with slope limiter." << endl;
            switch (Kind_SlopeLimit_AdjTurb) {
              case VENKATAKRISHNAN:
                cout << "Venkatakrishnan slope-limiting method, with constant: " << LimiterCoeff <<". "<< endl;
                cout << "The reference element size is: " << RefElemLength <<". "<< endl;
                break;
              case SHARP_EDGES:
                cout << "Sharp edges slope-limiting method, with constant: " << LimiterCoeff <<". "<< endl;
                cout << "The reference element size is: " << RefElemLength <<". "<< endl;
                cout << "The reference sharp edge distance is: " << SharpEdgesCoeff*RefElemLength*LimiterCoeff <<". "<< endl;
                break;
              case WALL_DIST:
                cout << "Wall distance slope-limiting method, with constant: " << LimiterCoeff <<". "<< endl;
                cout << "The reference element size is: " << RefElemLength <<". "<< endl;
                cout << "The reference wall distance is: " << SharpEdgesCoeff*RefElemLength*LimiterCoeff <<". "<< endl;
                break;
              case BARTH_JESPERSEN:
                cout << "Barth-Jespersen slope-limiting method." << endl;
                break;
            }
            break;
        }
      }
    }

    if ((Kind_Solver == NAVIER_STOKES) || (Kind_Solver == RANS) ||
        (Kind_Solver == DISC_ADJ_NAVIER_STOKES) || (Kind_Solver == DISC_ADJ_RANS)) {
        cout << "Average of gradients with correction (viscous flow terms)." << endl;
    }

    if ((Kind_Solver == ADJ_NAVIER_STOKES) || (Kind_Solver == ADJ_RANS)) {
      cout << "Average of gradients with correction (viscous adjoint terms)." << endl;
    }

    if ((Kind_Solver == RANS) || (Kind_Solver == DISC_ADJ_RANS)) {
      cout << "Average of gradients with correction (viscous turbulence terms)." << endl;
    }

    if (Kind_Solver == POISSON_EQUATION) {
      cout << "Galerkin method for viscous terms computation of the poisson potential equation." << endl;
    }

    if ((Kind_Solver == ADJ_RANS) && (!Frozen_Visc)) {
      cout << "Average of gradients with correction (2nd order) for computation of adjoint viscous turbulence terms." << endl;
      if (Kind_TimeIntScheme_AdjTurb == EULER_IMPLICIT) cout << "Euler implicit method for the turbulent adjoint equation." << endl;
    }

    switch (Kind_Gradient_Method) {
      case GREEN_GAUSS: cout << "Gradient computation using Green-Gauss theorem." << endl; break;
      case WEIGHTED_LEAST_SQUARES: cout << "Gradient Computation using weighted Least-Squares method." << endl; break;
    }

    if (Kind_Regime == INCOMPRESSIBLE) {
      cout << "Artificial compressibility factor: " << ArtComp_Factor << "." << endl;
    }

    cout << endl <<"---------------------- Time Numerical Integration -----------------------" << endl;

    if (Kind_Solver != FEM_ELASTICITY) {
		switch (Unsteady_Simulation) {
		  case NO:
			cout << "Local time stepping (steady state simulation)." << endl; break;
		  case TIME_STEPPING:
			cout << "Unsteady simulation using a time stepping strategy."<< endl;
			if (Unst_CFL != 0.0) cout << "Time step computed by the code. Unsteady CFL number: " << Unst_CFL <<"."<< endl;
			else cout << "Unsteady time step provided by the user (s): "<< Delta_UnstTime << "." << endl;
			break;
		  case DT_STEPPING_1ST: case DT_STEPPING_2ND:
			if (Unsteady_Simulation == DT_STEPPING_1ST) cout << "Unsteady simulation, dual time stepping strategy (first order in time)."<< endl;
			if (Unsteady_Simulation == DT_STEPPING_2ND) cout << "Unsteady simulation, dual time stepping strategy (second order in time)."<< endl;
			if (Unst_CFL != 0.0) cout << "Time step computed by the code. Unsteady CFL number: " << Unst_CFL <<"."<< endl;
			else cout << "Unsteady time step provided by the user (s): "<< Delta_UnstTime << "." << endl;
			cout << "Total number of internal Dual Time iterations: "<< Unst_nIntIter <<"." << endl;
			break;
		}
    }
	else {
		switch (Dynamic_Analysis) {
		  case NO:
			cout << "Static structural analysis." << endl; break;
		  case YES:
			cout << "Dynamic structural analysis."<< endl;
			cout << "Time step provided by the user for the dynamic analysis(s): "<< Delta_DynTime << "." << endl;
			break;
		}
	}

    if ((Kind_Solver == EULER) || (Kind_Solver == NAVIER_STOKES) || (Kind_Solver == RANS) ||
        (Kind_Solver == DISC_ADJ_EULER) || (Kind_Solver == DISC_ADJ_NAVIER_STOKES) || (Kind_Solver == DISC_ADJ_RANS)) {
      switch (Kind_TimeIntScheme_Flow) {
        case RUNGE_KUTTA_EXPLICIT:
          cout << "Runge-Kutta explicit method for the flow equations." << endl;
          cout << "Number of steps: " << nRKStep << endl;
          cout << "Alpha coefficients: ";
          for (unsigned short iRKStep = 0; iRKStep < nRKStep; iRKStep++) {
            cout << "\t" << RK_Alpha_Step[iRKStep];
          }
          cout << endl;
          break;
        case EULER_EXPLICIT: cout << "Euler explicit method for the flow equations." << endl; break;
        case EULER_IMPLICIT:
          cout << "Euler implicit method for the flow equations." << endl;
          switch (Kind_Linear_Solver) {
            case BCGSTAB:
              cout << "BCGSTAB is used for solving the linear system." << endl;
              cout << "Convergence criteria of the linear solver: "<< Linear_Solver_Error <<"."<< endl;
              cout << "Max number of iterations: "<< Linear_Solver_Iter <<"."<< endl;
              break;
            case FGMRES || RESTARTED_FGMRES:
              cout << "FGMRES is used for solving the linear system." << endl;
              cout << "Convergence criteria of the linear solver: "<< Linear_Solver_Error <<"."<< endl;
              cout << "Max number of iterations: "<< Linear_Solver_Iter <<"."<< endl;
              break;
            case SMOOTHER_JACOBI:
              cout << "A Jacobi method is used for smoothing the linear system." << endl;
              break;
            case SMOOTHER_ILU:
              cout << "A ILU0 method is used for smoothing the linear system." << endl;
              break;
            case SMOOTHER_LUSGS:
              cout << "A LU-SGS method is used for smoothing the linear system." << endl;
              break;
            case SMOOTHER_LINELET:
              cout << "A Linelet method is used for smoothing the linear system." << endl;
              break;
          }
          break;
        case CLASSICAL_RK4_EXPLICIT:
          cout << "Classical RK4 explicit method for the flow equations." << endl;
          cout << "Number of steps: " << 4 << endl;
          cout << "Time coefficients: {0.5, 0.5, 1, 1}" << endl;
          cout << "Function coefficients: {1/6, 1/3, 1/3, 1/6}" << endl;
          break;
      }
    }

    if ((Kind_Solver == ADJ_EULER) || (Kind_Solver == ADJ_NAVIER_STOKES) || (Kind_Solver == ADJ_RANS)) {
      switch (Kind_TimeIntScheme_AdjFlow) {
        case RUNGE_KUTTA_EXPLICIT:
          cout << "Runge-Kutta explicit method for the adjoint equations." << endl;
          cout << "Number of steps: " << nRKStep << endl;
          cout << "Alpha coefficients: ";
          for (unsigned short iRKStep = 0; iRKStep < nRKStep; iRKStep++) {
            cout << "\t" << RK_Alpha_Step[iRKStep];
          }
          cout << endl;
          break;
        case EULER_EXPLICIT: cout << "Euler explicit method for the adjoint equations." << endl; break;
        case EULER_IMPLICIT: cout << "Euler implicit method for the adjoint equations." << endl; break;
      }
    }

    if (nMGLevels !=0) {
      
      if (nStartUpIter != 0) cout << "A total of " << nStartUpIter << " start up iterations on the fine grid."<< endl;
      if (MGCycle == V_CYCLE) cout << "V Multigrid Cycle, with " << nMGLevels << " multigrid levels."<< endl;
      if (MGCycle == W_CYCLE) cout << "W Multigrid Cycle, with " << nMGLevels << " multigrid levels."<< endl;
      if (MGCycle == FULLMG_CYCLE) cout << "Full Multigrid Cycle, with " << nMGLevels << " multigrid levels."<< endl;

      cout << "Damping factor for the residual restriction: " << Damp_Res_Restric <<"."<< endl;
      cout << "Damping factor for the correction prolongation: " << Damp_Correc_Prolong <<"."<< endl;
    }

    if ((Kind_Solver != FEM_ELASTICITY) && (Kind_Solver != HEAT_EQUATION) && (Kind_Solver != WAVE_EQUATION)) {

      if (!CFL_Adapt) cout << "No CFL adaptation." << endl;
      else cout << "CFL adaptation. Factor down: "<< CFL_AdaptParam[0] <<", factor up: "<< CFL_AdaptParam[1]
        <<",\n                lower limit: "<< CFL_AdaptParam[2] <<", upper limit: " << CFL_AdaptParam[3] <<"."<< endl;

      if (nMGLevels !=0) {
        cout << "Multigrid Level:                  ";
        for (unsigned short iLevel = 0; iLevel < nMGLevels+1; iLevel++) {
          cout.width(6); cout << iLevel;
        }
        cout << endl;
      }

			if (Unsteady_Simulation != TIME_STEPPING) {
				cout << "Courant-Friedrichs-Lewy number:   ";
				cout.precision(3);
				cout.width(6); cout << CFL[0];
				cout << endl;
			}
			

      if (nMGLevels !=0) {
        cout.precision(3);
        cout << "MG PreSmooth coefficients:        ";
        for (unsigned short iMG_PreSmooth = 0; iMG_PreSmooth < nMGLevels+1; iMG_PreSmooth++) {
          cout.width(6); cout << MG_PreSmooth[iMG_PreSmooth];
        }
        cout << endl;
      }

      if (nMGLevels !=0) {
        cout.precision(3);
        cout << "MG PostSmooth coefficients:       ";
        for (unsigned short iMG_PostSmooth = 0; iMG_PostSmooth < nMGLevels+1; iMG_PostSmooth++) {
          cout.width(6); cout << MG_PostSmooth[iMG_PostSmooth];
        }
        cout << endl;
      }

      if (nMGLevels !=0) {
        cout.precision(3);
        cout << "MG CorrecSmooth coefficients:     ";
        for (unsigned short iMG_CorrecSmooth = 0; iMG_CorrecSmooth < nMGLevels+1; iMG_CorrecSmooth++) {
          cout.width(6); cout << MG_CorrecSmooth[iMG_CorrecSmooth];
        }
        cout << endl;
      }

    }

    if ((Kind_Solver == RANS) || (Kind_Solver == DISC_ADJ_RANS))
      if (Kind_TimeIntScheme_Turb == EULER_IMPLICIT)
        cout << "Euler implicit time integration for the turbulence model." << endl;
  }

  if (val_software == SU2_CFD) {

    cout << endl <<"------------------------- Convergence Criteria --------------------------" << endl;

    cout << "Maximum number of iterations: " << nExtIter <<"."<< endl;

    if (ConvCriteria == CAUCHY) {
      if (!ContinuousAdjoint && !DiscreteAdjoint)
        switch (Cauchy_Func_Flow) {
          case LIFT_COEFFICIENT: cout << "Cauchy criteria for Lift using "
            << Cauchy_Elems << " elements and epsilon " <<Cauchy_Eps<< "."<< endl; break;
          case DRAG_COEFFICIENT: cout << "Cauchy criteria for Drag using "
            << Cauchy_Elems << " elements and epsilon " <<Cauchy_Eps<< "."<< endl; break;
        }

      if (ContinuousAdjoint || DiscreteAdjoint)
        switch (Cauchy_Func_AdjFlow) {
          case SENS_GEOMETRY: cout << "Cauchy criteria for geo. sensitivity using "
            << Cauchy_Elems << " elements and epsilon " <<Cauchy_Eps<< "."<< endl; break;
          case SENS_MACH: cout << "Cauchy criteria for Mach number sensitivity using "
            << Cauchy_Elems << " elements and epsilon " <<Cauchy_Eps<< "."<< endl; break;
        }

      cout << "Start convergence criteria at iteration " << StartConv_Iter<< "."<< endl;
      
    }


    if (ConvCriteria == RESIDUAL) {
      if (!ContinuousAdjoint && !DiscreteAdjoint) {
        cout << "Reduce the density residual " << OrderMagResidual << " orders of magnitude."<< endl;
        cout << "The minimum bound for the density residual is 10^(" << MinLogResidual<< ")."<< endl;
        cout << "Start convergence criteria at iteration " << StartConv_Iter<< "."<< endl;
      }

      if (ContinuousAdjoint || DiscreteAdjoint) {
        cout << "Reduce the adjoint density residual " << OrderMagResidual << " orders of magnitude."<< endl;
        cout << "The minimum value for the adjoint density residual is 10^(" << MinLogResidual<< ")."<< endl;
      }

    }

  }

  if (val_software == SU2_MSH) {
    cout << endl <<"----------------------- Grid adaptation strategy ------------------------" << endl;

    switch (Kind_Adaptation) {
      case NONE: break;
      case PERIODIC: cout << "Grid modification to run periodic bc problems." << endl; break;
      case FULL: cout << "Grid adaptation using a complete refinement." << endl; break;
      case WAKE: cout << "Grid adaptation of the wake." << endl; break;
      case FULL_FLOW: cout << "Flow grid adaptation using a complete refinement." << endl; break;
      case FULL_ADJOINT: cout << "Adjoint grid adaptation using a complete refinement." << endl; break;
      case GRAD_FLOW: cout << "Grid adaptation using gradient based strategy (density)." << endl; break;
      case GRAD_ADJOINT: cout << "Grid adaptation using gradient based strategy (adjoint density)." << endl; break;
      case GRAD_FLOW_ADJ: cout << "Grid adaptation using gradient based strategy (density and adjoint density)." << endl; break;
      case COMPUTABLE: cout << "Grid adaptation using computable correction."<< endl; break;
      case REMAINING: cout << "Grid adaptation using remaining error."<< endl; break;
      case SMOOTHING: cout << "Grid smoothing using an implicit method."<< endl; break;
      case SUPERSONIC_SHOCK: cout << "Grid adaptation for a supersonic shock at Mach: " << Mach <<"."<< endl; break;
    }

    switch (Kind_Adaptation) {
      case GRAD_FLOW: case GRAD_ADJOINT: case GRAD_FLOW_ADJ: case COMPUTABLE: case REMAINING:
        cout << "Power of the dual volume in the adaptation sensor: " << DualVol_Power << endl;
        cout << "Percentage of new elements in the adaptation process: " << New_Elem_Adapt << "."<< endl;
        break;
    }

    if (Analytical_Surface != NONE)
      cout << "Use analytical definition for including points in the surfaces." << endl;

  }

  cout << endl <<"-------------------------- Output Information ---------------------------" << endl;

  if (val_software == SU2_CFD) {

    if (Low_MemoryOutput) cout << "Writing output files with low memory RAM requirements."<< endl;
    cout << "Writing a flow solution every " << Wrt_Sol_Freq <<" iterations."<< endl;
    cout << "Writing the convergence history every " << Wrt_Con_Freq <<" iterations."<< endl;
    if ((Unsteady_Simulation == DT_STEPPING_1ST) || (Unsteady_Simulation == DT_STEPPING_2ND)) {
      cout << "Writing the dual time flow solution every " << Wrt_Sol_Freq_DualTime <<" iterations."<< endl;
      cout << "Writing the dual time convergence history every " << Wrt_Con_Freq_DualTime <<" iterations."<< endl;
    }

    switch (Output_FileFormat) {
      case PARAVIEW: cout << "The output file format is Paraview ASCII (.vtk)." << endl; break;
      case TECPLOT: cout << "The output file format is Tecplot ASCII (.dat)." << endl; break;
      case TECPLOT_BINARY: cout << "The output file format is Tecplot binary (.plt)." << endl; break;
      case FIELDVIEW: cout << "The output file format is FieldView ASCII (.uns)." << endl; break;
      case FIELDVIEW_BINARY: cout << "The output file format is FieldView binary (.uns)." << endl; break;
      case CGNS_SOL: cout << "The output file format is CGNS (.cgns)." << endl; break;
    }

    cout << "Convergence history file name: " << Conv_FileName << "." << endl;

    cout << "Forces breakdown file name: " << Breakdown_FileName << "." << endl;

    if ((Kind_Solver != FEM_ELASTICITY) && (Kind_Solver != HEAT_EQUATION) && (Kind_Solver != WAVE_EQUATION)) {
      if (!ContinuousAdjoint && !DiscreteAdjoint) {
        cout << "Surface flow coefficients file name: " << SurfFlowCoeff_FileName << "." << endl;
        cout << "Flow variables file name: " << Flow_FileName << "." << endl;
        cout << "Restart flow file name: " << Restart_FlowFileName << "." << endl;
      }

      if (ContinuousAdjoint || DiscreteAdjoint) {
        cout << "Adjoint solution file name: " << Solution_AdjFileName << "." << endl;
        cout << "Restart adjoint file name: " << Restart_AdjFileName << "." << endl;
        cout << "Adjoint variables file name: " << Adj_FileName << "." << endl;
        cout << "Surface adjoint coefficients file name: " << SurfAdjCoeff_FileName << "." << endl;
      }
    }
    else {
      cout << "Surface structure coefficients file name: " << SurfStructure_FileName << "." << endl;
      cout << "Structure variables file name: " << Structure_FileName << "." << endl;
      cout << "Restart structure file name: " << Restart_FEMFileName << "." << endl;
    }

  }

  if (val_software == SU2_SOL) {
    if (Low_MemoryOutput) cout << "Writing output files with low memory RAM requirements."<< endl;
    switch (Output_FileFormat) {
      case PARAVIEW: cout << "The output file format is Paraview ASCII (.vtk)." << endl; break;
      case TECPLOT: cout << "The output file format is Tecplot ASCII (.dat)." << endl; break;
      case TECPLOT_BINARY: cout << "The output file format is Tecplot binary (.plt)." << endl; break;
      case FIELDVIEW: cout << "The output file format is FieldView ASCII (.uns)." << endl; break;
      case FIELDVIEW_BINARY: cout << "The output file format is FieldView binary (.uns)." << endl; break;
      case CGNS_SOL: cout << "The output file format is CGNS (.cgns)." << endl; break;
    }
    cout << "Flow variables file name: " << Flow_FileName << "." << endl;
  }

  if (val_software == SU2_DEF) {
    cout << "Output mesh file name: " << Mesh_Out_FileName << ". " << endl;
    if (Visualize_Deformation) cout << "A file will be created to visualize the deformation." << endl;
    else cout << "No file for visualizing the deformation." << endl;
    switch (GetDeform_Stiffness_Type()) {
      case INVERSE_VOLUME:
        cout << "Cell stiffness scaled by inverse of the cell volume." << endl;
        break;
      case DEF_WALL_DISTANCE:
        cout << "Cell stiffness scaled by distance to nearest deforming surface." << endl;
        break;
      case SOLID_WALL_DISTANCE:
        cout << "Cell stiffness scaled by distance to nearest solid surface." << endl;
        break;
      case CONSTANT_STIFFNESS:
        cout << "Imposing constant cell stiffness." << endl;
        break;
    }
  }

  if (val_software == SU2_MSH) {
    cout << "Output mesh file name: " << Mesh_Out_FileName << ". " << endl;
  }

  if (val_software == SU2_DOT) {
    if (DiscreteAdjoint) {
      cout << "Output Volume Sensitivity file name: " << VolSens_FileName << ". " << endl;
      cout << "Output Surface Sensitivity file name: " << SurfSens_FileName << ". " << endl;
    }
    cout << "Output gradient file name: " << ObjFunc_Grad_FileName << ". " << endl;
  }

  if (val_software == SU2_MSH) {
    cout << "Output mesh file name: " << Mesh_Out_FileName << ". " << endl;
    cout << "Restart flow file name: " << Restart_FlowFileName << "." << endl;
    if ((Kind_Adaptation == FULL_ADJOINT) || (Kind_Adaptation == GRAD_ADJOINT) || (Kind_Adaptation == GRAD_FLOW_ADJ) ||
        (Kind_Adaptation == COMPUTABLE) || (Kind_Adaptation == REMAINING)) {
      if (Kind_ObjFunc[0] == DRAG_COEFFICIENT) cout << "Restart adjoint file name: " << Restart_AdjFileName << "." << endl;
      if (Kind_ObjFunc[0] == EQUIVALENT_AREA) cout << "Restart adjoint file name: " << Restart_AdjFileName << "." << endl;
      if (Kind_ObjFunc[0] == NEARFIELD_PRESSURE) cout << "Restart adjoint file name: " << Restart_AdjFileName << "." << endl;
      if (Kind_ObjFunc[0] == LIFT_COEFFICIENT) cout << "Restart adjoint file name: " << Restart_AdjFileName << "." << endl;
    }
  }

  cout << endl <<"------------------- Config File Boundary Information --------------------" << endl;

  if (nMarker_Euler != 0) {
    cout << "Euler wall boundary marker(s): ";
    for (iMarker_Euler = 0; iMarker_Euler < nMarker_Euler; iMarker_Euler++) {
      cout << Marker_Euler[iMarker_Euler];
      if (iMarker_Euler < nMarker_Euler-1) cout << ", ";
      else cout <<"."<< endl;
    }
  }

  if (nMarker_FarField != 0) {
    cout << "Far-field boundary marker(s): ";
    for (iMarker_FarField = 0; iMarker_FarField < nMarker_FarField; iMarker_FarField++) {
      cout << Marker_FarField[iMarker_FarField];
      if (iMarker_FarField < nMarker_FarField-1) cout << ", ";
      else cout <<"."<< endl;
    }
  }

  if (nMarker_SymWall != 0) {
    cout << "Symmetry plane boundary marker(s): ";
    for (iMarker_SymWall = 0; iMarker_SymWall < nMarker_SymWall; iMarker_SymWall++) {
      cout << Marker_SymWall[iMarker_SymWall];
      if (iMarker_SymWall < nMarker_SymWall-1) cout << ", ";
      else cout <<"."<< endl;
    }
  }

  if (nMarker_Pressure != 0) {
    cout << "Pressure boundary marker(s): ";
    for (iMarker_Pressure = 0; iMarker_Pressure < nMarker_Pressure; iMarker_Pressure++) {
      cout << Marker_Pressure[iMarker_Pressure];
      if (iMarker_Pressure < nMarker_Pressure-1) cout << ", ";
      else cout <<"."<< endl;
    }
  }

  if (nMarker_PerBound != 0) {
    cout << "Periodic boundary marker(s): ";
    for (iMarker_PerBound = 0; iMarker_PerBound < nMarker_PerBound; iMarker_PerBound++) {
      cout << Marker_PerBound[iMarker_PerBound];
      if (iMarker_PerBound < nMarker_PerBound-1) cout << ", ";
      else cout <<"."<< endl;
    }
  }

  if (nMarker_NearFieldBound != 0) {
    cout << "Near-field boundary marker(s): ";
    for (iMarker_NearFieldBound = 0; iMarker_NearFieldBound < nMarker_NearFieldBound; iMarker_NearFieldBound++) {
      cout << Marker_NearFieldBound[iMarker_NearFieldBound];
      if (iMarker_NearFieldBound < nMarker_NearFieldBound-1) cout << ", ";
      else cout <<"."<< endl;
    }
  }

  if (nMarker_InterfaceBound != 0) {
    cout << "Interface boundary marker(s): ";
    for (iMarker_InterfaceBound = 0; iMarker_InterfaceBound < nMarker_InterfaceBound; iMarker_InterfaceBound++) {
      cout << Marker_InterfaceBound[iMarker_InterfaceBound];
      if (iMarker_InterfaceBound < nMarker_InterfaceBound-1) cout << ", ";
      else cout <<"."<< endl;
    }
  }
  
  if (nMarker_Fluid_InterfaceBound != 0) {
    cout << "Fluid interface boundary marker(s): ";
    for (iMarker_Fluid_InterfaceBound = 0; iMarker_Fluid_InterfaceBound < nMarker_Fluid_InterfaceBound; iMarker_Fluid_InterfaceBound++) {
      cout << Marker_Fluid_InterfaceBound[iMarker_Fluid_InterfaceBound];
      if (iMarker_Fluid_InterfaceBound < nMarker_Fluid_InterfaceBound-1) cout << ", ";
      else cout <<"."<< endl;
    }
  }

  if (nMarker_Dirichlet != 0) {
    cout << "Dirichlet boundary marker(s): ";
    for (iMarker_Dirichlet = 0; iMarker_Dirichlet < nMarker_Dirichlet; iMarker_Dirichlet++) {
      cout << Marker_Dirichlet[iMarker_Dirichlet];
      if (iMarker_Dirichlet < nMarker_Dirichlet-1) cout << ", ";
      else cout <<"."<< endl;
    }
  }

  if (nMarker_FlowLoad != 0) {
    cout << "Flow Load boundary marker(s): ";
    for (iMarker_FlowLoad = 0; iMarker_FlowLoad < nMarker_FlowLoad; iMarker_FlowLoad++) {
      cout << Marker_FlowLoad[iMarker_FlowLoad];
      if (iMarker_FlowLoad < nMarker_FlowLoad-1) cout << ", ";
      else cout <<"."<< endl;
    }
  }
  
  if (nMarker_Internal != 0) {
    cout << "Internal boundary marker(s): ";
    for (iMarker_Internal = 0; iMarker_Internal < nMarker_Internal; iMarker_Internal++) {
      cout << Marker_Internal[iMarker_Internal];
      if (iMarker_Internal < nMarker_Internal-1) cout << ", ";
      else cout <<"."<< endl;
    }
  }

  if (nMarker_Inlet != 0) {
    cout << "Inlet boundary marker(s): ";
    for (iMarker_Inlet = 0; iMarker_Inlet < nMarker_Inlet; iMarker_Inlet++) {
      cout << Marker_Inlet[iMarker_Inlet];
      if (iMarker_Inlet < nMarker_Inlet-1) cout << ", ";
      else cout <<"."<< endl;
    }
  }

  if (nMarker_Riemann != 0) {
      cout << "Riemann boundary marker(s): ";
      for (iMarker_Riemann = 0; iMarker_Riemann < nMarker_Riemann; iMarker_Riemann++) {
        cout << Marker_Riemann[iMarker_Riemann];
        if (iMarker_Riemann < nMarker_Riemann-1) cout << ", ";
        else cout <<"."<< endl;
    }
  }
  
  if (nMarker_NRBC != 0) {
      cout << "NRBC boundary marker(s): ";
      for (iMarker_NRBC = 0; iMarker_NRBC < nMarker_NRBC; iMarker_NRBC++) {
        cout << Marker_NRBC[iMarker_NRBC];
        if (iMarker_NRBC < nMarker_NRBC-1) cout << ", ";
        else cout <<"."<< endl;
    }
  }

  if (nMarker_MixBound != 0) {
      cout << "MixingPlane boundary marker(s): ";
      for (iMarker_MixBound = 0; iMarker_MixBound < nMarker_MixBound; iMarker_MixBound++) {
        cout << Marker_MixBound[iMarker_MixBound];
        if (iMarker_MixBound < nMarker_MixBound-1) cout << ", ";
        else cout <<"."<< endl;
    }
  }

  if (nMarker_EngineInflow != 0) {
    cout << "Engine inflow boundary marker(s): ";
    for (iMarker_EngineInflow = 0; iMarker_EngineInflow < nMarker_EngineInflow; iMarker_EngineInflow++) {
      cout << Marker_EngineInflow[iMarker_EngineInflow];
      if (iMarker_EngineInflow < nMarker_EngineInflow-1) cout << ", ";
      else cout <<"."<< endl;
    }
  }

  if (nMarker_EngineExhaust != 0) {
    cout << "Engine exhaust boundary marker(s): ";
    for (iMarker_EngineExhaust = 0; iMarker_EngineExhaust < nMarker_EngineExhaust; iMarker_EngineExhaust++) {
      cout << Marker_EngineExhaust[iMarker_EngineExhaust];
      if (iMarker_EngineExhaust < nMarker_EngineExhaust-1) cout << ", ";
      else cout <<"."<< endl;
    }
  }

  if (nMarker_Supersonic_Inlet != 0) {
    cout << "Supersonic inlet boundary marker(s): ";
    for (iMarker_Supersonic_Inlet = 0; iMarker_Supersonic_Inlet < nMarker_Supersonic_Inlet; iMarker_Supersonic_Inlet++) {
      cout << Marker_Supersonic_Inlet[iMarker_Supersonic_Inlet];
      if (iMarker_Supersonic_Inlet < nMarker_Supersonic_Inlet-1) cout << ", ";
      else cout <<"."<< endl;
    }
  }
  
  if (nMarker_Supersonic_Outlet != 0) {
    cout << "Supersonic outlet boundary marker(s): ";
    for (iMarker_Supersonic_Outlet = 0; iMarker_Supersonic_Outlet < nMarker_Supersonic_Outlet; iMarker_Supersonic_Outlet++) {
      cout << Marker_Supersonic_Outlet[iMarker_Supersonic_Outlet];
      if (iMarker_Supersonic_Outlet < nMarker_Supersonic_Outlet-1) cout << ", ";
      else cout <<"."<< endl;
    }
  }

  if (nMarker_Outlet != 0) {
    cout << "Outlet boundary marker(s): ";
    for (iMarker_Outlet = 0; iMarker_Outlet < nMarker_Outlet; iMarker_Outlet++) {
      cout << Marker_Outlet[iMarker_Outlet];
      if (iMarker_Outlet < nMarker_Outlet-1) cout << ", ";
      else cout <<"."<< endl;
    }
  }

  if (nMarker_Isothermal != 0) {
    cout << "Isothermal wall boundary marker(s): ";
    for (iMarker_Isothermal = 0; iMarker_Isothermal < nMarker_Isothermal; iMarker_Isothermal++) {
      cout << Marker_Isothermal[iMarker_Isothermal];
      if (iMarker_Isothermal < nMarker_Isothermal-1) cout << ", ";
      else cout <<"."<< endl;
    }
  }

  if (nMarker_HeatFlux != 0) {
    cout << "Constant heat flux wall boundary marker(s): ";
    for (iMarker_HeatFlux = 0; iMarker_HeatFlux < nMarker_HeatFlux; iMarker_HeatFlux++) {
      cout << Marker_HeatFlux[iMarker_HeatFlux];
      if (iMarker_HeatFlux < nMarker_HeatFlux-1) cout << ", ";
      else cout <<"."<< endl;
    }
  }

  if (nMarker_Clamped != 0) {
    cout << "Clamped boundary marker(s): ";
    for (iMarker_Clamped = 0; iMarker_Clamped < nMarker_Clamped; iMarker_Clamped++) {
      cout << Marker_Clamped[iMarker_Clamped];
      if (iMarker_Clamped < nMarker_Clamped-1) cout << ", ";
      else cout <<"."<<endl;
    }
  }

  if (nMarker_Displacement != 0) {
    cout << "Displacement boundary marker(s): ";
    for (iMarker_Displacement = 0; iMarker_Displacement < nMarker_Displacement; iMarker_Displacement++) {
      cout << Marker_Displacement[iMarker_Displacement];
      if (iMarker_Displacement < nMarker_Displacement-1) cout << ", ";
      else cout <<"."<< endl;
    }
  }

  if (nMarker_Load != 0) {
    cout << "Normal load boundary marker(s): ";
    for (iMarker_Load = 0; iMarker_Load < nMarker_Load; iMarker_Load++) {
      cout << Marker_Load[iMarker_Load];
      if (iMarker_Load < nMarker_Load-1) cout << ", ";
      else cout <<"."<< endl;
    }
  }

  if (nMarker_Load_Dir != 0) {
    cout << "Load boundary marker(s) in cartesian coordinates: ";
    for (iMarker_Load_Dir = 0; iMarker_Load_Dir < nMarker_Load_Dir; iMarker_Load_Dir++) {
      cout << Marker_Load_Dir[iMarker_Load_Dir];
      if (iMarker_Load_Dir < nMarker_Load_Dir-1) cout << ", ";
      else cout <<"."<<endl;
    }
  }

  if (nMarker_Load_Sine != 0) {
    cout << "Sine-Wave Load boundary marker(s): ";
    for (iMarker_Load_Sine = 0; iMarker_Load_Sine < nMarker_Load_Sine; iMarker_Load_Sine++) {
      cout << Marker_Load_Sine[iMarker_Load_Sine];
      if (iMarker_Load_Sine < nMarker_Load_Sine-1) cout << ", ";
      else cout <<"."<<endl;
    }
  }

  if (nMarker_Neumann != 0) {
    cout << "Neumann boundary marker(s): ";
    for (iMarker_Neumann = 0; iMarker_Neumann < nMarker_Neumann; iMarker_Neumann++) {
      cout << Marker_Neumann[iMarker_Neumann];
      if (iMarker_Neumann < nMarker_Neumann-1) cout << ", ";
      else cout <<"."<< endl;
    }
  }

  if (nMarker_Custom != 0) {
    cout << "Custom boundary marker(s): ";
    for (iMarker_Custom = 0; iMarker_Custom < nMarker_Custom; iMarker_Custom++) {
      cout << Marker_Custom[iMarker_Custom];
      if (iMarker_Custom < nMarker_Custom-1) cout << ", ";
      else cout <<"."<< endl;
    }
  }

  if (nMarker_ActDiskInlet != 0) {
		cout << "Actuator disk (inlet) boundary marker(s): ";
		for (iMarker_ActDiskInlet = 0; iMarker_ActDiskInlet < nMarker_ActDiskInlet; iMarker_ActDiskInlet++) {
			cout << Marker_ActDiskInlet[iMarker_ActDiskInlet];
			if (iMarker_ActDiskInlet < nMarker_ActDiskInlet-1) cout << ", ";
			else cout <<"."<< endl;
		}
	}

  if (nMarker_ActDiskOutlet != 0) {
		cout << "Actuator disk (outlet) boundary marker(s): ";
		for (iMarker_ActDiskOutlet = 0; iMarker_ActDiskOutlet < nMarker_ActDiskOutlet; iMarker_ActDiskOutlet++) {
			cout << Marker_ActDiskOutlet[iMarker_ActDiskOutlet];
			if (iMarker_ActDiskOutlet < nMarker_ActDiskOutlet-1) cout << ", ";
			else cout <<"."<< endl;
		}
	}

}

bool CConfig::TokenizeString(string & str, string & option_name,
                             vector<string> & option_value) {
  const string delimiters(" ()[]{}:,\t\n\v\f\r");
  // check for comments or empty string
  string::size_type pos, last_pos;
  pos = str.find_first_of("%");
  if ( (str.length() == 0) || (pos == 0) ) {
    // str is empty or a comment line, so no option here
    return false;
  }
  if (pos != string::npos) {
    // remove comment at end if necessary
    str.erase(pos);
  }

  // look for line composed on only delimiters (usually whitespace)
  pos = str.find_first_not_of(delimiters);
  if (pos == string::npos) {
    return false;
  }

  // find the equals sign and split string
  string name_part, value_part;
  pos = str.find("=");
  if (pos == string::npos) {
    cerr << "Error in TokenizeString(): "
    << "line in the configuration file with no \"=\" sign."
    << endl;
    cout << "Look for: " << str << endl;
    cout << "str.length() = " << str.length() << endl;
    throw(-1);
  }
  name_part = str.substr(0, pos);
  value_part = str.substr(pos+1, string::npos);
  //cout << "name_part  = |" << name_part  << "|" << endl;
  //cout << "value_part = |" << value_part << "|" << endl;

  // the first_part should consist of one string with no interior delimiters
  last_pos = name_part.find_first_not_of(delimiters, 0);
  pos = name_part.find_first_of(delimiters, last_pos);
  if ( (name_part.length() == 0) || (last_pos == string::npos) ) {
    cerr << "Error in CConfig::TokenizeString(): "
    << "line in the configuration file with no name before the \"=\" sign."
    << endl;
    throw(-1);
  }
  if (pos == string::npos) pos = name_part.length();
  option_name = name_part.substr(last_pos, pos - last_pos);
  last_pos = name_part.find_first_not_of(delimiters, pos);
  if (last_pos != string::npos) {
    cerr << "Error in TokenizeString(): "
    << "two or more options before an \"=\" sign in the configuration file."
    << endl;
    throw(-1);
  }
  StringToUpperCase(option_name);

  //cout << "option_name = |" << option_name << "|" << endl;
  //cout << "pos = " << pos << ": last_pos = " << last_pos << endl;

  // now fill the option value vector
  option_value.clear();
  last_pos = value_part.find_first_not_of(delimiters, 0);
  pos = value_part.find_first_of(delimiters, last_pos);
  while (string::npos != pos || string::npos != last_pos) {
    // add token to the vector<string>
    option_value.push_back(value_part.substr(last_pos, pos - last_pos));
    // skip delimiters
    last_pos = value_part.find_first_not_of(delimiters, pos);
    // find next "non-delimiter"
    pos = value_part.find_first_of(delimiters, last_pos);
  }
  if (option_value.size() == 0) {
    cerr << "Error in TokenizeString(): "
    << "option " << option_name << " in configuration file with no value assigned."
    << endl;
    throw(-1);
  }

#if 0
  cout << "option value(s) = ";
  for (unsigned int i = 0; i < option_value.size(); i++)
    cout << option_value[i] << " ";
  cout << endl;
#endif

  // look for ';' DV delimiters attached to values
  vector<string>::iterator it;
  it = option_value.begin();
  while (it != option_value.end()) {
    if (it->compare(";") == 0) {
      it++;
      continue;
    }

    pos = it->find(';');
    if (pos != string::npos) {
      string before_semi = it->substr(0, pos);
      string after_semi= it->substr(pos+1, string::npos);
      if (before_semi.empty()) {
        *it = ";";
        it++;
        option_value.insert(it, after_semi);
      } else {
        *it = before_semi;
        it++;
        vector<string> to_insert;
        to_insert.push_back(";");
        if (!after_semi.empty())
          to_insert.push_back(after_semi);
        option_value.insert(it, to_insert.begin(), to_insert.end());
      }
      it = option_value.begin(); // go back to beginning; not efficient
      continue;
    } else {
      it++;
    }
  }
#if 0
  cout << "option value(s) = ";
  for (unsigned int i = 0; i < option_value.size(); i++)
    cout << option_value[i] << " ";
  cout << endl;
#endif
  // remove any consecutive ";"
  it = option_value.begin();
  bool semi_at_prev = false;
  while (it != option_value.end()) {
    if (semi_at_prev) {
      if (it->compare(";") == 0) {
        option_value.erase(it);
        it = option_value.begin();
        semi_at_prev = false;
        continue;
      }
    }
    if (it->compare(";") == 0) {
      semi_at_prev = true;
    } else {
      semi_at_prev = false;
    }
    it++;
  }

#if 0
  cout << "option value(s) = ";
  for (unsigned int i = 0; i < option_value.size(); i++)
    cout << option_value[i] << " ";
  cout << endl;
#endif
  return true;
}

unsigned short CConfig::GetMarker_CfgFile_TagBound(string val_marker) {

  unsigned short iMarker_CfgFile;

  for (iMarker_CfgFile = 0; iMarker_CfgFile < nMarker_CfgFile; iMarker_CfgFile++)
    if (Marker_CfgFile_TagBound[iMarker_CfgFile] == val_marker)
      return iMarker_CfgFile;

  cout <<"The configuration file doesn't have any definition for marker "<< val_marker <<"!!" << endl;
  exit(EXIT_FAILURE);
  
}

string CConfig::GetMarker_CfgFile_TagBound(unsigned short val_marker) {
  return Marker_CfgFile_TagBound[val_marker];
}

unsigned short CConfig::GetMarker_CfgFile_KindBC(string val_marker) {
  unsigned short iMarker_CfgFile;
  for (iMarker_CfgFile = 0; iMarker_CfgFile < nMarker_CfgFile; iMarker_CfgFile++)
    if (Marker_CfgFile_TagBound[iMarker_CfgFile] == val_marker) break;
  return Marker_CfgFile_KindBC[iMarker_CfgFile];
}

unsigned short CConfig::GetMarker_CfgFile_Monitoring(string val_marker) {
  unsigned short iMarker_CfgFile;
  for (iMarker_CfgFile = 0; iMarker_CfgFile < nMarker_CfgFile; iMarker_CfgFile++)
    if (Marker_CfgFile_TagBound[iMarker_CfgFile] == val_marker) break;
  return Marker_CfgFile_Monitoring[iMarker_CfgFile];
}

unsigned short CConfig::GetMarker_CfgFile_GeoEval(string val_marker) {
  unsigned short iMarker_CfgFile;
  for (iMarker_CfgFile = 0; iMarker_CfgFile < nMarker_CfgFile; iMarker_CfgFile++)
    if (Marker_CfgFile_TagBound[iMarker_CfgFile] == val_marker) break;
  return Marker_CfgFile_GeoEval[iMarker_CfgFile];
}

unsigned short CConfig::GetMarker_CfgFile_Designing(string val_marker) {
  unsigned short iMarker_CfgFile;
  for (iMarker_CfgFile = 0; iMarker_CfgFile < nMarker_CfgFile; iMarker_CfgFile++)
    if (Marker_CfgFile_TagBound[iMarker_CfgFile] == val_marker) break;
  return Marker_CfgFile_Designing[iMarker_CfgFile];
}

unsigned short CConfig::GetMarker_CfgFile_Plotting(string val_marker) {
  unsigned short iMarker_CfgFile;
  for (iMarker_CfgFile = 0; iMarker_CfgFile < nMarker_CfgFile; iMarker_CfgFile++)
    if (Marker_CfgFile_TagBound[iMarker_CfgFile] == val_marker) break;
  return Marker_CfgFile_Plotting[iMarker_CfgFile];
}

unsigned short CConfig::GetMarker_CfgFile_Analyze(string val_marker) {
  unsigned short iMarker_CfgFile;
  for (iMarker_CfgFile = 0; iMarker_CfgFile < nMarker_CfgFile; iMarker_CfgFile++)
    if (Marker_CfgFile_TagBound[iMarker_CfgFile] == val_marker) break;
  return Marker_CfgFile_Analyze[iMarker_CfgFile];
}


unsigned short CConfig::GetMarker_CfgFile_ZoneInterface(string val_marker) {
  unsigned short iMarker_CfgFile;
  for (iMarker_CfgFile = 0; iMarker_CfgFile < nMarker_CfgFile; iMarker_CfgFile++)
    if (Marker_CfgFile_TagBound[iMarker_CfgFile] == val_marker) break;
  return Marker_CfgFile_ZoneInterface[iMarker_CfgFile];
}

unsigned short CConfig::GetMarker_CfgFile_Out_1D(string val_marker) {
  unsigned short iMarker_CfgFile;
  for (iMarker_CfgFile = 0; iMarker_CfgFile < nMarker_CfgFile; iMarker_CfgFile++)
    if (Marker_CfgFile_TagBound[iMarker_CfgFile] == val_marker) break;
  return Marker_CfgFile_Out_1D[iMarker_CfgFile];
}

unsigned short CConfig::GetMarker_CfgFile_DV(string val_marker) {
  unsigned short iMarker_CfgFile;
  for (iMarker_CfgFile = 0; iMarker_CfgFile < nMarker_CfgFile; iMarker_CfgFile++)
    if (Marker_CfgFile_TagBound[iMarker_CfgFile] == val_marker) break;
  return Marker_CfgFile_DV[iMarker_CfgFile];
}

unsigned short CConfig::GetMarker_CfgFile_Moving(string val_marker) {
  unsigned short iMarker_CfgFile;
  for (iMarker_CfgFile = 0; iMarker_CfgFile < nMarker_CfgFile; iMarker_CfgFile++)
    if (Marker_CfgFile_TagBound[iMarker_CfgFile] == val_marker) break;
  return Marker_CfgFile_Moving[iMarker_CfgFile];
}

unsigned short CConfig::GetMarker_CfgFile_PerBound(string val_marker) {
  unsigned short iMarker_CfgFile;
  for (iMarker_CfgFile = 0; iMarker_CfgFile < nMarker_CfgFile; iMarker_CfgFile++)
    if (Marker_CfgFile_TagBound[iMarker_CfgFile] == val_marker) break;
  return Marker_CfgFile_PerBound[iMarker_CfgFile];
}

int CConfig::GetMarker_ZoneInterface(string val_marker) {	
	  unsigned short iMarker_CfgFile;
	  for (iMarker_CfgFile = 0; iMarker_CfgFile < nMarker_CfgFile; iMarker_CfgFile++)
    
		  if (Marker_CfgFile_TagBound[iMarker_CfgFile] == val_marker)
				return  Marker_CfgFile_ZoneInterface[iMarker_CfgFile];
    return 0;
}


CConfig::~CConfig(void) {
	
  unsigned long iDV, iMarker, iPeriodic, iFFD;

  /*--- Delete all of the option objects in the global option map ---*/
    
  for(map<string, COptionBase*>::iterator itr = option_map.begin(); itr != option_map.end(); itr++) {
    delete itr->second;
  }
 
  if (RK_Alpha_Step != NULL) delete [] RK_Alpha_Step;
  if (MG_PreSmooth  != NULL) delete [] MG_PreSmooth;
  if (MG_PostSmooth != NULL) delete [] MG_PostSmooth;
  
  /*--- Free memory for Aeroelastic problems. ---*/

  if (Grid_Movement && Aeroelastic_Simulation) {
    if (Aeroelastic_pitch  != NULL) delete[] Aeroelastic_pitch;
    if (Aeroelastic_plunge != NULL) delete[] Aeroelastic_plunge;
  }

  /*--- Free memory for unspecified grid motion parameters ---*/

 if (Kind_GridMovement != NULL) delete [] Kind_GridMovement;

 /*--- Free memory for airfoil sections ---*/

 if (LocationStations   != NULL) delete [] LocationStations;

  /*--- motion origin: ---*/
  
  if (Motion_Origin_X   != NULL) delete [] Motion_Origin_X;
  if (Motion_Origin_Y   != NULL) delete [] Motion_Origin_Y;
  if (Motion_Origin_Z   != NULL) delete [] Motion_Origin_Z;
  if (MoveMotion_Origin != NULL) delete [] MoveMotion_Origin;

  /*--- translation: ---*/
  
  if (Translation_Rate_X != NULL) delete [] Translation_Rate_X;
  if (Translation_Rate_Y != NULL) delete [] Translation_Rate_Y;
  if (Translation_Rate_Z != NULL) delete [] Translation_Rate_Z;

  /*--- rotation: ---*/
  
  if (Rotation_Rate_X != NULL) delete [] Rotation_Rate_X;
  if (Rotation_Rate_Y != NULL) delete [] Rotation_Rate_Y;
  if (Rotation_Rate_Z != NULL) delete [] Rotation_Rate_Z;

  /*--- pitching: ---*/
  
  if (Pitching_Omega_X != NULL) delete [] Pitching_Omega_X;
  if (Pitching_Omega_Y != NULL) delete [] Pitching_Omega_Y;
  if (Pitching_Omega_Z != NULL) delete [] Pitching_Omega_Z;

  /*--- pitching amplitude: ---*/
  
  if (Pitching_Ampl_X != NULL) delete [] Pitching_Ampl_X;
  if (Pitching_Ampl_Y != NULL) delete [] Pitching_Ampl_Y;
  if (Pitching_Ampl_Z != NULL) delete [] Pitching_Ampl_Z;

  /*--- pitching phase: ---*/
  
  if (Pitching_Phase_X != NULL) delete [] Pitching_Phase_X;
  if (Pitching_Phase_Y != NULL) delete [] Pitching_Phase_Y;
  if (Pitching_Phase_Z != NULL) delete [] Pitching_Phase_Z;

  /*--- plunging: ---*/
  
  if (Plunging_Omega_X != NULL) delete [] Plunging_Omega_X;
  if (Plunging_Omega_Y != NULL) delete [] Plunging_Omega_Y;
  if (Plunging_Omega_Z != NULL) delete [] Plunging_Omega_Z;

  /*--- plunging amplitude: ---*/
  
  if (Plunging_Ampl_X != NULL) delete [] Plunging_Ampl_X;
  if (Plunging_Ampl_Y != NULL) delete [] Plunging_Ampl_Y;
  if (Plunging_Ampl_Z != NULL) delete [] Plunging_Ampl_Z;

  /*--- reference origin for moments ---*/
  
  if (RefOriginMoment   != NULL) delete [] RefOriginMoment;
  if (RefOriginMoment_X != NULL) delete [] RefOriginMoment_X;
  if (RefOriginMoment_Y != NULL) delete [] RefOriginMoment_Y;
  if (RefOriginMoment_Z != NULL) delete [] RefOriginMoment_Z;

  /*--- Free memory for Harmonic Blance Frequency  pointer ---*/
    
  if (Omega_HB != NULL) delete [] Omega_HB;
    
  /*--- Marker pointers ---*/
  
  if (Marker_CfgFile_Out_1D != NULL) delete[] Marker_CfgFile_Out_1D;
  if (Marker_All_Out_1D     != NULL) delete[] Marker_All_Out_1D;
  
  if (Marker_CfgFile_GeoEval != NULL) delete[] Marker_CfgFile_GeoEval;
  if (Marker_All_GeoEval     != NULL) delete[] Marker_All_GeoEval;
  
  if (Marker_CfgFile_TagBound != NULL) delete[] Marker_CfgFile_TagBound;
  if (Marker_All_TagBound     != NULL) delete[] Marker_All_TagBound;
  
  if (Marker_CfgFile_KindBC != NULL) delete[] Marker_CfgFile_KindBC;
  if (Marker_All_KindBC     != NULL) delete[] Marker_All_KindBC;
  
  if (Marker_CfgFile_Monitoring != NULL) delete[] Marker_CfgFile_Monitoring;
  if (Marker_All_Monitoring     != NULL) delete[] Marker_All_Monitoring;
  
  if (Marker_CfgFile_Designing != NULL) delete[] Marker_CfgFile_Designing;
  if (Marker_All_Designing     != NULL) delete[] Marker_All_Designing;
  
  if (Marker_CfgFile_Plotting != NULL) delete[] Marker_CfgFile_Plotting;
  if (Marker_All_Plotting     != NULL) delete[] Marker_All_Plotting;
  
  if (Marker_CfgFile_Analyze != NULL) delete[] Marker_CfgFile_Analyze;
  if (Marker_All_Analyze  != NULL) delete[] Marker_All_Analyze;

  if (Marker_CfgFile_ZoneInterface != NULL) delete[] Marker_CfgFile_ZoneInterface;
  if (Marker_All_ZoneInterface     != NULL) delete[] Marker_All_ZoneInterface;
  
  if (Marker_CfgFile_DV != NULL) delete[] Marker_CfgFile_DV;
  if (Marker_All_DV     != NULL) delete[] Marker_All_DV;
  
  if (Marker_CfgFile_Moving != NULL) delete[] Marker_CfgFile_Moving;
  if (Marker_All_Moving     != NULL) delete[] Marker_All_Moving;
  
  if (Marker_CfgFile_PerBound != NULL) delete[] Marker_CfgFile_PerBound;
  if (Marker_All_PerBound     != NULL) delete[] Marker_All_PerBound;

  if (Marker_DV!= NULL)               delete[] Marker_DV;
  if (Marker_Moving != NULL)           delete[] Marker_Moving;
  if (Marker_Monitoring != NULL)      delete[] Marker_Monitoring;
  if (Marker_Designing != NULL)       delete[] Marker_Designing;
  if (Marker_GeoEval != NULL)         delete[] Marker_GeoEval;
  if (Marker_Plotting != NULL)        delete[] Marker_Plotting;
  if (Marker_Analyze != NULL)        delete[] Marker_Analyze;
  if (Marker_ZoneInterface != NULL)        delete[] Marker_ZoneInterface;
  if (Marker_All_SendRecv != NULL)    delete[] Marker_All_SendRecv;

  if (Kind_ObjFunc != NULL)      delete[] Kind_ObjFunc;
  if (Weight_ObjFunc != NULL)      delete[] Weight_ObjFunc;

  if (DV_Value != NULL) {
    for (iDV = 0; iDV < nDV; iDV++) delete[] DV_Value[iDV];
    delete [] DV_Value;
  }
  
  if (ParamDV != NULL) {
    for (iDV = 0; iDV < nDV; iDV++) delete[] ParamDV[iDV];
    delete [] ParamDV;
  }
  
  if (CoordFFDBox != NULL) {
    for (iFFD = 0; iFFD < nFFDBox; iFFD++) delete[] CoordFFDBox[iFFD];
    delete [] CoordFFDBox;
  }
  
  if (DegreeFFDBox != NULL) {
    for (iFFD = 0; iFFD < nFFDBox; iFFD++) delete[] DegreeFFDBox[iFFD];
    delete [] DegreeFFDBox;
  }
  
  if (Design_Variable != NULL)    delete[] Design_Variable;
  if (Dirichlet_Value != NULL)    delete[] Dirichlet_Value;
  
  if (Exhaust_Temperature_Target != NULL)    delete[]  Exhaust_Temperature_Target;
  if (Exhaust_Pressure_Target != NULL)    delete[]  Exhaust_Pressure_Target;
  if (Exhaust_Pressure != NULL)    delete[] Exhaust_Pressure;
  if (Exhaust_Temperature != NULL)    delete[] Exhaust_Temperature;
  if (Exhaust_MassFlow != NULL)    delete[] Exhaust_MassFlow;
  if (Exhaust_TotalPressure != NULL)    delete[] Exhaust_TotalPressure;
  if (Exhaust_TotalTemperature != NULL)    delete[] Exhaust_TotalTemperature;
  if (Exhaust_GrossThrust != NULL)    delete[] Exhaust_GrossThrust;
  if (Exhaust_Force != NULL)    delete[] Exhaust_Force;
  if (Exhaust_Power != NULL)    delete[] Exhaust_Power;

  if (Inflow_Mach != NULL)    delete[]  Inflow_Mach;
  if (Inflow_Pressure != NULL)    delete[] Inflow_Pressure;
  if (Inflow_MassFlow != NULL)    delete[] Inflow_MassFlow;
  if (Inflow_ReverseMassFlow != NULL)    delete[] Inflow_ReverseMassFlow;
  if (Inflow_TotalPressure != NULL)    delete[] Inflow_TotalPressure;
  if (Inflow_Temperature != NULL)    delete[] Inflow_Temperature;
  if (Inflow_TotalTemperature != NULL)    delete[] Inflow_TotalTemperature;
  if (Inflow_RamDrag != NULL)    delete[] Inflow_RamDrag;
  if (Inflow_Force != NULL)    delete[]  Inflow_Force;
  if (Inflow_Power != NULL)    delete[] Inflow_Power;

  if (Engine_Power != NULL)    delete[]  Engine_Power;
  if (Engine_Mach != NULL)    delete[]  Engine_Mach;
  if (Engine_Force != NULL)    delete[]  Engine_Force;
  if (Engine_NetThrust != NULL)    delete[]  Engine_NetThrust;
  if (Engine_GrossThrust != NULL)    delete[]  Engine_GrossThrust;
  if (Engine_Area != NULL)    delete[]  Engine_Area;
  if (EngineInflow_Target != NULL)    delete[] EngineInflow_Target;

  if (ActDiskInlet_MassFlow != NULL)    delete[]  ActDiskInlet_MassFlow;
  if (ActDiskInlet_Temperature != NULL)    delete[]  ActDiskInlet_Temperature;
  if (ActDiskInlet_TotalTemperature != NULL)    delete[]  ActDiskInlet_TotalTemperature;
  if (ActDiskInlet_Pressure != NULL)    delete[]  ActDiskInlet_Pressure;
  if (ActDiskInlet_TotalPressure != NULL)    delete[]  ActDiskInlet_TotalPressure;
  if (ActDiskInlet_RamDrag != NULL)    delete[]  ActDiskInlet_RamDrag;
  if (ActDiskInlet_Force != NULL)    delete[]  ActDiskInlet_Force;
  if (ActDiskInlet_Power != NULL)    delete[]  ActDiskInlet_Power;

  if (ActDiskOutlet_MassFlow != NULL)    delete[]  ActDiskOutlet_MassFlow;
  if (ActDiskOutlet_Temperature != NULL)    delete[]  ActDiskOutlet_Temperature;
  if (ActDiskOutlet_TotalTemperature != NULL)    delete[]  ActDiskOutlet_TotalTemperature;
  if (ActDiskOutlet_Pressure != NULL)    delete[]  ActDiskOutlet_Pressure;
  if (ActDiskOutlet_TotalPressure != NULL)    delete[]  ActDiskOutlet_TotalPressure;
  if (ActDiskOutlet_GrossThrust != NULL)    delete[]  ActDiskOutlet_GrossThrust;
  if (ActDiskOutlet_Force != NULL)    delete[]  ActDiskOutlet_Force;
  if (ActDiskOutlet_Power != NULL)    delete[]  ActDiskOutlet_Power;

  if (ActDisk_DeltaPress != NULL)    delete[]  ActDisk_DeltaPress;
  if (ActDisk_DeltaTemp != NULL)    delete[]  ActDisk_DeltaTemp;
  if (ActDisk_TotalPressRatio != NULL)    delete[]  ActDisk_TotalPressRatio;
  if (ActDisk_TotalTempRatio != NULL)    delete[]  ActDisk_TotalTempRatio;
  if (ActDisk_StaticPressRatio != NULL)    delete[]  ActDisk_StaticPressRatio;
  if (ActDisk_StaticTempRatio != NULL)    delete[]  ActDisk_StaticTempRatio;
  if (ActDisk_Power != NULL)    delete[]  ActDisk_Power;
  if (ActDisk_MassFlow != NULL)    delete[]  ActDisk_MassFlow;
  if (ActDisk_Mach != NULL)    delete[]  ActDisk_Mach;
  if (ActDisk_Force != NULL)    delete[]  ActDisk_Force;
  if (ActDisk_NetThrust != NULL)    delete[]  ActDisk_NetThrust;
  if (ActDisk_BCThrust != NULL)    delete[]  ActDisk_BCThrust;
  if (ActDisk_BCThrust_Old != NULL)    delete[]  ActDisk_BCThrust_Old;
  if (ActDisk_GrossThrust != NULL)    delete[]  ActDisk_GrossThrust;
  if (ActDisk_Area != NULL)    delete[]  ActDisk_Area;
  if (ActDisk_ReverseMassFlow != NULL)    delete[]  ActDisk_ReverseMassFlow;
  
  if (Surface_MassFlow != NULL)    delete[]  Surface_MassFlow;
  if (Surface_DC60 != NULL)    delete[]  Surface_DC60;
  if (Surface_IDC != NULL)    delete[]  Surface_IDC;
  if (Surface_IDC_Mach != NULL)    delete[]  Surface_IDC_Mach;
  if (Surface_IDR != NULL)    delete[]  Surface_IDR;

  if (Inlet_Ttotal != NULL) delete[]  Inlet_Ttotal;
  if (Inlet_Ptotal != NULL) delete[]  Inlet_Ptotal;
  if (Inlet_FlowDir != NULL) {
    for (iMarker = 0; iMarker < nMarker_Inlet; iMarker++)
      delete [] Inlet_FlowDir[iMarker];
    delete [] Inlet_FlowDir;
  }
  
  if (Inlet_Velocity != NULL) {
    for (iMarker = 0; iMarker < nMarker_Supersonic_Inlet; iMarker++)
      delete [] Inlet_Velocity[iMarker];
    delete [] Inlet_Velocity;
  }
  
  if (Riemann_FlowDir != NULL) {
    for (iMarker = 0; iMarker < nMarker_Riemann; iMarker++)
      delete [] Riemann_FlowDir[iMarker];
    delete [] Riemann_FlowDir;
  }
  
  if (NRBC_FlowDir != NULL) {
    for (iMarker = 0; iMarker < nMarker_NRBC; iMarker++)
      delete [] NRBC_FlowDir[iMarker];
    delete [] NRBC_FlowDir;
  }
  
  if (Load_Sine_Dir != NULL) {
    for (iMarker = 0; iMarker < nMarker_Load_Sine; iMarker++)
      delete [] Load_Sine_Dir[iMarker];
    delete [] Load_Sine_Dir;
  }
  
  if (Load_Dir != NULL) {
    for (iMarker = 0; iMarker < nMarker_Load_Dir; iMarker++)
      delete [] Load_Dir[iMarker];
    delete [] Load_Dir;
  }
  
  if (Inlet_Temperature != NULL)    delete[] Inlet_Temperature;
  if (Inlet_Pressure != NULL)    delete[] Inlet_Pressure;
  if (Outlet_Pressure != NULL)    delete[] Outlet_Pressure;
  if (Isothermal_Temperature != NULL)    delete[] Isothermal_Temperature;
  if (Heat_Flux != NULL)    delete[] Heat_Flux;
  if (Displ_Value != NULL)    delete[] Displ_Value;
  if (Load_Value != NULL)    delete[] Load_Value;
  if (Load_Dir_Multiplier != NULL)    delete[] Load_Dir_Multiplier;
  if (Load_Dir_Value != NULL)    delete[] Load_Dir_Value;
  if (Load_Sine_Amplitude != NULL)    delete[] Load_Sine_Amplitude;
  if (Load_Sine_Frequency != NULL)    delete[] Load_Sine_Frequency;
  if (FlowLoad_Value != NULL)    delete[] FlowLoad_Value;

  /*--- related to periodic boundary conditions ---*/
  
  for (iMarker = 0; iMarker < nMarker_PerBound; iMarker++) {
    if (Periodic_RotCenter   != NULL) delete [] Periodic_RotCenter[iMarker];
    if (Periodic_RotAngles   != NULL) delete [] Periodic_RotAngles[iMarker];
    if (Periodic_Translation != NULL) delete [] Periodic_Translation[iMarker];
  }
  if (Periodic_RotCenter   != NULL) delete[] Periodic_RotCenter;
  if (Periodic_RotAngles   != NULL) delete[] Periodic_RotAngles;
  if (Periodic_Translation != NULL) delete[] Periodic_Translation;

  for (iPeriodic = 0; iPeriodic < nPeriodic_Index; iPeriodic++) {
    if (Periodic_Center    != NULL) delete [] Periodic_Center[iPeriodic];
    if (Periodic_Rotation  != NULL) delete [] Periodic_Rotation[iPeriodic];
    if (Periodic_Translate != NULL) delete [] Periodic_Translate[iPeriodic];
  }
  if (Periodic_Center      != NULL) delete[] Periodic_Center;
  if (Periodic_Rotation    != NULL) delete[] Periodic_Rotation;
  if (Periodic_Translate   != NULL) delete[] Periodic_Translate;
  
  if (MG_CorrecSmooth != NULL) delete[] MG_CorrecSmooth;
  if (PlaneTag != NULL)        delete[] PlaneTag;
  if (CFL != NULL)             delete[] CFL;

  /*--- String markers ---*/
  
  if (Marker_Euler != NULL )              delete[] Marker_Euler;
  if (Marker_FarField != NULL )           delete[] Marker_FarField;
  if (Marker_Custom != NULL )             delete[] Marker_Custom;
  if (Marker_SymWall != NULL )            delete[] Marker_SymWall;
  if (Marker_Pressure != NULL )           delete[] Marker_Pressure;
  if (Marker_PerBound != NULL )           delete[] Marker_PerBound;
  if (Marker_PerDonor != NULL )           delete[] Marker_PerDonor;
  if (Marker_NearFieldBound != NULL )     delete[] Marker_NearFieldBound;
  if (Marker_InterfaceBound != NULL )     delete[] Marker_InterfaceBound;
  if (Marker_Fluid_InterfaceBound != NULL )     delete[] Marker_Fluid_InterfaceBound;
  if (Marker_Dirichlet != NULL )          delete[] Marker_Dirichlet;
  if (Marker_Inlet != NULL )              delete[] Marker_Inlet;
  if (Marker_Supersonic_Inlet != NULL )   delete[] Marker_Supersonic_Inlet;
  if (Marker_Supersonic_Outlet != NULL )   delete[] Marker_Supersonic_Outlet;
  if (Marker_Outlet != NULL )             delete[] Marker_Outlet;
  if (Marker_Out_1D != NULL )             delete[] Marker_Out_1D;
  if (Marker_Isothermal != NULL )         delete[] Marker_Isothermal;
  if (Marker_EngineInflow != NULL )      delete[] Marker_EngineInflow;
  if (Marker_EngineExhaust != NULL )     delete[] Marker_EngineExhaust;
  if (Marker_Displacement != NULL )       delete[] Marker_Displacement;
  if (Marker_Load != NULL )               delete[] Marker_Load;
  if (Marker_Load_Dir != NULL )               delete[] Marker_Load_Dir;
  if (Marker_Load_Sine != NULL )               delete[] Marker_Load_Sine;
  if (Marker_FlowLoad != NULL )           delete[] Marker_FlowLoad;
  if (Marker_Neumann != NULL )            delete[] Marker_Neumann;
  if (Marker_Internal != NULL )            delete[] Marker_Internal;
  if (Marker_HeatFlux != NULL )               delete[] Marker_HeatFlux;

  if (Int_Coeffs != NULL) delete [] Int_Coeffs;
  
  /*--- Delete some arrays needed just for initializing options. ---*/
  
  if (default_vel_inf       != NULL) delete [] default_vel_inf;
  if (default_ffd_axis      != NULL) delete [] default_ffd_axis;
  if (default_eng_cyl       != NULL) delete [] default_eng_cyl;
  if (default_eng_val       != NULL) delete [] default_eng_val;
  if (default_cfl_adapt     != NULL) delete [] default_cfl_adapt;
  if (default_ad_coeff_flow != NULL) delete [] default_ad_coeff_flow;
  if (default_ad_coeff_adj  != NULL) delete [] default_ad_coeff_adj;
  if (default_obj_coeff     != NULL) delete [] default_obj_coeff;
  if (default_geo_loc       != NULL) delete [] default_geo_loc;
  if (default_distortion    != NULL) delete [] default_distortion;
  if (default_ea_lim        != NULL) delete [] default_ea_lim;
  if (default_grid_fix      != NULL) delete [] default_grid_fix;
  if (default_inc_crit      != NULL) delete [] default_inc_crit;
  if (default_htp_axis      != NULL) delete [] default_htp_axis;
  if (default_body_force    != NULL) delete [] default_body_force;

  if (FFDTag != NULL) delete [] FFDTag;
  if (nDV_Value != NULL) delete [] nDV_Value;
  if (TagFFDBox != NULL) delete [] TagFFDBox;
  
  if (Kind_Data_Riemann != NULL) delete [] Kind_Data_Riemann;
  if (Riemann_Var1 != NULL) delete [] Riemann_Var1;
  if (Riemann_Var2 != NULL) delete [] Riemann_Var2;
  if (Kind_Data_NRBC != NULL) delete [] Kind_Data_NRBC;
  if (NRBC_Var1 != NULL) delete [] NRBC_Var1;
  if (NRBC_Var2 != NULL) delete [] NRBC_Var2;
  if (Marker_TurboBoundIn != NULL) delete [] Marker_TurboBoundIn;
  if (Marker_TurboBoundOut != NULL) delete [] Marker_TurboBoundOut;
  if (Kind_TurboPerformance != NULL) delete [] Kind_TurboPerformance;
  if (Marker_Riemann != NULL) delete [] Marker_Riemann;
  if (Marker_NRBC != NULL) delete [] Marker_NRBC;
 
}

string CConfig::GetUnsteady_FileName(string val_filename, int val_iter) {

  string UnstExt, UnstFilename = val_filename;
  char buffer[50];

  /*--- Check that a positive value iteration is requested (for now). ---*/
  
  if (val_iter < 0) {
    cout << "Requesting a negative iteration number for the restart file!!" << endl;
    exit(EXIT_FAILURE);
  }

  /*--- Append iteration number for unsteady cases ---*/

  if ((Wrt_Unsteady) || (Wrt_Dynamic)) {
    unsigned short lastindex = UnstFilename.find_last_of(".");
    UnstFilename = UnstFilename.substr(0, lastindex);
    if ((val_iter >= 0)    && (val_iter < 10))    SPRINTF (buffer, "_0000%d.dat", val_iter);
    if ((val_iter >= 10)   && (val_iter < 100))   SPRINTF (buffer, "_000%d.dat",  val_iter);
    if ((val_iter >= 100)  && (val_iter < 1000))  SPRINTF (buffer, "_00%d.dat",   val_iter);
    if ((val_iter >= 1000) && (val_iter < 10000)) SPRINTF (buffer, "_0%d.dat",    val_iter);
    if (val_iter >= 10000) SPRINTF (buffer, "_%d.dat", val_iter);
    string UnstExt = string(buffer);
    UnstFilename.append(UnstExt);
  }

  return UnstFilename;
}

string CConfig::GetMultizone_FileName(string val_filename, int val_iZone) {

    string multizone_filename = val_filename;
    char buffer[50];
    
    if (GetnZone() > 1 ) {
        unsigned short lastindex = multizone_filename.find_last_of(".");
        multizone_filename = multizone_filename.substr(0, lastindex);
        SPRINTF (buffer, "_%d.dat", SU2_TYPE::Int(val_iZone));
        multizone_filename.append(string(buffer));
    }
    
    return multizone_filename;
}

string CConfig::GetObjFunc_Extension(string val_filename) {

  string AdjExt, Filename = val_filename;

  if (ContinuousAdjoint || DiscreteAdjoint) {

    /*--- Remove filename extension (.dat) ---*/
    unsigned short lastindex = Filename.find_last_of(".");
    Filename = Filename.substr(0, lastindex);
    if (nObj==1) {
      switch (Kind_ObjFunc[0]) {
      case DRAG_COEFFICIENT:        AdjExt = "_cd";       break;
      case LIFT_COEFFICIENT:        AdjExt = "_cl";       break;
      case SIDEFORCE_COEFFICIENT:   AdjExt = "_csf";      break;
      case INVERSE_DESIGN_PRESSURE: AdjExt = "_invpress"; break;
      case INVERSE_DESIGN_HEATFLUX: AdjExt = "_invheat";  break;
      case MOMENT_X_COEFFICIENT:    AdjExt = "_cmx";      break;
      case MOMENT_Y_COEFFICIENT:    AdjExt = "_cmy";      break;
      case MOMENT_Z_COEFFICIENT:    AdjExt = "_cmz";      break;
      case EFFICIENCY:              AdjExt = "_eff";      break;
      case EQUIVALENT_AREA:         AdjExt = "_ea";       break;
      case NEARFIELD_PRESSURE:      AdjExt = "_nfp";      break;
      case FORCE_X_COEFFICIENT:     AdjExt = "_cfx";      break;
      case FORCE_Y_COEFFICIENT:     AdjExt = "_cfy";      break;
      case FORCE_Z_COEFFICIENT:     AdjExt = "_cfz";      break;
      case THRUST_COEFFICIENT:      AdjExt = "_ct";       break;
      case TORQUE_COEFFICIENT:      AdjExt = "_cq";       break;
      case TOTAL_HEATFLUX:          AdjExt = "_totheat";  break;
      case MAXIMUM_HEATFLUX:        AdjExt = "_maxheat";  break;
      case FIGURE_OF_MERIT:         AdjExt = "_merit";    break;
      case AVG_TOTAL_PRESSURE:      AdjExt = "_pt";       break;
      case AVG_OUTLET_PRESSURE:     AdjExt = "_pe";       break;
      case MASS_FLOW_RATE:          AdjExt = "_mfr";      break;
      case AERO_DRAG_COEFFICIENT:   AdjExt = "_acd";       break;
      case RADIAL_DISTORTION:           AdjExt = "_rdis";      break;
      case CIRCUMFERENTIAL_DISTORTION:  AdjExt = "_cdis";      break;
      case CUSTOM_OBJFUNC:        		AdjExt = "_custom";   break;
      }
    }
    else{
      AdjExt = "_combo";
    }
    Filename.append(AdjExt);

    /*--- Lastly, add the .dat extension ---*/
    Filename.append(".dat");

  }

  return Filename;
}

unsigned short CConfig::GetContainerPosition(unsigned short val_eqsystem) {

  switch (val_eqsystem) {
    case RUNTIME_FLOW_SYS:      return FLOW_SOL;
    case RUNTIME_TURB_SYS:      return TURB_SOL;
    case RUNTIME_TRANS_SYS:     return TRANS_SOL;
    case RUNTIME_POISSON_SYS:   return POISSON_SOL;
    case RUNTIME_WAVE_SYS:      return WAVE_SOL;
    case RUNTIME_HEAT_SYS:      return HEAT_SOL;
    case RUNTIME_FEA_SYS:       return FEA_SOL;
    case RUNTIME_ADJPOT_SYS:    return ADJFLOW_SOL;
    case RUNTIME_ADJFLOW_SYS:   return ADJFLOW_SOL;
    case RUNTIME_ADJTURB_SYS:   return ADJTURB_SOL;
    case RUNTIME_MULTIGRID_SYS: return 0;
  }
  return 0;
}

void CConfig::SetKind_ConvNumScheme(unsigned short val_kind_convnumscheme,
                                    unsigned short val_kind_centered, unsigned short val_kind_upwind,
                                    unsigned short val_kind_slopelimit, unsigned short val_order_spatial_int) {

  Kind_ConvNumScheme = val_kind_convnumscheme;
  Kind_Centered = val_kind_centered;
  Kind_Upwind = val_kind_upwind;
  Kind_SlopeLimit = val_kind_slopelimit;
  SpatialOrder = val_order_spatial_int;

}

void CConfig::SetGlobalParam(unsigned short val_solver,
                             unsigned short val_system,
                             unsigned long val_extiter) {

  /*--- Set the simulation global time ---*/
  Current_UnstTime = static_cast<su2double>(val_extiter)*Delta_UnstTime;
  Current_UnstTimeND = static_cast<su2double>(val_extiter)*Delta_UnstTimeND;

  /*--- Set the solver methods ---*/
  switch (val_solver) {
    case EULER:
      if (val_system == RUNTIME_FLOW_SYS) {
        SetKind_ConvNumScheme(Kind_ConvNumScheme_Flow, Kind_Centered_Flow,
                              Kind_Upwind_Flow, Kind_SlopeLimit_Flow,
                              SpatialOrder_Flow);
        SetKind_TimeIntScheme(Kind_TimeIntScheme_Flow);
      }
      break;
    case NAVIER_STOKES:
      if (val_system == RUNTIME_FLOW_SYS) {
        SetKind_ConvNumScheme(Kind_ConvNumScheme_Flow, Kind_Centered_Flow,
                              Kind_Upwind_Flow, Kind_SlopeLimit_Flow,
                              SpatialOrder_Flow);
        SetKind_TimeIntScheme(Kind_TimeIntScheme_Flow);
      }
      break;
    case RANS:
      if (val_system == RUNTIME_FLOW_SYS) {
        SetKind_ConvNumScheme(Kind_ConvNumScheme_Flow, Kind_Centered_Flow,
                              Kind_Upwind_Flow, Kind_SlopeLimit_Flow,
                              SpatialOrder_Flow);
        SetKind_TimeIntScheme(Kind_TimeIntScheme_Flow);
      }
      if (val_system == RUNTIME_TURB_SYS) {
        SetKind_ConvNumScheme(Kind_ConvNumScheme_Turb, Kind_Centered_Turb,
                              Kind_Upwind_Turb, Kind_SlopeLimit_Turb,
                              SpatialOrder_Turb);
        SetKind_TimeIntScheme(Kind_TimeIntScheme_Turb);
      }
      if (val_system == RUNTIME_TRANS_SYS) {
        SetKind_ConvNumScheme(Kind_ConvNumScheme_Turb, Kind_Centered_Turb,
                              Kind_Upwind_Turb, Kind_SlopeLimit_Turb,
                              SpatialOrder_Turb);
        SetKind_TimeIntScheme(Kind_TimeIntScheme_Turb);
      }
      break;
    case ADJ_EULER:
      if (val_system == RUNTIME_FLOW_SYS) {
        SetKind_ConvNumScheme(Kind_ConvNumScheme_Flow, Kind_Centered_Flow,
                              Kind_Upwind_Flow, Kind_SlopeLimit_Flow,
                              SpatialOrder_Flow);
        SetKind_TimeIntScheme(Kind_TimeIntScheme_Flow);
      }
      if (val_system == RUNTIME_ADJFLOW_SYS) {
        SetKind_ConvNumScheme(Kind_ConvNumScheme_AdjFlow, Kind_Centered_AdjFlow,
                              Kind_Upwind_AdjFlow, Kind_SlopeLimit_AdjFlow,
                              SpatialOrder_AdjFlow);
        SetKind_TimeIntScheme(Kind_TimeIntScheme_AdjFlow);
      }
      break;
    case ADJ_NAVIER_STOKES:
      if (val_system == RUNTIME_FLOW_SYS) {
        SetKind_ConvNumScheme(Kind_ConvNumScheme_Flow, Kind_Centered_Flow,
                              Kind_Upwind_Flow, Kind_SlopeLimit_Flow,
                              SpatialOrder_Flow);
        SetKind_TimeIntScheme(Kind_TimeIntScheme_Flow);
      }
      if (val_system == RUNTIME_ADJFLOW_SYS) {
        SetKind_ConvNumScheme(Kind_ConvNumScheme_AdjFlow, Kind_Centered_AdjFlow,
                              Kind_Upwind_AdjFlow, Kind_SlopeLimit_AdjFlow,
                              SpatialOrder_AdjFlow);
        SetKind_TimeIntScheme(Kind_TimeIntScheme_AdjFlow);
      }
      break;
    case ADJ_RANS:
      if (val_system == RUNTIME_FLOW_SYS) {
        SetKind_ConvNumScheme(Kind_ConvNumScheme_Flow, Kind_Centered_Flow,
                              Kind_Upwind_Flow, Kind_SlopeLimit_Flow,
                              SpatialOrder_Flow);
        SetKind_TimeIntScheme(Kind_TimeIntScheme_Flow);
      }
      if (val_system == RUNTIME_ADJFLOW_SYS) {
        SetKind_ConvNumScheme(Kind_ConvNumScheme_AdjFlow, Kind_Centered_AdjFlow,
                              Kind_Upwind_AdjFlow, Kind_SlopeLimit_AdjFlow,
                              SpatialOrder_AdjFlow);
        SetKind_TimeIntScheme(Kind_TimeIntScheme_AdjFlow);
      }
      if (val_system == RUNTIME_TURB_SYS) {
        SetKind_ConvNumScheme(Kind_ConvNumScheme_Turb, Kind_Centered_Turb,
                              Kind_Upwind_Turb, Kind_SlopeLimit_Turb,
                              SpatialOrder_Turb);
        SetKind_TimeIntScheme(Kind_TimeIntScheme_Turb);
      }
      if (val_system == RUNTIME_ADJTURB_SYS) {
        SetKind_ConvNumScheme(Kind_ConvNumScheme_AdjTurb, Kind_Centered_AdjTurb,
                              Kind_Upwind_AdjTurb, Kind_SlopeLimit_AdjTurb,
                              SpatialOrder_AdjTurb);
        SetKind_TimeIntScheme(Kind_TimeIntScheme_AdjTurb);
      }
      break;
    case POISSON_EQUATION:
      if (val_system == RUNTIME_POISSON_SYS) {
        SetKind_ConvNumScheme(NONE, NONE, NONE, NONE, NONE);
        SetKind_TimeIntScheme(Kind_TimeIntScheme_Poisson);
      }
      break;
    case WAVE_EQUATION:
      if (val_system == RUNTIME_WAVE_SYS) {
        SetKind_ConvNumScheme(NONE, NONE, NONE, NONE, NONE);
        SetKind_TimeIntScheme(Kind_TimeIntScheme_Wave);
      }
      break;
    case HEAT_EQUATION:
      if (val_system == RUNTIME_HEAT_SYS) {
        SetKind_ConvNumScheme(NONE, NONE, NONE, NONE, NONE);
        SetKind_TimeIntScheme(Kind_TimeIntScheme_Heat);
      }
      break;
    case FEM_ELASTICITY:

      Current_DynTime = static_cast<su2double>(val_extiter)*Delta_DynTime;

      if (val_system == RUNTIME_FEA_SYS) {
        SetKind_ConvNumScheme(NONE, NONE, NONE, NONE, NONE);
        SetKind_TimeIntScheme(Kind_TimeIntScheme_FEA);
      }
      break;
  }
}

su2double* CConfig::GetPeriodicRotCenter(string val_marker) {
  unsigned short iMarker_PerBound;
  for (iMarker_PerBound = 0; iMarker_PerBound < nMarker_PerBound; iMarker_PerBound++)
    if (Marker_PerBound[iMarker_PerBound] == val_marker) break;
  return Periodic_RotCenter[iMarker_PerBound];
}

su2double* CConfig::GetPeriodicRotAngles(string val_marker) {
  unsigned short iMarker_PerBound;
  for (iMarker_PerBound = 0; iMarker_PerBound < nMarker_PerBound; iMarker_PerBound++)
    if (Marker_PerBound[iMarker_PerBound] == val_marker) break;
  return Periodic_RotAngles[iMarker_PerBound];
}

su2double* CConfig::GetPeriodicTranslation(string val_marker) {
  unsigned short iMarker_PerBound;
  for (iMarker_PerBound = 0; iMarker_PerBound < nMarker_PerBound; iMarker_PerBound++)
    if (Marker_PerBound[iMarker_PerBound] == val_marker) break;
  return Periodic_Translation[iMarker_PerBound];
}

unsigned short CConfig::GetMarker_Periodic_Donor(string val_marker) {
  unsigned short iMarker_PerBound, jMarker_PerBound, kMarker_All;

  /*--- Find the marker for this periodic boundary. ---*/
  for (iMarker_PerBound = 0; iMarker_PerBound < nMarker_PerBound; iMarker_PerBound++)
    if (Marker_PerBound[iMarker_PerBound] == val_marker) break;

  /*--- Find corresponding donor. ---*/
  for (jMarker_PerBound = 0; jMarker_PerBound < nMarker_PerBound; jMarker_PerBound++)
    if (Marker_PerBound[jMarker_PerBound] == Marker_PerDonor[iMarker_PerBound]) break;

  /*--- Find and return global marker index for donor boundary. ---*/
  for (kMarker_All = 0; kMarker_All < nMarker_CfgFile; kMarker_All++)
    if (Marker_PerBound[jMarker_PerBound] == Marker_All_TagBound[kMarker_All]) break;

  return kMarker_All;
}

su2double CConfig::GetActDisk_NetThrust(string val_marker) {
  unsigned short iMarker_ActDisk;
  for (iMarker_ActDisk = 0; iMarker_ActDisk < nMarker_ActDiskInlet; iMarker_ActDisk++)
    if ((Marker_ActDiskInlet[iMarker_ActDisk] == val_marker) ||
        (Marker_ActDiskOutlet[iMarker_ActDisk] == val_marker)) break;
  return ActDisk_NetThrust[iMarker_ActDisk];
}

su2double CConfig::GetActDisk_Power(string val_marker) {
  unsigned short iMarker_ActDisk;
  for (iMarker_ActDisk = 0; iMarker_ActDisk < nMarker_ActDiskInlet; iMarker_ActDisk++)
    if ((Marker_ActDiskInlet[iMarker_ActDisk] == val_marker) ||
        (Marker_ActDiskOutlet[iMarker_ActDisk] == val_marker)) break;
  return ActDisk_Power[iMarker_ActDisk];
}

su2double CConfig::GetActDisk_MassFlow(string val_marker) {
  unsigned short iMarker_ActDisk;
  for (iMarker_ActDisk = 0; iMarker_ActDisk < nMarker_ActDiskInlet; iMarker_ActDisk++)
    if ((Marker_ActDiskInlet[iMarker_ActDisk] == val_marker) ||
        (Marker_ActDiskOutlet[iMarker_ActDisk] == val_marker)) break;
  return ActDisk_MassFlow[iMarker_ActDisk];
}

su2double CConfig::GetActDisk_Mach(string val_marker) {
  unsigned short iMarker_ActDisk;
  for (iMarker_ActDisk = 0; iMarker_ActDisk < nMarker_ActDiskInlet; iMarker_ActDisk++)
    if ((Marker_ActDiskInlet[iMarker_ActDisk] == val_marker) ||
        (Marker_ActDiskOutlet[iMarker_ActDisk] == val_marker)) break;
  return ActDisk_Mach[iMarker_ActDisk];
}

su2double CConfig::GetActDisk_Force(string val_marker) {
  unsigned short iMarker_ActDisk;
  for (iMarker_ActDisk = 0; iMarker_ActDisk < nMarker_ActDiskInlet; iMarker_ActDisk++)
    if ((Marker_ActDiskInlet[iMarker_ActDisk] == val_marker) ||
        (Marker_ActDiskOutlet[iMarker_ActDisk] == val_marker)) break;
  return ActDisk_Force[iMarker_ActDisk];
}

su2double CConfig::GetActDisk_BCThrust(string val_marker) {
  unsigned short iMarker_ActDisk;
  for (iMarker_ActDisk = 0; iMarker_ActDisk < nMarker_ActDiskInlet; iMarker_ActDisk++)
    if ((Marker_ActDiskInlet[iMarker_ActDisk] == val_marker) ||
        (Marker_ActDiskOutlet[iMarker_ActDisk] == val_marker)) break;
  return ActDisk_BCThrust[iMarker_ActDisk];
}

su2double CConfig::GetActDisk_BCThrust_Old(string val_marker) {
  unsigned short iMarker_ActDisk;
  for (iMarker_ActDisk = 0; iMarker_ActDisk < nMarker_ActDiskInlet; iMarker_ActDisk++)
    if ((Marker_ActDiskInlet[iMarker_ActDisk] == val_marker) ||
        (Marker_ActDiskOutlet[iMarker_ActDisk] == val_marker)) break;
  return ActDisk_BCThrust_Old[iMarker_ActDisk];
}

void CConfig::SetActDisk_BCThrust(string val_marker, su2double val_actdisk_bcthrust) {
  unsigned short iMarker_ActDisk;
  for (iMarker_ActDisk = 0; iMarker_ActDisk < nMarker_ActDiskInlet; iMarker_ActDisk++)
    if ((Marker_ActDiskInlet[iMarker_ActDisk] == val_marker) ||
        (Marker_ActDiskOutlet[iMarker_ActDisk] == val_marker)) break;
  ActDisk_BCThrust[iMarker_ActDisk] = val_actdisk_bcthrust;
}

void CConfig::SetActDisk_BCThrust_Old(string val_marker, su2double val_actdisk_bcthrust_old) {
  unsigned short iMarker_ActDisk;
  for (iMarker_ActDisk = 0; iMarker_ActDisk < nMarker_ActDiskInlet; iMarker_ActDisk++)
    if ((Marker_ActDiskInlet[iMarker_ActDisk] == val_marker) ||
        (Marker_ActDiskOutlet[iMarker_ActDisk] == val_marker)) break;
  ActDisk_BCThrust_Old[iMarker_ActDisk] = val_actdisk_bcthrust_old;
}

su2double CConfig::GetActDisk_Area(string val_marker) {
  unsigned short iMarker_ActDisk;
  for (iMarker_ActDisk = 0; iMarker_ActDisk < nMarker_ActDiskInlet; iMarker_ActDisk++)
    if ((Marker_ActDiskInlet[iMarker_ActDisk] == val_marker) ||
        (Marker_ActDiskOutlet[iMarker_ActDisk] == val_marker)) break;
  return ActDisk_Area[iMarker_ActDisk];
}

su2double CConfig::GetActDisk_ReverseMassFlow(string val_marker) {
  unsigned short iMarker_ActDisk;
  for (iMarker_ActDisk = 0; iMarker_ActDisk < nMarker_ActDiskInlet; iMarker_ActDisk++)
    if ((Marker_ActDiskInlet[iMarker_ActDisk] == val_marker) ||
        (Marker_ActDiskOutlet[iMarker_ActDisk] == val_marker)) break;
  return ActDisk_ReverseMassFlow[iMarker_ActDisk];
}

su2double CConfig::GetActDisk_PressJump(string val_marker, unsigned short val_value) {
  unsigned short iMarker_ActDisk;
  for (iMarker_ActDisk = 0; iMarker_ActDisk < nMarker_ActDiskInlet; iMarker_ActDisk++)
    if ((Marker_ActDiskInlet[iMarker_ActDisk] == val_marker) ||
        (Marker_ActDiskOutlet[iMarker_ActDisk] == val_marker)) break;
  return ActDisk_PressJump[iMarker_ActDisk][val_value];
}

su2double CConfig::GetActDisk_TempJump(string val_marker, unsigned short val_value) {
  unsigned short iMarker_ActDisk;
  for (iMarker_ActDisk = 0; iMarker_ActDisk < nMarker_ActDiskInlet; iMarker_ActDisk++)
    if ((Marker_ActDiskInlet[iMarker_ActDisk] == val_marker) ||
        (Marker_ActDiskOutlet[iMarker_ActDisk] == val_marker)) break;
  return ActDisk_TempJump[iMarker_ActDisk][val_value];;
}

su2double CConfig::GetActDisk_Omega(string val_marker, unsigned short val_value) {
  unsigned short iMarker_ActDisk;
  for (iMarker_ActDisk = 0; iMarker_ActDisk < nMarker_ActDiskInlet; iMarker_ActDisk++)
    if ((Marker_ActDiskInlet[iMarker_ActDisk] == val_marker) ||
        (Marker_ActDiskOutlet[iMarker_ActDisk] == val_marker)) break;
  return ActDisk_Omega[iMarker_ActDisk][val_value];;
}

unsigned short CConfig::GetMarker_CfgFile_ActDiskOutlet(string val_marker) {
  unsigned short iMarker_ActDisk, kMarker_All;
  
  /*--- Find the marker for this actuator disk inlet. ---*/
  
  for (iMarker_ActDisk = 0; iMarker_ActDisk < nMarker_ActDiskInlet; iMarker_ActDisk++)
    if (Marker_ActDiskInlet[iMarker_ActDisk] == val_marker) break;
  
  /*--- Find and return global marker index for the actuator disk outlet. ---*/
  
  for (kMarker_All = 0; kMarker_All < nMarker_CfgFile; kMarker_All++)
    if (Marker_ActDiskOutlet[iMarker_ActDisk] == Marker_CfgFile_TagBound[kMarker_All]) break;
  
  return kMarker_All;
}

unsigned short CConfig::GetMarker_CfgFile_EngineExhaust(string val_marker) {
  unsigned short iMarker_Engine, kMarker_All;
  
  /*--- Find the marker for this engine inflow. ---*/
  
  for (iMarker_Engine = 0; iMarker_Engine < nMarker_EngineInflow; iMarker_Engine++)
    if (Marker_EngineInflow[iMarker_Engine] == val_marker) break;
  
  /*--- Find and return global marker index for the engine exhaust. ---*/
  
  for (kMarker_All = 0; kMarker_All < nMarker_CfgFile; kMarker_All++)
    if (Marker_EngineExhaust[iMarker_Engine] == Marker_CfgFile_TagBound[kMarker_All]) break;
  
  return kMarker_All;
}

void CConfig::SetnPeriodicIndex(unsigned short val_index) {

  /*--- Store total number of transformations. ---*/
  nPeriodic_Index = val_index;

  /*--- Allocate memory for centers, angles, translations. ---*/
  Periodic_Center    = new su2double*[nPeriodic_Index];
  Periodic_Rotation  = new su2double*[nPeriodic_Index];
  Periodic_Translate = new su2double*[nPeriodic_Index];
  
  for (unsigned long i = 0; i < nPeriodic_Index; i++) {
    Periodic_Center[i]    = new su2double[3];
    Periodic_Rotation[i]  = new su2double[3];
    Periodic_Translate[i] = new su2double[3];
  }
  
}

unsigned short CConfig::GetMarker_Moving(string val_marker) {
  unsigned short iMarker_Moving;

  /*--- Find the marker for this moving boundary. ---*/
  for (iMarker_Moving = 0; iMarker_Moving < nMarker_Moving; iMarker_Moving++)
    if (Marker_Moving[iMarker_Moving] == val_marker) break;

  return iMarker_Moving;
}

su2double CConfig::GetDirichlet_Value(string val_marker) {
  unsigned short iMarker_Dirichlet;
  for (iMarker_Dirichlet = 0; iMarker_Dirichlet < nMarker_Dirichlet; iMarker_Dirichlet++)
    if (Marker_Dirichlet[iMarker_Dirichlet] == val_marker) break;
  return Dirichlet_Value[iMarker_Dirichlet];
}

bool CConfig::GetDirichlet_Boundary(string val_marker) {
  unsigned short iMarker_Dirichlet;
  bool Dirichlet = false;
  for (iMarker_Dirichlet = 0; iMarker_Dirichlet < nMarker_Dirichlet; iMarker_Dirichlet++)
    if (Marker_Dirichlet[iMarker_Dirichlet] == val_marker) {
      Dirichlet = true;
      break;
    }
  return Dirichlet;
}

su2double CConfig::GetExhaust_Temperature_Target(string val_marker) {
  unsigned short iMarker_EngineExhaust;
  for (iMarker_EngineExhaust = 0; iMarker_EngineExhaust < nMarker_EngineExhaust; iMarker_EngineExhaust++)
    if (Marker_EngineExhaust[iMarker_EngineExhaust] == val_marker) break;
  return Exhaust_Temperature_Target[iMarker_EngineExhaust];
}

su2double CConfig::GetExhaust_Pressure_Target(string val_marker) {
  unsigned short iMarker_EngineExhaust;
  for (iMarker_EngineExhaust = 0; iMarker_EngineExhaust < nMarker_EngineExhaust; iMarker_EngineExhaust++)
    if (Marker_EngineExhaust[iMarker_EngineExhaust] == val_marker) break;
  return Exhaust_Pressure_Target[iMarker_EngineExhaust];
}

su2double CConfig::GetInlet_Ttotal(string val_marker) {
  unsigned short iMarker_Inlet;
  for (iMarker_Inlet = 0; iMarker_Inlet < nMarker_Inlet; iMarker_Inlet++)
    if (Marker_Inlet[iMarker_Inlet] == val_marker) break;
  return Inlet_Ttotal[iMarker_Inlet];
}

su2double CConfig::GetInlet_Ptotal(string val_marker) {
  unsigned short iMarker_Inlet;
  for (iMarker_Inlet = 0; iMarker_Inlet < nMarker_Inlet; iMarker_Inlet++)
    if (Marker_Inlet[iMarker_Inlet] == val_marker) break;
  return Inlet_Ptotal[iMarker_Inlet];
}

su2double* CConfig::GetInlet_FlowDir(string val_marker) {
  unsigned short iMarker_Inlet;
  for (iMarker_Inlet = 0; iMarker_Inlet < nMarker_Inlet; iMarker_Inlet++)
    if (Marker_Inlet[iMarker_Inlet] == val_marker) break;
  return Inlet_FlowDir[iMarker_Inlet];
}

su2double CConfig::GetInlet_Temperature(string val_marker) {
  unsigned short iMarker_Supersonic_Inlet;
  for (iMarker_Supersonic_Inlet = 0; iMarker_Supersonic_Inlet < nMarker_Supersonic_Inlet; iMarker_Supersonic_Inlet++)
    if (Marker_Supersonic_Inlet[iMarker_Supersonic_Inlet] == val_marker) break;
  return Inlet_Temperature[iMarker_Supersonic_Inlet];
}

su2double CConfig::GetInlet_Pressure(string val_marker) {
  unsigned short iMarker_Supersonic_Inlet;
  for (iMarker_Supersonic_Inlet = 0; iMarker_Supersonic_Inlet < nMarker_Supersonic_Inlet; iMarker_Supersonic_Inlet++)
    if (Marker_Supersonic_Inlet[iMarker_Supersonic_Inlet] == val_marker) break;
  return Inlet_Pressure[iMarker_Supersonic_Inlet];
}

su2double* CConfig::GetInlet_Velocity(string val_marker) {
  unsigned short iMarker_Supersonic_Inlet;
  for (iMarker_Supersonic_Inlet = 0; iMarker_Supersonic_Inlet < nMarker_Supersonic_Inlet; iMarker_Supersonic_Inlet++)
    if (Marker_Supersonic_Inlet[iMarker_Supersonic_Inlet] == val_marker) break;
  return Inlet_Velocity[iMarker_Supersonic_Inlet];
}

su2double CConfig::GetOutlet_Pressure(string val_marker) {
  unsigned short iMarker_Outlet;
  for (iMarker_Outlet = 0; iMarker_Outlet < nMarker_Outlet; iMarker_Outlet++)
    if (Marker_Outlet[iMarker_Outlet] == val_marker) break;
  return Outlet_Pressure[iMarker_Outlet];
}

su2double CConfig::GetRiemann_Var1(string val_marker) {
  unsigned short iMarker_Riemann;
  for (iMarker_Riemann = 0; iMarker_Riemann < nMarker_Riemann; iMarker_Riemann++)
    if (Marker_Riemann[iMarker_Riemann] == val_marker) break;
  return Riemann_Var1[iMarker_Riemann];
}

su2double CConfig::GetRiemann_Var2(string val_marker) {
  unsigned short iMarker_Riemann;
  for (iMarker_Riemann = 0; iMarker_Riemann < nMarker_Riemann; iMarker_Riemann++)
    if (Marker_Riemann[iMarker_Riemann] == val_marker) break;
  return Riemann_Var2[iMarker_Riemann];
}

su2double* CConfig::GetRiemann_FlowDir(string val_marker) {
  unsigned short iMarker_Riemann;
  for (iMarker_Riemann = 0; iMarker_Riemann < nMarker_Riemann; iMarker_Riemann++)
    if (Marker_Riemann[iMarker_Riemann] == val_marker) break;
  return Riemann_FlowDir[iMarker_Riemann];
}

unsigned short CConfig::GetKind_Data_Riemann(string val_marker) {
  unsigned short iMarker_Riemann;
  for (iMarker_Riemann = 0; iMarker_Riemann < nMarker_Riemann; iMarker_Riemann++)
    if (Marker_Riemann[iMarker_Riemann] == val_marker) break;
  return Kind_Data_Riemann[iMarker_Riemann];
}


su2double CConfig::GetNRBC_Var1(string val_marker) {
  unsigned short iMarker_NRBC;
  for (iMarker_NRBC = 0; iMarker_NRBC < nMarker_NRBC; iMarker_NRBC++)
    if (Marker_NRBC[iMarker_NRBC] == val_marker) break;
  return NRBC_Var1[iMarker_NRBC];
}

su2double CConfig::GetNRBC_Var2(string val_marker) {
  unsigned short iMarker_NRBC;
  for (iMarker_NRBC = 0; iMarker_NRBC < nMarker_NRBC; iMarker_NRBC++)
    if (Marker_NRBC[iMarker_NRBC] == val_marker) break;
  return NRBC_Var2[iMarker_NRBC];
}

su2double* CConfig::GetNRBC_FlowDir(string val_marker) {
  unsigned short iMarker_NRBC;
  for (iMarker_NRBC = 0; iMarker_NRBC < nMarker_NRBC; iMarker_NRBC++)
    if (Marker_NRBC[iMarker_NRBC] == val_marker) break;
  return NRBC_FlowDir[iMarker_NRBC];
}

unsigned short CConfig::GetKind_Data_NRBC(string val_marker) {
  unsigned short iMarker_NRBC;
  for (iMarker_NRBC = 0; iMarker_NRBC < nMarker_NRBC; iMarker_NRBC++)
    if (Marker_NRBC[iMarker_NRBC] == val_marker) break;
  return Kind_Data_NRBC[iMarker_NRBC];
}


su2double CConfig::GetIsothermal_Temperature(string val_marker) {

  unsigned short iMarker_Isothermal = 0;

  if (nMarker_Isothermal > 0) {
    for (iMarker_Isothermal = 0; iMarker_Isothermal < nMarker_Isothermal; iMarker_Isothermal++)
      if (Marker_Isothermal[iMarker_Isothermal] == val_marker) break;
  }

  return Isothermal_Temperature[iMarker_Isothermal];
}

su2double CConfig::GetWall_HeatFlux(string val_marker) {
  unsigned short iMarker_HeatFlux = 0;

  if (nMarker_HeatFlux > 0) {
  for (iMarker_HeatFlux = 0; iMarker_HeatFlux < nMarker_HeatFlux; iMarker_HeatFlux++)
    if (Marker_HeatFlux[iMarker_HeatFlux] == val_marker) break;
  }

  return Heat_Flux[iMarker_HeatFlux];
}

su2double CConfig::GetEngineInflow_Target(string val_marker) {
  unsigned short iMarker_EngineInflow;
  for (iMarker_EngineInflow = 0; iMarker_EngineInflow < nMarker_EngineInflow; iMarker_EngineInflow++)
    if (Marker_EngineInflow[iMarker_EngineInflow] == val_marker) break;
  return EngineInflow_Target[iMarker_EngineInflow];
}

su2double CConfig::GetInflow_Pressure(string val_marker) {
  unsigned short iMarker_EngineInflow;
  for (iMarker_EngineInflow = 0; iMarker_EngineInflow < nMarker_EngineInflow; iMarker_EngineInflow++)
    if (Marker_EngineInflow[iMarker_EngineInflow] == val_marker) break;
  return Inflow_Pressure[iMarker_EngineInflow];
}

su2double CConfig::GetInflow_MassFlow(string val_marker) {
  unsigned short iMarker_EngineInflow;
  for (iMarker_EngineInflow = 0; iMarker_EngineInflow < nMarker_EngineInflow; iMarker_EngineInflow++)
    if (Marker_EngineInflow[iMarker_EngineInflow] == val_marker) break;
  return Inflow_MassFlow[iMarker_EngineInflow];
}

su2double CConfig::GetInflow_ReverseMassFlow(string val_marker) {
  unsigned short iMarker_EngineInflow;
  for (iMarker_EngineInflow = 0; iMarker_EngineInflow < nMarker_EngineInflow; iMarker_EngineInflow++)
    if (Marker_EngineInflow[iMarker_EngineInflow] == val_marker) break;
  return Inflow_ReverseMassFlow[iMarker_EngineInflow];
}

su2double CConfig::GetInflow_TotalPressure(string val_marker) {
  unsigned short iMarker_EngineInflow;
  for (iMarker_EngineInflow = 0; iMarker_EngineInflow < nMarker_EngineInflow; iMarker_EngineInflow++)
    if (Marker_EngineInflow[iMarker_EngineInflow] == val_marker) break;
  return Inflow_TotalPressure[iMarker_EngineInflow];
}

su2double CConfig::GetInflow_Temperature(string val_marker) {
  unsigned short iMarker_EngineInflow;
  for (iMarker_EngineInflow = 0; iMarker_EngineInflow < nMarker_EngineInflow; iMarker_EngineInflow++)
    if (Marker_EngineInflow[iMarker_EngineInflow] == val_marker) break;
  return Inflow_Temperature[iMarker_EngineInflow];
}

su2double CConfig::GetInflow_TotalTemperature(string val_marker) {
  unsigned short iMarker_EngineInflow;
  for (iMarker_EngineInflow = 0; iMarker_EngineInflow < nMarker_EngineInflow; iMarker_EngineInflow++)
    if (Marker_EngineInflow[iMarker_EngineInflow] == val_marker) break;
  return Inflow_TotalTemperature[iMarker_EngineInflow];
}

su2double CConfig::GetInflow_RamDrag(string val_marker) {
  unsigned short iMarker_EngineInflow;
  for (iMarker_EngineInflow = 0; iMarker_EngineInflow < nMarker_EngineInflow; iMarker_EngineInflow++)
    if (Marker_EngineInflow[iMarker_EngineInflow] == val_marker) break;
  return Inflow_RamDrag[iMarker_EngineInflow];
}

su2double CConfig::GetInflow_Force(string val_marker) {
  unsigned short iMarker_EngineInflow;
  for (iMarker_EngineInflow = 0; iMarker_EngineInflow < nMarker_EngineInflow; iMarker_EngineInflow++)
    if (Marker_EngineInflow[iMarker_EngineInflow] == val_marker) break;
  return Inflow_Force[iMarker_EngineInflow];
}

su2double CConfig::GetInflow_Power(string val_marker) {
  unsigned short iMarker_EngineInflow;
  for (iMarker_EngineInflow = 0; iMarker_EngineInflow < nMarker_EngineInflow; iMarker_EngineInflow++)
    if (Marker_EngineInflow[iMarker_EngineInflow] == val_marker) break;
  return Inflow_Power[iMarker_EngineInflow];
}

su2double CConfig::GetInflow_Mach(string val_marker) {
  unsigned short iMarker_EngineInflow;
  for (iMarker_EngineInflow = 0; iMarker_EngineInflow < nMarker_EngineInflow; iMarker_EngineInflow++)
    if (Marker_EngineInflow[iMarker_EngineInflow] == val_marker) break;
  return Inflow_Mach[iMarker_EngineInflow];
}

su2double CConfig::GetExhaust_Pressure(string val_marker) {
  unsigned short iMarker_EngineExhaust;
  for (iMarker_EngineExhaust = 0; iMarker_EngineExhaust < nMarker_EngineExhaust; iMarker_EngineExhaust++)
    if (Marker_EngineExhaust[iMarker_EngineExhaust] == val_marker) break;
  return Exhaust_Pressure[iMarker_EngineExhaust];
}

su2double CConfig::GetExhaust_Temperature(string val_marker) {
  unsigned short iMarker_EngineExhaust;
  for (iMarker_EngineExhaust = 0; iMarker_EngineExhaust < nMarker_EngineExhaust; iMarker_EngineExhaust++)
    if (Marker_EngineExhaust[iMarker_EngineExhaust] == val_marker) break;
  return Exhaust_Temperature[iMarker_EngineExhaust];
}

su2double CConfig::GetExhaust_MassFlow(string val_marker) {
  unsigned short iMarker_EngineExhaust;
  for (iMarker_EngineExhaust = 0; iMarker_EngineExhaust < nMarker_EngineExhaust; iMarker_EngineExhaust++)
    if (Marker_EngineExhaust[iMarker_EngineExhaust] == val_marker) break;
  return Exhaust_MassFlow[iMarker_EngineExhaust];
}

su2double CConfig::GetExhaust_TotalPressure(string val_marker) {
  unsigned short iMarker_EngineExhaust;
  for (iMarker_EngineExhaust = 0; iMarker_EngineExhaust < nMarker_EngineExhaust; iMarker_EngineExhaust++)
    if (Marker_EngineExhaust[iMarker_EngineExhaust] == val_marker) break;
  return Exhaust_TotalPressure[iMarker_EngineExhaust];
}

su2double CConfig::GetExhaust_TotalTemperature(string val_marker) {
  unsigned short iMarker_EngineExhaust;
  for (iMarker_EngineExhaust = 0; iMarker_EngineExhaust < nMarker_EngineExhaust; iMarker_EngineExhaust++)
    if (Marker_EngineExhaust[iMarker_EngineExhaust] == val_marker) break;
  return Exhaust_TotalTemperature[iMarker_EngineExhaust];
}

su2double CConfig::GetExhaust_GrossThrust(string val_marker) {
  unsigned short iMarker_EngineExhaust;
  for (iMarker_EngineExhaust = 0; iMarker_EngineExhaust < nMarker_EngineExhaust; iMarker_EngineExhaust++)
    if (Marker_EngineExhaust[iMarker_EngineExhaust] == val_marker) break;
  return Exhaust_GrossThrust[iMarker_EngineExhaust];
}

su2double CConfig::GetExhaust_Force(string val_marker) {
  unsigned short iMarker_EngineExhaust;
  for (iMarker_EngineExhaust = 0; iMarker_EngineExhaust < nMarker_EngineExhaust; iMarker_EngineExhaust++)
    if (Marker_EngineExhaust[iMarker_EngineExhaust] == val_marker) break;
  return Exhaust_Force[iMarker_EngineExhaust];
}

su2double CConfig::GetExhaust_Power(string val_marker) {
  unsigned short iMarker_EngineExhaust;
  for (iMarker_EngineExhaust = 0; iMarker_EngineExhaust < nMarker_EngineExhaust; iMarker_EngineExhaust++)
    if (Marker_EngineExhaust[iMarker_EngineExhaust] == val_marker) break;
  return Exhaust_Power[iMarker_EngineExhaust];
}

su2double CConfig::GetActDiskInlet_Pressure(string val_marker) {
  unsigned short iMarker_ActDiskInlet;
  for (iMarker_ActDiskInlet = 0; iMarker_ActDiskInlet < nMarker_ActDiskInlet; iMarker_ActDiskInlet++)
    if (Marker_ActDiskInlet[iMarker_ActDiskInlet] == val_marker) break;
  return ActDiskInlet_Pressure[iMarker_ActDiskInlet];
}

su2double CConfig::GetActDiskInlet_TotalPressure(string val_marker) {
  unsigned short iMarker_ActDiskInlet;
  for (iMarker_ActDiskInlet = 0; iMarker_ActDiskInlet < nMarker_ActDiskInlet; iMarker_ActDiskInlet++)
    if (Marker_ActDiskInlet[iMarker_ActDiskInlet] == val_marker) break;
  return ActDiskInlet_TotalPressure[iMarker_ActDiskInlet];
}

su2double CConfig::GetActDiskInlet_RamDrag(string val_marker) {
  unsigned short iMarker_ActDiskInlet;
  for (iMarker_ActDiskInlet = 0; iMarker_ActDiskInlet < nMarker_ActDiskInlet; iMarker_ActDiskInlet++)
    if (Marker_ActDiskInlet[iMarker_ActDiskInlet] == val_marker) break;
  return ActDiskInlet_RamDrag[iMarker_ActDiskInlet];
}

su2double CConfig::GetActDiskInlet_Force(string val_marker) {
  unsigned short iMarker_ActDiskInlet;
  for (iMarker_ActDiskInlet = 0; iMarker_ActDiskInlet < nMarker_ActDiskInlet; iMarker_ActDiskInlet++)
    if (Marker_ActDiskInlet[iMarker_ActDiskInlet] == val_marker) break;
  return ActDiskInlet_Force[iMarker_ActDiskInlet];
}

su2double CConfig::GetActDiskInlet_Power(string val_marker) {
  unsigned short iMarker_ActDiskInlet;
  for (iMarker_ActDiskInlet = 0; iMarker_ActDiskInlet < nMarker_ActDiskInlet; iMarker_ActDiskInlet++)
    if (Marker_ActDiskInlet[iMarker_ActDiskInlet] == val_marker) break;
  return ActDiskInlet_Power[iMarker_ActDiskInlet];
}

su2double CConfig::GetActDiskOutlet_Pressure(string val_marker) {
  unsigned short iMarker_ActDiskOutlet;
  for (iMarker_ActDiskOutlet = 0; iMarker_ActDiskOutlet < nMarker_ActDiskOutlet; iMarker_ActDiskOutlet++)
    if (Marker_ActDiskOutlet[iMarker_ActDiskOutlet] == val_marker) break;
  return ActDiskOutlet_Pressure[iMarker_ActDiskOutlet];
}

su2double CConfig::GetActDiskOutlet_TotalPressure(string val_marker) {
  unsigned short iMarker_ActDiskOutlet;
  for (iMarker_ActDiskOutlet = 0; iMarker_ActDiskOutlet < nMarker_ActDiskOutlet; iMarker_ActDiskOutlet++)
    if (Marker_ActDiskOutlet[iMarker_ActDiskOutlet] == val_marker) break;
  return ActDiskOutlet_TotalPressure[iMarker_ActDiskOutlet];
}

su2double CConfig::GetActDiskOutlet_GrossThrust(string val_marker) {
  unsigned short iMarker_ActDiskOutlet;
  for (iMarker_ActDiskOutlet = 0; iMarker_ActDiskOutlet < nMarker_ActDiskOutlet; iMarker_ActDiskOutlet++)
    if (Marker_ActDiskOutlet[iMarker_ActDiskOutlet] == val_marker) break;
  return ActDiskOutlet_GrossThrust[iMarker_ActDiskOutlet];
}

su2double CConfig::GetActDiskOutlet_Force(string val_marker) {
  unsigned short iMarker_ActDiskOutlet;
  for (iMarker_ActDiskOutlet = 0; iMarker_ActDiskOutlet < nMarker_ActDiskOutlet; iMarker_ActDiskOutlet++)
    if (Marker_ActDiskOutlet[iMarker_ActDiskOutlet] == val_marker) break;
  return ActDiskOutlet_Force[iMarker_ActDiskOutlet];
}

su2double CConfig::GetActDiskOutlet_Power(string val_marker) {
  unsigned short iMarker_ActDiskOutlet;
  for (iMarker_ActDiskOutlet = 0; iMarker_ActDiskOutlet < nMarker_ActDiskOutlet; iMarker_ActDiskOutlet++)
    if (Marker_ActDiskOutlet[iMarker_ActDiskOutlet] == val_marker) break;
  return ActDiskOutlet_Power[iMarker_ActDiskOutlet];
}

su2double CConfig::GetActDiskInlet_Temperature(string val_marker) {
  unsigned short iMarker_ActDiskInlet;
  for (iMarker_ActDiskInlet = 0; iMarker_ActDiskInlet < nMarker_ActDiskInlet; iMarker_ActDiskInlet++)
    if (Marker_ActDiskInlet[iMarker_ActDiskInlet] == val_marker) break;
  return ActDiskInlet_Temperature[iMarker_ActDiskInlet];
}

su2double CConfig::GetActDiskInlet_TotalTemperature(string val_marker) {
  unsigned short iMarker_ActDiskInlet;
  for (iMarker_ActDiskInlet = 0; iMarker_ActDiskInlet < nMarker_ActDiskInlet; iMarker_ActDiskInlet++)
    if (Marker_ActDiskInlet[iMarker_ActDiskInlet] == val_marker) break;
  return ActDiskInlet_TotalTemperature[iMarker_ActDiskInlet];
}

su2double CConfig::GetActDiskOutlet_Temperature(string val_marker) {
  unsigned short iMarker_ActDiskOutlet;
  for (iMarker_ActDiskOutlet = 0; iMarker_ActDiskOutlet < nMarker_ActDiskOutlet; iMarker_ActDiskOutlet++)
    if (Marker_ActDiskOutlet[iMarker_ActDiskOutlet] == val_marker) break;
  return ActDiskOutlet_Temperature[iMarker_ActDiskOutlet];
}

su2double CConfig::GetActDiskOutlet_TotalTemperature(string val_marker) {
  unsigned short iMarker_ActDiskOutlet;
  for (iMarker_ActDiskOutlet = 0; iMarker_ActDiskOutlet < nMarker_ActDiskOutlet; iMarker_ActDiskOutlet++)
    if (Marker_ActDiskOutlet[iMarker_ActDiskOutlet] == val_marker) break;
  return ActDiskOutlet_TotalTemperature[iMarker_ActDiskOutlet];
}

su2double CConfig::GetActDiskInlet_MassFlow(string val_marker) {
  unsigned short iMarker_ActDiskInlet;
  for (iMarker_ActDiskInlet = 0; iMarker_ActDiskInlet < nMarker_ActDiskInlet; iMarker_ActDiskInlet++)
    if (Marker_ActDiskInlet[iMarker_ActDiskInlet] == val_marker) break;
  return ActDiskInlet_MassFlow[iMarker_ActDiskInlet];
}

su2double CConfig::GetActDiskOutlet_MassFlow(string val_marker) {
  unsigned short iMarker_ActDiskOutlet;
  for (iMarker_ActDiskOutlet = 0; iMarker_ActDiskOutlet < nMarker_ActDiskOutlet; iMarker_ActDiskOutlet++)
    if (Marker_ActDiskOutlet[iMarker_ActDiskOutlet] == val_marker) break;
  return ActDiskOutlet_MassFlow[iMarker_ActDiskOutlet];
}

su2double CConfig::GetDispl_Value(string val_marker) {
  unsigned short iMarker_Displacement;
  for (iMarker_Displacement = 0; iMarker_Displacement < nMarker_Displacement; iMarker_Displacement++)
    if (Marker_Displacement[iMarker_Displacement] == val_marker) break;
  return Displ_Value[iMarker_Displacement];
}

su2double CConfig::GetLoad_Value(string val_marker) {
  unsigned short iMarker_Load;
  for (iMarker_Load = 0; iMarker_Load < nMarker_Load; iMarker_Load++)
    if (Marker_Load[iMarker_Load] == val_marker) break;
  return Load_Value[iMarker_Load];
}

su2double CConfig::GetLoad_Dir_Value(string val_marker) {
  unsigned short iMarker_Load_Dir;
  for (iMarker_Load_Dir = 0; iMarker_Load_Dir < nMarker_Load_Dir; iMarker_Load_Dir++)
    if (Marker_Load_Dir[iMarker_Load_Dir] == val_marker) break;
  return Load_Dir_Value[iMarker_Load_Dir];
}

su2double CConfig::GetLoad_Dir_Multiplier(string val_marker) {
  unsigned short iMarker_Load_Dir;
  for (iMarker_Load_Dir = 0; iMarker_Load_Dir < nMarker_Load_Dir; iMarker_Load_Dir++)
    if (Marker_Load_Dir[iMarker_Load_Dir] == val_marker) break;
  return Load_Dir_Multiplier[iMarker_Load_Dir];
}

su2double* CConfig::GetLoad_Dir(string val_marker) {
  unsigned short iMarker_Load_Dir;
  for (iMarker_Load_Dir = 0; iMarker_Load_Dir < nMarker_Load_Dir; iMarker_Load_Dir++)
    if (Marker_Load_Dir[iMarker_Load_Dir] == val_marker) break;
  return Load_Dir[iMarker_Load_Dir];
}


su2double CConfig::GetLoad_Sine_Amplitude(string val_marker) {
  unsigned short iMarker_Load_Sine;
  for (iMarker_Load_Sine = 0; iMarker_Load_Sine < nMarker_Load_Sine; iMarker_Load_Sine++)
    if (Marker_Load_Sine[iMarker_Load_Sine] == val_marker) break;
  return Load_Sine_Amplitude[iMarker_Load_Sine];
}

su2double CConfig::GetLoad_Sine_Frequency(string val_marker) {
  unsigned short iMarker_Load_Sine;
  for (iMarker_Load_Sine = 0; iMarker_Load_Sine < nMarker_Load_Sine; iMarker_Load_Sine++)
    if (Marker_Load_Sine[iMarker_Load_Sine] == val_marker) break;
  return Load_Sine_Frequency[iMarker_Load_Sine];
}

su2double* CConfig::GetLoad_Sine_Dir(string val_marker) {
  unsigned short iMarker_Load_Sine;
  for (iMarker_Load_Sine = 0; iMarker_Load_Sine < nMarker_Load_Sine; iMarker_Load_Sine++)
    if (Marker_Load_Sine[iMarker_Load_Sine] == val_marker) break;
  return Load_Sine_Dir[iMarker_Load_Sine];
}

su2double CConfig::GetFlowLoad_Value(string val_marker) {
  unsigned short iMarker_FlowLoad;
  for (iMarker_FlowLoad = 0; iMarker_FlowLoad < nMarker_FlowLoad; iMarker_FlowLoad++)
    if (Marker_FlowLoad[iMarker_FlowLoad] == val_marker) break;
  return FlowLoad_Value[iMarker_FlowLoad];
}

void CConfig::SetSpline(vector<su2double> &x, vector<su2double> &y, unsigned long n, su2double yp1, su2double ypn, vector<su2double> &y2) {
  unsigned long i, k;
  su2double p, qn, sig, un, *u;

  u = new su2double [n];

  if (yp1 > 0.99e30)			// The lower boundary condition is set either to be "nat
    y2[0]=u[0]=0.0;			  // -ural"
  else {									// or else to have a specified first derivative.
    y2[0] = -0.5;
    u[0]=(3.0/(x[1]-x[0]))*((y[1]-y[0])/(x[1]-x[0])-yp1);
  }

  for (i=2; i<=n-1; i++) {									//  This is the decomposition loop of the tridiagonal al-
    sig=(x[i-1]-x[i-2])/(x[i]-x[i-2]);		//	gorithm. y2 and u are used for tem-
    p=sig*y2[i-2]+2.0;										//	porary storage of the decomposed
    y2[i-1]=(sig-1.0)/p;										//	factors.
    u[i-1]=(y[i]-y[i-1])/(x[i]-x[i-1]) - (y[i-1]-y[i-2])/(x[i-1]-x[i-2]);
    u[i-1]=(6.0*u[i-1]/(x[i]-x[i-2])-sig*u[i-2])/p;
  }

  if (ypn > 0.99e30)						// The upper boundary condition is set either to be
    qn=un=0.0;									// "natural"
  else {												// or else to have a specified first derivative.
    qn=0.5;
    un=(3.0/(x[n-1]-x[n-2]))*(ypn-(y[n-1]-y[n-2])/(x[n-1]-x[n-2]));
  }
  y2[n-1]=(un-qn*u[n-2])/(qn*y2[n-2]+1.0);
  for (k=n-1; k>=1; k--)					// This is the backsubstitution loop of the tridiagonal
    y2[k-1]=y2[k-1]*y2[k]+u[k-1];	  // algorithm.

  delete[] u;

}

su2double CConfig::GetSpline(vector<su2double>&xa, vector<su2double>&ya, vector<su2double>&y2a, unsigned long n, su2double x) {
  unsigned long klo, khi, k;
  su2double h, b, a, y;

  klo=1;										// We will find the right place in the table by means of
  khi=n;										// bisection. This is optimal if sequential calls to this
  while (khi-klo > 1) {			// routine are at random values of x. If sequential calls
    k=(khi+klo) >> 1;				// are in order, and closely spaced, one would do better
    if (xa[k-1] > x) khi=k;		// to store previous values of klo and khi and test if
    else klo=k;							// they remain appropriate on the next call.
  }								// klo and khi now bracket the input value of x
  h=xa[khi-1]-xa[klo-1];
  if (h == 0.0) cout << "Bad xa input to routine splint" << endl;	// The xa’s must be dis-
  a=(xa[khi-1]-x)/h;																					      // tinct.
  b=(x-xa[klo-1])/h;				// Cubic spline polynomial is now evaluated.
  y=a*ya[klo-1]+b*ya[khi-1]+((a*a*a-a)*y2a[klo-1]+(b*b*b-b)*y2a[khi-1])*(h*h)/6.0;

  return y;
}<|MERGE_RESOLUTION|>--- conflicted
+++ resolved
@@ -4143,7 +4143,6 @@
           else if (Fixed_CM_Mode) {      cout << " using fixed CMy mode, dCD/dCMy = " << dCD_dCMy << "." << endl; }
           else {                         cout << "." << endl; }
           break;
-<<<<<<< HEAD
         case LIFT_COEFFICIENT:           cout << "CL objective function." << endl; break;
         case MOMENT_X_COEFFICIENT:       cout << "CMx objective function" << endl;
           if (Fixed_CL_Mode) {           cout << " using fixed CL mode, dCMx/dCL = " << dCMx_dCL << "." << endl; }
@@ -4174,37 +4173,7 @@
         case AVG_TOTAL_PRESSURE:         cout << "Average total objective pressure." << endl; break;
         case AVG_OUTLET_PRESSURE:        cout << "Average static objective pressure." << endl; break;
         case MASS_FLOW_RATE:             cout << "Mass flow rate objective function." << endl; break;
-        case AERO_DRAG_COEFFICIENT:      cout << "Aero CD objective function." << endl; break;
-        case SOLID_DRAG_COEFFICIENT:     cout << "Solid CD objective function." << endl; break;
-        case RADIAL_DISTORTION:          cout << "Radial distortion objective function." << endl; break;
-        case CIRCUMFERENTIAL_DISTORTION: cout << "Circumferential distortion objective function." << endl; break;
-=======
-        case LIFT_COEFFICIENT:        cout << "CL objective function." << endl; break;
-        case MOMENT_X_COEFFICIENT:    cout << "CMx objective function." << endl; break;
-        case MOMENT_Y_COEFFICIENT:    cout << "CMy objective function." << endl; break;
-        case MOMENT_Z_COEFFICIENT:    cout << "CMz objective function." << endl; break;
-        case INVERSE_DESIGN_PRESSURE: cout << "Inverse design (Cp) objective function." << endl; break;
-        case INVERSE_DESIGN_HEATFLUX: cout << "Inverse design (Heat Flux) objective function." << endl; break;
-        case SIDEFORCE_COEFFICIENT:   cout << "Side force objective function." << endl; break;
-        case EFFICIENCY:              cout << "CL/CD objective function." << endl; break;
-        case EQUIVALENT_AREA:         cout << "Equivalent area objective function. CD weight: " << WeightCd <<"."<< endl;  break;
-        case NEARFIELD_PRESSURE:      cout << "Nearfield pressure objective function. CD weight: " << WeightCd <<"."<< endl;  break;
-        case FORCE_X_COEFFICIENT:     cout << "X-force objective function." << endl; break;
-        case FORCE_Y_COEFFICIENT:     cout << "Y-force objective function." << endl; break;
-        case FORCE_Z_COEFFICIENT:     cout << "Z-force objective function." << endl; break;
-        case THRUST_COEFFICIENT:      cout << "Thrust objective function." << endl; break;
-        case TORQUE_COEFFICIENT:      cout << "Torque efficiency objective function." << endl; break;
-        case TOTAL_HEATFLUX:          cout << "Total heat flux objective function." << endl; break;
-        case MAXIMUM_HEATFLUX:        cout << "Maximum heat flux objective function." << endl; break;
-        case FIGURE_OF_MERIT:         cout << "Rotor Figure of Merit objective function." << endl; break;
-        case AVG_TOTAL_PRESSURE:      cout << "Average total objective pressure." << endl; break;
-        case AVG_OUTLET_PRESSURE:     cout << "Average static objective pressure." << endl; break;
-        case MASS_FLOW_RATE:          cout << "Mass flow rate objective function." << endl; break;
-        case AERO_DRAG_COEFFICIENT:   cout << "Aero CD objective function." << endl; break;
-        case RADIAL_DISTORTION:       cout << "Radial distortion objective function." << endl; break;
-        case CIRCUMFERENTIAL_DISTORTION:   cout << "Circumferential distortion objective function." << endl; break;
         case CUSTOM_OBJFUNC:        		cout << "Custom objective function." << endl; break;
->>>>>>> 97ad221a
       }
 		}
 		else {
@@ -5736,9 +5705,6 @@
       case AVG_TOTAL_PRESSURE:      AdjExt = "_pt";       break;
       case AVG_OUTLET_PRESSURE:     AdjExt = "_pe";       break;
       case MASS_FLOW_RATE:          AdjExt = "_mfr";      break;
-      case AERO_DRAG_COEFFICIENT:   AdjExt = "_acd";       break;
-      case RADIAL_DISTORTION:           AdjExt = "_rdis";      break;
-      case CIRCUMFERENTIAL_DISTORTION:  AdjExt = "_cdis";      break;
       case CUSTOM_OBJFUNC:        		AdjExt = "_custom";   break;
       }
     }
