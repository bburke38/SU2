/*!
 * \file config_structure.cpp
 * \brief Main file for managing the config file
 * \author F. Palacios, T. Economon, B. Tracey, H. Kline
 * \version 5.0.0 "Raven"
 *
 * SU2 Lead Developers: Dr. Francisco Palacios (Francisco.D.Palacios@boeing.com).
 *                      Dr. Thomas D. Economon (economon@stanford.edu).
 *
 * SU2 Developers: Prof. Juan J. Alonso's group at Stanford University.
 *                 Prof. Piero Colonna's group at Delft University of Technology.
 *                 Prof. Nicolas R. Gauger's group at Kaiserslautern University of Technology.
 *                 Prof. Alberto Guardone's group at Polytechnic University of Milan.
 *                 Prof. Rafael Palacios' group at Imperial College London.
 *                 Prof. Edwin van der Weide's group at the University of Twente.
 *                 Prof. Vincent Terrapon's group at the University of Liege.
 *
 * Copyright (C) 2012-2017 SU2, the open-source CFD code.
 *
 * SU2 is free software; you can redistribute it and/or
 * modify it under the terms of the GNU Lesser General Public
 * License as published by the Free Software Foundation; either
 * version 2.1 of the License, or (at your option) any later version.
 *
 * SU2 is distributed in the hope that it will be useful,
 * but WITHOUT ANY WARRANTY; without even the implied warranty of
 * MERCHANTABILITY or FITNESS FOR A PARTICULAR PURPOSE. See the GNU
 * Lesser General Public License for more details.
 *
 * You should have received a copy of the GNU Lesser General Public
 * License along with SU2. If not, see <http://www.gnu.org/licenses/>.
 */

#include "../include/config_structure.hpp"
#include "../include/gauss_jacobi_quadrature.hpp"

vector<string> Profile_Function_tp;       /*!< \brief Vector of string names for profiled functions. */
vector<double> Profile_Time_tp;           /*!< \brief Vector of elapsed time for profiled functions. */
vector<double> Profile_ID_tp;             /*!< \brief Vector of group ID number for profiled functions. */
map<string, vector<int> > Profile_Map_tp; /*!< \brief Map containing the final results for profiled functions. */

vector<string> GEMM_Profile_Function;       /*!< \brief Vector of string names for profiled functions. */
vector<double> GEMM_Profile_Time;           /*!< \brief Vector of elapsed time for profiled functions. */
vector<double> GEMM_Profile_M;             /*!< \brief Vector of group ID number for profiled functions. */
vector<double> GEMM_Profile_N;             /*!< \brief Vector of group ID number for profiled functions. */
vector<double> GEMM_Profile_K;             /*!< \brief Vector of group ID number for profiled functions. */
map<string, vector<int> > GEMM_Profile_Map; /*!< \brief Map containing the final results for profiled functions. */

//#pragma omp threadprivate(Profile_Function_tp, Profile_Time_tp, Profile_ID_tp, Profile_Map_tp)


CConfig::CConfig(char case_filename[MAX_STRING_SIZE], unsigned short val_software, unsigned short val_iZone, unsigned short val_nZone, unsigned short val_nDim, unsigned short verb_level) {
  
#ifdef HAVE_MPI
  MPI_Comm_rank(MPI_COMM_WORLD, &rank);
#else
  rank = MASTER_NODE;
#endif

  /*--- Initialize pointers to Null---*/

  SetPointersNull();

  /*--- Reading config options  ---*/

  SetConfig_Options(val_iZone, val_nZone);

  /*--- Parsing the config file  ---*/

  SetConfig_Parsing(case_filename);

  /*--- Configuration file postprocessing ---*/

  SetPostprocessing(val_software, val_iZone, val_nDim);

  /*--- Configuration file boundaries/markers setting ---*/

  SetMarkers(val_software);

  /*--- Configuration file output ---*/

  if ((rank == MASTER_NODE) && (verb_level == VERB_HIGH) && (val_iZone == 0))
    SetOutput(val_software, val_iZone);

}

CConfig::CConfig(char case_filename[MAX_STRING_SIZE], unsigned short val_software) {

  /*--- Initialize pointers to Null---*/

  SetPointersNull();

  /*--- Reading config options  ---*/

  SetConfig_Options(0, 1);

  /*--- Parsing the config file  ---*/

  SetConfig_Parsing(case_filename);

  /*--- Configuration file postprocessing ---*/

  SetPostprocessing(val_software, 0, 1);

}

CConfig::CConfig(char case_filename[MAX_STRING_SIZE], CConfig *config) {

  bool runtime_file = false;

  /*--- Initialize pointers to Null---*/

  SetPointersNull();

  /*--- Reading config options  ---*/

  SetRunTime_Options();

  /*--- Parsing the config file  ---*/

  runtime_file = SetRunTime_Parsing(case_filename);

  /*--- Update original config file ---*/

  if (runtime_file) {
    config->SetnExtIter(nExtIter);
  }

}

SU2_Comm CConfig::GetMPICommunicator() {

  return SU2_Communicator;

}

void CConfig::SetMPICommunicator(SU2_Comm Communicator) {

  SU2_Communicator = Communicator;

}

unsigned short CConfig::GetnZone(string val_mesh_filename, unsigned short val_format, CConfig *config) {
  string text_line, Marker_Tag;
  ifstream mesh_file;
  short nZone = 1; // Default value
  unsigned short iLine, nLine = 10;
  char cstr[200];
  string::size_type position;

  /*--- Search the mesh file for the 'NZONE' keyword. ---*/

  switch (val_format) {
    case SU2:

      /*--- Open grid file ---*/

      strcpy (cstr, val_mesh_filename.c_str());
      mesh_file.open(cstr, ios::in);
      if (mesh_file.fail()) {
        cout << "cstr=" << cstr << endl;
        cout << "There is no geometry file (GetnZone))!" << endl;

#ifndef HAVE_MPI
        exit(EXIT_FAILURE);
#else
        MPI_Barrier(MPI_COMM_WORLD);
        MPI_Abort(MPI_COMM_WORLD,1);
        MPI_Finalize();
#endif
      }

      /*--- Read the SU2 mesh file ---*/

      for (iLine = 0; iLine < nLine ; iLine++) {

        getline (mesh_file, text_line);

        /*--- Search for the "NZONE" keyword to see if there are multiple Zones ---*/

        position = text_line.find ("NZONE=",0);
        if (position != string::npos) {
          text_line.erase (0,6); nZone = atoi(text_line.c_str());
        }
      }

      break;

  }

  /*--- For harmonic balance integration, nZones = nTimeInstances. ---*/

  if (config->GetUnsteady_Simulation() == HARMONIC_BALANCE && (config->GetKind_SU2() != SU2_DEF)   ) {
  	nZone = config->GetnTimeInstances();
  }

  return (unsigned short) nZone;
}

unsigned short CConfig::GetnDim(string val_mesh_filename, unsigned short val_format) {

  string text_line, Marker_Tag;
  ifstream mesh_file;
  short nDim = 3;
  unsigned short iLine, nLine = 10;
  char cstr[200];
  string::size_type position;

  /*--- Open grid file ---*/

  strcpy (cstr, val_mesh_filename.c_str());
  mesh_file.open(cstr, ios::in);

  switch (val_format) {
  case SU2:

    /*--- Read SU2 mesh file ---*/

    for (iLine = 0; iLine < nLine ; iLine++) {

      getline (mesh_file, text_line);

      /*--- Search for the "NDIM" keyword to see if there are multiple Zones ---*/

      position = text_line.find ("NDIME=",0);
      if (position != string::npos) {
        text_line.erase (0,6); nDim = atoi(text_line.c_str());
      }
    }
    break;

  case CGNS:

#ifdef HAVE_CGNS

    /*--- Local variables which are needed when calling the CGNS mid-level API. ---*/

    int fn, nbases = 0, nzones = 0, file_type;
    int cell_dim = 0, phys_dim = 0;
    char basename[CGNS_STRING_SIZE];

    /*--- Check whether the supplied file is truly a CGNS file. ---*/

    if ( cg_is_cgns(val_mesh_filename.c_str(), &file_type) != CG_OK ) {
      printf( "\n\n   !!! Error !!!\n" );
      printf( " %s is not a CGNS file.\n", val_mesh_filename.c_str());
      printf( " Now exiting...\n\n");
      exit(EXIT_FAILURE);
    }

    /*--- Open the CGNS file for reading. The value of fn returned
       is the specific index number for this file and will be
       repeatedly used in the function calls. ---*/

    if (cg_open(val_mesh_filename.c_str(), CG_MODE_READ, &fn)) cg_error_exit();

    /*--- Get the number of databases. This is the highest node
       in the CGNS heirarchy. ---*/

    if (cg_nbases(fn, &nbases)) cg_error_exit();

    /*--- Check if there is more than one database. Throw an
       error if there is because this reader can currently
       only handle one database. ---*/

    if ( nbases > 1 ) {
      printf("\n\n   !!! Error !!!\n" );
      printf("CGNS reader currently incapable of handling more than 1 database.");
      printf("Now exiting...\n\n");
      exit(EXIT_FAILURE);
    }

    /*--- Read the databases. Note that the indexing starts at 1. ---*/

    for ( int i = 1; i <= nbases; i++ ) {

      if (cg_base_read(fn, i, basename, &cell_dim, &phys_dim)) cg_error_exit();

      /*--- Get the number of zones for this base. ---*/

      if (cg_nzones(fn, i, &nzones)) cg_error_exit();

    }

    /*--- Set the problem dimension as read from the CGNS file ---*/

    nDim = cell_dim;

#endif

    break;

  }

  mesh_file.close();

  return (unsigned short) nDim;
}

void CConfig::SetPointersNull(void) {
  
  Marker_CfgFile_Out_1D       = NULL;   Marker_All_Out_1D        = NULL;
  Marker_CfgFile_GeoEval      = NULL;   Marker_All_GeoEval       = NULL;
  Marker_CfgFile_Monitoring   = NULL;   Marker_All_Monitoring    = NULL;
  Marker_CfgFile_Designing    = NULL;   Marker_All_Designing     = NULL;
  Marker_CfgFile_Plotting     = NULL;   Marker_All_Plotting      = NULL;
  Marker_CfgFile_Analyze      = NULL;   Marker_All_Analyze       = NULL;
  Marker_CfgFile_DV           = NULL;   Marker_All_DV            = NULL;
  Marker_CfgFile_Moving       = NULL;   Marker_All_Moving        = NULL;
  Marker_CfgFile_PerBound     = NULL;   Marker_All_PerBound      = NULL;    Marker_PerBound   = NULL;
  Marker_CfgFile_FSIinterface = NULL;
  
  Marker_DV                   = NULL;   Marker_Moving            = NULL;    Marker_Monitoring = NULL;
  Marker_Designing            = NULL;   Marker_GeoEval           = NULL;    Marker_Plotting   = NULL;
  Marker_Analyze              = NULL;
  Marker_CfgFile_KindBC       = NULL;   Marker_All_KindBC        = NULL;
  
  /*--- Marker Pointers ---*/

  Marker_Euler                = NULL;    Marker_FarField         = NULL;    Marker_Custom         = NULL;
  Marker_SymWall              = NULL;    Marker_Pressure         = NULL;    Marker_PerBound       = NULL;
  Marker_PerDonor             = NULL;    Marker_NearFieldBound   = NULL;    Marker_InterfaceBound = NULL;
  Marker_Dirichlet            = NULL;    Marker_Inlet            = NULL;    
  Marker_Supersonic_Inlet     = NULL;    Marker_Outlet           = NULL;    Marker_Out_1D         = NULL;
  Marker_Isothermal           = NULL;    Marker_HeatFlux         = NULL;    Marker_EngineInflow   = NULL;
  Marker_Supersonic_Outlet    = NULL;    Marker_Load             = NULL;
  Marker_EngineExhaust        = NULL;    Marker_Displacement     = NULL;    Marker_Load           = NULL;
  Marker_Load_Dir             = NULL;    Marker_Load_Sine        = NULL;    Marker_Clamped        = NULL;
  Marker_FlowLoad             = NULL;    Marker_Neumann          = NULL;    Marker_Internal       = NULL;
  Marker_All_TagBound         = NULL;    Marker_CfgFile_TagBound = NULL;    Marker_All_KindBC     = NULL;
  Marker_CfgFile_KindBC       = NULL;    Marker_All_SendRecv     = NULL;    Marker_All_PerBound   = NULL;
  Marker_FSIinterface         = NULL;    Marker_All_FSIinterface = NULL;    Marker_Riemann        = NULL;
  Marker_Fluid_InterfaceBound = NULL;

  
  /*--- Boundary Condition settings ---*/

  Dirichlet_Value = NULL;    Isothermal_Temperature = NULL;
  Heat_Flux       = NULL;    Displ_Value            = NULL;    Load_Value = NULL;
  FlowLoad_Value  = NULL;
  
  /*--- Inlet Outlet Boundary Condition settings ---*/

  Inlet_Ttotal    = NULL;    Inlet_Ptotal      = NULL;
  Inlet_FlowDir   = NULL;    Inlet_Temperature = NULL;    Inlet_Pressure = NULL;
  Inlet_Velocity  = NULL;
  Outlet_Pressure = NULL;
  
  /*--- Engine Boundary Condition settings ---*/
  
  Inflow_Pressure      = NULL;    Inflow_MassFlow    = NULL;    Inflow_ReverseMassFlow  = NULL;
  Inflow_TotalPressure = NULL;    Inflow_Temperature = NULL;    Inflow_TotalTemperature = NULL;
  Inflow_RamDrag       = NULL;    Inflow_Force       = NULL;    Inflow_Power            = NULL;
  Inflow_Mach          = NULL;
  
  Exhaust_Pressure        = NULL;   Exhaust_Temperature        = NULL;    Exhaust_MassFlow = NULL;
  Exhaust_TotalPressure   = NULL;   Exhaust_TotalTemperature   = NULL;
  Exhaust_GrossThrust     = NULL;   Exhaust_Force              = NULL;
  Exhaust_Power           = NULL;   Exhaust_Temperature_Target = NULL;
  Exhaust_Pressure_Target = NULL;
  
  Engine_Mach  = NULL;    Engine_Force        = NULL;
  Engine_Power = NULL;    Engine_NetThrust    = NULL;    Engine_GrossThrust = NULL;
  Engine_Area  = NULL;    EngineInflow_Target = NULL;
  
  Periodic_Translate   = NULL;   Periodic_Rotation  = NULL;   Periodic_Center    = NULL;
  Periodic_Translation = NULL;   Periodic_RotAngles = NULL;   Periodic_RotCenter = NULL;

  Dirichlet_Value           = NULL;     Exhaust_Temperature_Target	= NULL;	    Exhaust_Temperature   = NULL;
  Exhaust_Pressure_Target   = NULL;		Inlet_Ttotal                = NULL;	    Inlet_Ptotal          = NULL;
  Inlet_FlowDir             = NULL;     Inlet_Temperature           = NULL;     Inlet_Pressure        = NULL;
  Inlet_Velocity            = NULL;     Inflow_Mach                 = NULL;     Inflow_Pressure       = NULL;
  Exhaust_Pressure          = NULL;     Outlet_Pressure             = NULL;     Isothermal_Temperature= NULL;
  Heat_Flux                 = NULL;     Displ_Value                 = NULL;     Load_Value            = NULL;
  FlowLoad_Value            = NULL;     Periodic_RotCenter          = NULL;     Periodic_RotAngles    = NULL;
  Periodic_Translation      = NULL;     Periodic_Center             = NULL;     Periodic_Rotation     = NULL;
  Periodic_Translate        = NULL;

  Load_Dir            = NULL;    Load_Dir_Value      = NULL;    Load_Dir_Multiplier = NULL;
  Load_Sine_Dir       = NULL;    Load_Sine_Amplitude = NULL;    Load_Sine_Frequency = NULL;

  /*--- Actuator Disk Boundary Condition settings ---*/
  
  ActDiskInlet_Pressure         = NULL;    ActDiskInlet_TotalPressure = NULL;    ActDiskInlet_Temperature = NULL;
  ActDiskInlet_TotalTemperature = NULL;    ActDiskInlet_MassFlow      = NULL;    ActDiskInlet_RamDrag     = NULL;
  ActDiskInlet_Force            = NULL;    ActDiskInlet_Power         = NULL;

  ActDiskOutlet_Pressure      = NULL;
  ActDiskOutlet_TotalPressure = NULL;   ActDiskOutlet_GrossThrust = NULL;  ActDiskOutlet_Force            = NULL;
  ActDiskOutlet_Power         = NULL;   ActDiskOutlet_Temperature = NULL;  ActDiskOutlet_TotalTemperature = NULL;
  ActDiskOutlet_MassFlow      = NULL;
  
  ActDisk_DeltaPress      = NULL;    ActDisk_DeltaTemp      = NULL;
  ActDisk_TotalPressRatio = NULL;    ActDisk_TotalTempRatio = NULL;    ActDisk_StaticPressRatio = NULL;
  ActDisk_StaticTempRatio = NULL;    ActDisk_NetThrust      = NULL;    ActDisk_GrossThrust      = NULL;
  ActDisk_Power           = NULL;    ActDisk_MassFlow       = NULL;    ActDisk_Area             = NULL;
  ActDisk_ReverseMassFlow = NULL;    Surface_MassFlow       = NULL;    Surface_DC60             = NULL;    Surface_IDC = NULL;
  Surface_IDC_Mach        = NULL;    Surface_IDR            = NULL;    ActDisk_Mach             = NULL;
  ActDisk_Force           = NULL;    ActDisk_BCThrust       = NULL;    ActDisk_BCThrust_Old     = NULL;
  
  /*--- Miscellaneous/unsorted ---*/

  Aeroelastic_plunge  = NULL;
  Aeroelastic_pitch   = NULL;
  MassFrac_FreeStream = NULL;
  Velocity_FreeStream = NULL;
  RefOriginMoment     = NULL;
  CFL_AdaptParam      = NULL;            
  CFL                 = NULL;
  HTP_Axis = NULL;
  PlaneTag            = NULL;
  Kappa_Flow	        = NULL;    
  Kappa_AdjFlow       = NULL;
  Section_WingBounds    = NULL;
  ParamDV             = NULL;     
  DV_Value            = NULL;    
  Design_Variable     = NULL;

  Hold_GridFixed_Coord      = NULL;
  SubsonicEngine_Cyl        = NULL;
  EA_IntLimit               = NULL;
  TimeDOFsADER_DG           = NULL;
  TimeIntegrationADER_DG    = NULL;
  WeightsIntegrationADER_DG = NULL;
  RK_Alpha_Step             = NULL;
  MG_CorrecSmooth           = NULL;
  MG_PreSmooth              = NULL;
  MG_PostSmooth             = NULL;
  Int_Coeffs                = NULL;

  Kind_ObjFunc   = NULL;

  Weight_ObjFunc = NULL;

  /*--- Moving mesh pointers ---*/

  Kind_GridMovement	  = NULL;    LocationStations	  = NULL;
  Motion_Origin_X     = NULL;    Motion_Origin_Y     = NULL;    Motion_Origin_Z	    = NULL;
  Translation_Rate_X  = NULL;    Translation_Rate_Y  = NULL;    Translation_Rate_Z  = NULL;
  Rotation_Rate_X     = NULL;    Rotation_Rate_Y     = NULL;    Rotation_Rate_Z     = NULL;
  Pitching_Omega_X    = NULL;    Pitching_Omega_Y    = NULL;    Pitching_Omega_Z    = NULL;
  Pitching_Ampl_X     = NULL;    Pitching_Ampl_Y     = NULL;    Pitching_Ampl_Z     = NULL;
  Pitching_Phase_X    = NULL;    Pitching_Phase_Y    = NULL;    Pitching_Phase_Z    = NULL;
  Plunging_Omega_X    = NULL;    Plunging_Omega_Y    = NULL;    Plunging_Omega_Z    = NULL;
  Plunging_Ampl_X     = NULL;    Plunging_Ampl_Y     = NULL;    Plunging_Ampl_Z     = NULL;
  RefOriginMoment_X   = NULL;    RefOriginMoment_Y   = NULL;    RefOriginMoment_Z   = NULL;
  MoveMotion_Origin   = NULL;
  Periodic_Translate  = NULL;    Periodic_Rotation 	 = NULL;    Periodic_Center	    = NULL;
  Periodic_Translation= NULL;    Periodic_RotAngles	 = NULL;    Periodic_RotCenter  = NULL;


  /* Harmonic Balance Frequency pointer */
  Omega_HB = NULL;
    
  /*--- Initialize some default arrays to NULL. ---*/
  
  default_vel_inf       = NULL;
  default_ffd_axis      = NULL;
  default_eng_cyl       = NULL;
  default_eng_val       = NULL;
  default_cfl_adapt     = NULL;
  default_ad_coeff_flow = NULL;
  default_ad_coeff_adj  = NULL;
  default_obj_coeff     = NULL;
  default_geo_loc       = NULL;
  default_distortion    = NULL;
  default_ea_lim        = NULL;
  default_grid_fix      = NULL;
  default_inc_crit      = NULL;
  default_htp_axis      = NULL;
  default_body_force    = NULL;

  Riemann_FlowDir= NULL;
  NRBC_FlowDir = NULL;
  CoordFFDBox= NULL;
  DegreeFFDBox= NULL;
  FFDTag = NULL;
  nDV_Value = NULL;
  TagFFDBox = NULL;
 
  Kind_Data_Riemann     = NULL;
  Riemann_Var1          = NULL;
  Riemann_Var2          = NULL;
  Kind_Data_NRBC        = NULL;
  NRBC_Var1             = NULL;
  NRBC_Var2             = NULL;
  Marker_TurboBoundIn   = NULL;
  Marker_TurboBoundOut  = NULL;
  Kind_TurboPerformance = NULL;
  Marker_NRBC           = NULL;
  
  /*--- Variable initialization ---*/
  
  ExtIter    = 0;
  IntIter    = 0;
  nIntCoeffs = 0;
  FSIIter    = 0;
  
  AoA_Offset = 0;
  AoS_Offset = 0;

  nMarker_PerBound = 0;
  nPeriodic_Index  = 0;

  Grid_Movement = false;
  Aeroelastic_Simulation = false;
  
}

void CConfig::SetRunTime_Options(void) {
  
  /* DESCRIPTION: Number of external iterations */
  
  addUnsignedLongOption("EXT_ITER", nExtIter, 999999);

}

void CConfig::SetConfig_Options(unsigned short val_iZone, unsigned short val_nZone) {
  
  nZone = val_nZone;
  iZone = val_iZone;

  /*--- Allocate some default arrays needed for lists of doubles. ---*/
  
  default_vel_inf       = new su2double[3];
  default_ffd_axis      = new su2double[3];
  default_eng_cyl       = new su2double[7];
  default_eng_val       = new su2double[5];
  default_cfl_adapt     = new su2double[4];
  default_ad_coeff_flow = new su2double[3];
  default_ad_coeff_adj  = new su2double[3];
  default_obj_coeff     = new su2double[5];
  default_geo_loc       = new su2double[2];
  default_distortion    = new su2double[2];
  default_ea_lim        = new su2double[3];
  default_grid_fix      = new su2double[6];
  default_inc_crit      = new su2double[3];
  default_htp_axis      = new su2double[2];
  default_body_force    = new su2double[3];

  // This config file is parsed by a number of programs to make it easy to write SU2
  // wrapper scripts (in python, go, etc.) so please do
  // the best you can to follow the established format. It's very hard to parse c++ code
  // and none of us that write the parsers want to write a full c++ interpreter. Please
  // play nice with the existing format so that you don't break the existing scripts.

  /* BEGIN_CONFIG_OPTIONS */

  /*!\par CONFIG_CATEGORY: Problem Definition \ingroup Config */
  /*--- Options related to problem definition and partitioning ---*/

  /*!\brief REGIME_TYPE \n  DESCRIPTION: Regime type \n OPTIONS: see \link Regime_Map \endlink \ingroup Config*/
  addEnumOption("REGIME_TYPE", Kind_Regime, Regime_Map, COMPRESSIBLE);
  
  /*!\brief PHYSICAL_PROBLEM \n DESCRIPTION: Physical governing equations \n Options: see \link Solver_Map \endlink \n DEFAULT: NO_SOLVER \ingroup Config*/
  addEnumOption("PHYSICAL_PROBLEM", Kind_Solver, Solver_Map, NO_SOLVER);
  /*!\brief MATH_PROBLEM  \n DESCRIPTION: Mathematical problem \n  Options: DIRECT, ADJOINT \ingroup Config*/
  addMathProblemOption("MATH_PROBLEM", ContinuousAdjoint, false, DiscreteAdjoint, false, Restart_Flow, false);
  /*!\brief KIND_TURB_MODEL \n DESCRIPTION: Specify turbulence model \n Options: see \link Turb_Model_Map \endlink \n DEFAULT: NO_TURB_MODEL \ingroup Config*/
  addEnumOption("KIND_TURB_MODEL", Kind_Turb_Model, Turb_Model_Map, NO_TURB_MODEL);

  /*!\brief KIND_TRANS_MODEL \n DESCRIPTION: Specify transition model OPTIONS: see \link Trans_Model_Map \endlink \n DEFAULT: NO_TRANS_MODEL \ingroup Config*/
  addEnumOption("KIND_TRANS_MODEL", Kind_Trans_Model, Trans_Model_Map, NO_TRANS_MODEL);

  /*!\brief KIND_SGS_MODEL \n DESCRIPTION: Specify subgrid scale model OPTIONS: see \link SGS_Model_Map \endlink \n DEFAULT: NO_SGS_MODEL \ingroup Config*/
  addEnumOption("KIND_SGS_MODEL", Kind_SGS_Model, SGS_Model_Map, NO_SGS_MODEL);

  /*!\brief KIND_FEM_DG_SHOCK \n DESCRIPTION: Specify shock capturing method for DG OPTIONS: see \link ShockCapturingDG_Map \endlink \n DEFAULT: NO_SHOCK_CAPTURING \ingroup Config*/
  addEnumOption("KIND_FEM_DG_SHOCK", Kind_FEM_DG_Shock, ShockCapturingDG_Map, NO_SHOCK_CAPTURING);

  /*\brief AXISYMMETRIC \n DESCRIPTION: Axisymmetric simulation \n DEFAULT: false \ingroup Config */
  addBoolOption("AXISYMMETRIC", Axisymmetric, false);
  /* DESCRIPTION: Add the gravity force */
  addBoolOption("GRAVITY_FORCE", GravityForce, false);
  /* DESCRIPTION: Apply a body force as a source term (NO, YES) */
  addBoolOption("BODY_FORCE", Body_Force, false);
  default_body_force[0] = 0.0; default_body_force[1] = 0.0; default_body_force[2] = 0.0;
  /* DESCRIPTION: Vector of body force values (BodyForce_X, BodyForce_Y, BodyForce_Z) */
  addDoubleArrayOption("BODY_FORCE_VECTOR", 3, Body_Force_Vector, default_body_force);
  /* DESCRIPTION: Perform a low fidelity simulation */
  addBoolOption("LOW_FIDELITY_SIMULATION", LowFidelitySim, false);
  /*!\brief RESTART_SOL \n DESCRIPTION: Restart solution from native solution file \n Options: NO, YES \ingroup Config */
  addBoolOption("RESTART_SOL", Restart, false);
  /*!\brief UPDATE_RESTART_PARAMS \n DESCRIPTION: Update some parameters from a metadata file when restarting \n Options: NO, YES \ingroup Config */
  addBoolOption("UPDATE_RESTART_PARAMS", Update_Restart_Params, false);
  /*!\brief BINARY_RESTART \n DESCRIPTION: Read / write binary SU2 native restart files. \n Options: YES, NO \ingroup Config */
  addBoolOption("WRT_BINARY_RESTART", Wrt_Binary_Restart, true);
  /*!\brief BINARY_RESTART \n DESCRIPTION: Read / write binary SU2 native restart files. \n Options: YES, NO \ingroup Config */
  addBoolOption("READ_BINARY_RESTART", Read_Binary_Restart, true);
  /*!\brief SYSTEM_MEASUREMENTS \n DESCRIPTION: System of measurements \n OPTIONS: see \link Measurements_Map \endlink \n DEFAULT: SI \ingroup Config*/
  addEnumOption("SYSTEM_MEASUREMENTS", SystemMeasurements, Measurements_Map, SI);

  /*!\par CONFIG_CATEGORY: FluidModel \ingroup Config*/
  /*!\brief FLUID_MODEL \n DESCRIPTION: Fluid model \n OPTIONS: See \link FluidModel_Map \endlink \n DEFAULT: STANDARD_AIR \ingroup Config*/
  addEnumOption("FLUID_MODEL", Kind_FluidModel, FluidModel_Map, STANDARD_AIR);


  /*!\par CONFIG_CATEGORY: Freestream Conditions \ingroup Config*/
  /*--- Options related to freestream specification ---*/

  /*!\brief GAS_CONSTANT \n DESCRIPTION: Specific gas constant (287.058 J/kg*K (air), only for compressible flows) \ingroup Config*/
  addDoubleOption("GAS_CONSTANT", Gas_Constant, 287.058);
  /*!\brief GAMMA_VALUE  \n DESCRIPTION: Ratio of specific heats (1.4 (air), only for compressible flows) \ingroup Config*/
  addDoubleOption("GAMMA_VALUE", Gamma, 1.4);


  /*--- Options related to VAN der WAALS MODEL and PENG ROBINSON ---*/

  /* DESCRIPTION: Critical Temperature, default value for AIR */
  addDoubleOption("CRITICAL_TEMPERATURE", Temperature_Critical, 131.00);
  /* DESCRIPTION: Critical Pressure, default value for MDM */
  addDoubleOption("CRITICAL_PRESSURE", Pressure_Critical, 3588550.0);
  /* DESCRIPTION: Critical Density, default value for MDM */
  addDoubleOption("CRITICAL_DENSITY", Density_Critical, 263.0);

  /*--- Options related to VAN der WAALS MODEL and PENG ROBINSON ---*/
  /* DESCRIPTION: Critical Density, default value for MDM */
   addDoubleOption("ACENTRIC_FACTOR", Acentric_Factor, 0.035);

   /*--- Options related to Viscosity Model ---*/
  /*!\brief VISCOSITY_MODEL \n DESCRIPTION: model of the viscosity \n OPTIONS: See \link ViscosityModel_Map \endlink \n DEFAULT: SUTHERLAND \ingroup Config*/
  addEnumOption("VISCOSITY_MODEL", Kind_ViscosityModel, ViscosityModel_Map, SUTHERLAND);

  /*--- Options related to Constant Viscosity Model ---*/

  /* DESCRIPTION: default value for AIR */
  addDoubleOption("MU_CONSTANT", Mu_ConstantND , 1.716E-5);

  /*--- Options related to Sutherland Viscosity Model ---*/

  /* DESCRIPTION: Sutherland Viscosity Ref default value for AIR SI */
  addDoubleOption("MU_REF", Mu_RefND, 1.716E-5);
  /* DESCRIPTION: Sutherland Temperature Ref, default value for AIR SI */
  addDoubleOption("MU_T_REF", Mu_Temperature_RefND, 273.15);
  /* DESCRIPTION: Sutherland constant, default value for AIR SI */
  addDoubleOption("SUTHERLAND_CONSTANT", Mu_SND, 110.4);

  /*--- Options related to Thermal Conductivity Model ---*/

  addEnumOption("CONDUCTIVITY_MODEL", Kind_ConductivityModel, ConductivityModel_Map, CONSTANT_PRANDTL);

 /*--- Options related to Constant Thermal Conductivity Model ---*/

 /* DESCRIPTION: default value for AIR */
  addDoubleOption("KT_CONSTANT", Kt_ConstantND , 0.0257);

  /*!\brief REYNOLDS_NUMBER \n DESCRIPTION: Reynolds number (non-dimensional, based on the free-stream values). Needed for viscous solvers. For incompressible solvers the Reynolds length will always be 1.0 \n DEFAULT: 0.0 \ingroup Config */
  addDoubleOption("REYNOLDS_NUMBER", Reynolds, 0.0);
  /*!\brief REYNOLDS_LENGTH \n DESCRIPTION: Reynolds length (1 m by default). Used for compressible solver: incompressible solver will use 1.0. \ingroup Config */
  addDoubleOption("REYNOLDS_LENGTH", Length_Reynolds, 1.0);
  /*!\brief PRANDTL_LAM \n DESCRIPTION: Laminar Prandtl number (0.72 (air), only for compressible flows) \n DEFAULT: 0.72 \ingroup Config*/
  addDoubleOption("PRANDTL_LAM", Prandtl_Lam, 0.72);
  /*!\brief PRANDTL_TURB \n DESCRIPTION: Turbulent Prandtl number (0.9 (air), only for compressible flows) \n DEFAULT 0.90 \ingroup Config*/
  addDoubleOption("PRANDTL_TURB", Prandtl_Turb, 0.90);
  /*!\brief BULK_MODULUS \n DESCRIPTION: Value of the Bulk Modulus  \n DEFAULT 1.42E5 \ingroup Config*/
  addDoubleOption("BULK_MODULUS", Bulk_Modulus, 1.42E5);
  /* DESCRIPTION: Artifical compressibility factor  */
  addDoubleOption("ARTCOMP_FACTOR", ArtComp_Factor, 1.0);
  /*!\brief MACH_NUMBER  \n DESCRIPTION:  Mach number (non-dimensional, based on the free-stream values). 0.0 by default \ingroup Config*/
  addDoubleOption("MACH_NUMBER", Mach, 0.0);
  /*!\brief INIT_OPTION \n DESCRIPTION: Init option to choose between Reynolds or thermodynamics quantities for initializing the solution \n OPTIONS: see \link InitOption_Map \endlink \n DEFAULT REYNOLDS \ingroup Config*/
  addEnumOption("INIT_OPTION", Kind_InitOption, InitOption_Map, REYNOLDS);
  /* DESCRIPTION: Free-stream option to choose between density and temperature for initializing the solution */
  addEnumOption("FREESTREAM_OPTION", Kind_FreeStreamOption, FreeStreamOption_Map, TEMPERATURE_FS);
  /*!\brief FREESTREAM_PRESSURE\n DESCRIPTION: Free-stream pressure (101325.0 N/m^2 by default) \ingroup Config*/
  addDoubleOption("FREESTREAM_PRESSURE", Pressure_FreeStream, 101325.0);
  /*!\brief FREESTREAM_DENSITY\n DESCRIPTION: Free-stream density (1.2886 Kg/m^3 (air), 998.2 Kg/m^3 (water)) \n DEFAULT -1.0 (calculated from others) \ingroup Config*/
  addDoubleOption("FREESTREAM_DENSITY", Density_FreeStream, -1.0);
  /*!\brief FREESTREAM_TEMPERATURE\n DESCRIPTION: Free-stream temperature (288.15 K by default) \ingroup Config*/
  addDoubleOption("FREESTREAM_TEMPERATURE", Temperature_FreeStream, 288.15);
  /*!\brief FREESTREAM_TEMPERATURE_VE\n DESCRIPTION: Free-stream vibrational-electronic temperature (288.15 K by default) \ingroup Config*/
  addDoubleOption("FREESTREAM_TEMPERATURE_VE", Temperature_ve_FreeStream, 288.15);
  default_vel_inf[0] = 1.0; default_vel_inf[1] = 0.0; default_vel_inf[2] = 0.0;
  /*!\brief FREESTREAM_VELOCITY\n DESCRIPTION: Free-stream velocity (m/s) */
  addDoubleArrayOption("FREESTREAM_VELOCITY", 3, Velocity_FreeStream, default_vel_inf);
  /* DESCRIPTION: Free-stream viscosity (1.853E-5 Ns/m^2 (air), 0.798E-3 Ns/m^2 (water)) */
  addDoubleOption("FREESTREAM_VISCOSITY", Viscosity_FreeStream, -1.0);
  /* DESCRIPTION:  */
  addDoubleOption("FREESTREAM_INTERMITTENCY", Intermittency_FreeStream, 1.0);
  /* DESCRIPTION:  */
  addDoubleOption("FREESTREAM_TURBULENCEINTENSITY", TurbulenceIntensity_FreeStream, 0.05);
  /* DESCRIPTION:  */
  addDoubleOption("FREESTREAM_NU_FACTOR", NuFactor_FreeStream, 3.0);
  /* DESCRIPTION:  */
  addDoubleOption("ENGINE_NU_FACTOR", NuFactor_Engine, 3.0);
  /* DESCRIPTION:  */
  addDoubleOption("ACTDISK_SECONDARY_FLOW", SecondaryFlow_ActDisk, 0.0);
  /* DESCRIPTION:  */
  addDoubleOption("INITIAL_BCTHRUST", Initial_BCThrust, 4000.0);
  /* DESCRIPTION:  */
  addDoubleOption("FREESTREAM_TURB2LAMVISCRATIO", Turb2LamViscRatio_FreeStream, 10.0);
  /* DESCRIPTION: Side-slip angle (degrees, only for compressible flows) */
  addDoubleOption("SIDESLIP_ANGLE", AoS, 0.0);
  /*!\brief AOA  \n DESCRIPTION: Angle of attack (degrees, only for compressible flows) \ingroup Config*/
  addDoubleOption("AOA", AoA, 0.0);
  /* DESCRIPTION: Activate fixed CL mode (specify a CL instead of AoA). */
  addBoolOption("FIXED_CL_MODE", Fixed_CL_Mode, false);
  /* DESCRIPTION: Activate fixed CM mode (specify a CM instead of iH). */
  addBoolOption("FIXED_CM_MODE", Fixed_CM_Mode, false);
  /* DESCRIPTION: Evaluate the dCD_dCL or dCD_dCMy during run time. */
  addBoolOption("EVAL_DCD_DCX", Eval_dCD_dCX, true);
  /* DESCRIPTION: DIscard the angle of attack in the solution and the increment in the geometry files. */
  addBoolOption("DISCARD_INFILES", Discard_InFiles, false);
  /* DESCRIPTION: Specify a fixed coefficient of lift instead of AoA (only for compressible flows) */
  addDoubleOption("TARGET_CL", Target_CL, 0.0);
  /* DESCRIPTION: Specify a fixed coefficient of lift instead of AoA (only for compressible flows) */
  addDoubleOption("TARGET_CM", Target_CM, 0.0);
  /* DESCRIPTION: Damping factor for fixed CL mode. */
  addDoubleOption("DCL_DALPHA", dCL_dAlpha, 0.2);
  /* DESCRIPTION: Damping factor for fixed CL mode. */
  addDoubleOption("DCM_DIH", dCM_diH, 0.05);
  /* DESCRIPTION: Number of times Alpha is updated in a fix CL problem. */
  addUnsignedLongOption("UPDATE_ALPHA", Update_Alpha, 5);
  /* DESCRIPTION: Number of times Alpha is updated in a fix CL problem. */
  addUnsignedLongOption("UPDATE_IH", Update_iH, 5);
  /* DESCRIPTION: Damping factor for fixed CL mode. */
  addDoubleOption("DNETTHRUST_DBCTHRUST", dNetThrust_dBCThrust, 2.0);
  /* DESCRIPTION: Number of times Alpha is updated in a fix CL problem. */
  addUnsignedLongOption("UPDATE_BCTHRUST", Update_BCThrust, 5);


  /*!\par CONFIG_CATEGORY: Reference Conditions \ingroup Config*/
  /*--- Options related to reference values for nondimensionalization ---*/

  Length_Ref = 1.0; //<---- NOTE: this should be given an option or set as a const

  /*!\brief REF_ORIGIN_MOMENT_X\n DESCRIPTION: X Reference origin for moment computation \ingroup Config*/
  addDoubleListOption("REF_ORIGIN_MOMENT_X", nRefOriginMoment_X, RefOriginMoment_X);
  /*!\brief REF_ORIGIN_MOMENT_Y\n DESCRIPTION: Y Reference origin for moment computation \ingroup Config*/
  addDoubleListOption("REF_ORIGIN_MOMENT_Y", nRefOriginMoment_Y, RefOriginMoment_Y);
  /*!\brief REF_ORIGIN_MOMENT_Z\n DESCRIPTION: Z Reference origin for moment computation \ingroup Config*/
  addDoubleListOption("REF_ORIGIN_MOMENT_Z", nRefOriginMoment_Z, RefOriginMoment_Z);
  /*!\brief REF_AREA\n DESCRIPTION: Reference area for force coefficients (0 implies automatic calculation) \ingroup Config*/
  addDoubleOption("REF_AREA", RefAreaCoeff, 1.0);
  /*!\brief SEMI_SPAN\n DESCRIPTION: Wing semi-span (1 by deafult) \ingroup Config*/
  addDoubleOption("SEMI_SPAN", SemiSpan, 1.0);
  /*!\brief REF_LENGTH_MOMENT\n DESCRIPTION: Reference length for pitching, rolling, and yawing non-dimensional moment \ingroup Config*/
  addDoubleOption("REF_LENGTH_MOMENT", RefLengthMoment, 1.0);
  /*!\brief REF_ELEM_LENGTH\n DESCRIPTION: Reference element length for computing the slope limiter epsilon \ingroup Config*/
  addDoubleOption("REF_ELEM_LENGTH", RefElemLength, 0.1);
  /*!\brief REF_SHARP_EDGES\n DESCRIPTION: Reference coefficient for detecting sharp edges \ingroup Config*/
  addDoubleOption("REF_SHARP_EDGES", RefSharpEdges, 3.0);
	/*!\brief REF_VELOCITY\n DESCRIPTION: Reference velocity (incompressible only)  \ingroup Config*/
  addDoubleOption("REF_VELOCITY", Velocity_Ref, -1.0);
	/* !\brief REF_VISCOSITY  \n DESCRIPTION: Reference viscosity (incompressible only)  \ingroup Config*/
  addDoubleOption("REF_VISCOSITY", Viscosity_Ref, -1.0);
  /* DESCRIPTION: Type of mesh motion */
  addEnumOption("REF_DIMENSIONALIZATION", Ref_NonDim, NonDim_Map, DIMENSIONAL);

  /*!\par CONFIG_CATEGORY: Boundary Markers \ingroup Config*/
  /*--- Options related to various boundary markers ---*/

  /*!\brief HTP_AXIS\n DESCRIPTION: Location of the HTP axis*/
  default_htp_axis[0] = 0.0; default_htp_axis[1] = 0.0;
  addDoubleArrayOption("HTP_AXIS", 2, HTP_Axis, default_htp_axis);
  /*!\brief MARKER_PLOTTING\n DESCRIPTION: Marker(s) of the surface in the surface flow solution file  \ingroup Config*/
  addStringListOption("MARKER_PLOTTING", nMarker_Plotting, Marker_Plotting);
  /*!\brief MARKER_MONITORING\n DESCRIPTION: Marker(s) of the surface where evaluate the non-dimensional coefficients \ingroup Config*/
  addStringListOption("MARKER_MONITORING", nMarker_Monitoring, Marker_Monitoring);
  /*!\brief MARKER_CONTROL_VOLUME\n DESCRIPTION: Marker(s) of the surface in the surface flow solution file  \ingroup Config*/
  addStringListOption("MARKER_ANALYZE", nMarker_Analyze, Marker_Analyze);
  /*!\brief MARKER_DESIGNING\n DESCRIPTION: Marker(s) of the surface where objective function (design problem) will be evaluated \ingroup Config*/
  addStringListOption("MARKER_DESIGNING", nMarker_Designing, Marker_Designing);
  /*!\brief MARKER_OUT_1D \n DESCRIPTION: Outlet boundary marker(s) over which to calculate 1-D flow properties
   Format: ( outlet marker) \ingroup Config*/
  addStringListOption("MARKER_OUT_1D", nMarker_Out_1D, Marker_Out_1D);
  /*!\brief GEO_MARKER\n DESCRIPTION: Marker(s) of the surface where evaluate the geometrical functions \ingroup Config*/
  addStringListOption("GEO_MARKER", nMarker_GeoEval, Marker_GeoEval);
  /*!\brief MARKER_EULER\n DESCRIPTION: Euler wall boundary marker(s) \ingroup Config*/
  addStringListOption("MARKER_EULER", nMarker_Euler, Marker_Euler);
  /*!\brief MARKER_FAR\n DESCRIPTION: Far-field boundary marker(s) \ingroup Config*/
  addStringListOption("MARKER_FAR", nMarker_FarField, Marker_FarField);
  /*!\brief MARKER_SYM\n DESCRIPTION: Symmetry boundary condition \ingroup Config*/
  addStringListOption("MARKER_SYM", nMarker_SymWall, Marker_SymWall);
  /*!\brief MARKER_PRESSURE\n DESCRIPTION: Symmetry boundary condition \ingroup Config*/
  addStringListOption("MARKER_PRESSURE", nMarker_Pressure, Marker_Pressure);
  /*!\brief MARKER_NEARFIELD\n DESCRIPTION: Near-Field boundary condition \ingroup Config*/
  addStringListOption("MARKER_NEARFIELD", nMarker_NearFieldBound, Marker_NearFieldBound);
  /*!\brief MARKER_FLUID_INTERFACE\n DESCRIPTION: Fluid interface boundary marker(s) \ingroup Config*/
  addStringListOption("MARKER_FLUID_INTERFACE", nMarker_Fluid_InterfaceBound, Marker_Fluid_InterfaceBound);
  /*!\brief MARKER_INTERFACE\n DESCRIPTION: Zone interface boundary marker(s) \ingroup Config*/
  addStringListOption("MARKER_INTERFACE", nMarker_InterfaceBound, Marker_InterfaceBound);
  /*!\brief MARKER_FSI_INTERFACE \n DESCRIPTION: FSI interface boundary marker(s) \ingroup Config*/
  addStringListOption("MARKER_FSI_INTERFACE", nMarker_FSIinterface, Marker_FSIinterface);
  /*!\brief MARKER_DIRICHLET  \n DESCRIPTION: Dirichlet boundary marker(s) \ingroup Config*/
  addStringListOption("MARKER_DIRICHLET", nMarker_Dirichlet, Marker_Dirichlet);
  /* DESCRIPTION: Neumann boundary marker(s) */
  addStringListOption("MARKER_NEUMANN", nMarker_Neumann, Marker_Neumann);
  /* DESCRIPTION: Neumann boundary marker(s) */
  addStringListOption("MARKER_INTERNAL", nMarker_Internal, Marker_Internal);
  /* DESCRIPTION: Custom boundary marker(s) */
  addStringListOption("MARKER_CUSTOM", nMarker_Custom, Marker_Custom);
  /* DESCRIPTION: Periodic boundary marker(s) for use with SU2_MSH
   Format: ( periodic marker, donor marker, rotation_center_x, rotation_center_y,
   rotation_center_z, rotation_angle_x-axis, rotation_angle_y-axis,
   rotation_angle_z-axis, translation_x, translation_y, translation_z, ... ) */
  addPeriodicOption("MARKER_PERIODIC", nMarker_PerBound, Marker_PerBound, Marker_PerDonor,
                    Periodic_RotCenter, Periodic_RotAngles, Periodic_Translation);

  /*!\brief ACTDISK_TYPE  \n DESCRIPTION: Actuator Disk boundary type \n OPTIONS: see \link ActDisk_Map \endlink \n Default: VARIABLES_JUMP \ingroup Config*/
  addEnumOption("ACTDISK_TYPE", Kind_ActDisk, ActDisk_Map, VARIABLES_JUMP);

  /*!\brief MARKER_ACTDISK\n DESCRIPTION: Periodic boundary marker(s) for use with SU2_MSH
   Format: ( periodic marker, donor marker, rotation_center_x, rotation_center_y,
   rotation_center_z, rotation_angle_x-axis, rotation_angle_y-axis,
   rotation_angle_z-axis, translation_x, translation_y, translation_z, ... ) \ingroup Config*/
  addActDiskOption("MARKER_ACTDISK",
                   nMarker_ActDiskInlet, nMarker_ActDiskOutlet,  Marker_ActDiskInlet, Marker_ActDiskOutlet,
                   ActDisk_PressJump, ActDisk_TempJump, ActDisk_Omega);

  /*!\brief INLET_TYPE  \n DESCRIPTION: Inlet boundary type \n OPTIONS: see \link Inlet_Map \endlink \n DEFAULT: TOTAL_CONDITIONS \ingroup Config*/
  addEnumOption("INLET_TYPE", Kind_Inlet, Inlet_Map, TOTAL_CONDITIONS);

  /*!\brief MARKER_INLET  \n DESCRIPTION: Inlet boundary marker(s) with the following formats,
   Total Conditions: (inlet marker, total temp, total pressure, flow_direction_x,
   flow_direction_y, flow_direction_z, ... ) where flow_direction is
   a unit vector.
   Mass Flow: (inlet marker, density, velocity magnitude, flow_direction_x,
   flow_direction_y, flow_direction_z, ... ) where flow_direction is
   a unit vector. \ingroup Config*/
  addInletOption("MARKER_INLET", nMarker_Inlet, Marker_Inlet, Inlet_Ttotal, Inlet_Ptotal, Inlet_FlowDir);

  /*!\brief MARKER_RIEMANN \n DESCRIPTION: Riemann boundary marker(s) with the following formats, a unit vector.
   * \n OPTIONS: See \link Riemann_Map \endlink. The variables indicated by the option and the flow direction unit vector must be specified. \ingroup Config*/
  addRiemannOption("MARKER_RIEMANN", nMarker_Riemann, Marker_Riemann, Kind_Data_Riemann, Riemann_Map, Riemann_Var1, Riemann_Var2, Riemann_FlowDir);
  /*!\brief MARKER_NRBC \n DESCRIPTION: Riemann boundary marker(s) with the following formats, a unit vector. \ingroup Config*/
  addNRBCOption("MARKER_NRBC", nMarker_NRBC, Marker_NRBC, Kind_Data_NRBC, NRBC_Map, NRBC_Var1, NRBC_Var2, NRBC_FlowDir);
  /*!\brief MIXING_PROCESS_TYPE \n DESCRIPTION: types of mixing process for averaging quantities at the boundaries.
    \n OPTIONS: see \link MixingProcess_Map \endlink \n DEFAULT: AREA_AVERAGE \ingroup Config*/
  addEnumOption("MIXING_PROCESS_TYPE", Kind_MixingProcess, MixingProcess_Map, AREA_AVERAGE);
  /*!\brief MARKER_MIXINGPLANE \n DESCRIPTION: Identify the boundaries in which the mixing plane is applied. \ingroup Config*/
  addMixingPlaneOption("MARKER_MIXINGPLANE", nMarker_MixBound, Marker_MixBound, Marker_MixDonor);
  /*!\brief MARKER_MIXINGPLANE \n DESCRIPTION: Identify the boundaries in which the mixing plane is applied. \ingroup Config*/
  addTurboPerfOption("MARKER_TURBO_PERFORMANCE", nMarker_TurboPerf, Marker_TurboBoundIn, Marker_TurboBoundOut, Kind_TurboPerformance, TurboPerformance_Map);
  /*!\brief MARKER_SUPERSONIC_INLET  \n DESCRIPTION: Supersonic inlet boundary marker(s)
   * \n   Format: (inlet marker, temperature, static pressure, velocity_x,   velocity_y, velocity_z, ... ), i.e. primitive variables specified. \ingroup Config*/
  addInletOption("MARKER_SUPERSONIC_INLET", nMarker_Supersonic_Inlet, Marker_Supersonic_Inlet, Inlet_Temperature, Inlet_Pressure, Inlet_Velocity);
  /*!\brief MARKER_SUPERSONIC_OUTLET \n DESCRIPTION: Supersonic outlet boundary marker(s) \ingroup Config*/
  addStringListOption("MARKER_SUPERSONIC_OUTLET", nMarker_Supersonic_Outlet, Marker_Supersonic_Outlet);
  /*!\brief MARKER_OUTLET  \n DESCRIPTION: Outlet boundary marker(s)\n
   Format: ( outlet marker, back pressure (static), ... ) \ingroup Config*/
  addStringDoubleListOption("MARKER_OUTLET", nMarker_Outlet, Marker_Outlet, Outlet_Pressure);
  /*!\brief MARKER_ISOTHERMAL DESCRIPTION: Isothermal wall boundary marker(s)\n
   * Format: ( isothermal marker, wall temperature (static), ... ) \ingroup Config  */
  addStringDoubleListOption("MARKER_ISOTHERMAL", nMarker_Isothermal, Marker_Isothermal, Isothermal_Temperature);
  /*!\brief MARKER_HEATFLUX  \n DESCRIPTION: Specified heat flux wall boundary marker(s)
   Format: ( Heat flux marker, wall heat flux (static), ... ) \ingroup Config*/
  addStringDoubleListOption("MARKER_HEATFLUX", nMarker_HeatFlux, Marker_HeatFlux, Heat_Flux);
  /*!\brief MARKER_ENGINE_INFLOW  \n DESCRIPTION: Engine inflow boundary marker(s)
   Format: ( nacelle inflow marker, fan face Mach, ... ) \ingroup Config*/
  addStringDoubleListOption("MARKER_ENGINE_INFLOW", nMarker_EngineInflow, Marker_EngineInflow, EngineInflow_Target);
  /* DESCRIPTION: Highlite area */
  addDoubleOption("HIGHLITE_AREA", Highlite_Area, 1.0);
  /* DESCRIPTION: Fan poly efficiency */
  addDoubleOption("FAN_POLY_EFF", Fan_Poly_Eff, 1.0);
  /*!\brief SUBSONIC_ENGINE\n DESCRIPTION: Engine subsonic intake region \ingroup Config*/
  addBoolOption("SUBSONIC_ENGINE", SubsonicEngine, false);
  /* DESCRIPTION: Actuator disk double surface */
  addBoolOption("ACTDISK_DOUBLE_SURFACE", ActDisk_DoubleSurface, false);
  /* DESCRIPTION: Only half engine is in the computational grid */
  addBoolOption("ENGINE_HALF_MODEL", Engine_HalfModel, false);
  /* DESCRIPTION: Actuator disk double surface */
  addBoolOption("ACTDISK_SU2_DEF", ActDisk_SU2_DEF, false);
  /* DESCRIPTION: Definition of the distortion rack (radial number of proves / circumferential density (degree) */
  default_distortion[0] =  5.0; default_distortion[1] =  15.0;
  addDoubleArrayOption("DISTORTION_RACK", 2, DistortionRack, default_distortion);
  /* DESCRIPTION: Values of the box to impose a subsonic nacellle (mach, Pressure, Temperature) */
  default_eng_val[0]=0.0; default_eng_val[1]=0.0; default_eng_val[2]=0.0;
  default_eng_val[3]=0.0;  default_eng_val[4]=0.0;
  addDoubleArrayOption("SUBSONIC_ENGINE_VALUES", 5, SubsonicEngine_Values, default_eng_val);
  /* DESCRIPTION: Coordinates of the box to impose a subsonic nacellle cylinder (Xmin, Ymin, Zmin, Xmax, Ymax, Zmax, Radius) */
  default_eng_cyl[0] = 0.0; default_eng_cyl[1] = 0.0; default_eng_cyl[2] = 0.0;
  default_eng_cyl[3] =  1E15; default_eng_cyl[4] =  1E15; default_eng_cyl[5] =  1E15; default_eng_cyl[6] =  1E15;
  addDoubleArrayOption("SUBSONIC_ENGINE_CYL", 7, SubsonicEngine_Cyl, default_eng_cyl);
  /* DESCRIPTION: Engine exhaust boundary marker(s)
   Format: (nacelle exhaust marker, total nozzle temp, total nozzle pressure, ... )*/
  addExhaustOption("MARKER_ENGINE_EXHAUST", nMarker_EngineExhaust, Marker_EngineExhaust, Exhaust_Temperature_Target, Exhaust_Pressure_Target);
  /* DESCRIPTION: Clamped boundary marker(s) */
  addStringListOption("MARKER_CLAMPED", nMarker_Clamped, Marker_Clamped);
  /* DESCRIPTION: Displacement boundary marker(s) */
  addStringDoubleListOption("MARKER_NORMAL_DISPL", nMarker_Displacement, Marker_Displacement, Displ_Value);
  /* DESCRIPTION: Load boundary marker(s) */
  addStringDoubleListOption("MARKER_NORMAL_LOAD", nMarker_Load, Marker_Load, Load_Value);
  /* DESCRIPTION: Load boundary marker(s)
   Format: (inlet marker, load, multiplier, dir_x, dir_y, dir_z, ... ), i.e. primitive variables specified. */
  addInletOption("MARKER_LOAD", nMarker_Load_Dir, Marker_Load_Dir, Load_Dir_Value, Load_Dir_Multiplier, Load_Dir);
  /* DESCRIPTION: Sine load boundary marker(s)
   Format: (inlet marker, load, multiplier, dir_x, dir_y, dir_z, ... ), i.e. primitive variables specified. */
  addInletOption("MARKER_SINE_LOAD", nMarker_Load_Sine, Marker_Load_Sine, Load_Sine_Amplitude, Load_Sine_Frequency, Load_Sine_Dir);

  /* DESCRIPTION: Flow load boundary marker(s) */
  addStringDoubleListOption("MARKER_FLOWLOAD", nMarker_FlowLoad, Marker_FlowLoad, FlowLoad_Value);
  /* DESCRIPTION: Damping factor for engine inlet condition */
  addDoubleOption("DAMP_ENGINE_INFLOW", Damp_Engine_Inflow, 0.95);
  /* DESCRIPTION: Damping factor for engine exhaust condition */
  addDoubleOption("DAMP_ENGINE_EXHAUST", Damp_Engine_Exhaust, 0.95);
  /*!\brief ENGINE_INFLOW_TYPE  \n DESCRIPTION: Inlet boundary type \n OPTIONS: see \link Engine_Inflow_Map \endlink \n Default: FAN_FACE_MACH \ingroup Config*/
  addEnumOption("ENGINE_INFLOW_TYPE", Kind_Engine_Inflow, Engine_Inflow_Map, FAN_FACE_MACH);
  /* DESCRIPTION: Evaluate a problem with engines */
  addBoolOption("ENGINE", Engine, false);


  /*!\par CONFIG_CATEGORY: Time-marching \ingroup Config*/
  /*--- Options related to time-marching ---*/

  /* DESCRIPTION: Unsteady simulation  */
  addEnumOption("UNSTEADY_SIMULATION", Unsteady_Simulation, Unsteady_Map, STEADY);
  /* DESCRIPTION:  Courant-Friedrichs-Lewy condition of the finest grid */
  addDoubleOption("CFL_NUMBER", CFLFineGrid, 1.25);
  /* DESCRIPTION:  Max time step in local time stepping simulations */
  addDoubleOption("MAX_DELTA_TIME", Max_DeltaTime, 1000000);
  /* DESCRIPTION: Activate The adaptive CFL number. */
  addBoolOption("CFL_ADAPT", CFL_Adapt, false);
  /* !\brief CFL_ADAPT_PARAM
   * DESCRIPTION: Parameters of the adaptive CFL number (factor down, factor up, CFL limit (min and max) )
   * Factor down generally >1.0, factor up generally < 1.0 to cause the CFL to increase when residual is decreasing,
   * and decrease when the residual is increasing or stalled. \ingroup Config*/
  default_cfl_adapt[0] = 0.0; default_cfl_adapt[1] = 0.0; default_cfl_adapt[2] = 1.0; default_cfl_adapt[3] = 100.0;
  addDoubleArrayOption("CFL_ADAPT_PARAM", 4, CFL_AdaptParam, default_cfl_adapt);
  /* DESCRIPTION: Reduction factor of the CFL coefficient in the adjoint problem */
  addDoubleOption("CFL_REDUCTION_ADJFLOW", CFLRedCoeff_AdjFlow, 0.8);
  /* DESCRIPTION: Reduction factor of the CFL coefficient in the level set problem */
  addDoubleOption("CFL_REDUCTION_TURB", CFLRedCoeff_Turb, 1.0);
  /* DESCRIPTION: Reduction factor of the CFL coefficient in the turbulent adjoint problem */
  addDoubleOption("CFL_REDUCTION_ADJTURB", CFLRedCoeff_AdjTurb, 1.0);
  /* DESCRIPTION: Number of total iterations */
  addUnsignedLongOption("EXT_ITER", nExtIter, 999999);
  /* DESCRIPTION: External iteration offset due to restart */
  addUnsignedLongOption("EXT_ITER_OFFSET", ExtIter_OffSet, 0);
  // these options share nRKStep as their size, which is not a good idea in general
  /* DESCRIPTION: Runge-Kutta alpha coefficients */
  addDoubleListOption("RK_ALPHA_COEFF", nRKStep, RK_Alpha_Step);
  /* DESCRIPTION: Number of time levels for time accurate local time stepping. */
  addUnsignedShortOption("LEVELS_TIME_ACCURATE_LTS", nLevels_TimeAccurateLTS, 1);
  /* DESCRIPTION: Number of time DOFs used in the predictor step of ADER-DG. */
  addUnsignedShortOption("TIME_DOFS_ADER_DG", nTimeDOFsADER_DG, 2);
  /* DESCRIPTION: Time Step for dual time stepping simulations (s) */
  addDoubleOption("UNST_TIMESTEP", Delta_UnstTime, 0.0);
  /* DESCRIPTION: Total Physical Time for dual time stepping simulations (s) */
  addDoubleOption("UNST_TIME", Total_UnstTime, 1.0);
  /* DESCRIPTION: Unsteady Courant-Friedrichs-Lewy number of the finest grid */
  addDoubleOption("UNST_CFL_NUMBER", Unst_CFL, 0.0);
  /* DESCRIPTION: Number of internal iterations (dual time method) */
  addUnsignedLongOption("UNST_INT_ITER", Unst_nIntIter, 100);
  /* DESCRIPTION: Integer number of periodic time instances for Harmonic Balance */
  addUnsignedShortOption("TIME_INSTANCES", nTimeInstances, 1);
  /* DESCRIPTION: Time period for Harmonic Balance wihtout moving meshes */
  addDoubleOption("HB_PERIOD", HarmonicBalance_Period, -1.0);
  /* DESCRIPTION: Iteration number to begin unsteady restarts (dual time method) */
  addLongOption("UNST_RESTART_ITER", Unst_RestartIter, 0);
  /* DESCRIPTION: Starting direct solver iteration for the unsteady adjoint */
  addLongOption("UNST_ADJOINT_ITER", Unst_AdjointIter, 0);
  /* DESCRIPTION: Number of iterations to average the objective */
  addLongOption("ITER_AVERAGE_OBJ", Iter_Avg_Objective , 0);
  /* DESCRIPTION: Iteration number to begin unsteady restarts (structural analysis) */
  addLongOption("DYN_RESTART_ITER", Dyn_RestartIter, 0);
  /* DESCRIPTION: Time discretization */
  addEnumOption("TIME_DISCRE_FLOW", Kind_TimeIntScheme_Flow, Time_Int_Map, EULER_IMPLICIT);
  /* DESCRIPTION: Time discretization */
  addEnumOption("TIME_DISCRE_FEM_FLOW", Kind_TimeIntScheme_FEM_Flow, Time_Int_Map, RUNGE_KUTTA_EXPLICIT);
  /* DESCRIPTION: ADER-DG predictor step */
  addEnumOption("ADER_PREDICTOR", Kind_ADER_Predictor, Ader_Predictor_Map, ADER_ALIASED_PREDICTOR);
  /* DESCRIPTION: Time discretization */
  addEnumOption("TIME_DISCRE_ADJFLOW", Kind_TimeIntScheme_AdjFlow, Time_Int_Map, EULER_IMPLICIT);
  /* DESCRIPTION: Time discretization */
  addEnumOption("TIME_DISCRE_TURB", Kind_TimeIntScheme_Turb, Time_Int_Map, EULER_IMPLICIT);
  /* DESCRIPTION: Time discretization */
  addEnumOption("TIME_DISCRE_ADJTURB", Kind_TimeIntScheme_AdjTurb, Time_Int_Map, EULER_IMPLICIT);
  /* DESCRIPTION: Time discretization */
  addEnumOption("TIME_DISCRE_WAVE", Kind_TimeIntScheme_Wave, Time_Int_Map, EULER_IMPLICIT);
  /* DESCRIPTION: Time discretization */
  addEnumOption("TIME_DISCRE_FEA", Kind_TimeIntScheme_FEA, Time_Int_Map_FEA, NEWMARK_IMPLICIT);
  /* DESCRIPTION: Time discretization */
  addEnumOption("TIME_DISCRE_HEAT", Kind_TimeIntScheme_Heat, Time_Int_Map, EULER_IMPLICIT);
  /* DESCRIPTION: Time discretization */
  addEnumOption("TIME_DISCRE_POISSON", Kind_TimeIntScheme_Poisson, Time_Int_Map, EULER_IMPLICIT);

  /*!\par CONFIG_CATEGORY: Linear solver definition \ingroup Config*/
  /*--- Options related to the linear solvers ---*/

  /*!\brief LINEAR_SOLVER
   *  \n DESCRIPTION: Linear solver for the implicit, mesh deformation, or discrete adjoint systems \n OPTIONS: see \link Linear_Solver_Map \endlink \n DEFAULT: FGMRES \ingroup Config*/
  addEnumOption("LINEAR_SOLVER", Kind_Linear_Solver, Linear_Solver_Map, FGMRES);
  /*!\brief LINEAR_SOLVER_PREC
   *  \n DESCRIPTION: Preconditioner for the Krylov linear solvers \n OPTIONS: see \link Linear_Solver_Prec_Map \endlink \n DEFAULT: LU_SGS \ingroup Config*/
  addEnumOption("LINEAR_SOLVER_PREC", Kind_Linear_Solver_Prec, Linear_Solver_Prec_Map, LU_SGS);
  /* DESCRIPTION: Minimum error threshold for the linear solver for the implicit formulation */
  addDoubleOption("LINEAR_SOLVER_ERROR", Linear_Solver_Error, 1E-5);
  /* DESCRIPTION: Maximum number of iterations of the linear solver for the implicit formulation */
  addUnsignedLongOption("LINEAR_SOLVER_ITER", Linear_Solver_Iter, 10);
  /* DESCRIPTION: Maximum number of iterations of the linear solver for the implicit formulation */
  addUnsignedLongOption("LINEAR_SOLVER_RESTART_FREQUENCY", Linear_Solver_Restart_Frequency, 10);
  /* DESCRIPTION: Relaxation of the flow equations solver for the implicit formulation */
  addDoubleOption("RELAXATION_FACTOR_FLOW", Relaxation_Factor_Flow, 1.0);
  /* DESCRIPTION: Relaxation of the turb equations solver for the implicit formulation */
  addDoubleOption("RELAXATION_FACTOR_TURB", Relaxation_Factor_Turb, 1.0);
  /* DESCRIPTION: Relaxation of the adjoint flow equations solver for the implicit formulation */
  addDoubleOption("RELAXATION_FACTOR_ADJFLOW", Relaxation_Factor_AdjFlow, 1.0);
  /* DESCRIPTION: Roe coefficient */
  addDoubleOption("ROE_KAPPA", Roe_Kappa, 0.5);
  /* DESCRIPTION: Roe-Turkel preconditioning for low Mach number flows */
  addBoolOption("ROE_TURKEL_PREC", Low_Mach_Precon, false);
  /* DESCRIPTION: Post-reconstruction correction for low Mach number flows */
  addBoolOption("LOW_MACH_CORR", Low_Mach_Corr, false);
  /* DESCRIPTION: Time Step for dual time stepping simulations (s) */
  addDoubleOption("MIN_ROE_TURKEL_PREC", Min_Beta_RoeTurkel, 0.01);
  /* DESCRIPTION: Time Step for dual time stepping simulations (s) */
  addDoubleOption("MAX_ROE_TURKEL_PREC", Max_Beta_RoeTurkel, 0.2);
  /* DESCRIPTION: Linear solver for the turbulent adjoint systems */
  addEnumOption("ADJTURB_LIN_SOLVER", Kind_AdjTurb_Linear_Solver, Linear_Solver_Map, FGMRES);
  /* DESCRIPTION: Preconditioner for the turbulent adjoint Krylov linear solvers */
  addEnumOption("ADJTURB_LIN_PREC", Kind_AdjTurb_Linear_Prec, Linear_Solver_Prec_Map, LU_SGS);
  /* DESCRIPTION: Minimum error threshold for the turbulent adjoint linear solver for the implicit formulation */
  addDoubleOption("ADJTURB_LIN_ERROR", AdjTurb_Linear_Error, 1E-5);
  /* DESCRIPTION: Maximum number of iterations of the turbulent adjoint linear solver for the implicit formulation */
  addUnsignedShortOption("ADJTURB_LIN_ITER", AdjTurb_Linear_Iter, 10);
  /* DESCRIPTION: Entropy fix factor */
  addDoubleOption("ENTROPY_FIX_COEFF", EntropyFix_Coeff, 0.001);
  /* DESCRIPTION: Linear solver for the discete adjoint systems */
  addEnumOption("DISCADJ_LIN_SOLVER", Kind_DiscAdj_Linear_Solver, Linear_Solver_Map, FGMRES);
  /* DESCRIPTION: Preconditioner for the discrete adjoint Krylov linear solvers */
  addEnumOption("DISCADJ_LIN_PREC", Kind_DiscAdj_Linear_Prec, Linear_Solver_Prec_Map, ILU);
  
  /*!\par CONFIG_CATEGORY: Convergence\ingroup Config*/
  /*--- Options related to convergence ---*/
  
  /*!\brief CONV_CRITERIA
   *  \n DESCRIPTION: Convergence criteria \n OPTIONS: see \link Converge_Crit_Map \endlink \n DEFAULT: RESIDUAL \ingroup Config*/
  addEnumOption("CONV_CRITERIA", ConvCriteria, Converge_Crit_Map, RESIDUAL);
  /*!\brief RESIDUAL_REDUCTION \n DESCRIPTION: Residual reduction (order of magnitude with respect to the initial value)\n DEFAULT: 3.0 \ingroup Config*/
  addDoubleOption("RESIDUAL_REDUCTION", OrderMagResidual, 3.0);
  /*!\brief RESIDUAL_MINVAL\n DESCRIPTION: Min value of the residual (log10 of the residual)\n DEFAULT: -8.0 \ingroup Config*/
  addDoubleOption("RESIDUAL_MINVAL", MinLogResidual, -8.0);
  /* DESCRIPTION: Residual reduction (order of magnitude with respect to the initial value) */
  addDoubleOption("RESIDUAL_REDUCTION_FSI", OrderMagResidualFSI, 3.0);
  /* DESCRIPTION: Min value of the residual (log10 of the residual) */
  addDoubleOption("RESIDUAL_MINVAL_FSI", MinLogResidualFSI, -5.0);
  /* DESCRIPTION: FEM: UTOL = norm(Delta_U(k)) / norm(U(k)) */
  addDoubleOption("RESIDUAL_FEM_UTOL", Res_FEM_UTOL, -9.0);
  /* DESCRIPTION: FEM: RTOL = norm(Residual(k)) / norm(Residual(0)) */
  addDoubleOption("RESIDUAL_FEM_RTOL", Res_FEM_RTOL, -9.0);
  /* DESCRIPTION: FEM: ETOL = Delta_U(k) * Residual(k) / Delta_U(0) * Residual(0) */
  addDoubleOption("RESIDUAL_FEM_ETOL", Res_FEM_ETOL, -9.0);
  /*!\brief RESIDUAL_FUNC_FLOW\n DESCRIPTION: Flow functional for the Residual criteria\n OPTIONS: See \link Residual_Map \endlink \n DEFAULT: RHO_RESIDUAL \ingroup Config*/
  addEnumOption("RESIDUAL_FUNC_FLOW", Residual_Func_Flow, Residual_Map, RHO_RESIDUAL);
  /*!\brief STARTCONV_ITER\n DESCRIPTION: Iteration number to begin convergence monitoring\n DEFAULT: 5 \ingroup Config*/
  addUnsignedLongOption("STARTCONV_ITER", StartConv_Iter, 5);
  /*!\brief CAUCHY_ELEMS\n DESCRIPTION: Number of elements to apply the criteria. \n DEFAULT 100 \ingroup Config*/
  addUnsignedShortOption("CAUCHY_ELEMS", Cauchy_Elems, 100);
  /*!\brief CAUCHY_EPS\n DESCRIPTION: Epsilon to control the series convergence \n DEFAULT: 1e-10 \ingroup Config*/
  addDoubleOption("CAUCHY_EPS", Cauchy_Eps, 1E-10);
  /*!\brief CAUCHY_FUNC_FLOW
   *  \n DESCRIPTION: Flow functional for the Cauchy criteria \n OPTIONS: see \link Objective_Map \endlink \n DEFAULT: DRAG_COEFFICIENT \ingroup Config*/
  addEnumOption("CAUCHY_FUNC_FLOW", Cauchy_Func_Flow, Objective_Map, DRAG_COEFFICIENT);
  /*!\brief CAUCHY_FUNC_ADJFLOW\n DESCRIPTION: Adjoint functional for the Cauchy criteria.\n OPTIONS: See \link Sens_Map \endlink. \n DEFAULT: SENS_GEOMETRY \ingroup Config*/
  addEnumOption("CAUCHY_FUNC_ADJFLOW", Cauchy_Func_AdjFlow, Sens_Map, SENS_GEOMETRY);

  /*!\par CONFIG_CATEGORY: Multi-grid \ingroup Config*/
  /*--- Options related to Multi-grid ---*/

  /*!\brief START_UP_ITER \n DESCRIPTION: Start up iterations using the fine grid only. DEFAULT: 0 \ingroup Config*/
  addUnsignedShortOption("START_UP_ITER", nStartUpIter, 0);
  /*!\brief MGLEVEL\n DESCRIPTION: Multi-grid Levels. DEFAULT: 0 \ingroup Config*/
  addUnsignedShortOption("MGLEVEL", nMGLevels, 0);
  /*!\brief MGCYCLE\n DESCRIPTION: Multi-grid cycle. OPTIONS: See \link MG_Cycle_Map \endlink. Defualt V_CYCLE \ingroup Config*/
  addEnumOption("MGCYCLE", MGCycle, MG_Cycle_Map, V_CYCLE);
  /*!\brief MG_PRE_SMOOTH\n DESCRIPTION: Multi-grid pre-smoothing level \ingroup Config*/
  addUShortListOption("MG_PRE_SMOOTH", nMG_PreSmooth, MG_PreSmooth);
  /*!\brief MG_POST_SMOOTH\n DESCRIPTION: Multi-grid post-smoothing level \ingroup Config*/
  addUShortListOption("MG_POST_SMOOTH", nMG_PostSmooth, MG_PostSmooth);
  /*!\brief MG_CORRECTION_SMOOTH\n DESCRIPTION: Jacobi implicit smoothing of the correction \ingroup Config*/
  addUShortListOption("MG_CORRECTION_SMOOTH", nMG_CorrecSmooth, MG_CorrecSmooth);
  /*!\brief MG_DAMP_RESTRICTION\n DESCRIPTION: Damping factor for the residual restriction. DEFAULT: 0.75 \ingroup Config*/
  addDoubleOption("MG_DAMP_RESTRICTION", Damp_Res_Restric, 0.75);
  /*!\brief MG_DAMP_PROLONGATION\n DESCRIPTION: Damping factor for the correction prolongation. DEFAULT 0.75 \ingroup Config*/
  addDoubleOption("MG_DAMP_PROLONGATION", Damp_Correc_Prolong, 0.75);

  /*!\par CONFIG_CATEGORY: Spatial Discretization \ingroup Config*/
  /*--- Options related to the spatial discretization ---*/

  /*!\brief NUM_METHOD_GRAD
   *  \n DESCRIPTION: Numerical method for spatial gradients \n OPTIONS: See \link Gradient_Map \endlink. \n DEFAULT: WEIGHTED_LEAST_SQUARES. \ingroup Config*/
  addEnumOption("NUM_METHOD_GRAD", Kind_Gradient_Method, Gradient_Map, WEIGHTED_LEAST_SQUARES);
  /*!\brief LIMITER_COEFF
   *  \n DESCRIPTION: Coefficient for the limiter. DEFAULT value 0.5. Larger values decrease the extent of limiting, values approaching zero cause lower-order approximation to the solution. \ingroup Config */
  addDoubleOption("LIMITER_COEFF", LimiterCoeff, 0.5);
  /*!\brief LIMITER_ITER
   *  \n DESCRIPTION: Freeze the value of the limiter after a number of iterations. DEFAULT value 999999. \ingroup Config*/
  addUnsignedLongOption("LIMITER_ITER", LimiterIter, 999999);
  /*!\brief SHARP_EDGES_COEFF
   *  \n DESCRIPTION: Coefficient for detecting the limit of the sharp edges. DEFAULT value 3.0.  Use with sharp edges limiter. \ingroup Config*/
  addDoubleOption("SHARP_EDGES_COEFF", SharpEdgesCoeff, 3.0);

  /*!\brief CONV_NUM_METHOD_FLOW
   *  \n DESCRIPTION: Convective numerical method \n OPTIONS: See \link Upwind_Map \endlink , \link Centered_Map \endlink. \ingroup Config*/
  addConvectOption("CONV_NUM_METHOD_FLOW", Kind_ConvNumScheme_Flow, Kind_Centered_Flow, Kind_Upwind_Flow);
  
  /*!\brief NUM_METHOD_FEM_FLOW
   *  \n DESCRIPTION: Numerical method \n OPTIONS: See \link Upwind_Map \endlink , \link Centered_Map \endlink. \ingroup Config*/
  addConvectFEMOption("NUM_METHOD_FEM_FLOW", Kind_ConvNumScheme_FEM_Flow, Kind_FEM_Flow);
  
  /*!\brief SPATIAL_ORDER_FLOW
   *  \n DESCRIPTION: Spatial numerical order integration \n OPTIONS: See \link SpatialOrder_Map \endlink \n DEFAULT: SECOND_ORDER \ingroup Config*/
  addEnumOption("SPATIAL_ORDER_FLOW", SpatialOrder_Flow, SpatialOrder_Map, SECOND_ORDER);
  /*!\brief SLOPE_LIMITER_FLOW
   * DESCRIPTION: Slope limiter for the direct solution. \n OPTIONS: See \link Limiter_Map \endlink \n DEFAULT VENKATAKRISHNAN \ingroup Config*/
  addEnumOption("SLOPE_LIMITER_FLOW", Kind_SlopeLimit_Flow, Limiter_Map, VENKATAKRISHNAN);
  default_ad_coeff_flow[0] = 0.15; default_ad_coeff_flow[1] = 0.5; default_ad_coeff_flow[2] = 0.02;
  /*!\brief AD_COEFF_FLOW \n DESCRIPTION: 1st, 2nd and 4th order artificial dissipation coefficients \ingroup Config*/
  addDoubleArrayOption("AD_COEFF_FLOW", 3, Kappa_Flow, default_ad_coeff_flow);

  /*!\brief CONV_NUM_METHOD_ADJFLOW
   *  \n DESCRIPTION: Convective numerical method for the adjoint solver.
   *  \n OPTIONS:  See \link Upwind_Map \endlink , \link Centered_Map \endlink. Note: not all methods are guaranteed to be implemented for the adjoint solver. \ingroup Config */
  addConvectOption("CONV_NUM_METHOD_ADJFLOW", Kind_ConvNumScheme_AdjFlow, Kind_Centered_AdjFlow, Kind_Upwind_AdjFlow);
  /*!\brief SPATIAL_ORDER_ADJFLOW
   *  \n DESCRIPTION: Spatial numerical order integration \n OPTIONS: See \link SpatialOrder_Map \endlink \n DEFAULT: SECOND_ORDER \ingroup Config*/
  addEnumOption("SPATIAL_ORDER_ADJFLOW", SpatialOrder_AdjFlow, SpatialOrder_Map, SECOND_ORDER);
  /*!\brief SLOPE_LIMITER_ADJFLOW
     * DESCRIPTION: Slope limiter for the adjoint solution. \n OPTIONS: See \link Limiter_Map \endlink \n DEFAULT VENKATAKRISHNAN \ingroup Config*/
  addEnumOption("SLOPE_LIMITER_ADJFLOW", Kind_SlopeLimit_AdjFlow, Limiter_Map, VENKATAKRISHNAN);
  default_ad_coeff_adj[0] = 0.15; default_ad_coeff_adj[1] = 0.5; default_ad_coeff_adj[2] = 0.02;
  /*!\brief AD_COEFF_ADJFLOW
   *  \n DESCRIPTION: 1st, 2nd and 4th order artificial dissipation coefficients for the adjoint solver.
   *  \n FORMAT and default values: AD_COEFF_ADJFLOW = (0.15, 0.5, 0.02) \ingroup Config*/
  addDoubleArrayOption("AD_COEFF_ADJFLOW", 3, Kappa_AdjFlow, default_ad_coeff_adj);

  /*!\brief SPATIAL_ORDER_TURB
   *  \n DESCRIPTION: Spatial numerical order integration.\n OPTIONS: See \link SpatialOrder_Map \endlink \n DEFAULT: FIRST_ORDER \ingroup Config*/
  addEnumOption("SPATIAL_ORDER_TURB", SpatialOrder_Turb, SpatialOrder_Map, FIRST_ORDER);
  /*!\brief SLOPE_LIMITER_TURB
   *  \n DESCRIPTION: Slope limiter  \n OPTIONS: See \link Limiter_Map \endlink \n DEFAULT VENKATAKRISHNAN \ingroup Config*/
  addEnumOption("SLOPE_LIMITER_TURB", Kind_SlopeLimit_Turb, Limiter_Map, VENKATAKRISHNAN);
  /*!\brief CONV_NUM_METHOD_TURB
   *  \n DESCRIPTION: Convective numerical method \ingroup Config*/
  addConvectOption("CONV_NUM_METHOD_TURB", Kind_ConvNumScheme_Turb, Kind_Centered_Turb, Kind_Upwind_Turb);
  
  /*!\brief SPATIAL_ORDER_ADJTURB
   *  \n DESCRIPTION: Spatial numerical order integration \n OPTIONS: See \link SpatialOrder_Map \endlink \n DEFAULT: FIRST_ORDER \ingroup Config*/
  addEnumOption("SPATIAL_ORDER_ADJTURB", SpatialOrder_AdjTurb, SpatialOrder_Map, FIRST_ORDER);
  /*!\brief SLOPE_LIMITER_ADJTURB
   *  \n DESCRIPTION: Slope limiter \n OPTIONS: See \link Limiter_Map \endlink \n DEFAULT VENKATAKRISHNAN \ingroup Config */
  addEnumOption("SLOPE_LIMITER_ADJTURB", Kind_SlopeLimit_AdjTurb, Limiter_Map, VENKATAKRISHNAN);
  /*!\brief CONV_NUM_METHOD_ADJTURB\n DESCRIPTION: Convective numerical method for the adjoint/turbulent problem \ingroup Config*/
  addConvectOption("CONV_NUM_METHOD_ADJTURB", Kind_ConvNumScheme_AdjTurb, Kind_Centered_AdjTurb, Kind_Upwind_AdjTurb);

  /* DESCRIPTION: Viscous limiter mean flow equations */
  addBoolOption("VISCOUS_LIMITER_FLOW", Viscous_Limiter_Flow, false);
  /* DESCRIPTION: Viscous limiter turbulent equations */
  addBoolOption("VISCOUS_LIMITER_TURB", Viscous_Limiter_Turb, false);
  
  /*!\par CONFIG_CATEGORY: Adjoint and Gradient \ingroup Config*/
  /*--- Options related to the adjoint and gradient ---*/

  /*!\brief LIMIT_ADJFLOW \n DESCRIPTION: Limit value for the adjoint variable.\n DEFAULT: 1E6. \ingroup Config*/
  addDoubleOption("LIMIT_ADJFLOW", AdjointLimit, 1E6);
  /*!\brief MG_ADJFLOW\n DESCRIPTION: Multigrid with the adjoint problem. \n Defualt: YES \ingroup Config*/
  addBoolOption("MG_ADJFLOW", MG_AdjointFlow, true);

  /*!\brief OBJECTIVE_WEIGHT  \n DESCRIPTION: Adjoint problem boundary condition weights. Applies scaling factor to objective(s) \ingroup Config*/
  addDoubleListOption("OBJECTIVE_WEIGHT", nObjW, Weight_ObjFunc);
  /*!\brief OBJECTIVE_FUNCTION
   *  \n DESCRIPTION: Adjoint problem boundary condition \n OPTIONS: see \link Objective_Map \endlink \n DEFAULT: DRAG_COEFFICIENT \ingroup Config*/
  addEnumListOption("OBJECTIVE_FUNCTION", nObj, Kind_ObjFunc, Objective_Map);

  /* DESCRIPTION: parameter for the definition of a complex objective function */
  addDoubleOption("DCD_DCL_VALUE", dCD_dCL, 0.0);
  /* DESCRIPTION: parameter for the definition of a complex objective function */
  addDoubleOption("DCD_DCM_VALUE", dCD_dCM, 0.0);

  default_obj_coeff[0]=0.0; default_obj_coeff[1]=0.0; default_obj_coeff[2]=0.0;
  default_obj_coeff[3]=0.0;  default_obj_coeff[4]=0.0;
  /*!\brief OBJ_CHAIN_RULE_COEFF
  * \n DESCRIPTION: Coefficients defining the objective function gradient using the chain rule
  * with area-averaged outlet primitive variables. This is used with the genereralized outflow
  * objective.  \ingroup Config   */
  addDoubleArrayOption("OBJ_CHAIN_RULE_COEFF",5,Obj_ChainRuleCoeff,default_obj_coeff);

  default_geo_loc[0] = 0.0; default_geo_loc[1] = 1.0;
  /* DESCRIPTION: Definition of the airfoil section */
  addDoubleArrayOption("GEO_WING_BOUNDS", 2, Section_WingBounds, default_geo_loc);
  /* DESCRIPTION: Identify the axis of the section */
  addEnumOption("GEO_AXIS_STATIONS", Axis_Stations, Axis_Stations_Map, Y_AXIS);
  /* DESCRIPTION: Number of section cuts to make when calculating internal volume */
  addUnsignedShortOption("GEO_WING_STATIONS", nWingStations, 101);
  /* DESCRIPTION: Definition of the airfoil sections */
  addDoubleListOption("GEO_LOCATION_STATIONS", nLocationStations, LocationStations);
  /* DESCRIPTION: Output sectional forces for specified markers. */
  addBoolOption("GEO_PLOT_STATIONS", Plot_Section_Forces, false);
  /* DESCRIPTION: Mode of the GDC code (analysis, or gradient) */
  addEnumOption("GEO_MODE", GeometryMode, GeometryMode_Map, FUNCTION);

  /* DESCRIPTION: Drag weight in sonic boom Objective Function (from 0.0 to 1.0) */
  addDoubleOption("DRAG_IN_SONICBOOM", WeightCd, 0.0);
  /* DESCRIPTION: Sensitivity smoothing  */
  addEnumOption("SENS_SMOOTHING", Kind_SensSmooth, Sens_Smoothing_Map, NO_SMOOTH);
  /* DESCRIPTION: Adjoint frozen viscosity */
  addBoolOption("FROZEN_VISC", Frozen_Visc, true);
   /* DESCRIPTION:  */
  addDoubleOption("FIX_AZIMUTHAL_LINE", FixAzimuthalLine, 90.0);
  /*!\brief SENS_REMOVE_SHARP
   * \n DESCRIPTION: Remove sharp edges from the sensitivity evaluation  \n Format: SENS_REMOVE_SHARP = YES \n DEFAULT: NO \ingroup Config*/
  addBoolOption("SENS_REMOVE_SHARP", Sens_Remove_Sharp, false);

  /*!\par CONFIG_CATEGORY: Input/output files and formats \ingroup Config */
  /*--- Options related to input/output files and formats ---*/

  /*!\brief OUTPUT_FORMAT \n DESCRIPTION: I/O format for output plots. \n OPTIONS: see \link Output_Map \endlink \n DEFAULT: TECPLOT \ingroup Config */
  addEnumOption("OUTPUT_FORMAT", Output_FileFormat, Output_Map, TECPLOT);
  /*!\brief ACTDISK_JUMP \n DESCRIPTION: The jump is given by the difference in values or a ratio */
  addEnumOption("ACTDISK_JUMP", ActDisk_Jump, Jump_Map, DIFFERENCE);
  /*!\brief MESH_FORMAT \n DESCRIPTION: Mesh input file format \n OPTIONS: see \link Input_Map \endlink \n DEFAULT: SU2 \ingroup Config*/
  addEnumOption("MESH_FORMAT", Mesh_FileFormat, Input_Map, SU2);
  /* DESCRIPTION:  Mesh input file */
  addStringOption("MESH_FILENAME", Mesh_FileName, string("mesh.su2"));
  /*!\brief MESH_OUT_FILENAME \n DESCRIPTION: Mesh output file name. Used when converting, scaling, or deforming a mesh. \n DEFAULT: mesh_out.su2 \ingroup Config*/
  addStringOption("MESH_OUT_FILENAME", Mesh_Out_FileName, string("mesh_out.su2"));

  /*!\brief CONV_FILENAME \n DESCRIPTION: Output file convergence history (w/o extension) \n DEFAULT: history \ingroup Config*/
  addStringOption("CONV_FILENAME", Conv_FileName, string("history"));
  /*!\brief BREAKDOWN_FILENAME \n DESCRIPTION: Output file forces breakdown \ingroup Config*/
  addStringOption("BREAKDOWN_FILENAME", Breakdown_FileName, string("forces_breakdown.dat"));
  /*!\brief CONV_FILENAME \n DESCRIPTION: Output file convergence history (w/o extension) \n DEFAULT: history \ingroup Config*/
  addStringOption("CONV_FILENAME_FSI", Conv_FileName_FSI, string("historyFSI.csv"));
  /* DESCRIPTION: Viscous limiter turbulent equations */
  addBoolOption("WRITE_CONV_FILENAME_FSI", Write_Conv_FSI, false);
  /*!\brief SOLUTION_FLOW_FILENAME \n DESCRIPTION: Restart flow input file (the file output under the filename set by RESTART_FLOW_FILENAME) \n DEFAULT: solution_flow.dat \ingroup Config */
  addStringOption("SOLUTION_FLOW_FILENAME", Solution_FlowFileName, string("solution_flow.dat"));
  /*!\brief SOLUTION_ADJ_FILENAME\n DESCRIPTION: Restart adjoint input file. Objective function abbreviation is expected. \ingroup Config*/
  addStringOption("SOLUTION_ADJ_FILENAME", Solution_AdjFileName, string("solution_adj.dat"));
  /*!\brief SOLUTION_FLOW_FILENAME \n DESCRIPTION: Restart structure input file (the file output under the filename set by RESTART_FLOW_FILENAME) \n Default: solution_flow.dat \ingroup Config */
  addStringOption("SOLUTION_STRUCTURE_FILENAME", Solution_FEMFileName, string("solution_structure.dat"));
  /*!\brief RESTART_FLOW_FILENAME \n DESCRIPTION: Output file restart flow \ingroup Config*/
  addStringOption("RESTART_FLOW_FILENAME", Restart_FlowFileName, string("restart_flow.dat"));
  /*!\brief RESTART_ADJ_FILENAME  \n DESCRIPTION: Output file restart adjoint. Objective function abbreviation will be appended. \ingroup Config*/
  addStringOption("RESTART_ADJ_FILENAME", Restart_AdjFileName, string("restart_adj.dat"));
  /*!\brief RESTART_WAVE_FILENAME \n DESCRIPTION: Output file restart wave \ingroup Config*/
  addStringOption("RESTART_WAVE_FILENAME", Restart_WaveFileName, string("restart_wave.dat"));
  /*!\brief RESTART_FLOW_FILENAME \n DESCRIPTION: Output file restart structure \ingroup Config*/
  addStringOption("RESTART_STRUCTURE_FILENAME", Restart_FEMFileName, string("restart_structure.dat"));
  /*!\brief VOLUME_FLOW_FILENAME  \n DESCRIPTION: Output file flow (w/o extension) variables \ingroup Config */
  addStringOption("VOLUME_FLOW_FILENAME", Flow_FileName, string("flow"));
  /*!\brief VOLUME_STRUCTURE_FILENAME
   * \n  DESCRIPTION: Output file structure (w/o extension) variables \ingroup Config*/
  addStringOption("VOLUME_STRUCTURE_FILENAME", Structure_FileName, string("structure"));
  /*!\brief SURFACE_STRUCTURE_FILENAME
   *  \n DESCRIPTION: Output file structure (w/o extension) variables \ingroup Config*/
  addStringOption("SURFACE_STRUCTURE_FILENAME", SurfStructure_FileName, string("surface_structure"));
  /*!\brief SURFACE_WAVE_FILENAME
   *  \n DESCRIPTION: Output file structure (w/o extension) variables \ingroup Config*/
  addStringOption("SURFACE_WAVE_FILENAME", SurfWave_FileName, string("surface_wave"));
  /*!\brief SURFACE_HEAT_FILENAME
   *  \n DESCRIPTION: Output file structure (w/o extension) variables \ingroup Config */
  addStringOption("SURFACE_HEAT_FILENAME", SurfHeat_FileName, string("surface_heat"));
  /*!\brief VOLUME_WAVE_FILENAME
   *  \n DESCRIPTION: Output file wave (w/o extension) variables  \ingroup Config*/
  addStringOption("VOLUME_WAVE_FILENAME", Wave_FileName, string("wave"));
  /*!\brief VOLUME_HEAT_FILENAME
   *  \n DESCRIPTION: Output file wave (w/o extension) variables  \ingroup Config*/
  addStringOption("VOLUME_HEAT_FILENAME", Heat_FileName, string("heat"));
  /*!\brief VOLUME_ADJWAVE_FILENAME
   *  \n DESCRIPTION: Output file adj. wave (w/o extension) variables  \ingroup Config*/
  addStringOption("VOLUME_ADJWAVE_FILENAME", AdjWave_FileName, string("adjoint_wave"));
  /*!\brief VOLUME_ADJ_FILENAME
   *  \n DESCRIPTION: Output file adjoint (w/o extension) variables  \ingroup Config*/
  addStringOption("VOLUME_ADJ_FILENAME", Adj_FileName, string("adjoint"));
  /*!\brief GRAD_OBJFUNC_FILENAME
   *  \n DESCRIPTION: Output objective function gradient  \ingroup Config*/
  addStringOption("GRAD_OBJFUNC_FILENAME", ObjFunc_Grad_FileName, string("of_grad.dat"));
  /*!\brief VALUE_OBJFUNC_FILENAME
   *  \n DESCRIPTION: Output objective function  \ingroup Config*/
  addStringOption("VALUE_OBJFUNC_FILENAME", ObjFunc_Value_FileName, string("of_func.dat"));
  /*!\brief SURFACE_FLOW_FILENAME
   *  \n DESCRIPTION: Output file surface flow coefficient (w/o extension)  \ingroup Config*/
  addStringOption("SURFACE_FLOW_FILENAME", SurfFlowCoeff_FileName, string("surface_flow"));
  /*!\brief SURFACE_ADJ_FILENAME
   *  \n DESCRIPTION: Output file surface adjoint coefficient (w/o extension)  \ingroup Config*/
  addStringOption("SURFACE_ADJ_FILENAME", SurfAdjCoeff_FileName, string("surface_adjoint"));
  /*!\brief SURFACE_SENS_FILENAME_FILENAME
   *  \n DESCRIPTION: Output file surface sensitivity (discrete adjoint) (w/o extension)  \ingroup Config*/
  addStringOption("SURFACE_SENS_FILENAME", SurfSens_FileName, string("surface_sens"));
  /*!\brief VOLUME_SENS_FILENAME
   *  \n DESCRIPTION: Output file volume sensitivity (discrete adjoint))  \ingroup Config*/
  addStringOption("VOLUME_SENS_FILENAME", VolSens_FileName, string("volume_sens"));
  /*!\brief WRT_SOL_FREQ
   *  \n DESCRIPTION: Writing solution file frequency  \ingroup Config*/
  addUnsignedLongOption("WRT_SOL_FREQ", Wrt_Sol_Freq, 1000);
  /*!\brief WRT_SOL_FREQ_DUALTIME
   *  \n DESCRIPTION: Writing solution file frequency for dual time  \ingroup Config*/
  addUnsignedLongOption("WRT_SOL_FREQ_DUALTIME", Wrt_Sol_Freq_DualTime, 1);
  /*!\brief WRT_CON_FREQ
   *  \n DESCRIPTION: Writing convergence history frequency  \ingroup Config*/
  addUnsignedLongOption("WRT_CON_FREQ",  Wrt_Con_Freq, 1);
  /*!\brief WRT_CON_FREQ_DUALTIME
   *  \n DESCRIPTION: Writing convergence history frequency for the dual time  \ingroup Config*/
  addUnsignedLongOption("WRT_CON_FREQ_DUALTIME",  Wrt_Con_Freq_DualTime, 10);
  /*!\brief LOW_MEMORY_OUTPUT
   *  \n DESCRIPTION: Output less information for lower memory use.  \ingroup Config*/
  addBoolOption("LOW_MEMORY_OUTPUT", Low_MemoryOutput, false);
  /*!\brief WRT_OUTPUT
   *  \n DESCRIPTION: Write output files (disable all output by setting to NO)  \ingroup Config*/
  addBoolOption("WRT_OUTPUT", Wrt_Output, true);
  /*!\brief WRT_VOL_SOL
   *  \n DESCRIPTION: Write a volume solution file  \ingroup Config*/
  addBoolOption("WRT_VOL_SOL", Wrt_Vol_Sol, true);
  /*!\brief WRT_SRF_SOL
   *  \n DESCRIPTION: Write a surface solution file  \ingroup Config*/
  addBoolOption("WRT_SRF_SOL", Wrt_Srf_Sol, true);
  /*!\brief WRT_CSV_SOL
   *  \n DESCRIPTION: Write a surface CSV solution file  \ingroup Config*/
  addBoolOption("WRT_CSV_SOL", Wrt_Csv_Sol, true);
  /*!\brief WRT_RESIDUALS
   *  \n DESCRIPTION: Output residual info to solution/restart file  \ingroup Config*/
  addBoolOption("WRT_RESIDUALS", Wrt_Residuals, false);
  /*!\brief WRT_LIMITERS
   *  \n DESCRIPTION: Output limiter value information to solution/restart file  \ingroup Config*/
  addBoolOption("WRT_LIMITERS", Wrt_Limiters, false);
  /*!\brief WRT_SHARPEDGES
   *  \n DESCRIPTION: Output sharp edge limiter information to solution/restart file  \ingroup Config*/
  addBoolOption("WRT_SHARPEDGES", Wrt_SharpEdges, false);
  /* DESCRIPTION: Output the rind layers in the solution files  \ingroup Config*/
  addBoolOption("WRT_HALO", Wrt_Halo, false);
  /*!\brief ONE_D_OUTPUT
   *  \n DESCRIPTION: Output averaged outlet flow values on specified exit marker. \n Use with MARKER_OUT_1D. \ingroup Config*/
  addBoolOption("ONE_D_OUTPUT", Wrt_1D_Output, false);
  /*!\brief CONSOLE_OUTPUT_VERBOSITY
   *  \n DESCRIPTION: Verbosity level for console output  \ingroup Config*/
  addEnumOption("CONSOLE_OUTPUT_VERBOSITY", Console_Output_Verb, Verb_Map, VERB_HIGH);


  /*!\par CONFIG_CATEGORY: Dynamic mesh definition \ingroup Config*/
  /*--- Options related to dynamic meshes ---*/

  /* DESCRIPTION: Mesh motion for unsteady simulations */
  addBoolOption("GRID_MOVEMENT", Grid_Movement, false);
  /* DESCRIPTION: Type of mesh motion */
  addEnumListOption("GRID_MOVEMENT_KIND", nGridMovement, Kind_GridMovement, GridMovement_Map);
  /* DESCRIPTION: Marker(s) of moving surfaces (MOVING_WALL or DEFORMING grid motion). */
  addStringListOption("MARKER_MOVING", nMarker_Moving, Marker_Moving);
  /* DESCRIPTION: Mach number (non-dimensional, based on the mesh velocity and freestream vals.) */
  addDoubleOption("MACH_MOTION", Mach_Motion, 0.0);
  /* DESCRIPTION: Coordinates of the rigid motion origin */
  addDoubleListOption("MOTION_ORIGIN_X", nMotion_Origin_X, Motion_Origin_X);
  /* DESCRIPTION: Coordinates of the rigid motion origin */
  addDoubleListOption("MOTION_ORIGIN_Y", nMotion_Origin_Y, Motion_Origin_Y);
  /* DESCRIPTION: Coordinates of the rigid motion origin */
  addDoubleListOption("MOTION_ORIGIN_Z", nMotion_Origin_Z, Motion_Origin_Z);
  /* DESCRIPTION: Translational velocity vector (m/s) in the x, y, & z directions (RIGID_MOTION only) */
  addDoubleListOption("TRANSLATION_RATE_X", nTranslation_Rate_X, Translation_Rate_X);
  /* DESCRIPTION: Translational velocity vector (m/s) in the x, y, & z directions (RIGID_MOTION only) */
  addDoubleListOption("TRANSLATION_RATE_Y", nTranslation_Rate_Y, Translation_Rate_Y);
  /* DESCRIPTION: Translational velocity vector (m/s) in the x, y, & z directions (RIGID_MOTION only) */
  addDoubleListOption("TRANSLATION_RATE_Z", nTranslation_Rate_Z, Translation_Rate_Z);
  /* DESCRIPTION: Angular velocity vector (rad/s) about x, y, & z axes (RIGID_MOTION only) */
  addDoubleListOption("ROTATION_RATE_X", nRotation_Rate_X, Rotation_Rate_X);
  /* DESCRIPTION: Angular velocity vector (rad/s) about x, y, & z axes (RIGID_MOTION only) */
  addDoubleListOption("ROTATION_RATE_Y", nRotation_Rate_Y, Rotation_Rate_Y);
  /* DESCRIPTION: Angular velocity vector (rad/s) about x, y, & z axes (RIGID_MOTION only) */
  addDoubleListOption("ROTATION_RATE_Z", nRotation_Rate_Z, Rotation_Rate_Z);
  /* DESCRIPTION: Pitching angular freq. (rad/s) about x, y, & z axes (RIGID_MOTION only) */
  addDoubleListOption("PITCHING_OMEGA_X", nPitching_Omega_X, Pitching_Omega_X);
  /* DESCRIPTION: Pitching angular freq. (rad/s) about x, y, & z axes (RIGID_MOTION only) */
  addDoubleListOption("PITCHING_OMEGA_Y", nPitching_Omega_Y, Pitching_Omega_Y);
  /* DESCRIPTION: Pitching angular freq. (rad/s) about x, y, & z axes (RIGID_MOTION only) */
  addDoubleListOption("PITCHING_OMEGA_Z", nPitching_Omega_Z, Pitching_Omega_Z);
  /* DESCRIPTION: Pitching amplitude (degrees) about x, y, & z axes (RIGID_MOTION only) */
  addDoubleListOption("PITCHING_AMPL_X", nPitching_Ampl_X, Pitching_Ampl_X);
  /* DESCRIPTION: Pitching amplitude (degrees) about x, y, & z axes (RIGID_MOTION only) */
  addDoubleListOption("PITCHING_AMPL_Y", nPitching_Ampl_Y, Pitching_Ampl_Y);
  /* DESCRIPTION: Pitching amplitude (degrees) about x, y, & z axes (RIGID_MOTION only) */
  addDoubleListOption("PITCHING_AMPL_Z", nPitching_Ampl_Z, Pitching_Ampl_Z);
  /* DESCRIPTION: Pitching phase offset (degrees) about x, y, & z axes (RIGID_MOTION only) */
  addDoubleListOption("PITCHING_PHASE_X", nPitching_Phase_X, Pitching_Phase_X);
  /* DESCRIPTION: Pitching phase offset (degrees) about x, y, & z axes (RIGID_MOTION only) */
  addDoubleListOption("PITCHING_PHASE_Y", nPitching_Phase_Y, Pitching_Phase_Y);
  /* DESCRIPTION: Pitching phase offset (degrees) about x, y, & z axes (RIGID_MOTION only) */
  addDoubleListOption("PITCHING_PHASE_Z", nPitching_Phase_Z, Pitching_Phase_Z);
  /* DESCRIPTION: Plunging angular freq. (rad/s) in x, y, & z directions (RIGID_MOTION only) */
  addDoubleListOption("PLUNGING_OMEGA_X", nPlunging_Omega_X, Plunging_Omega_X);
  /* DESCRIPTION: Plunging angular freq. (rad/s) in x, y, & z directions (RIGID_MOTION only) */
  addDoubleListOption("PLUNGING_OMEGA_Y", nPlunging_Omega_Y, Plunging_Omega_Y);
  /* DESCRIPTION: Plunging angular freq. (rad/s) in x, y, & z directions (RIGID_MOTION only) */
  addDoubleListOption("PLUNGING_OMEGA_Z", nPlunging_Omega_Z, Plunging_Omega_Z);
  /* DESCRIPTION: Plunging amplitude (m) in x, y, & z directions (RIGID_MOTION only) */
  addDoubleListOption("PLUNGING_AMPL_X", nPlunging_Ampl_X, Plunging_Ampl_X);
  /* DESCRIPTION: Plunging amplitude (m) in x, y, & z directions (RIGID_MOTION only) */
  addDoubleListOption("PLUNGING_AMPL_Y", nPlunging_Ampl_Y, Plunging_Ampl_Y);
  /* DESCRIPTION: Plunging amplitude (m) in x, y, & z directions (RIGID_MOTION only) */
  addDoubleListOption("PLUNGING_AMPL_Z", nPlunging_Ampl_Z, Plunging_Ampl_Z);
  /* DESCRIPTION: Value to move motion origins (1 or 0) */
  addUShortListOption("MOVE_MOTION_ORIGIN", nMoveMotion_Origin, MoveMotion_Origin);
  /* DESCRIPTION:  */
  addStringOption("MOTION_FILENAME", Motion_Filename, string("mesh_motion.dat"));

  /*!\par CONFIG_CATEGORY: Grid adaptation \ingroup Config*/
  /*--- Options related to grid adaptation ---*/

  /* DESCRIPTION: Kind of grid adaptation */
  addEnumOption("KIND_ADAPT", Kind_Adaptation, Adapt_Map, NO_ADAPT);
  /* DESCRIPTION: Percentage of new elements (% of the original number of elements) */
  addDoubleOption("NEW_ELEMS", New_Elem_Adapt, -1.0);
  /* DESCRIPTION: Scale factor for the dual volume */
  addDoubleOption("DUALVOL_POWER", DualVol_Power, 0.5);
  /* DESCRIPTION: Use analytical definition for surfaces */
  addEnumOption("ANALYTICAL_SURFDEF", Analytical_Surface, Geo_Analytic_Map, NO_GEO_ANALYTIC);
  /* DESCRIPTION: Before each computation, implicitly smooth the nodal coordinates */
  addBoolOption("SMOOTH_GEOMETRY", SmoothNumGrid, false);
  /* DESCRIPTION: Adapt the boundary elements */
  addBoolOption("ADAPT_BOUNDARY", AdaptBoundary, true);

  /*!\par CONFIG_CATEGORY: Aeroelastic Simulation (Typical Section Model) \ingroup Config*/
  /*--- Options related to aeroelastic simulations using the Typical Section Model) ---*/
  /* DESCRIPTION: The flutter speed index (modifies the freestream condition) */
  addDoubleOption("FLUTTER_SPEED_INDEX", FlutterSpeedIndex, 0.6);
  /* DESCRIPTION: Natural frequency of the spring in the plunging direction (rad/s). */
  addDoubleOption("PLUNGE_NATURAL_FREQUENCY", PlungeNaturalFrequency, 100);
  /* DESCRIPTION: Natural frequency of the spring in the pitching direction (rad/s). */
  addDoubleOption("PITCH_NATURAL_FREQUENCY", PitchNaturalFrequency, 100);
  /* DESCRIPTION: The airfoil mass ratio. */
  addDoubleOption("AIRFOIL_MASS_RATIO", AirfoilMassRatio, 60);
  /* DESCRIPTION: Distance in semichords by which the center of gravity lies behind the elastic axis. */
  addDoubleOption("CG_LOCATION", CG_Location, 1.8);
  /* DESCRIPTION: The radius of gyration squared (expressed in semichords) of the typical section about the elastic axis. */
  addDoubleOption("RADIUS_GYRATION_SQUARED", RadiusGyrationSquared, 3.48);
  /* DESCRIPTION: Solve the aeroelastic equations every given number of internal iterations. */
  addUnsignedShortOption("AEROELASTIC_ITER", AeroelasticIter, 3);
  
  /*!\par CONFIG_CATEGORY: Optimization Problem*/
  
  /* DESCRIPTION: Setup for design variables (upper bound) */
  addDoubleOption("OPT_BOUND_UPPER", DVBound_Upper, 1E6);
  /* DESCRIPTION: Setup for design variables (lower bound) */
  addDoubleOption("OPT_BOUND_LOWER", DVBound_Lower, -1E6);

  /*!\par CONFIG_CATEGORY: Wind Gust \ingroup Config*/
  /*--- Options related to wind gust simulations ---*/

  /* DESCRIPTION: Apply a wind gust */
  addBoolOption("WIND_GUST", Wind_Gust, false);
  /* DESCRIPTION: Type of gust */
  addEnumOption("GUST_TYPE", Gust_Type, Gust_Type_Map, NO_GUST);
  /* DESCRIPTION: Gust wavelenght (meters) */
  addDoubleOption("GUST_WAVELENGTH", Gust_WaveLength, 0.0);
  /* DESCRIPTION: Number of gust periods */
  addDoubleOption("GUST_PERIODS", Gust_Periods, 1.0);
  /* DESCRIPTION: Gust amplitude (m/s) */
  addDoubleOption("GUST_AMPL", Gust_Ampl, 0.0);
  /* DESCRIPTION: Time at which to begin the gust (sec) */
  addDoubleOption("GUST_BEGIN_TIME", Gust_Begin_Time, 0.0);
  /* DESCRIPTION: Location at which the gust begins (meters) */
  addDoubleOption("GUST_BEGIN_LOC", Gust_Begin_Loc, 0.0);
  /* DESCRIPTION: Direction of the gust X or Y dir */
  addEnumOption("GUST_DIR", Gust_Dir, Gust_Dir_Map, Y_DIR);

  /* Harmonic Balance config */
  /* DESCRIPTION: Omega_HB = 2*PI*frequency - frequencies for Harmonic Balance method */
  addDoubleListOption("OMEGA_HB", nOmega_HB, Omega_HB);

  /*!\par CONFIG_CATEGORY: Equivalent Area \ingroup Config*/
  /*--- Options related to the equivalent area ---*/

  /* DESCRIPTION: Evaluate equivalent area on the Near-Field  */
  addBoolOption("EQUIV_AREA", EquivArea, false);
  default_ea_lim[0] = 0.0; default_ea_lim[1] = 1.0; default_ea_lim[2] = 1.0;
  /* DESCRIPTION: Integration limits of the equivalent area ( xmin, xmax, Dist_NearField ) */
  addDoubleArrayOption("EA_INT_LIMIT", 3, EA_IntLimit, default_ea_lim);
  /* DESCRIPTION: Equivalent area scaling factor */
  addDoubleOption("EA_SCALE_FACTOR", EA_ScaleFactor, 1.0);

	// these options share nDV as their size in the option references; not a good idea
	/*!\par CONFIG_CATEGORY: Grid deformation \ingroup Config*/
  /*--- Options related to the grid deformation ---*/

	/* DESCRIPTION: Kind of deformation */
	addEnumListOption("DV_KIND", nDV, Design_Variable, Param_Map);
	/* DESCRIPTION: Marker of the surface to which we are going apply the shape deformation */
  addStringListOption("DV_MARKER", nMarker_DV, Marker_DV);
	/* DESCRIPTION: Parameters of the shape deformation
   - FFD_CONTROL_POINT_2D ( FFDBox ID, i_Ind, j_Ind, x_Disp, y_Disp )
   - FFD_RADIUS_2D ( FFDBox ID )
   - FFD_CAMBER_2D ( FFDBox ID, i_Ind )
   - FFD_THICKNESS_2D ( FFDBox ID, i_Ind )
   - HICKS_HENNE ( Lower Surface (0)/Upper Surface (1)/Only one Surface (2), x_Loc )
   - SURFACE_BUMP ( x_start, x_end, x_Loc )
   - CST ( Lower Surface (0)/Upper Surface (1), Kulfan parameter number, Total number of Kulfan parameters for surface )
   - NACA_4DIGITS ( 1st digit, 2nd digit, 3rd and 4th digit )
   - PARABOLIC ( Center, Thickness )
   - TRANSLATION ( x_Disp, y_Disp, z_Disp )
   - ROTATION ( x_Orig, y_Orig, z_Orig, x_End, y_End, z_End )
   - OBSTACLE ( Center, Bump size )
   - SPHERICAL ( ControlPoint_Index, Theta_Disp, R_Disp )
   - FFD_CONTROL_POINT ( FFDBox ID, i_Ind, j_Ind, k_Ind, x_Disp, y_Disp, z_Disp )
   - FFD_TWIST_ANGLE ( FFDBox ID, x_Orig, y_Orig, z_Orig, x_End, y_End, z_End )
   - FFD_ROTATION ( FFDBox ID, x_Orig, y_Orig, z_Orig, x_End, y_End, z_End )
   - FFD_CONTROL_SURFACE ( FFDBox ID, x_Orig, y_Orig, z_Orig, x_End, y_End, z_End )
   - FFD_CAMBER ( FFDBox ID, i_Ind, j_Ind )
   - FFD_THICKNESS ( FFDBox ID, i_Ind, j_Ind ) */
	addDVParamOption("DV_PARAM", nDV, ParamDV, FFDTag, Design_Variable);
  /* DESCRIPTION: New value of the shape deformation */
  addDVValueOption("DV_VALUE", nDV_Value, DV_Value, nDV, ParamDV, Design_Variable);
	/* DESCRIPTION: Hold the grid fixed in a region */
  addBoolOption("HOLD_GRID_FIXED", Hold_GridFixed, false);
	default_grid_fix[0] = -1E15; default_grid_fix[1] = -1E15; default_grid_fix[2] = -1E15;
	default_grid_fix[3] =  1E15; default_grid_fix[4] =  1E15; default_grid_fix[5] =  1E15;
	/* DESCRIPTION: Coordinates of the box where the grid will be deformed (Xmin, Ymin, Zmin, Xmax, Ymax, Zmax) */
	addDoubleArrayOption("HOLD_GRID_FIXED_COORD", 6, Hold_GridFixed_Coord, default_grid_fix);
	/* DESCRIPTION: Visualize the deformation */
  addBoolOption("VISUALIZE_DEFORMATION", Visualize_Deformation, false);
  /* DESCRIPTION: Print the residuals during mesh deformation to the console */
  addBoolOption("DEFORM_CONSOLE_OUTPUT", Deform_Output, true);
  /* DESCRIPTION: Number of nonlinear deformation iterations (surface deformation increments) */
  addUnsignedLongOption("DEFORM_NONLINEAR_ITER", GridDef_Nonlinear_Iter, 1);
  /* DESCRIPTION: Number of smoothing iterations for FEA mesh deformation */
  addUnsignedLongOption("DEFORM_LINEAR_ITER", GridDef_Linear_Iter, 1000);
  /* DESCRIPTION: Factor to multiply smallest volume for deform tolerance (0.001 default) */
  addDoubleOption("DEFORM_TOL_FACTOR", Deform_Tol_Factor, 1E-6);
  /* DESCRIPTION: Deform coefficient (-1.0 to 0.5) */
  addDoubleOption("DEFORM_COEFF", Deform_Coeff, 1E6);
  /* DESCRIPTION: Type of element stiffness imposed for FEA mesh deformation (INVERSE_VOLUME, WALL_DISTANCE, CONSTANT_STIFFNESS) */
  addEnumOption("DEFORM_STIFFNESS_TYPE", Deform_Stiffness_Type, Deform_Stiffness_Map, WALL_DISTANCE);
  /* DESCRIPTION: Poisson's ratio for constant stiffness FEA method of grid deformation*/
  addDoubleOption("DEFORM_ELASTICITY_MODULUS", Deform_ElasticityMod, 2E11);
  /* DESCRIPTION: Young's modulus and Poisson's ratio for constant stiffness FEA method of grid deformation*/
  addDoubleOption("DEFORM_POISSONS_RATIO", Deform_PoissonRatio, 0.3);
  /*  DESCRIPTION: Linear solver for the mesh deformation\n OPTIONS: see \link Linear_Solver_Map \endlink \n DEFAULT: FGMRES \ingroup Config*/
  addEnumOption("DEFORM_LINEAR_SOLVER", Kind_Deform_Linear_Solver, Linear_Solver_Map, FGMRES);
  /*  \n DESCRIPTION: Preconditioner for the Krylov linear solvers \n OPTIONS: see \link Linear_Solver_Prec_Map \endlink \n DEFAULT: LU_SGS \ingroup Config*/
  addEnumOption("DEFORM_LINEAR_SOLVER_PREC", Kind_Deform_Linear_Solver_Prec, Linear_Solver_Prec_Map, LU_SGS);

  /*!\par CONFIG_CATEGORY: Rotorcraft problem \ingroup Config*/
  /*--- option related to rotorcraft problems ---*/

  /* DESCRIPTION: MISSING ---*/
  addDoubleOption("CYCLIC_PITCH", Cyclic_Pitch, 0.0);
  /* DESCRIPTION: MISSING ---*/
  addDoubleOption("COLLECTIVE_PITCH", Collective_Pitch, 0.0);
  
  /*!\par CONFIG_CATEGORY: FEM flow solver definition \ingroup Config*/
  /*--- Options related to the finite element flow solver---*/
  
  /* DESCRIPTION: Riemann solver used for DG (ROE, LAX-FRIEDRICH, AUSM, AUSMPW+, HLLC, VAN_LEER) */
  addEnumOption("RIEMANN_SOLVER_FEM", Riemann_Solver_FEM, Upwind_Map, ROE);
  /* DESCRIPTION: Constant factor applied for quadrature with straight elements (2.0 by default) */
  addDoubleOption("QUADRATURE_FACTOR_STRAIGHT_FEM", Quadrature_Factor_Straight, 2.0);
  /* DESCRIPTION: Constant factor applied for quadrature with curved elements (3.0 by default) */
  addDoubleOption("QUADRATURE_FACTOR_CURVED_FEM", Quadrature_Factor_Curved, 3.0);
  /* DESCRIPTION: Factor applied during quadrature in time for ADER-DG. (2.0 by default) */
  addDoubleOption("QUADRATURE_FACTOR_TIME_ADER_DG", Quadrature_Factor_Time_ADER_DG, 2.0);
  /* DESCRIPTION: Factor for the symmetrizing terms in the DG FEM discretization (1.0 by default) */
  addDoubleOption("THETA_INTERIOR_PENALTY_DG_FEM", Theta_Interior_Penalty_DGFEM, 1.0);
<<<<<<< HEAD
  /* DESCRIPTION: Store the Cartesian gradients of the DGFEM basis functions (NO, YES) */
  addBoolOption("STORE_CARTESIAN_GRADIENTS_BASIS_DGFEM", Store_Cart_Grad_BasisFunctions_DGFEM, false);
  /* DESCRIPTION: Apply a body force as a source term (NO, YES) */
  addBoolOption("BODY_FORCE", Body_Force, false);
  default_body_force[0] = 0.0; default_body_force[1] = 0.0; default_body_force[2] = 0.0;
  /* DESCRIPTION: Vector of body force values (BodyForce_X, BodyForce_Y, BodyForce_Z) */
  addDoubleArrayOption("BODY_FORCE_VECTOR", 3, Body_Force_Vector, default_body_force);
=======
>>>>>>> d0158702

  /*!\par CONFIG_CATEGORY: FEA solver \ingroup Config*/
  /*--- Options related to the FEA solver ---*/

  /* DESCRIPTION: Modulus of elasticity */
  addDoubleOption("ELASTICITY_MODULUS", ElasticyMod, 2E11);
  /* DESCRIPTION: Poisson ratio */
  addDoubleOption("POISSON_RATIO", PoissonRatio, 0.30);
  /* DESCRIPTION: Material density */
  addDoubleOption("MATERIAL_DENSITY", MaterialDensity, 7854);
  /*!\brief BULK_MODULUS_STRUCT \n DESCRIPTION: Value of the Bulk Modulus for a structural problem \n DEFAULT 160E9 */
  /* This is a temporal definition */
  addDoubleOption("BULK_MODULUS_STRUCT", Bulk_Modulus_Struct, 160E9);

  /*!\brief REGIME_TYPE \n  DESCRIPTION: Geometric condition \n OPTIONS: see \link Struct_Map \endlink \ingroup Config*/
  addEnumOption("GEOMETRIC_CONDITIONS", Kind_Struct_Solver, Struct_Map, SMALL_DEFORMATIONS);
  /*!\brief REGIME_TYPE \n  DESCRIPTION: Material model \n OPTIONS: see \link Material_Map \endlink \ingroup Config*/
  addEnumOption("MATERIAL_MODEL", Kind_Material, Material_Map, LINEAR_ELASTIC);
  /*!\brief REGIME_TYPE \n  DESCRIPTION: Compressibility of the material \n OPTIONS: see \link MatComp_Map \endlink \ingroup Config*/
  addEnumOption("MATERIAL_COMPRESSIBILITY", Kind_Material_Compress, MatComp_Map, COMPRESSIBLE_MAT);

  /*  DESCRIPTION: Consider a prestretch in the structural domain
  *  Options: NO, YES \ingroup Config */
  addBoolOption("PRESTRETCH", Prestretch, false);
  /*!\brief PRESTRETCH_FILENAME \n DESCRIPTION: Filename to input for prestretching membranes \n Default: prestretch_file.dat \ingroup Config */
  addStringOption("PRESTRETCH_FILENAME", Prestretch_FEMFileName, string("prestretch_file.dat"));

  /* DESCRIPTION: Iterative method for non-linear structural analysis */
  addEnumOption("NONLINEAR_FEM_SOLUTION_METHOD", Kind_SpaceIteScheme_FEA, Space_Ite_Map_FEA, NEWTON_RAPHSON);
  /* DESCRIPTION: Number of internal iterations for Newton-Raphson Method in nonlinear structural applications */
  addUnsignedLongOption("NONLINEAR_FEM_INT_ITER", Dyn_nIntIter, 10);

  /* DESCRIPTION: Formulation for bidimensional elasticity solver */
  addEnumOption("FORMULATION_ELASTICITY_2D", Kind_2DElasForm, ElasForm_2D, PLANE_STRAIN);
  /*  DESCRIPTION: Apply dead loads
  *  Options: NO, YES \ingroup Config */
  addBoolOption("DEAD_LOAD", DeadLoad, false);
  /* DESCRIPTION: Dynamic or static structural analysis */
  addEnumOption("DYNAMIC_ANALYSIS", Dynamic_Analysis, Dynamic_Map, STATIC);
  /* DESCRIPTION: Time Step for dynamic analysis (s) */
  addDoubleOption("DYN_TIMESTEP", Delta_DynTime, 0.0);
  /* DESCRIPTION: Total Physical Time for dual time stepping simulations (s) */
  addDoubleOption("DYN_TIME", Total_DynTime, 1.0);
  /* DESCRIPTION: Parameter alpha for Newmark scheme (s) */
  addDoubleOption("NEWMARK_ALPHA", Newmark_alpha, 0.25);
  /* DESCRIPTION: Parameter delta for Newmark scheme (s) */
  addDoubleOption("NEWMARK_DELTA", Newmark_delta, 0.5);
  /* DESCRIPTION: Apply the load slowly or suddenly */
  addBoolOption("SIGMOID_LOADING", Sigmoid_Load, false);
  /* DESCRIPTION: Apply the load as a ramp */
  addBoolOption("RAMP_LOADING", Ramp_Load, false);
  /* DESCRIPTION: Time while the load is to be increased linearly */
  addDoubleOption("RAMP_TIME", Ramp_Time, 1.0);
  /* DESCRIPTION: Time while the load is to be increased linearly */
  addDoubleOption("SIGMOID_TIME", Sigmoid_Time, 1.0);
  /* DESCRIPTION: Constant of steepness of the sigmoid */
  addDoubleOption("SIGMOID_K", Sigmoid_K, 10.0);

  /* DESCRIPTION: Newmark - Generalized alpha - coefficients */
  addDoubleListOption("TIME_INT_STRUCT_COEFFS", nIntCoeffs, Int_Coeffs);

  /*  DESCRIPTION: Apply dead loads. Options: NO, YES \ingroup Config */
  addBoolOption("INCREMENTAL_LOAD", IncrementalLoad, false);
  /* DESCRIPTION: Maximum number of increments of the  */
  addUnsignedLongOption("NUMBER_INCREMENTS", IncLoad_Nincrements, 10);

  default_inc_crit[0] = 0.0; default_inc_crit[1] = 0.0; default_inc_crit[2] = 0.0;
  /* DESCRIPTION: Definition of the  UTOL RTOL ETOL*/
  addDoubleArrayOption("INCREMENTAL_CRITERIA", 3, IncLoad_Criteria, default_inc_crit);

  /* DESCRIPTION: Time while the structure is static */
  addDoubleOption("STATIC_TIME", Static_Time, 0.0);

  /* DESCRIPTION: Order of the predictor */
  addUnsignedShortOption("PREDICTOR_ORDER", Pred_Order, 0);

  /* DESCRIPTION: Transfer method used for multiphysics problems */
  addEnumOption("MULTIPHYSICS_TRANSFER_METHOD", Kind_TransferMethod, Transfer_Method_Map, BROADCAST_DATA);


  /* CONFIG_CATEGORY: FSI solver */
  /*--- Options related to the FSI solver ---*/

  /*!\brief PHYSICAL_PROBLEM_FLUID_FSI
   *  DESCRIPTION: Physical governing equations \n
   *  Options: NONE (default),EULER, NAVIER_STOKES, RANS,
   *  \ingroup Config*/
  addEnumOption("FSI_FLUID_PROBLEM", Kind_Solver_Fluid_FSI, FSI_Fluid_Solver_Map, NO_SOLVER_FFSI);

  /*!\brief PHYSICAL_PROBLEM_STRUCTURAL_FSI
   *  DESCRIPTION: Physical governing equations \n
   *  Options: NONE (default), FEM_ELASTICITY
   *  \ingroup Config*/
  addEnumOption("FSI_STRUCTURAL_PROBLEM", Kind_Solver_Struc_FSI, FSI_Struc_Solver_Map, NO_SOLVER_SFSI);

  /* DESCRIPTION: Linear solver for the structural side on FSI problems */
  addEnumOption("FSI_LINEAR_SOLVER_STRUC", Kind_Linear_Solver_FSI_Struc, Linear_Solver_Map, FGMRES);
  /* DESCRIPTION: Preconditioner for the Krylov linear solvers */
  addEnumOption("FSI_LINEAR_SOLVER_PREC_STRUC", Kind_Linear_Solver_Prec_FSI_Struc, Linear_Solver_Prec_Map, LU_SGS);
  /* DESCRIPTION: Maximum number of iterations of the linear solver for the implicit formulation */
  addUnsignedLongOption("FSI_LINEAR_SOLVER_ITER_STRUC", Linear_Solver_Iter_FSI_Struc, 500);
  /* DESCRIPTION: Minimum error threshold for the linear solver for the implicit formulation */
  addDoubleOption("FSI_LINEAR_SOLVER_ERROR_STRUC", Linear_Solver_Error_FSI_Struc, 1E-6);

  /* DESCRIPTION: Restart from a steady state (sets grid velocities to 0 when loading the restart). */
  addBoolOption("RESTART_STEADY_STATE", SteadyRestart, false);

  /*  DESCRIPTION: Apply dead loads
  *  Options: NO, YES \ingroup Config */
  addBoolOption("MATCHING_MESH", MatchingMesh, true);

  /*!\par KIND_INTERPOLATION \n
   * DESCRIPTION: Type of interpolation to use for multi-zone problems. \n OPTIONS: see \link Interpolator_Map \endlink
   * Sets Kind_Interpolation \ingroup Config
   */
  addEnumOption("KIND_INTERPOLATION", Kind_Interpolation, Interpolator_Map, NEAREST_NEIGHBOR);

  /* DESCRIPTION: Maximum number of FSI iterations */
  addUnsignedShortOption("FSI_ITER", nIterFSI, 1);
  /* DESCRIPTION: Aitken's static relaxation factor */
  addDoubleOption("STAT_RELAX_PARAMETER", AitkenStatRelax, 0.4);
  /* DESCRIPTION: Aitken's dynamic maximum relaxation factor for the first iteration */
  addDoubleOption("AITKEN_DYN_MAX_INITIAL", AitkenDynMaxInit, 0.5);
  /* DESCRIPTION: Aitken's dynamic minimum relaxation factor for the first iteration */
  addDoubleOption("AITKEN_DYN_MIN_INITIAL", AitkenDynMinInit, 0.5);
  /* DESCRIPTION: Type of gust */
  addEnumOption("BGS_RELAXATION", Kind_BGS_RelaxMethod, AitkenForm_Map, NO_RELAXATION);


  /*!\par CONFIG_CATEGORY: Wave solver \ingroup Config*/
  /*--- options related to the wave solver ---*/

  /* DESCRIPTION: Constant wave speed */
  addDoubleOption("WAVE_SPEED", Wave_Speed, 331.79);

  /*!\par CONFIG_CATEGORY: Heat solver \ingroup Config*/
  /*--- options related to the heat solver ---*/

  /* DESCRIPTION: Thermal diffusivity constant */
  addDoubleOption("THERMAL_DIFFUSIVITY", Thermal_Diffusivity, 1.172E-5);

  /*!\par CONFIG_CATEGORY: Visualize Control Volumes \ingroup Config*/
  /*--- options related to visualizing control volumes ---*/

  /* DESCRIPTION: Node number for the CV to be visualized */
  addLongOption("VISUALIZE_CV", Visualize_CV, -1);

  /*!\par CONFIG_CATEGORY: Inverse design problem \ingroup Config*/
  /*--- options related to inverse design problem ---*/

  /* DESCRIPTION: Evaluate inverse design on the surface  */
  addBoolOption("INV_DESIGN_CP", InvDesign_Cp, false);

  /* DESCRIPTION: Evaluate inverse design on the surface  */
  addBoolOption("INV_DESIGN_HEATFLUX", InvDesign_HeatFlux, false);

  /*!\par CONFIG_CATEGORY: Unsupported options \ingroup Config*/
  /*--- Options that are experimental and not intended for general use ---*/

  /* DESCRIPTION: Write extra output */
  addBoolOption("EXTRA_OUTPUT", ExtraOutput, false);

  /*--- options related to the FFD problem ---*/
  /*!\par CONFIG_CATEGORY:FFD point inversion \ingroup Config*/
  
  /* DESCRIPTION: Fix I plane */
  addShortListOption("FFD_FIX_I", nFFD_Fix_IDir, FFD_Fix_IDir);
  
  /* DESCRIPTION: Fix J plane */
  addShortListOption("FFD_FIX_J", nFFD_Fix_JDir, FFD_Fix_JDir);
  
  /* DESCRIPTION: Fix K plane */
  addShortListOption("FFD_FIX_K", nFFD_Fix_KDir, FFD_Fix_KDir);
  
  /* DESCRIPTION: FFD symmetry plane (j=0) */
  addBoolOption("FFD_SYMMETRY_PLANE", FFD_Symmetry_Plane, false);

  /* DESCRIPTION: Define different coordinates systems for the FFD */
  addEnumOption("FFD_COORD_SYSTEM", FFD_CoordSystem, CoordSystem_Map, CARTESIAN);

  /* DESCRIPTION: Axis information for the spherical and cylindrical coord system */
  default_ffd_axis[0] = 0.0; default_ffd_axis[1] = 0.0; default_ffd_axis[2] =0.0;
  addDoubleArrayOption("FFD_AXIS", 3, FFD_Axis, default_ffd_axis);

  /* DESCRIPTION: Number of total iterations in the FFD point inversion */
  addUnsignedShortOption("FFD_ITERATIONS", nFFD_Iter, 500);

  /* DESCRIPTION: Free surface damping coefficient */
	addDoubleOption("FFD_TOLERANCE", FFD_Tol, 1E-10);
  
  /* DESCRIPTION: Free surface damping coefficient */
  addDoubleOption("FFD_SCALE", FFD_Scale, 1.0);

  /* DESCRIPTION: Definition of the FFD boxes */
  addFFDDefOption("FFD_DEFINITION", nFFDBox, CoordFFDBox, TagFFDBox);
  
  /* DESCRIPTION: Definition of the FFD boxes */
  addFFDDegreeOption("FFD_DEGREE", nFFDBox, DegreeFFDBox);
  
  /* DESCRIPTION: Surface continuity at the intersection with the FFD */
  addEnumOption("FFD_CONTINUITY", FFD_Continuity, Continuity_Map, DERIVATIVE_2ND);

  /* DESCRIPTION: Kind of blending for the FFD definition */
  addEnumOption("FFD_BLENDING", FFD_Blending, Blending_Map, BEZIER );

  /* DESCRIPTION: Order of the BSplines for BSpline Blending function */
  default_ad_coeff_flow[0] = 2; default_ad_coeff_flow[1] = 2; default_ad_coeff_flow[2] = 2;
  addDoubleArrayOption("FFD_BSPLINE_ORDER", 3, FFD_BSpline_Order,default_ad_coeff_flow);

  /*--- Options for the automatic differentiation methods ---*/
  /*!\par CONFIG_CATEGORY: Automatic Differentation options\ingroup Config*/

  /* DESCRIPTION: Direct differentiation mode (forward) */
  addEnumOption("DIRECT_DIFF", DirectDiff, DirectDiff_Var_Map, NO_DERIVATIVE);

  /* DESCRIPTION: Automatic differentiation mode (reverse) */
  addBoolOption("AUTO_DIFF", AD_Mode, NO);

  /*--- options that are used in the python optimization scripts. These have no effect on the c++ toolsuite ---*/
  /*!\par CONFIG_CATEGORY:Python Options\ingroup Config*/

  /* DESCRIPTION: Gradient method */
  addPythonOption("GRADIENT_METHOD");

  /* DESCRIPTION: Geometrical Parameter */
  addPythonOption("GEO_PARAM");

  /* DESCRIPTION: Setup for design variables */
  addPythonOption("DEFINITION_DV");

  /* DESCRIPTION: Maximum number of iterations */
  addPythonOption("OPT_ITERATIONS");
  
  /* DESCRIPTION: Requested accuracy */
  addPythonOption("OPT_ACCURACY");
  
  /*!\brief OPT_COMBINE_OBJECTIVE
   *  \n DESCRIPTION: Flag specifying whether to internally combine a multi-objective function or treat separately */
  addPythonOption("OPT_COMBINE_OBJECTIVE");

  /* DESCRIPTION: Current value of the design variables */
  addPythonOption("DV_VALUE_NEW");

  /* DESCRIPTION: Previous value of the design variables */
  addPythonOption("DV_VALUE_OLD");

  /* DESCRIPTION: Number of partitions of the mesh */
  addPythonOption("NUMBER_PART");

  /* DESCRIPTION: Optimization objective function with optional scaling factor*/
  addPythonOption("OPT_OBJECTIVE");

  /* DESCRIPTION: Optimization constraint functions with optional scaling factor */
  addPythonOption("OPT_CONSTRAINT");

  /* DESCRIPTION: Finite different step for gradient estimation */
  addPythonOption("FIN_DIFF_STEP");

  /* DESCRIPTION: Verbosity of the python scripts to Stdout */
  addPythonOption("CONSOLE");

  /* DESCRIPTION: Flag specifying if the mesh was decomposed */
  addPythonOption("DECOMPOSED");

  /* DESCRIPTION: Activate ParMETIS mode for testing */
  addBoolOption("PARMETIS", ParMETIS, false);
  
  /* END_CONFIG_OPTIONS */

}

void CConfig::SetConfig_Parsing(char case_filename[MAX_STRING_SIZE]) {
  string text_line, option_name;
  ifstream case_file;
  vector<string> option_value;
  int rank = MASTER_NODE;
  
#ifdef HAVE_MPI
  MPI_Comm_rank(MPI_COMM_WORLD, &rank);
#endif
  
  /*--- Read the configuration file ---*/
  
  case_file.open(case_filename, ios::in);

  if (case_file.fail()) {
    if (rank == MASTER_NODE) cout << endl << "The configuration file (.cfg) is missing!!" << endl << endl;
    exit(EXIT_FAILURE);
  }

  string errorString;

  int  err_count = 0;  // How many errors have we found in the config file
  int max_err_count = 30; // Maximum number of errors to print before stopping

  map<string, bool> included_options;

  /*--- Parse the configuration file and set the options ---*/
  
  while (getline (case_file, text_line)) {
    
    if (err_count >= max_err_count) {
      errorString.append("too many errors. Stopping parse");

      cout << errorString << endl;
      throw(1);
    }
    
    if (TokenizeString(text_line, option_name, option_value)) {
      
      /*--- See if it's a python option ---*/

      if (option_map.find(option_name) == option_map.end()) {
          string newString;
          newString.append(option_name);
          newString.append(": invalid option name");
          newString.append(". Check current SU2 options in config_template.cfg.");
          newString.append("\n");
          errorString.append(newString);
          err_count++;
        continue;
      }

      /*--- Option exists, check if the option has already been in the config file ---*/
      
      if (included_options.find(option_name) != included_options.end()) {
        string newString;
        newString.append(option_name);
        newString.append(": option appears twice");
        newString.append("\n");
        errorString.append(newString);
        err_count++;
        continue;
      }


      /*--- New found option. Add it to the map, and delete from all options ---*/
      
      included_options.insert(pair<string, bool>(option_name, true));
      all_options.erase(option_name);

      /*--- Set the value and check error ---*/
      
      string out = option_map[option_name]->SetValue(option_value);
      if (out.compare("") != 0) {
        errorString.append(out);
        errorString.append("\n");
        err_count++;
      }
    }
  }

  /*--- See if there were any errors parsing the config file ---*/
      
  if (errorString.size() != 0) {
    if (rank == MASTER_NODE) cout << errorString << endl;
    exit(EXIT_FAILURE);
  }

  /*--- Set the default values for all of the options that weren't set ---*/
      
  for (map<string, bool>::iterator iter = all_options.begin(); iter != all_options.end(); ++iter) {
    option_map[iter->first]->SetDefault();
  }

  case_file.close();
  
}

bool CConfig::SetRunTime_Parsing(char case_filename[MAX_STRING_SIZE]) {
  string text_line, option_name;
  ifstream case_file;
  vector<string> option_value;
  int rank = MASTER_NODE;
  
#ifdef HAVE_MPI
  MPI_Comm_rank(MPI_COMM_WORLD, &rank);
#endif
  
  /*--- Read the configuration file ---*/
  
  case_file.open(case_filename, ios::in);
  
  if (case_file.fail()) { return false; }
  
  string errorString;
  
  int err_count = 0;  // How many errors have we found in the config file
  int max_err_count = 30; // Maximum number of errors to print before stopping
  
  map<string, bool> included_options;
  
  /*--- Parse the configuration file and set the options ---*/
  
  while (getline (case_file, text_line)) {
    
    if (err_count >= max_err_count) {
      errorString.append("too many errors. Stopping parse");
      
      cout << errorString << endl;
      throw(1);
    }
    
    if (TokenizeString(text_line, option_name, option_value)) {
      
      if (option_map.find(option_name) == option_map.end()) {
        
        /*--- See if it's a python option ---*/
        
        string newString;
        newString.append(option_name);
        newString.append(": invalid option name");
        newString.append("\n");
        errorString.append(newString);
        err_count++;
        continue;
      }
      
      /*--- Option exists, check if the option has already been in the config file ---*/
      
      if (included_options.find(option_name) != included_options.end()) {
        string newString;
        newString.append(option_name);
        newString.append(": option appears twice");
        newString.append("\n");
        errorString.append(newString);
        err_count++;
        continue;
      }
      
      /*--- New found option. Add it to the map, and delete from all options ---*/
      
      included_options.insert(pair<string, bool>(option_name, true));
      all_options.erase(option_name);
      
      /*--- Set the value and check error ---*/
      
      string out = option_map[option_name]->SetValue(option_value);
      if (out.compare("") != 0) {
        errorString.append(out);
        errorString.append("\n");
        err_count++;
      }
      
    }
  }
  
  /*--- See if there were any errors parsing the runtime file ---*/
  
  if (errorString.size() != 0) {
    if (rank == MASTER_NODE) cout << errorString << endl;
    exit(EXIT_FAILURE);
  }
  
  case_file.close();
  
  return true;
  
}

void CConfig::SetPostprocessing(unsigned short val_software, unsigned short val_izone, unsigned short val_nDim) {
  
  unsigned short iZone, iCFL, iMarker;
  bool ideal_gas       = (Kind_FluidModel == STANDARD_AIR || Kind_FluidModel == IDEAL_GAS );
  bool standard_air       = (Kind_FluidModel == STANDARD_AIR);
  
#ifdef HAVE_MPI
  int size = SINGLE_NODE;
  MPI_Comm_size(MPI_COMM_WORLD, &size);
#endif
  
#ifndef HAVE_TECIO
  if (Output_FileFormat == TECPLOT_BINARY) {
    cout << "Tecplot binary file requested but SU2 was built without TecIO support." << "\n";
    Output_FileFormat = TECPLOT;
  }
#endif
  
  /*--- Fixed CM mode requires a static movement of the grid ---*/
  
  if (Fixed_CM_Mode) {
    Grid_Movement= true;
  	 nGridMovement = 1;
  	 Kind_GridMovement = new unsigned short[nGridMovement];
  	 Kind_GridMovement[0] = MOVING_HTP;
  }

  /*--- Store the SU2 module that we are executing. ---*/
  
  Kind_SU2 = val_software;

  /*--- Set the default for thrust in ActDisk ---*/
  
  if ((Kind_ActDisk == NET_THRUST) || (Kind_ActDisk == BC_THRUST)
      || (Kind_ActDisk == DRAG_MINUS_THRUST) || (Kind_ActDisk == MASSFLOW)
      || (Kind_ActDisk == POWER))
    ActDisk_Jump = RATIO;

  /*--- If Kind_Obj has not been specified, these arrays need to take a default --*/

  if (Weight_ObjFunc == NULL and Kind_ObjFunc == NULL) {
    Kind_ObjFunc = new unsigned short[1];
    Kind_ObjFunc[0] = DRAG_COEFFICIENT;
    Weight_ObjFunc = new su2double[1];
    Weight_ObjFunc[0] = 1.0;
    nObj=1;
    nObjW=1;
  }
  /*-- Correct for case where Weight_ObjFunc has not been provided or has length < kind_objfunc---*/
  
  if (nObjW<nObj) {
    if (Weight_ObjFunc!= NULL) {
      cout <<"The option OBJECTIVE_WEIGHT must either have the same length as OBJECTIVE_FUNCTION,\n"<<
          "or be deleted from the config file (equal weights will be applied)."<< endl;
      exit(EXIT_FAILURE);
    }
    Weight_ObjFunc = new su2double[nObj];
    for (unsigned short iObj=0; iObj<nObj; iObj++)
      Weight_ObjFunc[iObj] = 1.0;
  }
  /*--- Ignore weights if only one objective provided ---*/
  
  if (nObj == 1 )
      Weight_ObjFunc[0] = 1.0;

  /*--- Maker sure that nMarker = nObj ---*/

  if (nObj>0) {
    if (nMarker_Monitoring!=nObj and Marker_Monitoring!= NULL) {
      if (nMarker_Monitoring==1) {
        /*-- If only one marker was listed with multiple objectives, set that marker as the marker for each objective ---*/
        nMarker_Monitoring = nObj;
        string marker = Marker_Monitoring[0];
        delete[] Marker_Monitoring;
        Marker_Monitoring = new string[nMarker_Monitoring];
        for (iMarker=0; iMarker<nMarker_Monitoring; iMarker++)
          Marker_Monitoring[iMarker] = marker;
      }
      else if(nObj>1) {
        cout <<"When using more than one OBJECTIVE_FUNCTION, MARKER_MONTIOR must be the same length or length 1. \n "<<
            "For multiple surfaces per objective, list the objective multiple times. \n"<<
            "For multiple objectives per marker either use one marker overall or list the marker multiple times."<<endl;
        exit(EXIT_FAILURE);
      }
    }
  }

  /*--- Low memory only for ASCII Tecplot ---*/

  if (Output_FileFormat != TECPLOT) Low_MemoryOutput = NO;
  
  /*--- Deactivate the multigrid in the adjoint problem ---*/
  
  if ((ContinuousAdjoint && !MG_AdjointFlow) ||
      (Unsteady_Simulation == TIME_STEPPING)) { nMGLevels = 0; }

  /*--- If Fluid Structure Interaction, set the solver for each zone.
   *--- ZONE_0 is the zone of the fluid.
   *--- All the other zones are structure.
   *--- This will allow us to define multiple physics structural problems */

  if (Kind_Solver == FLUID_STRUCTURE_INTERACTION) {
	  if (val_izone == 0) {	Kind_Solver = Kind_Solver_Fluid_FSI; 		FSI_Problem = true;}

	  else {			 	Kind_Solver = Kind_Solver_Struc_FSI;	  	FSI_Problem = true;
	  	  	  	  	  	  	Kind_Linear_Solver = Kind_Linear_Solver_FSI_Struc;
	  	  	  	  	  	  	Kind_Linear_Solver_Prec = Kind_Linear_Solver_Prec_FSI_Struc;
	  	  	  	  	  	  	Linear_Solver_Error = Linear_Solver_Error_FSI_Struc;
	  	  	  	  	  	  	Linear_Solver_Iter = Linear_Solver_Iter_FSI_Struc;}
  }
  else { FSI_Problem = false; }

  if ((rank==MASTER_NODE) && ContinuousAdjoint && (Ref_NonDim == DIMENSIONAL) && (Kind_SU2 == SU2_CFD)) {
    cout << "WARNING: The adjoint solver should use a non-dimensional flow solution." << endl;
  }
  
  /*--- Initialize non-physical points/reconstructions to zero ---*/
  
  Nonphys_Points   = 0;
  Nonphys_Reconstr = 0;
  
  /*--- Apply a bound to the deformation if there is any design variable ---*/
  
  if (Design_Variable != NULL) {
    for (unsigned short iDV = 0; iDV < nDV; iDV++) {
      if (DV_Value != NULL)
        DV_Value[iDV][0] = max(min(DV_Value[iDV][0], DVBound_Upper), DVBound_Lower);
    }
  }
  
  if (Kind_Solver == POISSON_EQUATION) {
    Unsteady_Simulation = STEADY;
  }
  
  /*--- Set the number of external iterations to 1 for the steady state problem ---*/

  if ((Kind_Solver == HEAT_EQUATION) ||
      (Kind_Solver == WAVE_EQUATION) || (Kind_Solver == POISSON_EQUATION)) {
    nMGLevels = 0;
    if (Unsteady_Simulation == STEADY) nExtIter = 1;
    else Unst_nIntIter = 2;
  }
  
  if (Kind_Solver == FEM_ELASTICITY) {
    nMGLevels = 0;
    if (Dynamic_Analysis == STATIC)
	nExtIter = 1;
  }

  /*--- Decide whether we should be writing unsteady solution files. ---*/
  
  if (Unsteady_Simulation == STEADY ||
      Unsteady_Simulation == HARMONIC_BALANCE)
 { Wrt_Unsteady = false; }
  else { Wrt_Unsteady = true; }

  if (Kind_Solver == FEM_ELASTICITY) {

	  if (Dynamic_Analysis == STATIC) { Wrt_Dynamic = false; }
	  else { Wrt_Dynamic = true; }

  } else {
    Wrt_Dynamic = false;
  }

  /*--- Check for unsupported features. ---*/

  if ((Kind_Regime == INCOMPRESSIBLE) && (Unsteady_Simulation == HARMONIC_BALANCE)){
    cout << "Harmonic Balance not yet implemented for the incompressible solver." << endl;
    exit(EXIT_FAILURE);
  }
  
  /*--- Check for Fluid model consistency ---*/

  if (standard_air) {
	if (Gamma != 1.4 || Gas_Constant != 287.058) {
		Gamma = 1.4;
		Gas_Constant = 287.058;
        }
  }
  /*--- Check for Measurement System ---*/
  
  if (SystemMeasurements == US && !standard_air) {
    cout << "Only STANDARD_AIR fluid model can be used with US Measurement System" << endl;
    exit(EXIT_FAILURE);
  }
  
  /*--- Check for Convective scheme available for NICFD ---*/
  
  if (!ideal_gas) {
    if (Kind_ConvNumScheme_Flow != SPACE_UPWIND) {
      cout << "Only ROE Upwind and HLLC Upwind scheme can be used for Non-Ideal Compressible Fluids" << endl;
      exit(EXIT_FAILURE);
    }
    else {
      if (Kind_Upwind_Flow != ROE && Kind_Upwind_Flow != HLLC) {
        cout << "Only ROE Upwind and HLLC Upwind scheme can be used for Non-Ideal Compressible Fluids" << endl;
        exit(EXIT_FAILURE);
      }
    }
  }
  
  /*--- Check for Boundary condition available for NICFD ---*/
  
  if (!ideal_gas) {
    if (nMarker_Inlet != 0) {
      cout << "Riemann Boundary conditions or NRBC must be used for inlet and outlet with Not Ideal Compressible Fluids " << endl;
      exit(EXIT_FAILURE);
    }
    if (nMarker_Outlet != 0) {
      cout << "Riemann Boundary conditions or NRBC must be used outlet with Not Ideal Compressible Fluids " << endl;
      exit(EXIT_FAILURE);
    }
    
    if (nMarker_FarField != 0) {
      cout << "Riemann Boundary conditions or NRBC must be used outlet with Not Ideal Compressible Fluids " << endl;
      exit(EXIT_FAILURE);
    }
    
  }
  
  /*--- Check for Boundary condition available for NICF ---*/
  
  if (ideal_gas) {
    if (SystemMeasurements == US && standard_air) {
      if (Kind_ViscosityModel != SUTHERLAND) {
        cout << "Only SUTHERLAND viscosity model can be used with US Measurement  " << endl;
        exit(EXIT_FAILURE);
      }
    }
    if (Kind_ConductivityModel != CONSTANT_PRANDTL ) {
      cout << "Only CONSTANT_PRANDTL thermal conductivity model can be used with STANDARD_AIR and IDEAL_GAS" << endl;
      exit(EXIT_FAILURE);
    }
    
  }
  
  /*--- Set grid movement kind to NO_MOVEMENT if not specified, which means
   that we also set the Grid_Movement flag to false. We initialize to the
   number of zones here, because we are guaranteed to at least have one. ---*/
  
  if (Kind_GridMovement == NULL) {
    Kind_GridMovement = new unsigned short[nZone];
    for (unsigned short iZone = 0; iZone < nZone; iZone++ )
      Kind_GridMovement[iZone] = NO_MOVEMENT;
    if (Grid_Movement == true) {
      cout << "GRID_MOVEMENT = YES but no type provided in GRID_MOVEMENT_KIND!!" << endl;
      exit(EXIT_FAILURE);
    }
  }
  
  /*--- If we're solving a purely steady problem with no prescribed grid
   movement (both rotating frame and moving walls can be steady), make sure that
   there is no grid motion ---*/
  
  if ((Kind_SU2 == SU2_CFD || Kind_SU2 == SU2_SOL) &&
      (Unsteady_Simulation == STEADY) &&
      ((Kind_GridMovement[ZONE_0] != MOVING_WALL) &&
       (Kind_GridMovement[ZONE_0] != ROTATING_FRAME) &&
       (Kind_GridMovement[ZONE_0] != STEADY_TRANSLATION) &&
       (Kind_GridMovement[ZONE_0] != FLUID_STRUCTURE)))
    Grid_Movement = false;
  
  if ((Kind_SU2 == SU2_CFD || Kind_SU2 == SU2_SOL) &&
      (Unsteady_Simulation == STEADY) &&
      ((Kind_GridMovement[ZONE_0] == MOVING_HTP)))
    Grid_Movement = true;

  /*--- If it is not specified, set the mesh motion mach number
   equal to the freestream value. ---*/
  
  if (Grid_Movement && Mach_Motion == 0.0)
    Mach_Motion = Mach;
  
  /*--- Set the boolean flag if we are in a rotating frame (source term). ---*/
  
  if (Grid_Movement && Kind_GridMovement[ZONE_0] == ROTATING_FRAME)
    Rotating_Frame = true;
  else
    Rotating_Frame = false;
  
  /*--- Check the number of moving markers against the number of grid movement
   types provided (should be equal, except that rigid motion and rotating frame
   do not depend on surface specification). ---*/
  
  if (Grid_Movement &&
      (Kind_GridMovement[ZONE_0] != RIGID_MOTION) &&
      (Kind_GridMovement[ZONE_0] != ROTATING_FRAME) &&
      (Kind_GridMovement[ZONE_0] != MOVING_HTP) &&
      (Kind_GridMovement[ZONE_0] != STEADY_TRANSLATION) &&
      (Kind_GridMovement[ZONE_0] != FLUID_STRUCTURE) &&
      (Kind_GridMovement[ZONE_0] != GUST) &&
      (nGridMovement != nMarker_Moving)) {
    cout << "Number of GRID_MOVEMENT_KIND must match number of MARKER_MOVING!!" << endl;
    exit(EXIT_FAILURE);
  }
  
  /*--- Make sure that there aren't more than one rigid motion or
   rotating frame specified in GRID_MOVEMENT_KIND. ---*/
 /* 
  if (Grid_Movement && (Kind_GridMovement[ZONE_0] == RIGID_MOTION) &&
      (nGridMovement > 2)) {
    cout << "Can not support more than 2 type of rigid motion in GRID_MOVEMENT_KIND!!" << endl;
    exit(EXIT_FAILURE);
  }
 */ 
  /*--- In case the grid movement parameters have not been declared in the
   config file, set them equal to zero for safety. Also check to make sure
   that for each option, a value has been declared for each moving marker. ---*/
  
  unsigned short nMoving;
  if (nGridMovement > nZone) nMoving = nGridMovement;
  else nMoving = nZone;

  /*--- Motion Origin: ---*/
  
  if (Motion_Origin_X == NULL) {
    Motion_Origin_X = new su2double[nMoving];
    for (iZone = 0; iZone < nMoving; iZone++ )
      Motion_Origin_X[iZone] = 0.0;
  } else {
    if (Grid_Movement && (nMotion_Origin_X != nGridMovement)) {
      cout << "Length of MOTION_ORIGIN_X must match GRID_MOVEMENT_KIND!!" << endl;
      exit(EXIT_FAILURE);
    }
  }
  
  if (Motion_Origin_Y == NULL) {
    Motion_Origin_Y = new su2double[nMoving];
    for (iZone = 0; iZone < nMoving; iZone++ )
      Motion_Origin_Y[iZone] = 0.0;
  } else {
    if (Grid_Movement && (nMotion_Origin_Y != nGridMovement)) {
      cout << "Length of MOTION_ORIGIN_Y must match GRID_MOVEMENT_KIND!!" << endl;
      exit(EXIT_FAILURE);
    }
  }
  
  if (Motion_Origin_Z == NULL) {
    Motion_Origin_Z = new su2double[nMoving];
    for (iZone = 0; iZone < nMoving; iZone++ )
      Motion_Origin_Z[iZone] = 0.0;
  } else {
    if (Grid_Movement && (nMotion_Origin_Z != nGridMovement)) {
      cout << "Length of MOTION_ORIGIN_Z must match GRID_MOVEMENT_KIND!!" << endl;
      exit(EXIT_FAILURE);
    }
  }
  
  if (MoveMotion_Origin == NULL) {
    MoveMotion_Origin = new unsigned short[nMoving];
    for (iZone = 0; iZone < nMoving; iZone++ )
      MoveMotion_Origin[iZone] = 0;
  } else {
    if (Grid_Movement && (nMoveMotion_Origin != nGridMovement)) {
      cout << "Length of MOVE_MOTION_ORIGIN must match GRID_MOVEMENT_KIND!!" << endl;
      exit(EXIT_FAILURE);
    }
  }
  
  /*--- Translation: ---*/
  
  if (Translation_Rate_X == NULL) {
    Translation_Rate_X = new su2double[nMoving];
    for (iZone = 0; iZone < nMoving; iZone++ )
      Translation_Rate_X[iZone] = 0.0;
  } else {
    if (Grid_Movement && (nTranslation_Rate_X != nGridMovement)) {
      cout << "Length of TRANSLATION_RATE_X must match GRID_MOVEMENT_KIND!!" << endl;
      exit(EXIT_FAILURE);
    }
  }
  
  if (Translation_Rate_Y == NULL) {
    Translation_Rate_Y = new su2double[nMoving];
    for (iZone = 0; iZone < nMoving; iZone++ )
      Translation_Rate_Y[iZone] = 0.0;
  } else {
    if (Grid_Movement && (nTranslation_Rate_Y != nGridMovement)) {
      cout << "Length of TRANSLATION_RATE_Y must match GRID_MOVEMENT_KIND!!" << endl;
      exit(EXIT_FAILURE);
    }
  }
  
  if (Translation_Rate_Z == NULL) {
    Translation_Rate_Z = new su2double[nMoving];
    for (iZone = 0; iZone < nMoving; iZone++ )
      Translation_Rate_Z[iZone] = 0.0;
  } else {
    if (Grid_Movement && (nTranslation_Rate_Z != nGridMovement)) {
      cout << "Length of TRANSLATION_RATE_Z must match GRID_MOVEMENT_KIND!!" << endl;
      exit(EXIT_FAILURE);
    }
  }
  
  /*--- Rotation: ---*/
  
  if (Rotation_Rate_X == NULL) {
    Rotation_Rate_X = new su2double[nMoving];
    for (iZone = 0; iZone < nMoving; iZone++ )
      Rotation_Rate_X[iZone] = 0.0;
  } else {
    if (Grid_Movement && (nRotation_Rate_X != nGridMovement)) {
      cout << "Length of ROTATION_RATE_X must match GRID_MOVEMENT_KIND!!" << endl;
      exit(EXIT_FAILURE);
    }
  }
  
  if (Rotation_Rate_Y == NULL) {
    Rotation_Rate_Y = new su2double[nMoving];
    for (iZone = 0; iZone < nMoving; iZone++ )
      Rotation_Rate_Y[iZone] = 0.0;
  } else {
    if (Grid_Movement && (nRotation_Rate_Y != nGridMovement)) {
      cout << "Length of ROTATION_RATE_Y must match GRID_MOVEMENT_KIND!!" << endl;
      exit(EXIT_FAILURE);
    }
  }
  
  if (Rotation_Rate_Z == NULL) {
    Rotation_Rate_Z = new su2double[nMoving];
    for (iZone = 0; iZone < nMoving; iZone++ )
      Rotation_Rate_Z[iZone] = 0.0;
  } else {
    if (Grid_Movement && (nRotation_Rate_Z != nGridMovement)) {
      cout << "Length of ROTATION_RATE_Z must match GRID_MOVEMENT_KIND!!" << endl;
      exit(EXIT_FAILURE);
    }
  }
  
  /*--- Pitching: ---*/
  
  if (Pitching_Omega_X == NULL) {
    Pitching_Omega_X = new su2double[nMoving];
    for (iZone = 0; iZone < nMoving; iZone++ )
      Pitching_Omega_X[iZone] = 0.0;
  } else {
    if (Grid_Movement && (nPitching_Omega_X != nGridMovement)) {
      cout << "Length of PITCHING_OMEGA_X must match GRID_MOVEMENT_KIND!!" << endl;
      exit(EXIT_FAILURE);
    }
  }
  
  if (Pitching_Omega_Y == NULL) {
    Pitching_Omega_Y = new su2double[nMoving];
    for (iZone = 0; iZone < nMoving; iZone++ )
      Pitching_Omega_Y[iZone] = 0.0;
  } else {
    if (Grid_Movement && (nPitching_Omega_Y != nGridMovement)) {
      cout << "Length of PITCHING_OMEGA_Y must match GRID_MOVEMENT_KIND!!" << endl;
      exit(EXIT_FAILURE);
    }
  }
  
  if (Pitching_Omega_Z == NULL) {
    Pitching_Omega_Z = new su2double[nMoving];
    for (iZone = 0; iZone < nMoving; iZone++ )
      Pitching_Omega_Z[iZone] = 0.0;
  } else {
    if (Grid_Movement && (nPitching_Omega_Z != nGridMovement)) {
      cout << "Length of PITCHING_OMEGA_Z must match GRID_MOVEMENT_KIND!!" << endl;
      exit(EXIT_FAILURE);
    }
  }
  
  /*--- Pitching Amplitude: ---*/
  
  if (Pitching_Ampl_X == NULL) {
    Pitching_Ampl_X = new su2double[nMoving];
    for (iZone = 0; iZone < nMoving; iZone++ )
      Pitching_Ampl_X[iZone] = 0.0;
  } else {
    if (Grid_Movement && (nPitching_Ampl_X != nGridMovement)) {
      cout << "Length of PITCHING_AMPL_X must match GRID_MOVEMENT_KIND!!" << endl;
      exit(EXIT_FAILURE);
    }
  }
  
  if (Pitching_Ampl_Y == NULL) {
    Pitching_Ampl_Y = new su2double[nMoving];
    for (iZone = 0; iZone < nMoving; iZone++ )
      Pitching_Ampl_Y[iZone] = 0.0;
  } else {
    if (Grid_Movement && (nPitching_Ampl_Y != nGridMovement)) {
      cout << "Length of PITCHING_AMPL_Y must match GRID_MOVEMENT_KIND!!" << endl;
      exit(EXIT_FAILURE);
    }
  }
  
  if (Pitching_Ampl_Z == NULL) {
    Pitching_Ampl_Z = new su2double[nMoving];
    for (iZone = 0; iZone < nMoving; iZone++ )
      Pitching_Ampl_Z[iZone] = 0.0;
  } else {
    if (Grid_Movement && (nPitching_Ampl_Z != nGridMovement)) {
      cout << "Length of PITCHING_AMPL_Z must match GRID_MOVEMENT_KIND!!" << endl;
      exit(EXIT_FAILURE);
    }
  }
  
  /*--- Pitching Phase: ---*/
  
  if (Pitching_Phase_X == NULL) {
    Pitching_Phase_X = new su2double[nMoving];
    for (iZone = 0; iZone < nMoving; iZone++ )
      Pitching_Phase_X[iZone] = 0.0;
  } else {
    if (Grid_Movement && (nPitching_Phase_X != nGridMovement)) {
      cout << "Length of PITCHING_PHASE_X must match GRID_MOVEMENT_KIND!!" << endl;
      exit(EXIT_FAILURE);
    }
  }
  
  if (Pitching_Phase_Y == NULL) {
    Pitching_Phase_Y = new su2double[nMoving];
    for (iZone = 0; iZone < nMoving; iZone++ )
      Pitching_Phase_Y[iZone] = 0.0;
  } else {
    if (Grid_Movement && (nPitching_Phase_Y != nGridMovement)) {
      cout << "Length of PITCHING_PHASE_Y must match GRID_MOVEMENT_KIND!!" << endl;
      exit(EXIT_FAILURE);
    }
  }
  
  if (Pitching_Phase_Z == NULL) {
    Pitching_Phase_Z = new su2double[nMoving];
    for (iZone = 0; iZone < nMoving; iZone++ )
      Pitching_Phase_Z[iZone] = 0.0;
  } else {
    if (Grid_Movement && (nPitching_Phase_Z != nGridMovement)) {
      cout << "Length of PITCHING_PHASE_Z must match GRID_MOVEMENT_KIND!!" << endl;
      exit(EXIT_FAILURE);
    }
  }
  
  /*--- Plunging: ---*/
  
  if (Plunging_Omega_X == NULL) {
    Plunging_Omega_X = new su2double[nMoving];
    for (iZone = 0; iZone < nMoving; iZone++ )
      Plunging_Omega_X[iZone] = 0.0;
  } else {
    if (Grid_Movement && (nPlunging_Omega_X != nGridMovement)) {
      cout << "Length of PLUNGING_OMEGA_X must match GRID_MOVEMENT_KIND!!" << endl;
      exit(EXIT_FAILURE);
    }
  }
  
  if (Plunging_Omega_Y == NULL) {
    Plunging_Omega_Y = new su2double[nMoving];
    for (iZone = 0; iZone < nMoving; iZone++ )
      Plunging_Omega_Y[iZone] = 0.0;
  } else {
    if (Grid_Movement && (nPlunging_Omega_Y != nGridMovement)) {
      cout << "Length of PLUNGING_OMEGA_Y must match GRID_MOVEMENT_KIND!!" << endl;
      exit(EXIT_FAILURE);
    }
  }
  
  if (Plunging_Omega_Z == NULL) {
    Plunging_Omega_Z = new su2double[nMoving];
    for (iZone = 0; iZone < nMoving; iZone++ )
      Plunging_Omega_Z[iZone] = 0.0;
  } else {
    if (Grid_Movement && (nPlunging_Omega_Z != nGridMovement)) {
      cout << "Length of PLUNGING_OMEGA_Z must match GRID_MOVEMENT_KIND!!" << endl;
      exit(EXIT_FAILURE);
    }
  }
  
  /*--- Plunging Amplitude: ---*/
  
  if (Plunging_Ampl_X == NULL) {
    Plunging_Ampl_X = new su2double[nMoving];
    for (iZone = 0; iZone < nMoving; iZone++ )
      Plunging_Ampl_X[iZone] = 0.0;
  } else {
    if (Grid_Movement && (nPlunging_Ampl_X != nGridMovement)) {
      cout << "Length of PLUNGING_AMPL_X must match GRID_MOVEMENT_KIND!!" << endl;
      exit(EXIT_FAILURE);
    }
  }
  
  if (Plunging_Ampl_Y == NULL) {
    Plunging_Ampl_Y = new su2double[nMoving];
    for (iZone = 0; iZone < nMoving; iZone++ )
      Plunging_Ampl_Y[iZone] = 0.0;
  } else {
    if (Grid_Movement && (nPlunging_Ampl_Y != nGridMovement)) {
      cout << "Length of PLUNGING_AMPL_Y must match GRID_MOVEMENT_KIND!!" << endl;
      exit(EXIT_FAILURE);
    }
  }
  
  if (Plunging_Ampl_Z == NULL) {
    Plunging_Ampl_Z = new su2double[nMoving];
    for (iZone = 0; iZone < nMoving; iZone++ )
      Plunging_Ampl_Z[iZone] = 0.0;
  } else {
    if (Grid_Movement && (nPlunging_Ampl_Z != nGridMovement)) {
      cout << "Length of PLUNGING_AMPL_Z must match GRID_MOVEMENT_KIND!!" << endl;
      exit(EXIT_FAILURE);
    }
  }
  
  /*-- Setting Harmonic Balance period from the config file */

  if (Unsteady_Simulation == HARMONIC_BALANCE) {
  	HarmonicBalance_Period = GetHarmonicBalance_Period();
  	if (HarmonicBalance_Period < 0)  {
  		cout << "Not a valid value for time period!!" << endl;
  		exit(EXIT_FAILURE);
  	}
  	/* Initialize the Harmonic balance Frequency pointer */
  	if (Omega_HB == NULL) {
  		Omega_HB = new su2double[nOmega_HB];
  		for (iZone = 0; iZone < nOmega_HB; iZone++ )
  			Omega_HB[iZone] = 0.0;
  	}else {
  		if (nOmega_HB != nTimeInstances) {
  			cout << "Length of omega_HB  must match the number TIME_INSTANCES!!" << endl;
  			exit(EXIT_FAILURE);
  		}
  	}
  }

    /*--- Use the various rigid-motion input frequencies to determine the period to be used with harmonic balance cases.
     There are THREE types of motion to consider, namely: rotation, pitching, and plunging.
     The largest period of motion is the one to be used for harmonic balance  calculations. ---*/
    
  /*if (Unsteady_Simulation == HARMONIC_BALANCE) {
      if (!(GetGrid_Movement())) {
          // No grid movement - Time period from config file //
          HarmonicBalance_Period = GetHarmonicBalance_Period();
      }
      
      else {
          unsigned short N_MOTION_TYPES = 3;
          su2double *periods;
          periods = new su2double[N_MOTION_TYPES];
          
          //--- rotation: ---//
          
          su2double Omega_mag_rot = sqrt(pow(Rotation_Rate_X[ZONE_0],2)+pow(Rotation_Rate_Y[ZONE_0],2)+pow(Rotation_Rate_Z[ZONE_0],2));
          if (Omega_mag_rot > 0)
              periods[0] = 2*PI_NUMBER/Omega_mag_rot;
          else
              periods[0] = 0.0;
          
          //--- pitching: ---//
          
          su2double Omega_mag_pitch = sqrt(pow(Pitching_Omega_X[ZONE_0],2)+pow(Pitching_Omega_Y[ZONE_0],2)+pow(Pitching_Omega_Z[ZONE_0],2));
          if (Omega_mag_pitch > 0)
              periods[1] = 2*PI_NUMBER/Omega_mag_pitch;
          else
              periods[1] = 0.0;
          
          //--- plunging: ---//
          
          su2double Omega_mag_plunge = sqrt(pow(Plunging_Omega_X[ZONE_0],2)+pow(Plunging_Omega_Y[ZONE_0],2)+pow(Plunging_Omega_Z[ZONE_0],2));
          if (Omega_mag_plunge > 0)
              periods[2] = 2*PI_NUMBER/Omega_mag_plunge;
          else
              periods[2] = 0.0;
          
          //--- determine which period is largest ---//
          
          unsigned short iVar;
          HarmonicBalance_Period = 0.0;
          for (iVar = 0; iVar < N_MOTION_TYPES; iVar++) {
              if (periods[iVar] > HarmonicBalance_Period)
                  HarmonicBalance_Period = periods[iVar];
          }
          
          delete periods;
      }
    
  }*/
  

  
    
  /*--- Initialize the RefOriginMoment Pointer ---*/
  
  RefOriginMoment = NULL;
  RefOriginMoment = new su2double[3];
  RefOriginMoment[0] = 0.0; RefOriginMoment[1] = 0.0; RefOriginMoment[2] = 0.0;
  
  /*--- In case the moment origin coordinates have not been declared in the
   config file, set them equal to zero for safety. Also check to make sure
   that for each marker, a value has been declared for the moment origin.
   Unless only one value was specified, then set this value for all the markers
   being monitored. ---*/
  
  
  if ((nRefOriginMoment_X != nRefOriginMoment_Y) || (nRefOriginMoment_X != nRefOriginMoment_Z) ) {
    cout << "ERROR: Length of REF_ORIGIN_MOMENT_X, REF_ORIGIN_MOMENT_Y and REF_ORIGIN_MOMENT_Z must be the same!!" << endl;
    exit(EXIT_FAILURE);
  }
  
  if (RefOriginMoment_X == NULL) {
    RefOriginMoment_X = new su2double[nMarker_Monitoring];
    for (iMarker = 0; iMarker < nMarker_Monitoring; iMarker++ )
      RefOriginMoment_X[iMarker] = 0.0;
  } else {
    if (nRefOriginMoment_X == 1) {
      
      su2double aux_RefOriginMoment_X = RefOriginMoment_X[0];
      delete [] RefOriginMoment_X;
      RefOriginMoment_X = new su2double[nMarker_Monitoring];
      nRefOriginMoment_X = nMarker_Monitoring;
      
      for (iMarker = 0; iMarker < nMarker_Monitoring; iMarker++ )
        RefOriginMoment_X[iMarker] = aux_RefOriginMoment_X;
    }
    else if (nRefOriginMoment_X != nMarker_Monitoring) {
      cout << "ERROR: Length of REF_ORIGIN_MOMENT_X must match number of Monitoring Markers!!" << endl;
      exit(EXIT_FAILURE);
    }
  }
  
  if (RefOriginMoment_Y == NULL) {
    RefOriginMoment_Y = new su2double[nMarker_Monitoring];
    for (iMarker = 0; iMarker < nMarker_Monitoring; iMarker++ )
      RefOriginMoment_Y[iMarker] = 0.0;
  } else {
    if (nRefOriginMoment_Y == 1) {
      
      su2double aux_RefOriginMoment_Y = RefOriginMoment_Y[0];
      delete [] RefOriginMoment_Y;
      RefOriginMoment_Y = new su2double[nMarker_Monitoring];
      nRefOriginMoment_Y = nMarker_Monitoring;
      
      for (iMarker = 0; iMarker < nMarker_Monitoring; iMarker++ )
        RefOriginMoment_Y[iMarker] = aux_RefOriginMoment_Y;
    }
    else if (nRefOriginMoment_Y != nMarker_Monitoring) {
      cout << "ERROR: Length of REF_ORIGIN_MOMENT_Y must match number of Monitoring Markers!!" << endl;
      exit(EXIT_FAILURE);
    }
  }
  
  if (RefOriginMoment_Z == NULL) {
    RefOriginMoment_Z = new su2double[nMarker_Monitoring];
    for (iMarker = 0; iMarker < nMarker_Monitoring; iMarker++ )
      RefOriginMoment_Z[iMarker] = 0.0;
  } else {
    if (nRefOriginMoment_Z == 1) {
      
      su2double aux_RefOriginMoment_Z = RefOriginMoment_Z[0];
      delete [] RefOriginMoment_Z;
      RefOriginMoment_Z = new su2double[nMarker_Monitoring];
      nRefOriginMoment_Z = nMarker_Monitoring;
      
      for (iMarker = 0; iMarker < nMarker_Monitoring; iMarker++ )
        RefOriginMoment_Z[iMarker] = aux_RefOriginMoment_Z;
    }
    else if (nRefOriginMoment_Z != nMarker_Monitoring) {
      cout << "ERROR: Length of REF_ORIGIN_MOMENT_Z must match number of Monitoring Markers!!" << endl;
      exit(EXIT_FAILURE);
    }
  }
  
  /*--- Set the boolean flag if we are carrying out an aeroelastic simulation. ---*/
  
  if (Grid_Movement && (Kind_GridMovement[ZONE_0] == AEROELASTIC || Kind_GridMovement[ZONE_0] == AEROELASTIC_RIGID_MOTION)) Aeroelastic_Simulation = true;
  else Aeroelastic_Simulation = false;
  
  /*--- Initializing the size for the solutions of the Aeroelastic problem. ---*/
  
  
  if (Grid_Movement && Aeroelastic_Simulation) {
    Aeroelastic_np1.resize(nMarker_Monitoring);
    Aeroelastic_n.resize(nMarker_Monitoring);
    Aeroelastic_n1.resize(nMarker_Monitoring);
    for (iMarker = 0; iMarker < nMarker_Monitoring; iMarker++) {
      Aeroelastic_np1[iMarker].resize(2);
      Aeroelastic_n[iMarker].resize(2);
      Aeroelastic_n1[iMarker].resize(2);
      for (int i =0; i<2; i++) {
        Aeroelastic_np1[iMarker][i].resize(2);
        Aeroelastic_n[iMarker][i].resize(2);
        Aeroelastic_n1[iMarker][i].resize(2);
        for (int j=0; j<2; j++) {
          Aeroelastic_np1[iMarker][i][j] = 0.0;
          Aeroelastic_n[iMarker][i][j] = 0.0;
          Aeroelastic_n1[iMarker][i][j] = 0.0;
        }
      }
    }
  }
  
  /*--- Allocate memory for the plunge and pitch and initialized them to zero ---*/
  
  if (Grid_Movement && Aeroelastic_Simulation) {
    Aeroelastic_pitch = new su2double[nMarker_Monitoring];
    Aeroelastic_plunge = new su2double[nMarker_Monitoring];
    for (iMarker = 0; iMarker < nMarker_Monitoring; iMarker++ ) {
      Aeroelastic_pitch[iMarker] = 0.0;
      Aeroelastic_plunge[iMarker] = 0.0;
    }
  }

  /*--- Fluid-Structure Interaction problems ---*/

  if (FSI_Problem) {
	  Kind_GridMovement[val_izone] = FLUID_STRUCTURE;
	  Grid_Movement = true;
  }
  
  if (MGCycle == FULLMG_CYCLE) FinestMesh = nMGLevels;
  else FinestMesh = MESH_0;
  
  if ((Kind_Solver == NAVIER_STOKES) &&
      (Kind_Turb_Model != NONE))
    Kind_Solver = RANS;
    
  Kappa_1st_Flow = Kappa_Flow[0];
  Kappa_2nd_Flow = Kappa_Flow[1];
  Kappa_4th_Flow = Kappa_Flow[2];
  Kappa_1st_AdjFlow = Kappa_AdjFlow[0];
  Kappa_2nd_AdjFlow = Kappa_AdjFlow[1];
  Kappa_4th_AdjFlow = Kappa_AdjFlow[2];
  
  /*--- Make the MG_PreSmooth, MG_PostSmooth, and MG_CorrecSmooth
   arrays consistent with nMGLevels ---*/
  
  unsigned short * tmp_smooth = new unsigned short[nMGLevels+1];
  
  if ((nMG_PreSmooth != nMGLevels+1) && (nMG_PreSmooth != 0)) {
    if (nMG_PreSmooth > nMGLevels+1) {
      
      /*--- Truncate by removing unnecessary elements at the end ---*/
      
      for (unsigned int i = 0; i <= nMGLevels; i++)
        tmp_smooth[i] = MG_PreSmooth[i];
      delete [] MG_PreSmooth;
      MG_PreSmooth=NULL;
    } else {
      
      /*--- Add additional elements equal to last element ---*/
      
      for (unsigned int i = 0; i < nMG_PreSmooth; i++)
        tmp_smooth[i] = MG_PreSmooth[i];
      for (unsigned int i = nMG_PreSmooth; i <= nMGLevels; i++)
        tmp_smooth[i] = MG_PreSmooth[nMG_PreSmooth-1];
      delete [] MG_PreSmooth;
      MG_PreSmooth=NULL;
    }
    
    nMG_PreSmooth = nMGLevels+1;
    MG_PreSmooth = new unsigned short[nMG_PreSmooth];
    for (unsigned int i = 0; i < nMG_PreSmooth; i++)
      MG_PreSmooth[i] = tmp_smooth[i];
  }
  if ((nMGLevels != 0) && (nMG_PreSmooth == 0)) {
    delete [] MG_PreSmooth;
    nMG_PreSmooth = nMGLevels+1;
    MG_PreSmooth = new unsigned short[nMG_PreSmooth];
    for (unsigned int i = 0; i < nMG_PreSmooth; i++)
      MG_PreSmooth[i] = i+1;
  }
  
  if ((nMG_PostSmooth != nMGLevels+1) && (nMG_PostSmooth != 0)) {
    if (nMG_PostSmooth > nMGLevels+1) {
      
      /*--- Truncate by removing unnecessary elements at the end ---*/
      
      for (unsigned int i = 0; i <= nMGLevels; i++)
        tmp_smooth[i] = MG_PostSmooth[i];
      delete [] MG_PostSmooth;
      MG_PostSmooth=NULL;
    } else {
      
      /*--- Add additional elements equal to last element ---*/
       
      for (unsigned int i = 0; i < nMG_PostSmooth; i++)
        tmp_smooth[i] = MG_PostSmooth[i];
      for (unsigned int i = nMG_PostSmooth; i <= nMGLevels; i++)
        tmp_smooth[i] = MG_PostSmooth[nMG_PostSmooth-1];
      delete [] MG_PostSmooth;
      MG_PostSmooth=NULL;
    }
    
    nMG_PostSmooth = nMGLevels+1;
    MG_PostSmooth = new unsigned short[nMG_PostSmooth];
    for (unsigned int i = 0; i < nMG_PostSmooth; i++)
      MG_PostSmooth[i] = tmp_smooth[i];
    
  }
  
  if ((nMGLevels != 0) && (nMG_PostSmooth == 0)) {
    delete [] MG_PostSmooth;
    nMG_PostSmooth = nMGLevels+1;
    MG_PostSmooth = new unsigned short[nMG_PostSmooth];
    for (unsigned int i = 0; i < nMG_PostSmooth; i++)
      MG_PostSmooth[i] = 0;
  }
  
  if ((nMG_CorrecSmooth != nMGLevels+1) && (nMG_CorrecSmooth != 0)) {
    if (nMG_CorrecSmooth > nMGLevels+1) {
      
      /*--- Truncate by removing unnecessary elements at the end ---*/
      
      for (unsigned int i = 0; i <= nMGLevels; i++)
        tmp_smooth[i] = MG_CorrecSmooth[i];
      delete [] MG_CorrecSmooth;
      MG_CorrecSmooth = NULL;
    } else {
      
      /*--- Add additional elements equal to last element ---*/
      
      for (unsigned int i = 0; i < nMG_CorrecSmooth; i++)
        tmp_smooth[i] = MG_CorrecSmooth[i];
      for (unsigned int i = nMG_CorrecSmooth; i <= nMGLevels; i++)
        tmp_smooth[i] = MG_CorrecSmooth[nMG_CorrecSmooth-1];
      delete [] MG_CorrecSmooth;
      MG_CorrecSmooth = NULL;
    }
    nMG_CorrecSmooth = nMGLevels+1;
    MG_CorrecSmooth = new unsigned short[nMG_CorrecSmooth];
    for (unsigned int i = 0; i < nMG_CorrecSmooth; i++)
      MG_CorrecSmooth[i] = tmp_smooth[i];
  }
  
  if ((nMGLevels != 0) && (nMG_CorrecSmooth == 0)) {
    delete [] MG_CorrecSmooth;
    nMG_CorrecSmooth = nMGLevels+1;
    MG_CorrecSmooth = new unsigned short[nMG_CorrecSmooth];
    for (unsigned int i = 0; i < nMG_CorrecSmooth; i++)
      MG_CorrecSmooth[i] = 0;
  }
  
  /*--- Override MG Smooth parameters ---*/
  
  if (nMG_PreSmooth != 0) MG_PreSmooth[MESH_0] = 1;
  if (nMG_PostSmooth != 0) {
    MG_PostSmooth[MESH_0] = 0;
    MG_PostSmooth[nMGLevels] = 0;
  }
  if (nMG_CorrecSmooth != 0) MG_CorrecSmooth[nMGLevels] = 0;
  
  if (Restart) MGCycle = V_CYCLE;
  
  if (ContinuousAdjoint) {
    if (Kind_Solver == EULER) Kind_Solver = ADJ_EULER;
    if (Kind_Solver == NAVIER_STOKES) Kind_Solver = ADJ_NAVIER_STOKES;
    if (Kind_Solver == RANS) Kind_Solver = ADJ_RANS;
  }
  
  nCFL = nMGLevels+1;
  CFL = new su2double[nCFL];
  CFL[0] = CFLFineGrid;
  
  /*--- Evaluate when the Cl should be evaluated ---*/
  
  Iter_Fixed_CL        = SU2_TYPE::Int(nExtIter / (su2double(Update_Alpha)+5.0));
  Iter_Fixed_CM        = SU2_TYPE::Int(nExtIter / (su2double(Update_iH)+5.0));
  Iter_Fixed_NetThrust = SU2_TYPE::Int(nExtIter / (su2double(Update_BCThrust)+5.0));

  if (ContinuousAdjoint) {
    CFL[0] = CFL[0] * CFLRedCoeff_AdjFlow;
    CFL_AdaptParam[2] *= CFLRedCoeff_AdjFlow;
    CFL_AdaptParam[3] *= CFLRedCoeff_AdjFlow;
    Iter_Fixed_CL = SU2_TYPE::Int(su2double (Iter_Fixed_CL) / CFLRedCoeff_AdjFlow);
    Iter_Fixed_CM = SU2_TYPE::Int(su2double (Iter_Fixed_CM) / CFLRedCoeff_AdjFlow);
    Iter_Fixed_NetThrust = SU2_TYPE::Int(su2double (Iter_Fixed_NetThrust) / CFLRedCoeff_AdjFlow);
  }
  
  if (Iter_Fixed_CL == 0) { Iter_Fixed_CL = nExtIter+1; Update_Alpha = 0; }
  if (Iter_Fixed_CM == 0) { Iter_Fixed_CM = nExtIter+1; Update_iH = 0; }
  if (Iter_Fixed_NetThrust == 0) { Iter_Fixed_NetThrust = nExtIter+1; Update_BCThrust = 0; }

  for (iCFL = 1; iCFL < nCFL; iCFL++)
    CFL[iCFL] = CFL[iCFL-1];
  
  if (nRKStep == 0) {
    nRKStep = 1;
    RK_Alpha_Step = new su2double[1]; RK_Alpha_Step[0] = 1.0;
  }

  /* Correct the number of time levels for time accurate local time
     stepping, if needed.  */
  if (nLevels_TimeAccurateLTS == 0)  nLevels_TimeAccurateLTS =  1;
  if (nLevels_TimeAccurateLTS  > 15) nLevels_TimeAccurateLTS = 15;

  /* Check that no time accurate local time stepping is specified for time
     integration schemes other than ADER. */
  if (Kind_TimeIntScheme_FEM_Flow != ADER_DG && nLevels_TimeAccurateLTS != 1) {

    if (rank==MASTER_NODE) {
      cout << endl << "WARNING: "
           << nLevels_TimeAccurateLTS << " levels specified for time accurate local time stepping." << endl
           << "Time accurate local time stepping is only possible for ADER, hence this option is not used." << endl
           << endl;
    }

    nLevels_TimeAccurateLTS = 1;
  }

  if (Kind_TimeIntScheme_FEM_Flow == ADER_DG) {

    Unsteady_Simulation = TIME_STEPPING;  // Only time stepping for ADER.

    /* If time accurate local time stepping is used, make sure that an unsteady
       CFL is specified. If not, terminate. */
    if (nLevels_TimeAccurateLTS != 1) {

      if(Unst_CFL == 0.0) {
        if (rank==MASTER_NODE) {
          cout << "ERROR: Unsteady CFL not specified for time accurate "
               << "local time stepping." << endl;
          exit(EXIT_FAILURE);
        }
      }
    }

    /* Determine the location of the ADER time DOFs, which are the Gauss-Legendre
       integration points corresponding to the number of time DOFs. */
    vector<su2double> GLPoints(nTimeDOFsADER_DG), GLWeights(nTimeDOFsADER_DG);
    CGaussJacobiQuadrature GaussJacobi;
    GaussJacobi.GetQuadraturePoints(0.0, 0.0, -1.0, 1.0, GLPoints, GLWeights);

    TimeDOFsADER_DG = new su2double[nTimeDOFsADER_DG];
    for(unsigned short i=0; i<nTimeDOFsADER_DG; ++i)
      TimeDOFsADER_DG[i] = GLPoints[i];

    /* Determine the number of integration points in time, their locations
       on the interval [-1..1] and their integration weights. */
    unsigned short orderExact = ceil(Quadrature_Factor_Time_ADER_DG*(nTimeDOFsADER_DG-1));
    nTimeIntegrationADER_DG = orderExact/2 + 1;
    nTimeIntegrationADER_DG = max(nTimeIntegrationADER_DG, nTimeDOFsADER_DG);
    GLPoints.resize(nTimeIntegrationADER_DG);
    GLWeights.resize(nTimeIntegrationADER_DG);
    GaussJacobi.GetQuadraturePoints(0.0, 0.0, -1.0, 1.0, GLPoints, GLWeights);

    TimeIntegrationADER_DG    = new su2double[nTimeIntegrationADER_DG];
    WeightsIntegrationADER_DG = new su2double[nTimeIntegrationADER_DG];
    for(unsigned short i=0; i<nTimeIntegrationADER_DG; ++i) {
      TimeIntegrationADER_DG[i]    = GLPoints[i];
      WeightsIntegrationADER_DG[i] = GLWeights[i];
    }
  }
  
  if (nIntCoeffs == 0) {
	nIntCoeffs = 2;
	Int_Coeffs = new su2double[2]; Int_Coeffs[0] = 0.25; Int_Coeffs[1] = 0.5;
  }

  if ((Kind_SU2 == SU2_CFD) && (Kind_Solver == NO_SOLVER)) {
    cout << "PHYSICAL_PROBLEM must be set in the configuration file" << endl;
    exit(EXIT_FAILURE);
  }
  
  /*--- Set a flag for viscous simulations ---*/
  
  Viscous = (( Kind_Solver == NAVIER_STOKES          ) ||
             ( Kind_Solver == ADJ_NAVIER_STOKES      ) ||
             ( Kind_Solver == RANS                   ) ||
             ( Kind_Solver == ADJ_RANS               ) ||
             ( Kind_Solver == FEM_NAVIER_STOKES      ) ||
             ( Kind_Solver == FEM_RANS               ) ||
             ( Kind_Solver == FEM_LES                ));
  
  /*--- To avoid boundary intersections, let's add a small constant to the planes. ---*/

  Section_WingBounds[0] += EPS;
  Section_WingBounds[1] += EPS;

  for (unsigned short iSections = 0; iSections < nLocationStations; iSections++) {
    LocationStations[iSections] += EPS;
  }

  /*--- Re-scale the length based parameters. The US system uses feet,
   but SU2 assumes that the grid is in inches ---*/
  
  if ((SystemMeasurements == US) && (Kind_SU2 == SU2_CFD)) {
    
    for (iMarker = 0; iMarker < nMarker_Monitoring; iMarker++) {
      RefOriginMoment_X[iMarker] = RefOriginMoment_X[iMarker]/12.0;
      RefOriginMoment_Y[iMarker] = RefOriginMoment_Y[iMarker]/12.0;
      RefOriginMoment_Z[iMarker] = RefOriginMoment_Z[iMarker]/12.0;
    }
    
    for (iMarker = 0; iMarker < nGridMovement; iMarker++) {
      Motion_Origin_X[iMarker] = Motion_Origin_X[iMarker]/12.0;
      Motion_Origin_Y[iMarker] = Motion_Origin_Y[iMarker]/12.0;
      Motion_Origin_Z[iMarker] = Motion_Origin_Z[iMarker]/12.0;
    }
    
    RefLengthMoment = RefLengthMoment/12.0;
    if ((val_nDim == 2) && (!Axisymmetric)) RefAreaCoeff = RefAreaCoeff/12.0;
    else RefAreaCoeff = RefAreaCoeff/144.0;
    Length_Reynolds = Length_Reynolds/12.0;
    RefElemLength = RefElemLength/12.0;
    Highlite_Area = Highlite_Area/144.0;
    SemiSpan = SemiSpan/12.0;

    EA_IntLimit[0] = EA_IntLimit[0]/12.0;
    EA_IntLimit[1] = EA_IntLimit[1]/12.0;
    EA_IntLimit[2] = EA_IntLimit[2]/12.0;
    
    for (unsigned short iSections = 0; iSections < nLocationStations; iSections++) {
      LocationStations[iSections] = LocationStations[iSections]/12.0;
    }

    Section_WingBounds[0] = Section_WingBounds[0]/12.0;
    Section_WingBounds[1] = Section_WingBounds[1]/12.0;
    
    SubsonicEngine_Cyl[0] = SubsonicEngine_Cyl[0]/12.0;
    SubsonicEngine_Cyl[1] = SubsonicEngine_Cyl[1]/12.0;
    SubsonicEngine_Cyl[2] = SubsonicEngine_Cyl[2]/12.0;
    SubsonicEngine_Cyl[3] = SubsonicEngine_Cyl[3]/12.0;
    SubsonicEngine_Cyl[4] = SubsonicEngine_Cyl[4]/12.0;
    SubsonicEngine_Cyl[5] = SubsonicEngine_Cyl[5]/12.0;
    SubsonicEngine_Cyl[6] = SubsonicEngine_Cyl[6]/12.0;
    
  }
  
  /*--- Check for constant lift mode. Initialize the update flag for
   the AoA with each iteration to false  ---*/
  
  if (Fixed_CL_Mode) Update_AoA = false;
  if (Fixed_CM_Mode) Update_HTPIncidence = false;

  if (DirectDiff != NO_DERIVATIVE) {
#if !defined COMPLEX_TYPE && !defined ADOLC_FORWARD_TYPE && !defined CODI_FORWARD_TYPE
      if (Kind_SU2 == SU2_CFD) {
        cout << "SU2_CFD: Config option DIRECT_DIFF= YES requires AD or complex support!" << endl;
        cout << "Please use SU2_CFD_DIRECTDIFF (configuration/compilation is done using the preconfigure.py script)." << endl;
        exit(EXIT_FAILURE);
      }
#endif
    /*--- Initialize the derivative values ---*/
    switch (DirectDiff) {
      case D_MACH:
        SU2_TYPE::SetDerivative(Mach, 1.0);
        break;
      case D_AOA:
        SU2_TYPE::SetDerivative(AoA, 1.0);
        break;
      case D_SIDESLIP:
        SU2_TYPE::SetDerivative(AoS, 1.0);
        break;
      case D_REYNOLDS:
        SU2_TYPE::SetDerivative(Reynolds, 1.0);
        break;
      case D_TURB2LAM:
       SU2_TYPE::SetDerivative(Turb2LamViscRatio_FreeStream, 1.0);
        break;
      default:
        /*--- All other cases are handled in the specific solver ---*/
        break;
      }
  }

#if defined CODI_REVERSE_TYPE
  AD_Mode = YES;
#else
  if (AD_Mode == YES) {
    cout << "AUTO_DIFF=YES requires Automatic Differentiation support." << endl;
    cout << "Please use correct executables (configuration/compilation is done using the preconfigure.py script)." << endl;
  }
#endif

  if (DiscreteAdjoint) {
#if !defined ADOLC_REVERSE_TYPE && !defined CODI_REVERSE_TYPE
    if (Kind_SU2 == SU2_CFD) {
      cout << "SU2_CFD: Config option MATH_PROBLEM= DISCRETE_ADJOINT requires AD support!" << endl;
      cout << "Please use SU2_CFD_AD (configuration/compilation is done using the preconfigure.py script)." << endl;
      exit(EXIT_FAILURE);
    }
#endif

    /*--- Disable writing of limiters if enabled ---*/
    Wrt_Limiters = false;

    if (Unsteady_Simulation) {

      Restart_Flow = false;

      if (Grid_Movement) {
        cout << "Dynamic mesh movement currently not supported for the discrete adjoint solver." << endl;
        exit(EXIT_FAILURE);
      }

      /*--- If the averaging interval is not set, we average over all time-steps ---*/

      if (Iter_Avg_Objective == 0.0) {
        Iter_Avg_Objective = nExtIter;
      }
    }

    switch(Kind_Solver) {
      case EULER:
        Kind_Solver = DISC_ADJ_EULER;
        break;
      case RANS:
        Kind_Solver = DISC_ADJ_RANS;
        Frozen_Visc = false;
        break;
      case NAVIER_STOKES:
        Kind_Solver = DISC_ADJ_NAVIER_STOKES;
        break;
      default:
        break;
    }
  }

  /*--- Check for 2nd order w/ limiting for JST and correct ---*/
  
  if ((Kind_ConvNumScheme_Flow == SPACE_CENTERED) && (Kind_Centered_Flow == JST) && (SpatialOrder_Flow == SECOND_ORDER_LIMITER))
    SpatialOrder_Flow = SECOND_ORDER;
  
  if ((Kind_ConvNumScheme_AdjFlow == SPACE_CENTERED) && (Kind_Centered_AdjFlow == JST) && (SpatialOrder_AdjFlow == SECOND_ORDER_LIMITER))
    SpatialOrder_AdjFlow = SECOND_ORDER;
  
  delete [] tmp_smooth;
 
  /*--- Make sure that implicit time integration is disabled
        for the FEM fluid solver (numerics). ---*/
  if ((Kind_Solver == FEM_EULER) ||
      (Kind_Solver == FEM_NAVIER_STOKES) || 
      (Kind_Solver == FEM_RANS)) {
     Kind_TimeIntScheme_Flow = Kind_TimeIntScheme_FEM_Flow;
  }
 
  /*--- Set up the time stepping / unsteady CFL options. ---*/
  if ((Unsteady_Simulation == TIME_STEPPING) && (Unst_CFL != 0.0)) {
    for (iCFL = 0; iCFL < nCFL; iCFL++)
      CFL[iCFL] = Unst_CFL;
  }
  
  
}

void CConfig::SetMarkers(unsigned short val_software) {

  unsigned short iMarker_All, iMarker_CfgFile, iMarker_Euler, iMarker_Custom,
  iMarker_FarField, iMarker_SymWall, iMarker_Pressure, iMarker_PerBound,
  iMarker_NearFieldBound, iMarker_InterfaceBound, iMarker_Fluid_InterfaceBound, iMarker_Dirichlet,
  iMarker_Inlet, iMarker_Riemann, iMarker_NRBC, iMarker_Outlet, iMarker_Isothermal,
  iMarker_HeatFlux, iMarker_EngineInflow, iMarker_EngineExhaust,
  iMarker_Displacement, iMarker_Load, iMarker_FlowLoad, iMarker_Neumann, iMarker_Internal,
  iMarker_Monitoring, iMarker_Designing, iMarker_GeoEval, iMarker_Plotting, iMarker_Analyze,
  iMarker_DV, iMarker_Moving, iMarker_Supersonic_Inlet, iMarker_Supersonic_Outlet,
  iMarker_Clamped, iMarker_FSIinterface, iMarker_Load_Dir, iMarker_Load_Sine,
  iMarker_ActDiskInlet, iMarker_ActDiskOutlet, iMarker_Out_1D;

  int size = SINGLE_NODE;
  
#ifdef HAVE_MPI
  if (val_software != SU2_MSH)
    MPI_Comm_size(MPI_COMM_WORLD, &size);
#endif

  /*--- Compute the total number of markers in the config file ---*/
  
  nMarker_CfgFile = nMarker_Euler + nMarker_FarField + nMarker_SymWall +
  nMarker_Pressure + nMarker_PerBound + nMarker_NearFieldBound + nMarker_Fluid_InterfaceBound +
  nMarker_InterfaceBound + nMarker_Dirichlet + nMarker_Neumann + nMarker_Inlet + nMarker_Riemann +
  nMarker_NRBC + nMarker_Outlet + nMarker_Isothermal + nMarker_HeatFlux +
  nMarker_EngineInflow + nMarker_EngineExhaust + nMarker_Internal +
  nMarker_Supersonic_Inlet + nMarker_Supersonic_Outlet + nMarker_Displacement + nMarker_Load +
  nMarker_FlowLoad + nMarker_Custom +
  nMarker_Clamped + nMarker_Load_Sine + nMarker_Load_Dir +
  nMarker_ActDiskInlet + nMarker_ActDiskOutlet + nMarker_Out_1D;
  
  /*--- Add the possible send/receive domains ---*/

  nMarker_Max = nMarker_CfgFile + OVERHEAD*size;
  
  /*--- Basic dimensionalization of the markers (worst scenario) ---*/

  nMarker_All = nMarker_Max;

  /*--- Allocate the memory (markers in each domain) ---*/
  
  Marker_All_TagBound       = new string[nMarker_All];			    // Store the tag that correspond with each marker.
  Marker_All_SendRecv       = new short[nMarker_All];						// +#domain (send), -#domain (receive).
  Marker_All_KindBC         = new unsigned short[nMarker_All];	// Store the kind of boundary condition.
  Marker_All_Monitoring     = new unsigned short[nMarker_All];	// Store whether the boundary should be monitored.
  Marker_All_Designing      = new unsigned short[nMarker_All];  // Store whether the boundary should be designed.
  Marker_All_Plotting       = new unsigned short[nMarker_All];	// Store whether the boundary should be plotted.
  Marker_All_Analyze  = new unsigned short[nMarker_All];	// Store whether the boundary should be plotted.
  Marker_All_FSIinterface   = new unsigned short[nMarker_All];	// Store whether the boundary is in the FSI interface.
  Marker_All_GeoEval        = new unsigned short[nMarker_All];	// Store whether the boundary should be geometry evaluation.
  Marker_All_DV             = new unsigned short[nMarker_All];	// Store whether the boundary should be affected by design variables.
  Marker_All_Moving         = new unsigned short[nMarker_All];	// Store whether the boundary should be in motion.
  Marker_All_PerBound       = new short[nMarker_All];						// Store whether the boundary belongs to a periodic boundary.
  Marker_All_Out_1D         = new unsigned short[nMarker_All];  // Store whether the boundary belongs to a 1-d output boundary.

  for (iMarker_All = 0; iMarker_All < nMarker_All; iMarker_All++) {
    Marker_All_TagBound[iMarker_All]      = "SEND_RECEIVE";
    Marker_All_SendRecv[iMarker_All]      = 0;
    Marker_All_KindBC[iMarker_All]        = 0;
    Marker_All_Monitoring[iMarker_All]    = 0;
    Marker_All_GeoEval[iMarker_All]       = 0;
    Marker_All_Designing[iMarker_All]     = 0;
    Marker_All_Plotting[iMarker_All]      = 0;
    Marker_All_Analyze[iMarker_All] = 0;
    Marker_All_FSIinterface[iMarker_All]  = 0;
    Marker_All_DV[iMarker_All]            = 0;
    Marker_All_Moving[iMarker_All]        = 0;
    Marker_All_PerBound[iMarker_All]      = 0;
    Marker_All_Out_1D[iMarker_All]        = 0;
  }

  /*--- Allocate the memory (markers in the config file) ---*/

  Marker_CfgFile_TagBound      = new string[nMarker_CfgFile];
  Marker_CfgFile_KindBC        = new unsigned short[nMarker_CfgFile];
  Marker_CfgFile_Monitoring    = new unsigned short[nMarker_CfgFile];
  Marker_CfgFile_Designing     = new unsigned short[nMarker_CfgFile];
  Marker_CfgFile_Plotting      = new unsigned short[nMarker_CfgFile];
  Marker_CfgFile_Analyze       = new unsigned short[nMarker_CfgFile];
  Marker_CfgFile_GeoEval       = new unsigned short[nMarker_CfgFile];
  Marker_CfgFile_FSIinterface	 = new unsigned short[nMarker_CfgFile];
  Marker_CfgFile_DV            = new unsigned short[nMarker_CfgFile];
  Marker_CfgFile_Moving        = new unsigned short[nMarker_CfgFile];
  Marker_CfgFile_PerBound      = new unsigned short[nMarker_CfgFile];
  Marker_CfgFile_Out_1D        = new unsigned short[nMarker_CfgFile];

  for (iMarker_CfgFile = 0; iMarker_CfgFile < nMarker_CfgFile; iMarker_CfgFile++) {
    Marker_CfgFile_TagBound[iMarker_CfgFile]      = "SEND_RECEIVE";
    Marker_CfgFile_KindBC[iMarker_CfgFile]        = 0;
    Marker_CfgFile_Monitoring[iMarker_CfgFile]    = 0;
    Marker_CfgFile_GeoEval[iMarker_CfgFile]       = 0;
    Marker_CfgFile_Designing[iMarker_CfgFile]     = 0;
    Marker_CfgFile_Plotting[iMarker_CfgFile]      = 0;
    Marker_CfgFile_Analyze[iMarker_CfgFile] = 0;
    Marker_CfgFile_FSIinterface[iMarker_CfgFile]  = 0;
    Marker_CfgFile_DV[iMarker_CfgFile]            = 0;
    Marker_CfgFile_Moving[iMarker_CfgFile]        = 0;
    Marker_CfgFile_PerBound[iMarker_CfgFile]      = 0;
    Marker_CfgFile_Out_1D[iMarker_CfgFile]        = 0;
  }

  /*--- Allocate memory to store surface information (Analyze BC) ---*/

  Surface_MassFlow = new su2double[nMarker_Analyze];
  Surface_DC60 = new su2double[nMarker_Analyze];
  Surface_IDC = new su2double[nMarker_Analyze];
  Surface_IDC_Mach = new su2double[nMarker_Analyze];
  Surface_IDR = new su2double[nMarker_Analyze];
  for (iMarker_Analyze = 0; iMarker_Analyze < nMarker_Analyze; iMarker_Analyze++) {
     Surface_MassFlow[iMarker_Analyze] = 0.0;
   	 Surface_DC60[iMarker_Analyze] = 0.0;
     Surface_IDC[iMarker_Analyze] = 0.0;
     Surface_IDC_Mach[iMarker_Analyze] = 0.0;
     Surface_IDR[iMarker_Analyze] = 0.0;
   }

  /*--- Populate the marker information in the config file (all domains) ---*/

  iMarker_CfgFile = 0;
  for (iMarker_Euler = 0; iMarker_Euler < nMarker_Euler; iMarker_Euler++) {
    Marker_CfgFile_TagBound[iMarker_CfgFile] = Marker_Euler[iMarker_Euler];
    Marker_CfgFile_KindBC[iMarker_CfgFile] = EULER_WALL;
    iMarker_CfgFile++;
  }

  for (iMarker_FarField = 0; iMarker_FarField < nMarker_FarField; iMarker_FarField++) {
    Marker_CfgFile_TagBound[iMarker_CfgFile] = Marker_FarField[iMarker_FarField];
    Marker_CfgFile_KindBC[iMarker_CfgFile] = FAR_FIELD;
    iMarker_CfgFile++;
  }

  for (iMarker_SymWall = 0; iMarker_SymWall < nMarker_SymWall; iMarker_SymWall++) {
    Marker_CfgFile_TagBound[iMarker_CfgFile] = Marker_SymWall[iMarker_SymWall];
    Marker_CfgFile_KindBC[iMarker_CfgFile] = SYMMETRY_PLANE;
    iMarker_CfgFile++;
  }

  for (iMarker_Pressure = 0; iMarker_Pressure < nMarker_Pressure; iMarker_Pressure++) {
    Marker_CfgFile_TagBound[iMarker_CfgFile] = Marker_Pressure[iMarker_Pressure];
    Marker_CfgFile_KindBC[iMarker_CfgFile] = PRESSURE_BOUNDARY;
    iMarker_CfgFile++;
  }

  for (iMarker_PerBound = 0; iMarker_PerBound < nMarker_PerBound; iMarker_PerBound++) {
    Marker_CfgFile_TagBound[iMarker_CfgFile] = Marker_PerBound[iMarker_PerBound];
    Marker_CfgFile_KindBC[iMarker_CfgFile] = PERIODIC_BOUNDARY;
    Marker_CfgFile_PerBound[iMarker_CfgFile] = iMarker_PerBound + 1;
    iMarker_CfgFile++;
  }

  ActDisk_DeltaPress = new su2double[nMarker_ActDiskInlet];
  ActDisk_DeltaTemp = new su2double[nMarker_ActDiskInlet];
  ActDisk_TotalPressRatio = new su2double[nMarker_ActDiskInlet];
  ActDisk_TotalTempRatio = new su2double[nMarker_ActDiskInlet];
  ActDisk_StaticPressRatio = new su2double[nMarker_ActDiskInlet];
  ActDisk_StaticTempRatio = new su2double[nMarker_ActDiskInlet];
  ActDisk_Power = new su2double[nMarker_ActDiskInlet];
  ActDisk_MassFlow = new su2double[nMarker_ActDiskInlet];
  ActDisk_Mach = new su2double[nMarker_ActDiskInlet];
  ActDisk_Force = new su2double[nMarker_ActDiskInlet];
  ActDisk_NetThrust = new su2double[nMarker_ActDiskInlet];
  ActDisk_BCThrust = new su2double[nMarker_ActDiskInlet];
  ActDisk_BCThrust_Old = new su2double[nMarker_ActDiskInlet];
  ActDisk_GrossThrust = new su2double[nMarker_ActDiskInlet];
  ActDisk_Area = new su2double[nMarker_ActDiskInlet];
  ActDisk_ReverseMassFlow = new su2double[nMarker_ActDiskInlet];
  
  for (iMarker_ActDiskInlet = 0; iMarker_ActDiskInlet < nMarker_ActDiskInlet; iMarker_ActDiskInlet++) {
    ActDisk_DeltaPress[iMarker_ActDiskInlet] = 0.0;
    ActDisk_DeltaTemp[iMarker_ActDiskInlet] = 0.0;
    ActDisk_TotalPressRatio[iMarker_ActDiskInlet] = 0.0;
    ActDisk_TotalTempRatio[iMarker_ActDiskInlet] = 0.0;
    ActDisk_StaticPressRatio[iMarker_ActDiskInlet] = 0.0;
    ActDisk_StaticTempRatio[iMarker_ActDiskInlet] = 0.0;
    ActDisk_Power[iMarker_ActDiskInlet] = 0.0;
    ActDisk_MassFlow[iMarker_ActDiskInlet] = 0.0;
    ActDisk_Mach[iMarker_ActDiskInlet] = 0.0;
    ActDisk_Force[iMarker_ActDiskInlet] = 0.0;
    ActDisk_NetThrust[iMarker_ActDiskInlet] = 0.0;
    ActDisk_BCThrust[iMarker_ActDiskInlet] = 0.0;
    ActDisk_BCThrust_Old[iMarker_ActDiskInlet] = 0.0;
    ActDisk_GrossThrust[iMarker_ActDiskInlet] = 0.0;
    ActDisk_Area[iMarker_ActDiskInlet] = 0.0;
    ActDisk_ReverseMassFlow[iMarker_ActDiskInlet] = 0.0;
  }
  
  
  ActDiskInlet_MassFlow = new su2double[nMarker_ActDiskInlet];
  ActDiskInlet_Temperature = new su2double[nMarker_ActDiskInlet];
  ActDiskInlet_TotalTemperature = new su2double[nMarker_ActDiskInlet];
  ActDiskInlet_Pressure = new su2double[nMarker_ActDiskInlet];
  ActDiskInlet_TotalPressure = new su2double[nMarker_ActDiskInlet];
  ActDiskInlet_RamDrag = new su2double[nMarker_ActDiskInlet];
  ActDiskInlet_Force = new su2double[nMarker_ActDiskInlet];
  ActDiskInlet_Power = new su2double[nMarker_ActDiskInlet];
  
  for (iMarker_ActDiskInlet = 0; iMarker_ActDiskInlet < nMarker_ActDiskInlet; iMarker_ActDiskInlet++) {
    Marker_CfgFile_TagBound[iMarker_CfgFile] = Marker_ActDiskInlet[iMarker_ActDiskInlet];
    Marker_CfgFile_KindBC[iMarker_CfgFile] = ACTDISK_INLET;
    ActDiskInlet_MassFlow[iMarker_ActDiskInlet] = 0.0;
    ActDiskInlet_Temperature[iMarker_ActDiskInlet] = 0.0;
    ActDiskInlet_TotalTemperature[iMarker_ActDiskInlet] = 0.0;
    ActDiskInlet_Pressure[iMarker_ActDiskInlet] = 0.0;
    ActDiskInlet_TotalPressure[iMarker_ActDiskInlet] = 0.0;
    ActDiskInlet_RamDrag[iMarker_ActDiskInlet] = 0.0;
    ActDiskInlet_Force[iMarker_ActDiskInlet] = 0.0;
    ActDiskInlet_Power[iMarker_ActDiskInlet] = 0.0;
    iMarker_CfgFile++;
  }
  
  ActDiskOutlet_MassFlow = new su2double[nMarker_ActDiskOutlet];
  ActDiskOutlet_Temperature = new su2double[nMarker_ActDiskOutlet];
  ActDiskOutlet_TotalTemperature = new su2double[nMarker_ActDiskOutlet];
  ActDiskOutlet_Pressure = new su2double[nMarker_ActDiskOutlet];
  ActDiskOutlet_TotalPressure = new su2double[nMarker_ActDiskOutlet];
  ActDiskOutlet_GrossThrust = new su2double[nMarker_ActDiskOutlet];
  ActDiskOutlet_Force = new su2double[nMarker_ActDiskOutlet];
  ActDiskOutlet_Power = new su2double[nMarker_ActDiskOutlet];
  
  for (iMarker_ActDiskOutlet = 0; iMarker_ActDiskOutlet < nMarker_ActDiskOutlet; iMarker_ActDiskOutlet++) {
    Marker_CfgFile_TagBound[iMarker_CfgFile] = Marker_ActDiskOutlet[iMarker_ActDiskOutlet];
    Marker_CfgFile_KindBC[iMarker_CfgFile] = ACTDISK_OUTLET;
    ActDiskOutlet_MassFlow[iMarker_ActDiskOutlet] = 0.0;
    ActDiskOutlet_Temperature[iMarker_ActDiskOutlet] = 0.0;
    ActDiskOutlet_TotalTemperature[iMarker_ActDiskOutlet] = 0.0;
    ActDiskOutlet_Pressure[iMarker_ActDiskOutlet] = 0.0;
    ActDiskOutlet_TotalPressure[iMarker_ActDiskOutlet] = 0.0;
    ActDiskOutlet_GrossThrust[iMarker_ActDiskOutlet] = 0.0;
    ActDiskOutlet_Force[iMarker_ActDiskOutlet] = 0.0;
    ActDiskOutlet_Power[iMarker_ActDiskOutlet] = 0.0;
    iMarker_CfgFile++;
  }

  for (iMarker_NearFieldBound = 0; iMarker_NearFieldBound < nMarker_NearFieldBound; iMarker_NearFieldBound++) {
    Marker_CfgFile_TagBound[iMarker_CfgFile] = Marker_NearFieldBound[iMarker_NearFieldBound];
    Marker_CfgFile_KindBC[iMarker_CfgFile] = NEARFIELD_BOUNDARY;
    iMarker_CfgFile++;
  }

  for (iMarker_InterfaceBound = 0; iMarker_InterfaceBound < nMarker_InterfaceBound; iMarker_InterfaceBound++) {
    Marker_CfgFile_TagBound[iMarker_CfgFile] = Marker_InterfaceBound[iMarker_InterfaceBound];
    Marker_CfgFile_KindBC[iMarker_CfgFile] = INTERFACE_BOUNDARY;
    iMarker_CfgFile++;
  }
  
  for (iMarker_Fluid_InterfaceBound = 0; iMarker_Fluid_InterfaceBound < nMarker_Fluid_InterfaceBound; iMarker_Fluid_InterfaceBound++) {
    Marker_CfgFile_TagBound[iMarker_CfgFile] = Marker_Fluid_InterfaceBound[iMarker_Fluid_InterfaceBound];
    Marker_CfgFile_KindBC[iMarker_CfgFile] = FLUID_INTERFACE;
    iMarker_CfgFile++;
  }

  for (iMarker_Dirichlet = 0; iMarker_Dirichlet < nMarker_Dirichlet; iMarker_Dirichlet++) {
    Marker_CfgFile_TagBound[iMarker_CfgFile] = Marker_Dirichlet[iMarker_Dirichlet];
    Marker_CfgFile_KindBC[iMarker_CfgFile] = DIRICHLET;
    iMarker_CfgFile++;
  }

  for (iMarker_Inlet = 0; iMarker_Inlet < nMarker_Inlet; iMarker_Inlet++) {
    Marker_CfgFile_TagBound[iMarker_CfgFile] = Marker_Inlet[iMarker_Inlet];
    Marker_CfgFile_KindBC[iMarker_CfgFile] = INLET_FLOW;
    iMarker_CfgFile++;
  }

  for (iMarker_Riemann = 0; iMarker_Riemann < nMarker_Riemann; iMarker_Riemann++) {
    Marker_CfgFile_TagBound[iMarker_CfgFile] = Marker_Riemann[iMarker_Riemann];
    Marker_CfgFile_KindBC[iMarker_CfgFile] = RIEMANN_BOUNDARY;
    iMarker_CfgFile++;
  }

  for (iMarker_NRBC = 0; iMarker_NRBC < nMarker_NRBC; iMarker_NRBC++) {
    Marker_CfgFile_TagBound[iMarker_CfgFile] = Marker_NRBC[iMarker_NRBC];
    Marker_CfgFile_KindBC[iMarker_CfgFile] = NRBC_BOUNDARY;
    iMarker_CfgFile++;
  }

  Engine_Power       = new su2double[nMarker_EngineInflow];
  Engine_Mach        = new su2double[nMarker_EngineInflow];
  Engine_Force       = new su2double[nMarker_EngineInflow];
  Engine_NetThrust   = new su2double[nMarker_EngineInflow];
  Engine_GrossThrust = new su2double[nMarker_EngineInflow];
  Engine_Area        = new su2double[nMarker_EngineInflow];
  
  for (iMarker_EngineInflow = 0; iMarker_EngineInflow < nMarker_EngineInflow; iMarker_EngineInflow++) {
    Engine_Power[iMarker_EngineInflow] = 0.0;
    Engine_Mach[iMarker_EngineInflow] = 0.0;
    Engine_Force[iMarker_EngineInflow] = 0.0;
    Engine_NetThrust[iMarker_EngineInflow] = 0.0;
    Engine_GrossThrust[iMarker_EngineInflow] = 0.0;
    Engine_Area[iMarker_EngineInflow] = 0.0;
  }
  
  Inflow_Mach = new su2double[nMarker_EngineInflow];
  Inflow_Pressure = new su2double[nMarker_EngineInflow];
  Inflow_MassFlow = new su2double[nMarker_EngineInflow];
  Inflow_ReverseMassFlow = new su2double[nMarker_EngineInflow];
  Inflow_TotalPressure = new su2double[nMarker_EngineInflow];
  Inflow_Temperature = new su2double[nMarker_EngineInflow];
  Inflow_TotalTemperature = new su2double[nMarker_EngineInflow];
  Inflow_RamDrag = new su2double[nMarker_EngineInflow];
  Inflow_Force = new su2double[nMarker_EngineInflow];
  Inflow_Power = new su2double[nMarker_EngineInflow];
  
  for (iMarker_EngineInflow = 0; iMarker_EngineInflow < nMarker_EngineInflow; iMarker_EngineInflow++) {
    Marker_CfgFile_TagBound[iMarker_CfgFile] = Marker_EngineInflow[iMarker_EngineInflow];
    Marker_CfgFile_KindBC[iMarker_CfgFile] = ENGINE_INFLOW;
    Inflow_Mach[iMarker_EngineInflow] = 0.0;
    Inflow_Pressure[iMarker_EngineInflow] = 0.0;
    Inflow_MassFlow[iMarker_EngineInflow] = 0.0;
    Inflow_ReverseMassFlow[iMarker_EngineInflow] = 0.0;
    Inflow_TotalPressure[iMarker_EngineInflow] = 0.0;
    Inflow_Temperature[iMarker_EngineInflow] = 0.0;
    Inflow_TotalTemperature[iMarker_EngineInflow] = 0.0;
    Inflow_RamDrag[iMarker_EngineInflow] = 0.0;
    Inflow_Force[iMarker_EngineInflow] = 0.0;
    Inflow_Power[iMarker_EngineInflow] = 0.0;
    iMarker_CfgFile++;
  }
  
  Exhaust_Pressure = new su2double[nMarker_EngineExhaust];
  Exhaust_Temperature = new su2double[nMarker_EngineExhaust];
  Exhaust_MassFlow = new su2double[nMarker_EngineExhaust];
  Exhaust_TotalPressure = new su2double[nMarker_EngineExhaust];
  Exhaust_TotalTemperature = new su2double[nMarker_EngineExhaust];
  Exhaust_GrossThrust = new su2double[nMarker_EngineExhaust];
  Exhaust_Force = new su2double[nMarker_EngineExhaust];
  Exhaust_Power = new su2double[nMarker_EngineExhaust];
  
  for (iMarker_EngineExhaust = 0; iMarker_EngineExhaust < nMarker_EngineExhaust; iMarker_EngineExhaust++) {
    Marker_CfgFile_TagBound[iMarker_CfgFile] = Marker_EngineExhaust[iMarker_EngineExhaust];
    Marker_CfgFile_KindBC[iMarker_CfgFile] = ENGINE_EXHAUST;
    Exhaust_Pressure[iMarker_EngineExhaust] = 0.0;
    Exhaust_Temperature[iMarker_EngineExhaust] = 0.0;
    Exhaust_MassFlow[iMarker_EngineExhaust] = 0.0;
    Exhaust_TotalPressure[iMarker_EngineExhaust] = 0.0;
    Exhaust_TotalTemperature[iMarker_EngineExhaust] = 0.0;
    Exhaust_GrossThrust[iMarker_EngineExhaust] = 0.0;
    Exhaust_Force[iMarker_EngineExhaust] = 0.0;
    Exhaust_Power[iMarker_EngineExhaust] = 0.0;
    iMarker_CfgFile++;
  }
  
  for (iMarker_Supersonic_Inlet = 0; iMarker_Supersonic_Inlet < nMarker_Supersonic_Inlet; iMarker_Supersonic_Inlet++) {
    Marker_CfgFile_TagBound[iMarker_CfgFile] = Marker_Supersonic_Inlet[iMarker_Supersonic_Inlet];
    Marker_CfgFile_KindBC[iMarker_CfgFile] = SUPERSONIC_INLET;
    iMarker_CfgFile++;
  }
  
  for (iMarker_Supersonic_Outlet = 0; iMarker_Supersonic_Outlet < nMarker_Supersonic_Outlet; iMarker_Supersonic_Outlet++) {
    Marker_CfgFile_TagBound[iMarker_CfgFile] = Marker_Supersonic_Outlet[iMarker_Supersonic_Outlet];
    Marker_CfgFile_KindBC[iMarker_CfgFile] = SUPERSONIC_OUTLET;
    iMarker_CfgFile++;
  }

  for (iMarker_Neumann = 0; iMarker_Neumann < nMarker_Neumann; iMarker_Neumann++) {
    Marker_CfgFile_TagBound[iMarker_CfgFile] = Marker_Neumann[iMarker_Neumann];
    Marker_CfgFile_KindBC[iMarker_CfgFile] = NEUMANN;
    iMarker_CfgFile++;
  }
  
  for (iMarker_Internal = 0; iMarker_Internal < nMarker_Internal; iMarker_Internal++) {
    Marker_CfgFile_TagBound[iMarker_CfgFile] = Marker_Internal[iMarker_Internal];
    Marker_CfgFile_KindBC[iMarker_CfgFile] = INTERNAL_BOUNDARY;
    iMarker_CfgFile++;
  }

  for (iMarker_Custom = 0; iMarker_Custom < nMarker_Custom; iMarker_Custom++) {
    Marker_CfgFile_TagBound[iMarker_CfgFile] = Marker_Custom[iMarker_Custom];
    Marker_CfgFile_KindBC[iMarker_CfgFile] = CUSTOM_BOUNDARY;
    iMarker_CfgFile++;
  }

  for (iMarker_Outlet = 0; iMarker_Outlet < nMarker_Outlet; iMarker_Outlet++) {
    Marker_CfgFile_TagBound[iMarker_CfgFile] = Marker_Outlet[iMarker_Outlet];
    Marker_CfgFile_KindBC[iMarker_CfgFile] = OUTLET_FLOW;
    iMarker_CfgFile++;
  }

  for (iMarker_Isothermal = 0; iMarker_Isothermal < nMarker_Isothermal; iMarker_Isothermal++) {
    Marker_CfgFile_TagBound[iMarker_CfgFile] = Marker_Isothermal[iMarker_Isothermal];
    Marker_CfgFile_KindBC[iMarker_CfgFile] = ISOTHERMAL;
    iMarker_CfgFile++;
  }

  for (iMarker_HeatFlux = 0; iMarker_HeatFlux < nMarker_HeatFlux; iMarker_HeatFlux++) {
    Marker_CfgFile_TagBound[iMarker_CfgFile] = Marker_HeatFlux[iMarker_HeatFlux];
    Marker_CfgFile_KindBC[iMarker_CfgFile] = HEAT_FLUX;
    iMarker_CfgFile++;
  }

  for (iMarker_Clamped = 0; iMarker_Clamped < nMarker_Clamped; iMarker_Clamped++) {
    Marker_CfgFile_TagBound[iMarker_CfgFile] = Marker_Clamped[iMarker_Clamped];
    Marker_CfgFile_KindBC[iMarker_CfgFile] = CLAMPED_BOUNDARY;
    iMarker_CfgFile++;
  }

  for (iMarker_Displacement = 0; iMarker_Displacement < nMarker_Displacement; iMarker_Displacement++) {
    Marker_CfgFile_TagBound[iMarker_CfgFile] = Marker_Displacement[iMarker_Displacement];
    Marker_CfgFile_KindBC[iMarker_CfgFile] = DISPLACEMENT_BOUNDARY;
    iMarker_CfgFile++;
  }

  for (iMarker_Load = 0; iMarker_Load < nMarker_Load; iMarker_Load++) {
    Marker_CfgFile_TagBound[iMarker_CfgFile] = Marker_Load[iMarker_Load];
    Marker_CfgFile_KindBC[iMarker_CfgFile] = LOAD_BOUNDARY;
    iMarker_CfgFile++;
  }

  for (iMarker_Load_Dir = 0; iMarker_Load_Dir < nMarker_Load_Dir; iMarker_Load_Dir++) {
    Marker_CfgFile_TagBound[iMarker_CfgFile] = Marker_Load_Dir[iMarker_Load_Dir];
    Marker_CfgFile_KindBC[iMarker_CfgFile] = LOAD_DIR_BOUNDARY;
    iMarker_CfgFile++;
  }

  for (iMarker_Load_Sine = 0; iMarker_Load_Sine < nMarker_Load_Sine; iMarker_Load_Sine++) {
    Marker_CfgFile_TagBound[iMarker_CfgFile] = Marker_Load_Sine[iMarker_Load_Sine];
    Marker_CfgFile_KindBC[iMarker_CfgFile] = LOAD_SINE_BOUNDARY;
    iMarker_CfgFile++;
  }


  for (iMarker_FlowLoad = 0; iMarker_FlowLoad < nMarker_FlowLoad; iMarker_FlowLoad++) {
    Marker_CfgFile_TagBound[iMarker_CfgFile] = Marker_FlowLoad[iMarker_FlowLoad];
    Marker_CfgFile_KindBC[iMarker_CfgFile] = FLOWLOAD_BOUNDARY;
    iMarker_CfgFile++;
  }

  for (iMarker_CfgFile = 0; iMarker_CfgFile < nMarker_CfgFile; iMarker_CfgFile++) {
    Marker_CfgFile_Monitoring[iMarker_CfgFile] = NO;
    for (iMarker_Monitoring = 0; iMarker_Monitoring < nMarker_Monitoring; iMarker_Monitoring++)
      if (Marker_CfgFile_TagBound[iMarker_CfgFile] == Marker_Monitoring[iMarker_Monitoring])
        Marker_CfgFile_Monitoring[iMarker_CfgFile] = YES;
  }

  for (iMarker_CfgFile = 0; iMarker_CfgFile < nMarker_CfgFile; iMarker_CfgFile++) {
    Marker_CfgFile_GeoEval[iMarker_CfgFile] = NO;
    for (iMarker_GeoEval = 0; iMarker_GeoEval < nMarker_GeoEval; iMarker_GeoEval++)
      if (Marker_CfgFile_TagBound[iMarker_CfgFile] == Marker_GeoEval[iMarker_GeoEval])
        Marker_CfgFile_GeoEval[iMarker_CfgFile] = YES;
  }

  for (iMarker_CfgFile = 0; iMarker_CfgFile < nMarker_CfgFile; iMarker_CfgFile++) {
    Marker_CfgFile_Designing[iMarker_CfgFile] = NO;
    for (iMarker_Designing = 0; iMarker_Designing < nMarker_Designing; iMarker_Designing++)
      if (Marker_CfgFile_TagBound[iMarker_CfgFile] == Marker_Designing[iMarker_Designing])
        Marker_CfgFile_Designing[iMarker_CfgFile] = YES;
  }

  for (iMarker_CfgFile = 0; iMarker_CfgFile < nMarker_CfgFile; iMarker_CfgFile++) {
    Marker_CfgFile_Plotting[iMarker_CfgFile] = NO;
    for (iMarker_Plotting = 0; iMarker_Plotting < nMarker_Plotting; iMarker_Plotting++)
      if (Marker_CfgFile_TagBound[iMarker_CfgFile] == Marker_Plotting[iMarker_Plotting])
        Marker_CfgFile_Plotting[iMarker_CfgFile] = YES;
  }
  
  for (iMarker_CfgFile = 0; iMarker_CfgFile < nMarker_CfgFile; iMarker_CfgFile++) {
    Marker_CfgFile_Analyze[iMarker_CfgFile] = NO;
    for (iMarker_Analyze = 0; iMarker_Analyze < nMarker_Analyze; iMarker_Analyze++)
      if (Marker_CfgFile_TagBound[iMarker_CfgFile] == Marker_Analyze[iMarker_Analyze])
        Marker_CfgFile_Analyze[iMarker_CfgFile] = YES;
  }

  /*--- Identification of Fluid-Structure interface markers ---*/

  for (iMarker_CfgFile = 0; iMarker_CfgFile < nMarker_CfgFile; iMarker_CfgFile++) {
	unsigned short indexMarker = 0;
    Marker_CfgFile_FSIinterface[iMarker_CfgFile] = NO;
    for (iMarker_FSIinterface = 0; iMarker_FSIinterface < nMarker_FSIinterface; iMarker_FSIinterface++)
      if (Marker_CfgFile_TagBound[iMarker_CfgFile] == Marker_FSIinterface[iMarker_FSIinterface])
			indexMarker = (int)(iMarker_FSIinterface/2+1);
	  Marker_CfgFile_FSIinterface[iMarker_CfgFile] = indexMarker;
  }

  for (iMarker_CfgFile = 0; iMarker_CfgFile < nMarker_CfgFile; iMarker_CfgFile++) {
    Marker_CfgFile_DV[iMarker_CfgFile] = NO;
    for (iMarker_DV = 0; iMarker_DV < nMarker_DV; iMarker_DV++)
      if (Marker_CfgFile_TagBound[iMarker_CfgFile] == Marker_DV[iMarker_DV])
        Marker_CfgFile_DV[iMarker_CfgFile] = YES;
  }

  for (iMarker_CfgFile = 0; iMarker_CfgFile < nMarker_CfgFile; iMarker_CfgFile++) {
    Marker_CfgFile_Moving[iMarker_CfgFile] = NO;
    for (iMarker_Moving = 0; iMarker_Moving < nMarker_Moving; iMarker_Moving++)
      if (Marker_CfgFile_TagBound[iMarker_CfgFile] == Marker_Moving[iMarker_Moving])
        Marker_CfgFile_Moving[iMarker_CfgFile] = YES;
  }

  for (iMarker_CfgFile = 0; iMarker_CfgFile < nMarker_CfgFile; iMarker_CfgFile++) {
    Marker_CfgFile_Out_1D[iMarker_CfgFile] = NO;
    for (iMarker_Out_1D = 0; iMarker_Out_1D < nMarker_Out_1D; iMarker_Out_1D++)
      if (Marker_CfgFile_TagBound[iMarker_CfgFile] == Marker_Out_1D[iMarker_Out_1D])
        Marker_CfgFile_Out_1D[iMarker_CfgFile] = YES;
  }

}

void CConfig::SetOutput(unsigned short val_software, unsigned short val_izone) {

  unsigned short iMarker_Euler, iMarker_Custom, iMarker_FarField,
  iMarker_SymWall, iMarker_PerBound, iMarker_Pressure, iMarker_NearFieldBound,
  iMarker_InterfaceBound, iMarker_Fluid_InterfaceBound, iMarker_Dirichlet, iMarker_Inlet, iMarker_Riemann,
  iMarker_NRBC, iMarker_MixBound, iMarker_Outlet, iMarker_Isothermal, iMarker_HeatFlux,
  iMarker_EngineInflow, iMarker_EngineExhaust, iMarker_Displacement,
  iMarker_Load, iMarker_FlowLoad, iMarker_Neumann, iMarker_Internal, iMarker_Monitoring,
  iMarker_Designing, iMarker_GeoEval, iMarker_Plotting, iMarker_Analyze, iMarker_DV, iDV_Value,
  iMarker_FSIinterface, iMarker_Load_Dir, iMarker_Load_Sine, iMarker_Clamped,
  iMarker_Moving, iMarker_Supersonic_Inlet, iMarker_Supersonic_Outlet, iMarker_ActDiskInlet,
  iMarker_ActDiskOutlet;
  
  
  /*--- WARNING: when compiling on Windows, ctime() is not available. Comment out
   the two lines below that use the dt variable. ---*/
  //time_t now = time(0);
  //string dt = ctime(&now); dt[24] = '.';

  cout << endl << "-------------------------------------------------------------------------" << endl;
  cout << "|    ___ _   _ ___                                                      |" << endl;
  cout << "|   / __| | | |_  )   Release 5.0.0  \"Raven\"                            |" << endl;
  cout << "|   \\__ \\ |_| |/ /                                                      |" << endl;
  switch (val_software) {
    case SU2_CFD: cout << "|   |___/\\___//___|   Suite (Computational Fluid Dynamics Code)         |" << endl; break;
    case SU2_DEF: cout << "|   |___/\\___//___|   Suite (Mesh Deformation Code)                     |" << endl; break;
    case SU2_DOT: cout << "|   |___/\\___//___|   Suite (Gradient Projection Code)                  |" << endl; break;
    case SU2_MSH: cout << "|   |___/\\___//___|   Suite (Mesh Adaptation Code)                      |" << endl; break;
    case SU2_GEO: cout << "|   |___/\\___//___|   Suite (Geometry Definition Code)                  |" << endl; break;
    case SU2_SOL: cout << "|   |___/\\___//___|   Suite (Solution Exporting Code)                   |" << endl; break;
  }

  cout << "|                                                                       |" << endl;
  //cout << "|   Local date and time: " << dt << "                      |" << endl;
  cout <<"-------------------------------------------------------------------------" << endl;
  cout << "| SU2 Lead Dev.: Dr. Francisco Palacios, Francisco.D.Palacios@boeing.com|" << endl;
  cout << "|                Dr. Thomas D. Economon, economon@stanford.edu          |" << endl;
  cout <<"-------------------------------------------------------------------------" << endl;
  cout << "| SU2 Developers:                                                       |" << endl;
  cout << "| - Prof. Juan J. Alonso's group at Stanford University.                |" << endl;
  cout << "| - Prof. Piero Colonna's group at Delft University of Technology.      |" << endl;
  cout << "| - Prof. Nicolas R. Gauger's group at Kaiserslautern U. of Technology. |" << endl;
  cout << "| - Prof. Alberto Guardone's group at Polytechnic University of Milan.  |" << endl;
  cout << "| - Prof. Rafael Palacios' group at Imperial College London.            |" << endl;
  cout << "| - Prof. Edwin van der Weide's group at the University of Twente.      |" << endl;
  cout << "| - Prof. Vincent Terrapon's group at the University of Liege.          |" << endl;
  cout <<"-------------------------------------------------------------------------" << endl;
  cout << "| Copyright (C) 2012-2017 SU2, the open-source CFD code.                |" << endl;
  cout << "|                                                                       |" << endl;
  cout << "| SU2 is free software; you can redistribute it and/or                  |" << endl;
  cout << "| modify it under the terms of the GNU Lesser General Public            |" << endl;
  cout << "| License as published by the Free Software Foundation; either          |" << endl;
  cout << "| version 2.1 of the License, or (at your option) any later version.    |" << endl;
  cout << "|                                                                       |" << endl;
  cout << "| SU2 is distributed in the hope that it will be useful,                |" << endl;
  cout << "| but WITHOUT ANY WARRANTY; without even the implied warranty of        |" << endl;
  cout << "| MERCHANTABILITY or FITNESS FOR A PARTICULAR PURPOSE. See the GNU      |" << endl;
  cout << "| Lesser General Public License for more details.                       |" << endl;
  cout << "|                                                                       |" << endl;
  cout << "| You should have received a copy of the GNU Lesser General Public      |" << endl;
  cout << "| License along with SU2. If not, see <http://www.gnu.org/licenses/>.   |" << endl;
  cout <<"-------------------------------------------------------------------------" << endl;

  cout << endl <<"------------------------ Physical Case Definition -----------------------" << endl;
  if (val_software == SU2_CFD) {
	if (FSI_Problem) {
	   cout << "Fluid-Structure Interaction." << endl;
	}

  if (DiscreteAdjoint) {
     cout <<"Discrete Adjoint equations using Algorithmic Differentiation " << endl;
     cout <<"based on the physical case: ";
  }
    switch (Kind_Solver) {
      case EULER: case DISC_ADJ_EULER: case FEM_EULER:
        if (Kind_Regime == COMPRESSIBLE) cout << "Compressible Euler equations." << endl;
        if (Kind_Regime == INCOMPRESSIBLE) cout << "Incompressible Euler equations." << endl;
        break;
      case NAVIER_STOKES: case DISC_ADJ_NAVIER_STOKES: case FEM_NAVIER_STOKES:
        if (Kind_Regime == COMPRESSIBLE) cout << "Compressible Laminar Navier-Stokes' equations." << endl;
        if (Kind_Regime == INCOMPRESSIBLE) cout << "Incompressible Laminar Navier-Stokes' equations." << endl;
        break;
      case RANS: case DISC_ADJ_RANS: case FEM_RANS:
        if (Kind_Regime == COMPRESSIBLE) cout << "Compressible RANS equations." << endl;
        if (Kind_Regime == INCOMPRESSIBLE) cout << "Incompressible RANS equations." << endl;
        cout << "Turbulence model: ";
        switch (Kind_Turb_Model) {
          case SA:     cout << "Spalart Allmaras" << endl; break;
          case SA_NEG: cout << "Negative Spalart Allmaras" << endl; break;
          case SST:    cout << "Menter's SST"     << endl; break;
        }
        break;
      case FEM_LES:
        if (Kind_Regime == COMPRESSIBLE)   cout << "Compressible LES equations." << endl;
        if (Kind_Regime == INCOMPRESSIBLE) cout << "Incompressible LES equations." << endl;
        cout << "Subgrid Scale model: ";
        switch (Kind_SGS_Model) {
          case IMPLICIT_LES: cout << "Implicit LES" << endl; break;
          case SMAGORINSKY:  cout << "Smagorinsky " << endl; break;
          case WALE:         cout << "WALE"         << endl; break;
          default:
            cout << endl << "Subgrid Scale model not specified." << endl;
#ifndef HAVE_MPI
            exit(EXIT_FAILURE);
#else
            MPI_Abort(MPI_COMM_WORLD,1);
            MPI_Finalize();
#endif
        }
        break;
      case POISSON_EQUATION: cout << "Poisson equation." << endl; break;
      case WAVE_EQUATION: cout << "Wave equation." << endl; break;
      case HEAT_EQUATION: cout << "Heat equation." << endl; break;
      case FEM_ELASTICITY:
    	  if (Kind_Struct_Solver == SMALL_DEFORMATIONS) cout << "Geometrically linear elasticity solver." << endl;
    	  if (Kind_Struct_Solver == LARGE_DEFORMATIONS) cout << "Geometrically non-linear elasticity solver." << endl;
    	  if (Kind_Material == LINEAR_ELASTIC) cout << "Linear elastic material." << endl;
    	  if (Kind_Material == NEO_HOOKEAN) {
    		  if (Kind_Material_Compress == COMPRESSIBLE_MAT) cout << "Compressible Neo-Hookean material model." << endl;
    		  if (Kind_Material_Compress == INCOMPRESSIBLE_MAT) cout << "Incompressible Neo-Hookean material model (mean dilatation method)." << endl;
    	  }
    	  break;
      case ADJ_EULER: cout << "Continuous Euler adjoint equations." << endl; break;
      case ADJ_NAVIER_STOKES:
        if (Frozen_Visc)
          cout << "Continuous Navier-Stokes adjoint equations with frozen (laminar) viscosity." << endl;
        else
          cout << "Continuous Navier-Stokes adjoint equations." << endl;
        break;
      case ADJ_RANS:
        if (Frozen_Visc)
          cout << "Continuous RANS adjoint equations with frozen (laminar and eddy) viscosity." << endl;
        else
          cout << "Continuous RANS adjoint equations." << endl;

        break;

    }

    if ((Kind_Regime == COMPRESSIBLE) && (Kind_Solver != FEM_ELASTICITY) &&
        (Kind_Solver != HEAT_EQUATION) && (Kind_Solver != WAVE_EQUATION)) {
      cout << "Mach number: " << Mach <<"."<< endl;
      cout << "Angle of attack (AoA): " << AoA <<" deg, and angle of sideslip (AoS): " << AoS <<" deg."<< endl;
      if ((Kind_Solver == NAVIER_STOKES) || (Kind_Solver == ADJ_NAVIER_STOKES) ||
          (Kind_Solver == RANS) || (Kind_Solver == ADJ_RANS))
        cout << "Reynolds number: " << Reynolds <<". Reference length "  << Length_Reynolds << "." << endl;
      if (Fixed_CL_Mode) cout << "Fixed CL mode, target value: " << Target_CL << "." << endl;
      if (Fixed_CM_Mode) {
      		cout << "Fixed CM mode, target value:  " << Target_CM << "." << endl;
        cout << "HTP rotation axis (X,Z): ("<< HTP_Axis[0] <<", "<< HTP_Axis[1] <<")."<< endl;
      }
    }

    if (EquivArea) {
      cout <<"The equivalent area is going to be evaluated on the near-field."<< endl;
      cout <<"The lower integration limit is "<<EA_IntLimit[0]<<", and the upper is "<<EA_IntLimit[1]<<"."<< endl;
      cout <<"The near-field is situated at "<<EA_IntLimit[2]<<"."<< endl;
    }

    if (Grid_Movement) {
      cout << "Performing a dynamic mesh simulation: ";
      switch (Kind_GridMovement[ZONE_0]) {
        case NO_MOVEMENT:     cout << "no movement." << endl; break;
        case DEFORMING:       cout << "deforming mesh motion." << endl; break;
        case RIGID_MOTION:    cout << "rigid mesh motion." << endl; break;
        case MOVING_WALL:     cout << "moving walls." << endl; break;
        case MOVING_HTP:      cout << "HTP moving." << endl; break;
        case ROTATING_FRAME:  cout << "rotating reference frame." << endl; break;
        case AEROELASTIC:     cout << "aeroelastic motion." << endl; break;
        case FLUID_STRUCTURE: cout << "fluid-structure motion." << endl; break;
        case EXTERNAL:        cout << "externally prescribed motion." << endl; break;
        case AEROELASTIC_RIGID_MOTION:  cout << "rigid mesh motion plus aeroelastic motion." << endl; break;
      }
    }

    if (Restart) {
      if (Read_Binary_Restart) cout << "Reading and writing binary SU2 native restart files." << endl;
      else cout << "Reading and writing ASCII SU2 native restart files." << endl;
      if (!ContinuousAdjoint && Kind_Solver != FEM_ELASTICITY) cout << "Read flow solution from: " << Solution_FlowFileName << "." << endl;
      if (ContinuousAdjoint) cout << "Read adjoint solution from: " << Solution_AdjFileName << "." << endl;
      if (Kind_Solver == FEM_ELASTICITY) cout << "Read structural solution from: " << Solution_FEMFileName << "." << endl;
    }
    else {
      cout << "No restart solution, use the values at infinity (freestream)." << endl;
    }

    if (ContinuousAdjoint)
      cout << "Read flow solution from: " << Solution_FlowFileName << "." << endl;

    
    if (Ref_NonDim == DIMENSIONAL) { cout << "Dimensional simulation." << endl; }
    else if (Ref_NonDim == FREESTREAM_PRESS_EQ_ONE) { cout << "Non-Dimensional simulation (P=1.0, Rho=1.0, T=1.0 at the farfield)." << endl; }
    else if (Ref_NonDim == FREESTREAM_VEL_EQ_MACH) { cout << "Non-Dimensional simulation (V=Mach, Rho=1.0, T=1.0 at the farfield)." << endl; }
    else if (Ref_NonDim == FREESTREAM_VEL_EQ_ONE) { cout << "Non-Dimensional simulation (V=1.0, Rho=1.0, T=1.0 at the farfield)." << endl; }
    
    if (RefAreaCoeff == 0) cout << "The reference length/area will be computed using y(2D) or z(3D) projection." << endl;
    else cout << "The reference length/area (force coefficient) is " << RefAreaCoeff << "." << endl;
    cout << "The reference length (moment computation) is " << RefLengthMoment << "." << endl;

    if ((nRefOriginMoment_X > 1) || (nRefOriginMoment_Y > 1) || (nRefOriginMoment_Z > 1)) {
      cout << "Surface(s) where the force coefficients are evaluated and \n";
      cout << "their reference origin for moment computation: \n";

      for (iMarker_Monitoring = 0; iMarker_Monitoring < nMarker_Monitoring; iMarker_Monitoring++) {
        cout << "   - " << Marker_Monitoring[iMarker_Monitoring] << " (" << RefOriginMoment_X[iMarker_Monitoring] <<", "<<RefOriginMoment_Y[iMarker_Monitoring] <<", "<< RefOriginMoment_Z[iMarker_Monitoring] << ")";
        if (iMarker_Monitoring < nMarker_Monitoring-1) cout << ".\n";
        else cout <<"."<< endl;
      }
    }
    else {
      cout << "Reference origin (moment computation) is (" << RefOriginMoment_X[0] << ", " << RefOriginMoment_Y[0] << ", " << RefOriginMoment_Z[0] << ")." << endl;
      cout << "Surface(s) where the force coefficients are evaluated: ";
      for (iMarker_Monitoring = 0; iMarker_Monitoring < nMarker_Monitoring; iMarker_Monitoring++) {
        cout << Marker_Monitoring[iMarker_Monitoring];
        if (iMarker_Monitoring < nMarker_Monitoring-1) cout << ", ";
        else cout <<"."<< endl;
      }
    }
    
    if (nMarker_Designing != 0) {
      cout << "Surface(s) where the objective function is evaluated: ";
      for (iMarker_Designing = 0; iMarker_Designing < nMarker_Designing; iMarker_Designing++) {
        cout << Marker_Designing[iMarker_Designing];
        if (iMarker_Designing < nMarker_Designing-1) cout << ", ";
        else cout <<".";
      }
      cout<< endl;
    }
    
    if (nMarker_Plotting != 0) {
      cout << "Surface(s) plotted in the output file: ";
      for (iMarker_Plotting = 0; iMarker_Plotting < nMarker_Plotting; iMarker_Plotting++) {
        cout << Marker_Plotting[iMarker_Plotting];
        if (iMarker_Plotting < nMarker_Plotting-1) cout << ", ";
        else cout <<".";
      }
      cout<< endl;
    }
    
    if (nMarker_Analyze != 0) {
      cout << "Surface(s) to be analyzed in detail: ";
      for (iMarker_Analyze = 0; iMarker_Analyze < nMarker_Analyze; iMarker_Analyze++) {
        cout << Marker_Analyze[iMarker_Analyze];
        if (iMarker_Analyze < nMarker_Analyze-1) cout << ", ";
        else cout <<".";
      }
      cout<< endl;
    }
    
    if (nMarker_FSIinterface != 0) {
      cout << "Surface(s) belonging to the Fluid-Structure Interaction problem: ";
      for (iMarker_FSIinterface = 0; iMarker_FSIinterface < nMarker_FSIinterface; iMarker_FSIinterface++) {
        cout << Marker_FSIinterface[iMarker_FSIinterface];
        if (iMarker_FSIinterface < nMarker_FSIinterface-1) cout << ", ";
        else cout <<".";
      }
      cout<<endl;
    }
    
    if (nMarker_DV != 0) {
      cout << "Surface(s) affected by the design variables: ";
      for (iMarker_DV = 0; iMarker_DV < nMarker_DV; iMarker_DV++) {
        cout << Marker_DV[iMarker_DV];
        if (iMarker_DV < nMarker_DV-1) cout << ", ";
        else cout <<".";
      }
      cout<< endl;
    }

    if ((Kind_GridMovement[ZONE_0] == DEFORMING) || (Kind_GridMovement[ZONE_0] == MOVING_WALL)) {
      cout << "Surface(s) in motion: ";
      for (iMarker_Moving = 0; iMarker_Moving < nMarker_Moving; iMarker_Moving++) {
        cout << Marker_Moving[iMarker_Moving];
        if (iMarker_Moving < nMarker_Moving-1) cout << ", ";
        else cout <<".";
      }
      cout<< endl;
    }

  }

  if (val_software == SU2_GEO) {
    if (nMarker_GeoEval != 0) {
      cout << "Surface(s) where the geometrical based functions is evaluated: ";
      for (iMarker_GeoEval = 0; iMarker_GeoEval < nMarker_GeoEval; iMarker_GeoEval++) {
        cout << Marker_GeoEval[iMarker_GeoEval];
        if (iMarker_GeoEval < nMarker_GeoEval-1) cout << ", ";
        else cout <<".";
      }
      cout<< endl;
    }
  }

  cout << "Input mesh file name: " << Mesh_FileName << endl;

	if (val_software == SU2_DOT) {
    if (DiscreteAdjoint) {
      cout << "Input sensitivity file name: " << GetObjFunc_Extension(Solution_AdjFileName) << "." << endl;
    }else {
		cout << "Input sensitivity file name: " << SurfAdjCoeff_FileName << "." << endl;
	}
  }

	if (val_software == SU2_MSH) {
		switch (Kind_Adaptation) {
		case FULL: case WAKE: case FULL_FLOW: case FULL_ADJOINT: case SMOOTHING: case SUPERSONIC_SHOCK:
			break;
		case GRAD_FLOW:
			cout << "Read flow solution from: " << Solution_FlowFileName << "." << endl;
			break;
		case GRAD_ADJOINT:
			cout << "Read adjoint flow solution from: " << Solution_AdjFileName << "." << endl;
			break;
		case GRAD_FLOW_ADJ: case COMPUTABLE: case REMAINING:
			cout << "Read flow solution from: " << Solution_FlowFileName << "." << endl;
			cout << "Read adjoint flow solution from: " << Solution_AdjFileName << "." << endl;
			break;
		}
	}

	if (val_software == SU2_DEF) {
		cout << endl <<"---------------------- Grid deformation parameters ----------------------" << endl;
		cout << "Grid deformation using a linear elasticity method." << endl;

    if (Hold_GridFixed == YES) cout << "Hold some regions of the mesh fixed (hardcode implementation)." << endl;
  }

  if (val_software == SU2_DOT) {
  cout << endl <<"-------------------- Surface deformation parameters ---------------------" << endl;
  }

  if (((val_software == SU2_DEF) || (val_software == SU2_DOT)) && (Design_Variable[0] != NONE)) {

    for (unsigned short iDV = 0; iDV < nDV; iDV++) {

      if ((Design_Variable[iDV] != NO_DEFORMATION) &&
          (Design_Variable[iDV] != FFD_SETTING) &&
          (Design_Variable[iDV] != SURFACE_FILE) &&
          (Design_Variable[iDV] != GE_LITE)) {
        
        if (iDV == 0)
          cout << "Design variables definition (markers <-> value <-> param):" << endl;
        
        switch (Design_Variable[iDV]) {
          case FFD_CONTROL_POINT_2D:  cout << "FFD 2D (control point) <-> "; break;
          case FFD_CAMBER_2D:         cout << "FFD 2D (camber) <-> "; break;
          case FFD_THICKNESS_2D:      cout << "FFD 2D (thickness) <-> "; break;
          case FFD_TWIST_2D:          cout << "FFD 2D (twist) <-> "; break;
          case HICKS_HENNE:           cout << "Hicks Henne <-> " ; break;
          case SURFACE_BUMP:          cout << "Surface bump <-> " ; break;
          case ANGLE_OF_ATTACK:       cout << "Angle of attack <-> " ; break;
	        case CST:           	      cout << "Kulfan parameter number (CST) <-> " ; break;
          case TRANSLATION:           cout << "Translation design variable."; break;
          case SCALE:                 cout << "Scale design variable."; break;
          case NACA_4DIGITS:          cout << "NACA four digits <-> "; break;
          case PARABOLIC:             cout << "Parabolic <-> "; break;
          case AIRFOIL:               cout << "Airfoil <-> "; break;
          case ROTATION:              cout << "Rotation <-> "; break;
          case FFD_CONTROL_POINT:     cout << "FFD (control point) <-> "; break;
          case FFD_NACELLE:           cout << "FFD (nacelle) <-> "; break;
          case FFD_GULL:              cout << "FFD (gull) <-> "; break;
          case FFD_TWIST:             cout << "FFD (twist) <-> "; break;
          case FFD_ROTATION:          cout << "FFD (rotation) <-> "; break;
          case FFD_CONTROL_SURFACE:   cout << "FFD (control surface) <-> "; break;
          case FFD_CAMBER:            cout << "FFD (camber) <-> "; break;
          case FFD_THICKNESS:         cout << "FFD (thickness) <-> "; break;
          case FFD_ANGLE_OF_ATTACK:   cout << "FFD (angle of attack) <-> "; break;
          case CUSTOM:                cout << "Custom DV <-> "; break;
        }
        
        for (iMarker_DV = 0; iMarker_DV < nMarker_DV; iMarker_DV++) {
          cout << Marker_DV[iMarker_DV];
          if (iMarker_DV < nMarker_DV-1) cout << ", ";
          else cout << " <-> ";
        }

        for (iDV_Value = 0; iDV_Value < nDV_Value[iDV]; iDV_Value++) {
          cout << DV_Value[iDV][iDV_Value];
          if (iDV_Value != nDV_Value[iDV]-1) cout << ", ";
        }
        cout << " <-> ";

        if ((Design_Variable[iDV] == NO_DEFORMATION) ||
            (Design_Variable[iDV] == FFD_SETTING) ||
            (Design_Variable[iDV] == SCALE) ) nParamDV = 0;
        if (Design_Variable[iDV] == ANGLE_OF_ATTACK) nParamDV = 1;
        if ((Design_Variable[iDV] == FFD_CAMBER_2D) ||
            (Design_Variable[iDV] == FFD_THICKNESS_2D) ||
            (Design_Variable[iDV] == HICKS_HENNE) ||
            (Design_Variable[iDV] == PARABOLIC) ||
            (Design_Variable[iDV] == AIRFOIL) ||
            (Design_Variable[iDV] == FFD_GULL) ||
            (Design_Variable[iDV] == FFD_ANGLE_OF_ATTACK) ) nParamDV = 2;
        if ((Design_Variable[iDV] ==  TRANSLATION) ||
            (Design_Variable[iDV] ==  NACA_4DIGITS) ||
            (Design_Variable[iDV] ==  CST) ||
            (Design_Variable[iDV] ==  SURFACE_BUMP) ||
            (Design_Variable[iDV] ==  FFD_CAMBER) ||
            (Design_Variable[iDV] ==  FFD_TWIST_2D) ||
            (Design_Variable[iDV] ==  FFD_THICKNESS) ) nParamDV = 3;
        if (Design_Variable[iDV] == FFD_CONTROL_POINT_2D) nParamDV = 5;
        if (Design_Variable[iDV] == ROTATION) nParamDV = 6;
        if ((Design_Variable[iDV] ==  FFD_CONTROL_POINT) ||
            (Design_Variable[iDV] ==  FFD_ROTATION) ||
            (Design_Variable[iDV] ==  FFD_CONTROL_SURFACE) ) nParamDV = 7;
        if (Design_Variable[iDV] ==  CUSTOM) nParamDV = 1;
        if (Design_Variable[iDV] == FFD_TWIST) nParamDV = 8;

        for (unsigned short iParamDV = 0; iParamDV < nParamDV; iParamDV++) {

          if (iParamDV == 0) cout << "( ";

          if ((iParamDV == 0) &&
              ((Design_Variable[iDV] == NO_DEFORMATION) ||
               (Design_Variable[iDV] == FFD_SETTING) ||
               (Design_Variable[iDV] == FFD_ANGLE_OF_ATTACK) ||
               (Design_Variable[iDV] == FFD_CONTROL_POINT_2D) ||
               (Design_Variable[iDV] == FFD_CAMBER_2D) ||
               (Design_Variable[iDV] == FFD_THICKNESS_2D) ||
               (Design_Variable[iDV] == FFD_TWIST_2D) ||
               (Design_Variable[iDV] == FFD_CONTROL_POINT) ||
               (Design_Variable[iDV] == FFD_NACELLE) ||
               (Design_Variable[iDV] == FFD_GULL) ||
               (Design_Variable[iDV] == FFD_TWIST) ||
               (Design_Variable[iDV] == FFD_ROTATION) ||
               (Design_Variable[iDV] == FFD_CONTROL_SURFACE) ||
               (Design_Variable[iDV] == FFD_CAMBER) ||
               (Design_Variable[iDV] == FFD_THICKNESS))) cout << FFDTag[iDV];
          else cout << ParamDV[iDV][iParamDV];

          if (iParamDV < nParamDV-1) cout << ", ";
          else cout <<" )"<< endl;
          
        }

      }
      
      else if (Design_Variable[iDV] == FFD_SETTING) {
        
        cout << "Setting the FFD box structure." << endl;
        cout << "FFD boxes definition (FFD tag <-> degree <-> coord):" << endl;
        
        for (unsigned short iFFDBox = 0; iFFDBox < nFFDBox; iFFDBox++) {
          
          cout << TagFFDBox[iFFDBox] << " <-> ";
          
          for (unsigned short iDegreeFFD = 0; iDegreeFFD < 3; iDegreeFFD++) {
            if (iDegreeFFD == 0) cout << "( ";
            cout << DegreeFFDBox[iFFDBox][iDegreeFFD];
            if (iDegreeFFD < 2) cout << ", ";
            else cout <<" )";
          }
          
          cout << " <-> ";

          for (unsigned short iCoordFFD = 0; iCoordFFD < 24; iCoordFFD++) {
            if (iCoordFFD == 0) cout << "( ";
            cout << CoordFFDBox[iFFDBox][iCoordFFD];
            if (iCoordFFD < 23) cout << ", ";
            else cout <<" )"<< endl;
          }
          
        }
        
      }
      
      else cout << endl;

		}
	}

	if (((val_software == SU2_CFD) && ( ContinuousAdjoint || DiscreteAdjoint)) || (val_software == SU2_DOT)) {

		cout << endl <<"----------------------- Design problem definition -----------------------" << endl;
		if (nObj==1) {
      switch (Kind_ObjFunc[0]) {
        case DRAG_COEFFICIENT:
          cout << "CD objective function." << endl;
          if (Fixed_CL_Mode) cout << "dCD/dCL = " << dCD_dCL << "." << endl;
          if (Fixed_CM_Mode) cout << "dCD/dCM = " << dCD_dCM << "." << endl;
          break;
        case LIFT_COEFFICIENT:        cout << "CL objective function." << endl; break;
        case MOMENT_X_COEFFICIENT:    cout << "CMx objective function." << endl; break;
        case MOMENT_Y_COEFFICIENT:    cout << "CMy objective function." << endl; break;
        case MOMENT_Z_COEFFICIENT:    cout << "CMz objective function." << endl; break;
        case INVERSE_DESIGN_PRESSURE: cout << "Inverse design (Cp) objective function." << endl; break;
        case INVERSE_DESIGN_HEATFLUX: cout << "Inverse design (Heat Flux) objective function." << endl; break;
        case SIDEFORCE_COEFFICIENT:   cout << "Side force objective function." << endl; break;
        case EFFICIENCY:              cout << "CL/CD objective function." << endl; break;
        case EQUIVALENT_AREA:         cout << "Equivalent area objective function. CD weight: " << WeightCd <<"."<< endl;  break;
        case NEARFIELD_PRESSURE:      cout << "Nearfield pressure objective function. CD weight: " << WeightCd <<"."<< endl;  break;
        case FORCE_X_COEFFICIENT:     cout << "X-force objective function." << endl; break;
        case FORCE_Y_COEFFICIENT:     cout << "Y-force objective function." << endl; break;
        case FORCE_Z_COEFFICIENT:     cout << "Z-force objective function." << endl; break;
        case THRUST_COEFFICIENT:      cout << "Thrust objective function." << endl; break;
        case TORQUE_COEFFICIENT:      cout << "Torque efficiency objective function." << endl; break;
        case TOTAL_HEATFLUX:          cout << "Total heat flux objective function." << endl; break;
        case MAXIMUM_HEATFLUX:        cout << "Maximum heat flux objective function." << endl; break;
        case FIGURE_OF_MERIT:         cout << "Rotor Figure of Merit objective function." << endl; break;
        case AVG_TOTAL_PRESSURE:      cout << "Average total objective pressure." << endl; break;
        case AVG_OUTLET_PRESSURE:     cout << "Average static objective pressure." << endl; break;
        case MASS_FLOW_RATE:          cout << "Mass flow rate objective function." << endl; break;
        case OUTFLOW_GENERALIZED:     cout << "Generalized outflow objective function." << endl; break;
        case AERO_DRAG_COEFFICIENT:   cout << "Aero CD objective function." << endl; break;
        case RADIAL_DISTORTION:       cout << "Radial distortion objective function." << endl; break;
        case CIRCUMFERENTIAL_DISTORTION:   cout << "Circumferential distortion objective function." << endl; break;

      }
		}
		else {
		  cout << "Weighted sum objective function." << endl;
		}

	}

	if (val_software == SU2_CFD) {
		cout << endl <<"---------------------- Space Numerical Integration ----------------------" << endl;

		if (SmoothNumGrid) cout << "There are some smoothing iterations on the grid coordinates." << endl;

    if ((Kind_Solver == EULER) || (Kind_Solver == NAVIER_STOKES) || (Kind_Solver == RANS) ||
         (Kind_Solver == DISC_ADJ_EULER) || (Kind_Solver == DISC_ADJ_NAVIER_STOKES) || (Kind_Solver == DISC_ADJ_RANS) ) {

      if (Kind_ConvNumScheme_Flow == SPACE_CENTERED) {
        if (Kind_Centered_Flow == JST) {
          cout << "Jameson-Schmidt-Turkel scheme for the flow inviscid terms."<< endl;
          cout << "JST viscous coefficients (1st, 2nd & 4th): " << Kappa_1st_Flow
          << ", " << Kappa_2nd_Flow << ", " << Kappa_4th_Flow <<"."<< endl;
          cout << "The method includes a grid stretching correction (p = 0.3)."<< endl;
          cout << "Second order integration." << endl;
        }
        if (Kind_Centered_Flow == JST_KE) {
          cout << "Jameson-Schmidt-Turkel scheme for the flow inviscid terms."<< endl;
          cout << "JST viscous coefficients (1st, 2nd): " << Kappa_1st_Flow
          << ", " << Kappa_2nd_Flow << "."<< endl;
          cout << "The method includes a grid stretching correction (p = 0.3)."<< endl;
          cout << "Second order integration." << endl;
        }
        if (Kind_Centered_Flow == LAX) {
          cout << "Lax-Friedrich scheme for the flow inviscid terms."<< endl;
          cout << "First order integration." << endl;
        }
      }

			if (Kind_ConvNumScheme_Flow == SPACE_UPWIND) {
				if (Kind_Upwind_Flow == ROE) cout << "Roe (with entropy fix) solver for the flow inviscid terms."<< endl;
				if (Kind_Upwind_Flow == TURKEL) cout << "Roe-Turkel solver for the flow inviscid terms."<< endl;
				if (Kind_Upwind_Flow == AUSM)	cout << "AUSM solver for the flow inviscid terms."<< endl;
				if (Kind_Upwind_Flow == HLLC)	cout << "HLLC solver for the flow inviscid terms."<< endl;
				if (Kind_Upwind_Flow == SW)	cout << "Steger-Warming solver for the flow inviscid terms."<< endl;
				if (Kind_Upwind_Flow == MSW)	cout << "Modified Steger-Warming solver for the flow inviscid terms."<< endl;
        if (Kind_Upwind_Flow == CUSP)	cout << "CUSP solver for the flow inviscid terms."<< endl;
        switch (SpatialOrder_Flow) {
          case FIRST_ORDER: cout << "First order integration." << endl; break;
          case SECOND_ORDER: cout << "Second order integration." << endl; break;
          case SECOND_ORDER_LIMITER: cout << "Second order integration with slope limiter." << endl;
            switch (Kind_SlopeLimit_Flow) {
              case VENKATAKRISHNAN:
                cout << "Venkatakrishnan slope-limiting method, with constant: " << LimiterCoeff <<". "<< endl;
                cout << "The reference element size is: " << RefElemLength <<". "<< endl;
                break;
              case BARTH_JESPERSEN:
                cout << "Barth-Jespersen slope-limiting method." << endl;
                break;
            }
            break;
        }
			}

		}

    if ((Kind_Solver == RANS) || (Kind_Solver == DISC_ADJ_RANS)) {
      if (Kind_ConvNumScheme_Turb == SPACE_UPWIND) {
        if (Kind_Upwind_Turb == SCALAR_UPWIND) cout << "Scalar upwind solver (first order) for the turbulence model."<< endl;
        switch (SpatialOrder_Turb) {
          case FIRST_ORDER: cout << "First order integration." << endl; break;
          case SECOND_ORDER: cout << "Second order integration." << endl; break;
          case SECOND_ORDER_LIMITER: cout << "Second order integration with slope limiter." << endl;
            switch (Kind_SlopeLimit_Turb) {
              case VENKATAKRISHNAN:
                cout << "Venkatakrishnan slope-limiting method, with constant: " << LimiterCoeff <<". "<< endl;
                cout << "The reference element size is: " << RefElemLength <<". "<< endl;
                break;
              case BARTH_JESPERSEN:
                cout << "Barth-Jespersen slope-limiting method." << endl;
                break;
            }
            break;
        }
      }
    }

    if ((Kind_Solver == ADJ_EULER) || (Kind_Solver == ADJ_NAVIER_STOKES) || (Kind_Solver == ADJ_RANS)) {

      if (Kind_ConvNumScheme_AdjFlow == SPACE_CENTERED) {
        if (Kind_Centered_AdjFlow == JST) {
          cout << "Jameson-Schmidt-Turkel scheme for the adjoint inviscid terms."<< endl;
          cout << "JST viscous coefficients (1st, 2nd, & 4th): " << Kappa_1st_AdjFlow
          << ", " << Kappa_2nd_AdjFlow << ", " << Kappa_4th_AdjFlow <<"."<< endl;
          cout << "The method includes a grid stretching correction (p = 0.3)."<< endl;
          cout << "Second order integration." << endl;
        }
        if (Kind_Centered_AdjFlow == LAX) {
          cout << "Lax-Friedrich scheme for the adjoint inviscid terms."<< endl;
          cout << "First order integration." << endl;
        }
      }

      if (Kind_ConvNumScheme_AdjFlow == SPACE_UPWIND) {
        if (Kind_Upwind_AdjFlow == ROE) cout << "Roe (with entropy fix) solver for the adjoint inviscid terms."<< endl;
        switch (SpatialOrder_AdjFlow) {
          case FIRST_ORDER: cout << "First order integration." << endl; break;
          case SECOND_ORDER: cout << "Second order integration." << endl; break;
          case SECOND_ORDER_LIMITER: cout << "Second order integration with slope limiter." << endl;
            switch (Kind_SlopeLimit_AdjFlow) {
              case VENKATAKRISHNAN:
                cout << "Venkatakrishnan slope-limiting method, with constant: " << LimiterCoeff <<". "<< endl;
                cout << "The reference element size is: " << RefElemLength <<". "<< endl;
                break;
              case SHARP_EDGES:
                cout << "Sharp edges slope-limiting method, with constant: " << LimiterCoeff <<". "<< endl;
                cout << "The reference element size is: " << RefElemLength <<". "<< endl;
                cout << "The reference sharp edge distance is: " << SharpEdgesCoeff*RefElemLength*LimiterCoeff <<". "<< endl;
                break;
              case SOLID_WALL_DISTANCE:
                cout << "Wall distance slope-limiting method, with constant: " << LimiterCoeff <<". "<< endl;
                cout << "The reference element size is: " << RefElemLength <<". "<< endl;
                cout << "The reference wall distance is: " << SharpEdgesCoeff*RefElemLength*LimiterCoeff <<". "<< endl;
                break;
              case BARTH_JESPERSEN:
                cout << "Barth-Jespersen slope-limiting method." << endl;
                break;
            }
            break;
        }
      }
      
      cout << "The reference sharp edge distance is: " << SharpEdgesCoeff*RefElemLength*LimiterCoeff <<". "<< endl;

    }

    if ((Kind_Solver == ADJ_RANS) && (!Frozen_Visc)) {
      if (Kind_ConvNumScheme_AdjTurb == SPACE_UPWIND) {
        if (Kind_Upwind_Turb == SCALAR_UPWIND) cout << "Scalar upwind solver (first order) for the adjoint turbulence model."<< endl;
        switch (SpatialOrder_AdjTurb) {
          case FIRST_ORDER: cout << "First order integration." << endl; break;
          case SECOND_ORDER: cout << "Second order integration." << endl; break;
          case SECOND_ORDER_LIMITER: cout << "Second order integration with slope limiter." << endl;
            switch (Kind_SlopeLimit_AdjTurb) {
              case VENKATAKRISHNAN:
                cout << "Venkatakrishnan slope-limiting method, with constant: " << LimiterCoeff <<". "<< endl;
                cout << "The reference element size is: " << RefElemLength <<". "<< endl;
                break;
              case SHARP_EDGES:
                cout << "Sharp edges slope-limiting method, with constant: " << LimiterCoeff <<". "<< endl;
                cout << "The reference element size is: " << RefElemLength <<". "<< endl;
                cout << "The reference sharp edge distance is: " << SharpEdgesCoeff*RefElemLength*LimiterCoeff <<". "<< endl;
                break;
              case SOLID_WALL_DISTANCE:
                cout << "Wall distance slope-limiting method, with constant: " << LimiterCoeff <<". "<< endl;
                cout << "The reference element size is: " << RefElemLength <<". "<< endl;
                cout << "The reference wall distance is: " << SharpEdgesCoeff*RefElemLength*LimiterCoeff <<". "<< endl;
                break;
              case BARTH_JESPERSEN:
                cout << "Barth-Jespersen slope-limiting method." << endl;
                break;
            }
            break;
        }
      }
    }

    if ((Kind_Solver == NAVIER_STOKES) || (Kind_Solver == RANS) ||
        (Kind_Solver == DISC_ADJ_NAVIER_STOKES) || (Kind_Solver == DISC_ADJ_RANS)) {
        cout << "Average of gradients with correction (viscous flow terms)." << endl;
    }

    if ((Kind_Solver == ADJ_NAVIER_STOKES) || (Kind_Solver == ADJ_RANS)) {
      cout << "Average of gradients with correction (viscous adjoint terms)." << endl;
    }

    if ((Kind_Solver == RANS) || (Kind_Solver == DISC_ADJ_RANS)) {
      cout << "Average of gradients with correction (viscous turbulence terms)." << endl;
    }

    if (Kind_Solver == POISSON_EQUATION) {
      cout << "Galerkin method for viscous terms computation of the poisson potential equation." << endl;
    }

    if ((Kind_Solver == ADJ_RANS) && (!Frozen_Visc)) {
      cout << "Average of gradients with correction (2nd order) for computation of adjoint viscous turbulence terms." << endl;
      if (Kind_TimeIntScheme_AdjTurb == EULER_IMPLICIT) cout << "Euler implicit method for the turbulent adjoint equation." << endl;
    }

    if(Kind_Solver != FEM_EULER && Kind_Solver != FEM_NAVIER_STOKES &&
       Kind_Solver != FEM_RANS  && Kind_Solver != FEM_LES) {
      switch (Kind_Gradient_Method) {
        case GREEN_GAUSS: cout << "Gradient computation using Green-Gauss theorem." << endl; break;
        case WEIGHTED_LEAST_SQUARES: cout << "Gradient Computation using weighted Least-Squares method." << endl; break;
      }
    }

    if (Kind_Regime == INCOMPRESSIBLE) {
      cout << "Artificial compressibility factor: " << ArtComp_Factor << "." << endl;
    }

    if(Kind_Solver == FEM_EULER || Kind_Solver == FEM_NAVIER_STOKES ||
       Kind_Solver == FEM_RANS  || Kind_Solver == FEM_LES) {
      if(Kind_FEM_Flow == DG) {
        cout << "Discontinuous Galerkin Finite element solver" << endl;

        switch( Riemann_Solver_FEM ) {
          case ROE:           cout << "Roe (with entropy fix) solver for inviscid fluxes over the faces" << endl; break;
          case LAX_FRIEDRICH: cout << "Lax-Friedrich solver for inviscid fluxes over the faces" << endl; break;
          case AUSM:          cout << "AUSM solver inviscid fluxes over the faces" << endl; break;
          case AUSMPWPLUS:    cout << "AUSMPW+ solver inviscid fluxes over the faces" << endl; break;
          case HLLC:          cout << "HLLC solver inviscid fluxes over the faces" << endl; break;
          case VAN_LEER:      cout << "Van Leer solver inviscid fluxes over the faces" << endl; break;
        }

        if(Kind_Solver != FEM_EULER) {
          if(fabs(Theta_Interior_Penalty_DGFEM) > 1.e-8) {
            if( Store_Cart_Grad_BasisFunctions_DGFEM )
              cout << "Cartesian gradients of the basis functions are stored for the symmetrizing terms" << endl;
            else
              cout << "Cartesian gradients of the basis functions are recomputed for the symmetrizing terms" << endl;
          }

          cout << "Theta symmetrizing terms interior penalty: " << Theta_Interior_Penalty_DGFEM << endl;
        }
      }

      cout << "Quadrature factor for straight elements:   " << Quadrature_Factor_Straight << endl;
      cout << "Quadrature factor for curved elements:     "   << Quadrature_Factor_Curved << endl;
    }

    cout << endl <<"---------------------- Time Numerical Integration -----------------------" << endl;

    if (Kind_Solver != FEM_ELASTICITY) {
		switch (Unsteady_Simulation) {
		  case NO:
			cout << "Local time stepping (steady state simulation)." << endl; break;
		  case TIME_STEPPING:
			cout << "Unsteady simulation using a time stepping strategy."<< endl;
			if (Unst_CFL != 0.0) {
                          cout << "Time step computed by the code. Unsteady CFL number: " << Unst_CFL <<"."<< endl;
                          if (Delta_UnstTime != 0.0) {
                            cout << "Synchronization time provided by the user (s): "<< Delta_UnstTime << "." << endl;
                          }
                        }
			else cout << "Unsteady time step provided by the user (s): "<< Delta_UnstTime << "." << endl;
			break;
		  case DT_STEPPING_1ST: case DT_STEPPING_2ND:
			if (Unsteady_Simulation == DT_STEPPING_1ST) cout << "Unsteady simulation, dual time stepping strategy (first order in time)."<< endl;
			if (Unsteady_Simulation == DT_STEPPING_2ND) cout << "Unsteady simulation, dual time stepping strategy (second order in time)."<< endl;
			if (Unst_CFL != 0.0) cout << "Time step computed by the code. Unsteady CFL number: " << Unst_CFL <<"."<< endl;
			else cout << "Unsteady time step provided by the user (s): "<< Delta_UnstTime << "." << endl;
			cout << "Total number of internal Dual Time iterations: "<< Unst_nIntIter <<"." << endl;
			break;
		}
    }
	else {
		switch (Dynamic_Analysis) {
		  case NO:
			cout << "Static structural analysis." << endl; break;
		  case YES:
			cout << "Dynamic structural analysis."<< endl;
			cout << "Time step provided by the user for the dynamic analysis(s): "<< Delta_DynTime << "." << endl;
			break;
		}
	}

    if ((Kind_Solver == EULER) || (Kind_Solver == NAVIER_STOKES) || (Kind_Solver == RANS) ||
        (Kind_Solver == DISC_ADJ_EULER) || (Kind_Solver == DISC_ADJ_NAVIER_STOKES) || (Kind_Solver == DISC_ADJ_RANS)) {
      switch (Kind_TimeIntScheme_Flow) {
        case RUNGE_KUTTA_EXPLICIT:
          cout << "Runge-Kutta explicit method for the flow equations." << endl;
          cout << "Number of steps: " << nRKStep << endl;
          cout << "Alpha coefficients: ";
          for (unsigned short iRKStep = 0; iRKStep < nRKStep; iRKStep++) {
            cout << "\t" << RK_Alpha_Step[iRKStep];
          }
          cout << endl;
          break;
        case EULER_EXPLICIT: cout << "Euler explicit method for the flow equations." << endl; break;
        case EULER_IMPLICIT:
          cout << "Euler implicit method for the flow equations." << endl;
          switch (Kind_Linear_Solver) {
            case BCGSTAB:
              cout << "BCGSTAB is used for solving the linear system." << endl;
              cout << "Convergence criteria of the linear solver: "<< Linear_Solver_Error <<"."<< endl;
              cout << "Max number of iterations: "<< Linear_Solver_Iter <<"."<< endl;
              break;
            case FGMRES || RESTARTED_FGMRES:
              cout << "FGMRES is used for solving the linear system." << endl;
              cout << "Convergence criteria of the linear solver: "<< Linear_Solver_Error <<"."<< endl;
              cout << "Max number of iterations: "<< Linear_Solver_Iter <<"."<< endl;
              break;
            case SMOOTHER_JACOBI:
              cout << "A Jacobi method is used for smoothing the linear system." << endl;
              break;
            case SMOOTHER_ILU:
              cout << "A ILU0 method is used for smoothing the linear system." << endl;
              break;
            case SMOOTHER_LUSGS:
              cout << "A LU-SGS method is used for smoothing the linear system." << endl;
              break;
            case SMOOTHER_LINELET:
              cout << "A Linelet method is used for smoothing the linear system." << endl;
              break;
          }
          break;
        case CLASSICAL_RK4_EXPLICIT:
          cout << "Classical RK4 explicit method for the flow equations." << endl;
          cout << "Number of steps: " << 4 << endl;
          cout << "Time coefficients: {0.5, 0.5, 1, 1}" << endl;
          cout << "Function coefficients: {1/6, 1/3, 1/3, 1/6}" << endl;
          break;
      }
    }

    if ((Kind_Solver == ADJ_EULER) || (Kind_Solver == ADJ_NAVIER_STOKES) || (Kind_Solver == ADJ_RANS)) {
      switch (Kind_TimeIntScheme_AdjFlow) {
        case RUNGE_KUTTA_EXPLICIT:
          cout << "Runge-Kutta explicit method for the adjoint equations." << endl;
          cout << "Number of steps: " << nRKStep << endl;
          cout << "Alpha coefficients: ";
          for (unsigned short iRKStep = 0; iRKStep < nRKStep; iRKStep++) {
            cout << "\t" << RK_Alpha_Step[iRKStep];
          }
          cout << endl;
          break;
        case EULER_EXPLICIT: cout << "Euler explicit method for the adjoint equations." << endl; break;
        case EULER_IMPLICIT: cout << "Euler implicit method for the adjoint equations." << endl; break;
      }
    }

    if(Kind_Solver == FEM_EULER || Kind_Solver == FEM_NAVIER_STOKES ||
       Kind_Solver == FEM_RANS  || Kind_Solver == FEM_LES) {
      switch (Kind_TimeIntScheme_FEM_Flow) {
        case RUNGE_KUTTA_EXPLICIT:
          cout << "Runge-Kutta explicit method for the flow equations." << endl;
          cout << "Number of steps: " << nRKStep << endl;
          cout << "Alpha coefficients: ";
          for (unsigned short iRKStep = 0; iRKStep < nRKStep; iRKStep++) {
            cout << "\t" << RK_Alpha_Step[iRKStep];
          }
          cout << endl;
          break;
        case CLASSICAL_RK4_EXPLICIT:
          cout << "Classical RK4 explicit method for the flow equations." << endl;
          cout << "Number of steps: " << 4 << endl;
          cout << "Time coefficients: {0.5, 0.5, 1, 1}" << endl;
          cout << "Function coefficients: {1/6, 1/3, 1/3, 1/6}" << endl;
          break;

        case ADER_DG:
          if(nLevels_TimeAccurateLTS == 1) 
            cout << "ADER-DG for the flow equations with global time stepping." << endl;
          else
            cout << "ADER-DG for the flow equations with " << nLevels_TimeAccurateLTS 
                 << " levels for time accurate local time stepping." << endl;
          
          switch( Kind_ADER_Predictor ) {
            case ADER_ALIASED_PREDICTOR:
              cout << "An aliased approach is used in the predictor step. " << endl;
              break;
            case ADER_NON_ALIASED_PREDICTOR:
              cout << "A non-aliased approach is used in the predictor step. " << endl;
              break;
          }
          cout << "Number of time DOFs ADER-DG predictor step: " << nTimeDOFsADER_DG << endl;
          cout << "Location of time DOFs ADER-DG on the interval [-1,1]: ";
          for (unsigned short iDOF=0; iDOF<nTimeDOFsADER_DG; iDOF++) {
            cout << "\t" << TimeDOFsADER_DG[iDOF];
          }
          cout << endl;
          cout << "Time quadrature factor for ADER-DG: " << Quadrature_Factor_Time_ADER_DG << endl;
          cout << "Number of time integration points ADER-DG: " << nTimeIntegrationADER_DG << endl;
          cout << "Location of time integration points ADER-DG on the interval [-1,1]: ";
          for (unsigned short iDOF=0; iDOF<nTimeIntegrationADER_DG; iDOF++) {
            cout << "\t" << TimeIntegrationADER_DG[iDOF];
          }
          cout << endl;
          cout << "Weights of time integration points ADER-DG on the interval [-1,1]: ";
          for (unsigned short iDOF=0; iDOF<nTimeIntegrationADER_DG; iDOF++) {
            cout << "\t" << WeightsIntegrationADER_DG[iDOF];
          }
          cout << endl;
          break;
      }
    }

    if (nMGLevels !=0) {
      
      if (nStartUpIter != 0) cout << "A total of " << nStartUpIter << " start up iterations on the fine grid."<< endl;
      if (MGCycle == V_CYCLE) cout << "V Multigrid Cycle, with " << nMGLevels << " multigrid levels."<< endl;
      if (MGCycle == W_CYCLE) cout << "W Multigrid Cycle, with " << nMGLevels << " multigrid levels."<< endl;
      if (MGCycle == FULLMG_CYCLE) cout << "Full Multigrid Cycle, with " << nMGLevels << " multigrid levels."<< endl;

      cout << "Damping factor for the residual restriction: " << Damp_Res_Restric <<"."<< endl;
      cout << "Damping factor for the correction prolongation: " << Damp_Correc_Prolong <<"."<< endl;
    }

    if ((Kind_Solver != FEM_ELASTICITY) && (Kind_Solver != HEAT_EQUATION) && (Kind_Solver != WAVE_EQUATION)) {

      if (!CFL_Adapt) cout << "No CFL adaptation." << endl;
      else cout << "CFL adaptation. Factor down: "<< CFL_AdaptParam[0] <<", factor up: "<< CFL_AdaptParam[1]
        <<",\n                lower limit: "<< CFL_AdaptParam[2] <<", upper limit: " << CFL_AdaptParam[3] <<"."<< endl;

      if (nMGLevels !=0) {
        cout << "Multigrid Level:                  ";
        for (unsigned short iLevel = 0; iLevel < nMGLevels+1; iLevel++) {
          cout.width(6); cout << iLevel;
        }
        cout << endl;
      }

			if (Unsteady_Simulation != TIME_STEPPING) {
				cout << "Courant-Friedrichs-Lewy number:   ";
				cout.precision(3);
				cout.width(6); cout << CFL[0];
				cout << endl;
			}
			

      if (nMGLevels !=0) {
        cout.precision(3);
        cout << "MG PreSmooth coefficients:        ";
        for (unsigned short iMG_PreSmooth = 0; iMG_PreSmooth < nMGLevels+1; iMG_PreSmooth++) {
          cout.width(6); cout << MG_PreSmooth[iMG_PreSmooth];
        }
        cout << endl;
      }

      if (nMGLevels !=0) {
        cout.precision(3);
        cout << "MG PostSmooth coefficients:       ";
        for (unsigned short iMG_PostSmooth = 0; iMG_PostSmooth < nMGLevels+1; iMG_PostSmooth++) {
          cout.width(6); cout << MG_PostSmooth[iMG_PostSmooth];
        }
        cout << endl;
      }

      if (nMGLevels !=0) {
        cout.precision(3);
        cout << "MG CorrecSmooth coefficients:     ";
        for (unsigned short iMG_CorrecSmooth = 0; iMG_CorrecSmooth < nMGLevels+1; iMG_CorrecSmooth++) {
          cout.width(6); cout << MG_CorrecSmooth[iMG_CorrecSmooth];
        }
        cout << endl;
      }

    }

    if ((Kind_Solver == RANS) || (Kind_Solver == DISC_ADJ_RANS))
      if (Kind_TimeIntScheme_Turb == EULER_IMPLICIT)
        cout << "Euler implicit time integration for the turbulence model." << endl;
  }

  if (val_software == SU2_CFD) {

    cout << endl <<"------------------------- Convergence Criteria --------------------------" << endl;

    cout << "Maximum number of iterations: " << nExtIter <<"."<< endl;

    if (ConvCriteria == CAUCHY) {
      if (!ContinuousAdjoint && !DiscreteAdjoint)
        switch (Cauchy_Func_Flow) {
          case LIFT_COEFFICIENT: cout << "Cauchy criteria for Lift using "
            << Cauchy_Elems << " elements and epsilon " <<Cauchy_Eps<< "."<< endl; break;
          case DRAG_COEFFICIENT: cout << "Cauchy criteria for Drag using "
            << Cauchy_Elems << " elements and epsilon " <<Cauchy_Eps<< "."<< endl; break;
        }

      if (ContinuousAdjoint || DiscreteAdjoint)
        switch (Cauchy_Func_AdjFlow) {
          case SENS_GEOMETRY: cout << "Cauchy criteria for geo. sensitivity using "
            << Cauchy_Elems << " elements and epsilon " <<Cauchy_Eps<< "."<< endl; break;
          case SENS_MACH: cout << "Cauchy criteria for Mach number sensitivity using "
            << Cauchy_Elems << " elements and epsilon " <<Cauchy_Eps<< "."<< endl; break;
        }

      cout << "Start convergence criteria at iteration " << StartConv_Iter<< "."<< endl;
      
    }


    if (ConvCriteria == RESIDUAL) {
      if (!ContinuousAdjoint && !DiscreteAdjoint) {
        cout << "Reduce the density residual " << OrderMagResidual << " orders of magnitude."<< endl;
        cout << "The minimum bound for the density residual is 10^(" << MinLogResidual<< ")."<< endl;
        cout << "Start convergence criteria at iteration " << StartConv_Iter<< "."<< endl;
      }

      if (ContinuousAdjoint || DiscreteAdjoint) {
        cout << "Reduce the adjoint density residual " << OrderMagResidual << " orders of magnitude."<< endl;
        cout << "The minimum value for the adjoint density residual is 10^(" << MinLogResidual<< ")."<< endl;
      }

    }

  }

  if (val_software == SU2_MSH) {
    cout << endl <<"----------------------- Grid adaptation strategy ------------------------" << endl;

    switch (Kind_Adaptation) {
      case NONE: break;
      case PERIODIC: cout << "Grid modification to run periodic bc problems." << endl; break;
      case FULL: cout << "Grid adaptation using a complete refinement." << endl; break;
      case WAKE: cout << "Grid adaptation of the wake." << endl; break;
      case FULL_FLOW: cout << "Flow grid adaptation using a complete refinement." << endl; break;
      case FULL_ADJOINT: cout << "Adjoint grid adaptation using a complete refinement." << endl; break;
      case GRAD_FLOW: cout << "Grid adaptation using gradient based strategy (density)." << endl; break;
      case GRAD_ADJOINT: cout << "Grid adaptation using gradient based strategy (adjoint density)." << endl; break;
      case GRAD_FLOW_ADJ: cout << "Grid adaptation using gradient based strategy (density and adjoint density)." << endl; break;
      case COMPUTABLE: cout << "Grid adaptation using computable correction."<< endl; break;
      case REMAINING: cout << "Grid adaptation using remaining error."<< endl; break;
      case SMOOTHING: cout << "Grid smoothing using an implicit method."<< endl; break;
      case SUPERSONIC_SHOCK: cout << "Grid adaptation for a supersonic shock at Mach: " << Mach <<"."<< endl; break;
    }

    switch (Kind_Adaptation) {
      case GRAD_FLOW: case GRAD_ADJOINT: case GRAD_FLOW_ADJ: case COMPUTABLE: case REMAINING:
        cout << "Power of the dual volume in the adaptation sensor: " << DualVol_Power << endl;
        cout << "Percentage of new elements in the adaptation process: " << New_Elem_Adapt << "."<< endl;
        break;
    }

    if (Analytical_Surface != NONE)
      cout << "Use analytical definition for including points in the surfaces." << endl;

  }

  cout << endl <<"-------------------------- Output Information ---------------------------" << endl;

  if (val_software == SU2_CFD) {

    if (Low_MemoryOutput) cout << "Writing output files with low memory RAM requirements."<< endl;
    cout << "Writing a flow solution every " << Wrt_Sol_Freq <<" iterations."<< endl;
    cout << "Writing the convergence history every " << Wrt_Con_Freq <<" iterations."<< endl;
    if ((Unsteady_Simulation == DT_STEPPING_1ST) || (Unsteady_Simulation == DT_STEPPING_2ND)) {
      cout << "Writing the dual time flow solution every " << Wrt_Sol_Freq_DualTime <<" iterations."<< endl;
      cout << "Writing the dual time convergence history every " << Wrt_Con_Freq_DualTime <<" iterations."<< endl;
    }

    switch (Output_FileFormat) {
      case PARAVIEW: cout << "The output file format is Paraview ASCII (.vtk)." << endl; break;
      case TECPLOT: cout << "The output file format is Tecplot ASCII (.dat)." << endl; break;
      case TECPLOT_BINARY: cout << "The output file format is Tecplot binary (.plt)." << endl; break;
      case FIELDVIEW: cout << "The output file format is FieldView ASCII (.uns)." << endl; break;
      case FIELDVIEW_BINARY: cout << "The output file format is FieldView binary (.uns)." << endl; break;
      case CGNS_SOL: cout << "The output file format is CGNS (.cgns)." << endl; break;
    }

    cout << "Convergence history file name: " << Conv_FileName << "." << endl;

    cout << "Forces breakdown file name: " << Breakdown_FileName << "." << endl;

    if ((Kind_Solver != FEM_ELASTICITY) && (Kind_Solver != HEAT_EQUATION) && (Kind_Solver != WAVE_EQUATION)) {
      if (!ContinuousAdjoint && !DiscreteAdjoint) {
        cout << "Surface flow coefficients file name: " << SurfFlowCoeff_FileName << "." << endl;
        cout << "Flow variables file name: " << Flow_FileName << "." << endl;
        cout << "Restart flow file name: " << Restart_FlowFileName << "." << endl;
      }

      if (ContinuousAdjoint || DiscreteAdjoint) {
        cout << "Adjoint solution file name: " << Solution_AdjFileName << "." << endl;
        cout << "Restart adjoint file name: " << Restart_AdjFileName << "." << endl;
        cout << "Adjoint variables file name: " << Adj_FileName << "." << endl;
        cout << "Surface adjoint coefficients file name: " << SurfAdjCoeff_FileName << "." << endl;
      }
    }
    else {
      cout << "Surface structure coefficients file name: " << SurfStructure_FileName << "." << endl;
      cout << "Structure variables file name: " << Structure_FileName << "." << endl;
      cout << "Restart structure file name: " << Restart_FEMFileName << "." << endl;
    }

  }

  if (val_software == SU2_SOL) {
    if (Low_MemoryOutput) cout << "Writing output files with low memory RAM requirements."<< endl;
    switch (Output_FileFormat) {
      case PARAVIEW: cout << "The output file format is Paraview ASCII (.vtk)." << endl; break;
      case TECPLOT: cout << "The output file format is Tecplot ASCII (.dat)." << endl; break;
      case TECPLOT_BINARY: cout << "The output file format is Tecplot binary (.plt)." << endl; break;
      case FIELDVIEW: cout << "The output file format is FieldView ASCII (.uns)." << endl; break;
      case FIELDVIEW_BINARY: cout << "The output file format is FieldView binary (.uns)." << endl; break;
      case CGNS_SOL: cout << "The output file format is CGNS (.cgns)." << endl; break;
    }
    cout << "Flow variables file name: " << Flow_FileName << "." << endl;
  }

  if (val_software == SU2_DEF) {
    cout << "Output mesh file name: " << Mesh_Out_FileName << ". " << endl;
    if (Visualize_Deformation) cout << "A file will be created to visualize the deformation." << endl;
    else cout << "No file for visualizing the deformation." << endl;
    switch (GetDeform_Stiffness_Type()) {
      case INVERSE_VOLUME:
        cout << "Cell stiffness scaled by inverse of the cell volume." << endl;
        break;
      case WALL_DISTANCE:
        cout << "Cell stiffness scaled by distance from the deforming surface." << endl;
        break;
      case CONSTANT_STIFFNESS:
        cout << "Imposing constant cell stiffness (steel)." << endl;
        break;
    }
  }

  if (val_software == SU2_MSH) {
    cout << "Output mesh file name: " << Mesh_Out_FileName << ". " << endl;
  }

  if (val_software == SU2_DOT) {
    if (DiscreteAdjoint) {
      cout << "Output Volume Sensitivity file name: " << VolSens_FileName << ". " << endl;
      cout << "Output Surface Sensitivity file name: " << SurfSens_FileName << ". " << endl;
    }
    cout << "Output gradient file name: " << ObjFunc_Grad_FileName << ". " << endl;
  }

  if (val_software == SU2_MSH) {
    cout << "Output mesh file name: " << Mesh_Out_FileName << ". " << endl;
    cout << "Restart flow file name: " << Restart_FlowFileName << "." << endl;
    if ((Kind_Adaptation == FULL_ADJOINT) || (Kind_Adaptation == GRAD_ADJOINT) || (Kind_Adaptation == GRAD_FLOW_ADJ) ||
        (Kind_Adaptation == COMPUTABLE) || (Kind_Adaptation == REMAINING)) {
      if (Kind_ObjFunc[0] == DRAG_COEFFICIENT) cout << "Restart adjoint file name: " << Restart_AdjFileName << "." << endl;
      if (Kind_ObjFunc[0] == EQUIVALENT_AREA) cout << "Restart adjoint file name: " << Restart_AdjFileName << "." << endl;
      if (Kind_ObjFunc[0] == NEARFIELD_PRESSURE) cout << "Restart adjoint file name: " << Restart_AdjFileName << "." << endl;
      if (Kind_ObjFunc[0] == LIFT_COEFFICIENT) cout << "Restart adjoint file name: " << Restart_AdjFileName << "." << endl;
    }
  }

  cout << endl <<"------------------- Config File Boundary Information --------------------" << endl;

  if (nMarker_Euler != 0) {
    cout << "Euler wall boundary marker(s): ";
    for (iMarker_Euler = 0; iMarker_Euler < nMarker_Euler; iMarker_Euler++) {
      cout << Marker_Euler[iMarker_Euler];
      if (iMarker_Euler < nMarker_Euler-1) cout << ", ";
      else cout <<"."<< endl;
    }
  }

  if (nMarker_FarField != 0) {
    cout << "Far-field boundary marker(s): ";
    for (iMarker_FarField = 0; iMarker_FarField < nMarker_FarField; iMarker_FarField++) {
      cout << Marker_FarField[iMarker_FarField];
      if (iMarker_FarField < nMarker_FarField-1) cout << ", ";
      else cout <<"."<< endl;
    }
  }

  if (nMarker_SymWall != 0) {
    cout << "Symmetry plane boundary marker(s): ";
    for (iMarker_SymWall = 0; iMarker_SymWall < nMarker_SymWall; iMarker_SymWall++) {
      cout << Marker_SymWall[iMarker_SymWall];
      if (iMarker_SymWall < nMarker_SymWall-1) cout << ", ";
      else cout <<"."<< endl;
    }
  }

  if (nMarker_Pressure != 0) {
    cout << "Pressure boundary marker(s): ";
    for (iMarker_Pressure = 0; iMarker_Pressure < nMarker_Pressure; iMarker_Pressure++) {
      cout << Marker_Pressure[iMarker_Pressure];
      if (iMarker_Pressure < nMarker_Pressure-1) cout << ", ";
      else cout <<"."<< endl;
    }
  }

  if (nMarker_PerBound != 0) {
    cout << "Periodic boundary marker(s): ";
    for (iMarker_PerBound = 0; iMarker_PerBound < nMarker_PerBound; iMarker_PerBound++) {
      cout << Marker_PerBound[iMarker_PerBound];
      if (iMarker_PerBound < nMarker_PerBound-1) cout << ", ";
      else cout <<"."<< endl;
    }
  }

  if (nMarker_NearFieldBound != 0) {
    cout << "Near-field boundary marker(s): ";
    for (iMarker_NearFieldBound = 0; iMarker_NearFieldBound < nMarker_NearFieldBound; iMarker_NearFieldBound++) {
      cout << Marker_NearFieldBound[iMarker_NearFieldBound];
      if (iMarker_NearFieldBound < nMarker_NearFieldBound-1) cout << ", ";
      else cout <<"."<< endl;
    }
  }

  if (nMarker_InterfaceBound != 0) {
    cout << "Interface boundary marker(s): ";
    for (iMarker_InterfaceBound = 0; iMarker_InterfaceBound < nMarker_InterfaceBound; iMarker_InterfaceBound++) {
      cout << Marker_InterfaceBound[iMarker_InterfaceBound];
      if (iMarker_InterfaceBound < nMarker_InterfaceBound-1) cout << ", ";
      else cout <<"."<< endl;
    }
  }
  
  if (nMarker_Fluid_InterfaceBound != 0) {
    cout << "Fluid interface boundary marker(s): ";
    for (iMarker_Fluid_InterfaceBound = 0; iMarker_Fluid_InterfaceBound < nMarker_Fluid_InterfaceBound; iMarker_Fluid_InterfaceBound++) {
      cout << Marker_Fluid_InterfaceBound[iMarker_Fluid_InterfaceBound];
      if (iMarker_Fluid_InterfaceBound < nMarker_Fluid_InterfaceBound-1) cout << ", ";
      else cout <<"."<< endl;
    }
  }

  if (nMarker_Dirichlet != 0) {
    cout << "Dirichlet boundary marker(s): ";
    for (iMarker_Dirichlet = 0; iMarker_Dirichlet < nMarker_Dirichlet; iMarker_Dirichlet++) {
      cout << Marker_Dirichlet[iMarker_Dirichlet];
      if (iMarker_Dirichlet < nMarker_Dirichlet-1) cout << ", ";
      else cout <<"."<< endl;
    }
  }

  if (nMarker_FlowLoad != 0) {
    cout << "Flow Load boundary marker(s): ";
    for (iMarker_FlowLoad = 0; iMarker_FlowLoad < nMarker_FlowLoad; iMarker_FlowLoad++) {
      cout << Marker_FlowLoad[iMarker_FlowLoad];
      if (iMarker_FlowLoad < nMarker_FlowLoad-1) cout << ", ";
      else cout <<"."<< endl;
    }
  }
  
  if (nMarker_Internal != 0) {
    cout << "Internal boundary marker(s): ";
    for (iMarker_Internal = 0; iMarker_Internal < nMarker_Internal; iMarker_Internal++) {
      cout << Marker_Internal[iMarker_Internal];
      if (iMarker_Internal < nMarker_Internal-1) cout << ", ";
      else cout <<"."<< endl;
    }
  }

  if (nMarker_Inlet != 0) {
    cout << "Inlet boundary marker(s): ";
    for (iMarker_Inlet = 0; iMarker_Inlet < nMarker_Inlet; iMarker_Inlet++) {
      cout << Marker_Inlet[iMarker_Inlet];
      if (iMarker_Inlet < nMarker_Inlet-1) cout << ", ";
      else cout <<"."<< endl;
    }
  }

  if (nMarker_Riemann != 0) {
      cout << "Riemann boundary marker(s): ";
      for (iMarker_Riemann = 0; iMarker_Riemann < nMarker_Riemann; iMarker_Riemann++) {
        cout << Marker_Riemann[iMarker_Riemann];
        if (iMarker_Riemann < nMarker_Riemann-1) cout << ", ";
        else cout <<"."<< endl;
    }
  }
  
  if (nMarker_NRBC != 0) {
      cout << "NRBC boundary marker(s): ";
      for (iMarker_NRBC = 0; iMarker_NRBC < nMarker_NRBC; iMarker_NRBC++) {
        cout << Marker_NRBC[iMarker_NRBC];
        if (iMarker_NRBC < nMarker_NRBC-1) cout << ", ";
        else cout <<"."<< endl;
    }
  }

  if (nMarker_MixBound != 0) {
      cout << "MixingPlane boundary marker(s): ";
      for (iMarker_MixBound = 0; iMarker_MixBound < nMarker_MixBound; iMarker_MixBound++) {
        cout << Marker_MixBound[iMarker_MixBound];
        if (iMarker_MixBound < nMarker_MixBound-1) cout << ", ";
        else cout <<"."<< endl;
    }
  }

  if (nMarker_EngineInflow != 0) {
    cout << "Engine inflow boundary marker(s): ";
    for (iMarker_EngineInflow = 0; iMarker_EngineInflow < nMarker_EngineInflow; iMarker_EngineInflow++) {
      cout << Marker_EngineInflow[iMarker_EngineInflow];
      if (iMarker_EngineInflow < nMarker_EngineInflow-1) cout << ", ";
      else cout <<"."<< endl;
    }
  }

  if (nMarker_EngineExhaust != 0) {
    cout << "Engine exhaust boundary marker(s): ";
    for (iMarker_EngineExhaust = 0; iMarker_EngineExhaust < nMarker_EngineExhaust; iMarker_EngineExhaust++) {
      cout << Marker_EngineExhaust[iMarker_EngineExhaust];
      if (iMarker_EngineExhaust < nMarker_EngineExhaust-1) cout << ", ";
      else cout <<"."<< endl;
    }
  }

  if (nMarker_Supersonic_Inlet != 0) {
    cout << "Supersonic inlet boundary marker(s): ";
    for (iMarker_Supersonic_Inlet = 0; iMarker_Supersonic_Inlet < nMarker_Supersonic_Inlet; iMarker_Supersonic_Inlet++) {
      cout << Marker_Supersonic_Inlet[iMarker_Supersonic_Inlet];
      if (iMarker_Supersonic_Inlet < nMarker_Supersonic_Inlet-1) cout << ", ";
      else cout <<"."<< endl;
    }
  }
  
  if (nMarker_Supersonic_Outlet != 0) {
    cout << "Supersonic outlet boundary marker(s): ";
    for (iMarker_Supersonic_Outlet = 0; iMarker_Supersonic_Outlet < nMarker_Supersonic_Outlet; iMarker_Supersonic_Outlet++) {
      cout << Marker_Supersonic_Outlet[iMarker_Supersonic_Outlet];
      if (iMarker_Supersonic_Outlet < nMarker_Supersonic_Outlet-1) cout << ", ";
      else cout <<"."<< endl;
    }
  }

  if (nMarker_Outlet != 0) {
    cout << "Outlet boundary marker(s): ";
    for (iMarker_Outlet = 0; iMarker_Outlet < nMarker_Outlet; iMarker_Outlet++) {
      cout << Marker_Outlet[iMarker_Outlet];
      if (iMarker_Outlet < nMarker_Outlet-1) cout << ", ";
      else cout <<"."<< endl;
    }
  }

  if (nMarker_Isothermal != 0) {
    cout << "Isothermal wall boundary marker(s): ";
    for (iMarker_Isothermal = 0; iMarker_Isothermal < nMarker_Isothermal; iMarker_Isothermal++) {
      cout << Marker_Isothermal[iMarker_Isothermal];
      if (iMarker_Isothermal < nMarker_Isothermal-1) cout << ", ";
      else cout <<"."<< endl;
    }
  }

  if (nMarker_HeatFlux != 0) {
    cout << "Constant heat flux wall boundary marker(s): ";
    for (iMarker_HeatFlux = 0; iMarker_HeatFlux < nMarker_HeatFlux; iMarker_HeatFlux++) {
      cout << Marker_HeatFlux[iMarker_HeatFlux];
      if (iMarker_HeatFlux < nMarker_HeatFlux-1) cout << ", ";
      else cout <<"."<< endl;
    }
  }

  if (nMarker_Clamped != 0) {
    cout << "Clamped boundary marker(s): ";
    for (iMarker_Clamped = 0; iMarker_Clamped < nMarker_Clamped; iMarker_Clamped++) {
      cout << Marker_Clamped[iMarker_Clamped];
      if (iMarker_Clamped < nMarker_Clamped-1) cout << ", ";
      else cout <<"."<<endl;
    }
  }

  if (nMarker_Displacement != 0) {
    cout << "Displacement boundary marker(s): ";
    for (iMarker_Displacement = 0; iMarker_Displacement < nMarker_Displacement; iMarker_Displacement++) {
      cout << Marker_Displacement[iMarker_Displacement];
      if (iMarker_Displacement < nMarker_Displacement-1) cout << ", ";
      else cout <<"."<< endl;
    }
  }

  if (nMarker_Load != 0) {
    cout << "Normal load boundary marker(s): ";
    for (iMarker_Load = 0; iMarker_Load < nMarker_Load; iMarker_Load++) {
      cout << Marker_Load[iMarker_Load];
      if (iMarker_Load < nMarker_Load-1) cout << ", ";
      else cout <<"."<< endl;
    }
  }

  if (nMarker_Load_Dir != 0) {
    cout << "Load boundary marker(s) in cartesian coordinates: ";
    for (iMarker_Load_Dir = 0; iMarker_Load_Dir < nMarker_Load_Dir; iMarker_Load_Dir++) {
      cout << Marker_Load_Dir[iMarker_Load_Dir];
      if (iMarker_Load_Dir < nMarker_Load_Dir-1) cout << ", ";
      else cout <<"."<<endl;
    }
  }

  if (nMarker_Load_Sine != 0) {
    cout << "Sine-Wave Load boundary marker(s): ";
    for (iMarker_Load_Sine = 0; iMarker_Load_Sine < nMarker_Load_Sine; iMarker_Load_Sine++) {
      cout << Marker_Load_Sine[iMarker_Load_Sine];
      if (iMarker_Load_Sine < nMarker_Load_Sine-1) cout << ", ";
      else cout <<"."<<endl;
    }
  }

  if (nMarker_Neumann != 0) {
    cout << "Neumann boundary marker(s): ";
    for (iMarker_Neumann = 0; iMarker_Neumann < nMarker_Neumann; iMarker_Neumann++) {
      cout << Marker_Neumann[iMarker_Neumann];
      if (iMarker_Neumann < nMarker_Neumann-1) cout << ", ";
      else cout <<"."<< endl;
    }
  }

  if (nMarker_Custom != 0) {
    cout << "Custom boundary marker(s): ";
    for (iMarker_Custom = 0; iMarker_Custom < nMarker_Custom; iMarker_Custom++) {
      cout << Marker_Custom[iMarker_Custom];
      if (iMarker_Custom < nMarker_Custom-1) cout << ", ";
      else cout <<"."<< endl;
    }
  }

  if (nMarker_ActDiskInlet != 0) {
		cout << "Actuator disk (inlet) boundary marker(s): ";
		for (iMarker_ActDiskInlet = 0; iMarker_ActDiskInlet < nMarker_ActDiskInlet; iMarker_ActDiskInlet++) {
			cout << Marker_ActDiskInlet[iMarker_ActDiskInlet];
			if (iMarker_ActDiskInlet < nMarker_ActDiskInlet-1) cout << ", ";
			else cout <<"."<< endl;
		}
	}

  if (nMarker_ActDiskOutlet != 0) {
		cout << "Actuator disk (outlet) boundary marker(s): ";
		for (iMarker_ActDiskOutlet = 0; iMarker_ActDiskOutlet < nMarker_ActDiskOutlet; iMarker_ActDiskOutlet++) {
			cout << Marker_ActDiskOutlet[iMarker_ActDiskOutlet];
			if (iMarker_ActDiskOutlet < nMarker_ActDiskOutlet-1) cout << ", ";
			else cout <<"."<< endl;
		}
	}

}

bool CConfig::TokenizeString(string & str, string & option_name,
                             vector<string> & option_value) {
  const string delimiters(" ()[]{}:,\t\n\v\f\r");
  // check for comments or empty string
  string::size_type pos, last_pos;
  pos = str.find_first_of("%");
  if ( (str.length() == 0) || (pos == 0) ) {
    // str is empty or a comment line, so no option here
    return false;
  }
  if (pos != string::npos) {
    // remove comment at end if necessary
    str.erase(pos);
  }

  // look for line composed on only delimiters (usually whitespace)
  pos = str.find_first_not_of(delimiters);
  if (pos == string::npos) {
    return false;
  }

  // find the equals sign and split string
  string name_part, value_part;
  pos = str.find("=");
  if (pos == string::npos) {
    cerr << "Error in TokenizeString(): "
    << "line in the configuration file with no \"=\" sign."
    << endl;
    cout << "Look for: " << str << endl;
    cout << "str.length() = " << str.length() << endl;
    throw(-1);
  }
  name_part = str.substr(0, pos);
  value_part = str.substr(pos+1, string::npos);
  //cout << "name_part  = |" << name_part  << "|" << endl;
  //cout << "value_part = |" << value_part << "|" << endl;

  // the first_part should consist of one string with no interior delimiters
  last_pos = name_part.find_first_not_of(delimiters, 0);
  pos = name_part.find_first_of(delimiters, last_pos);
  if ( (name_part.length() == 0) || (last_pos == string::npos) ) {
    cerr << "Error in CConfig::TokenizeString(): "
    << "line in the configuration file with no name before the \"=\" sign."
    << endl;
    throw(-1);
  }
  if (pos == string::npos) pos = name_part.length();
  option_name = name_part.substr(last_pos, pos - last_pos);
  last_pos = name_part.find_first_not_of(delimiters, pos);
  if (last_pos != string::npos) {
    cerr << "Error in TokenizeString(): "
    << "two or more options before an \"=\" sign in the configuration file."
    << endl;
    throw(-1);
  }
  StringToUpperCase(option_name);

  //cout << "option_name = |" << option_name << "|" << endl;
  //cout << "pos = " << pos << ": last_pos = " << last_pos << endl;

  // now fill the option value vector
  option_value.clear();
  last_pos = value_part.find_first_not_of(delimiters, 0);
  pos = value_part.find_first_of(delimiters, last_pos);
  while (string::npos != pos || string::npos != last_pos) {
    // add token to the vector<string>
    option_value.push_back(value_part.substr(last_pos, pos - last_pos));
    // skip delimiters
    last_pos = value_part.find_first_not_of(delimiters, pos);
    // find next "non-delimiter"
    pos = value_part.find_first_of(delimiters, last_pos);
  }
  if (option_value.size() == 0) {
    cerr << "Error in TokenizeString(): "
    << "option " << option_name << " in configuration file with no value assigned."
    << endl;
    throw(-1);
  }

#if 0
  cout << "option value(s) = ";
  for (unsigned int i = 0; i < option_value.size(); i++)
    cout << option_value[i] << " ";
  cout << endl;
#endif

  // look for ';' DV delimiters attached to values
  vector<string>::iterator it;
  it = option_value.begin();
  while (it != option_value.end()) {
    if (it->compare(";") == 0) {
      it++;
      continue;
    }

    pos = it->find(';');
    if (pos != string::npos) {
      string before_semi = it->substr(0, pos);
      string after_semi= it->substr(pos+1, string::npos);
      if (before_semi.empty()) {
        *it = ";";
        it++;
        option_value.insert(it, after_semi);
      } else {
        *it = before_semi;
        it++;
        vector<string> to_insert;
        to_insert.push_back(";");
        if (!after_semi.empty())
          to_insert.push_back(after_semi);
        option_value.insert(it, to_insert.begin(), to_insert.end());
      }
      it = option_value.begin(); // go back to beginning; not efficient
      continue;
    } else {
      it++;
    }
  }
#if 0
  cout << "option value(s) = ";
  for (unsigned int i = 0; i < option_value.size(); i++)
    cout << option_value[i] << " ";
  cout << endl;
#endif
  // remove any consecutive ";"
  it = option_value.begin();
  bool semi_at_prev = false;
  while (it != option_value.end()) {
    if (semi_at_prev) {
      if (it->compare(";") == 0) {
        option_value.erase(it);
        it = option_value.begin();
        semi_at_prev = false;
        continue;
      }
    }
    if (it->compare(";") == 0) {
      semi_at_prev = true;
    } else {
      semi_at_prev = false;
    }
    it++;
  }

#if 0
  cout << "option value(s) = ";
  for (unsigned int i = 0; i < option_value.size(); i++)
    cout << option_value[i] << " ";
  cout << endl;
#endif
  return true;
}

unsigned short CConfig::GetMarker_CfgFile_TagBound(string val_marker) {

  unsigned short iMarker_CfgFile;

  for (iMarker_CfgFile = 0; iMarker_CfgFile < nMarker_CfgFile; iMarker_CfgFile++)
    if (Marker_CfgFile_TagBound[iMarker_CfgFile] == val_marker)
      return iMarker_CfgFile;

  cout <<"The configuration file doesn't have any definition for marker "<< val_marker <<"!!" << endl;
  exit(EXIT_FAILURE);
  
}

string CConfig::GetMarker_CfgFile_TagBound(unsigned short val_marker) {
  return Marker_CfgFile_TagBound[val_marker];
}

unsigned short CConfig::GetMarker_CfgFile_KindBC(string val_marker) {
  unsigned short iMarker_CfgFile;
  for (iMarker_CfgFile = 0; iMarker_CfgFile < nMarker_CfgFile; iMarker_CfgFile++)
    if (Marker_CfgFile_TagBound[iMarker_CfgFile] == val_marker) break;
  return Marker_CfgFile_KindBC[iMarker_CfgFile];
}

unsigned short CConfig::GetMarker_CfgFile_Monitoring(string val_marker) {
  unsigned short iMarker_CfgFile;
  for (iMarker_CfgFile = 0; iMarker_CfgFile < nMarker_CfgFile; iMarker_CfgFile++)
    if (Marker_CfgFile_TagBound[iMarker_CfgFile] == val_marker) break;
  return Marker_CfgFile_Monitoring[iMarker_CfgFile];
}

unsigned short CConfig::GetMarker_CfgFile_GeoEval(string val_marker) {
  unsigned short iMarker_CfgFile;
  for (iMarker_CfgFile = 0; iMarker_CfgFile < nMarker_CfgFile; iMarker_CfgFile++)
    if (Marker_CfgFile_TagBound[iMarker_CfgFile] == val_marker) break;
  return Marker_CfgFile_GeoEval[iMarker_CfgFile];
}

unsigned short CConfig::GetMarker_CfgFile_Designing(string val_marker) {
  unsigned short iMarker_CfgFile;
  for (iMarker_CfgFile = 0; iMarker_CfgFile < nMarker_CfgFile; iMarker_CfgFile++)
    if (Marker_CfgFile_TagBound[iMarker_CfgFile] == val_marker) break;
  return Marker_CfgFile_Designing[iMarker_CfgFile];
}

unsigned short CConfig::GetMarker_CfgFile_Plotting(string val_marker) {
  unsigned short iMarker_CfgFile;
  for (iMarker_CfgFile = 0; iMarker_CfgFile < nMarker_CfgFile; iMarker_CfgFile++)
    if (Marker_CfgFile_TagBound[iMarker_CfgFile] == val_marker) break;
  return Marker_CfgFile_Plotting[iMarker_CfgFile];
}

unsigned short CConfig::GetMarker_CfgFile_Analyze(string val_marker) {
  unsigned short iMarker_CfgFile;
  for (iMarker_CfgFile = 0; iMarker_CfgFile < nMarker_CfgFile; iMarker_CfgFile++)
    if (Marker_CfgFile_TagBound[iMarker_CfgFile] == val_marker) break;
  return Marker_CfgFile_Analyze[iMarker_CfgFile];
}


unsigned short CConfig::GetMarker_CfgFile_FSIinterface(string val_marker) {
  unsigned short iMarker_CfgFile;
  for (iMarker_CfgFile = 0; iMarker_CfgFile < nMarker_CfgFile; iMarker_CfgFile++)
    if (Marker_CfgFile_TagBound[iMarker_CfgFile] == val_marker) break;
  return Marker_CfgFile_FSIinterface[iMarker_CfgFile];
}

unsigned short CConfig::GetMarker_CfgFile_Out_1D(string val_marker) {
  unsigned short iMarker_CfgFile;
  for (iMarker_CfgFile = 0; iMarker_CfgFile < nMarker_CfgFile; iMarker_CfgFile++)
    if (Marker_CfgFile_TagBound[iMarker_CfgFile] == val_marker) break;
  return Marker_CfgFile_Out_1D[iMarker_CfgFile];
}

unsigned short CConfig::GetMarker_CfgFile_DV(string val_marker) {
  unsigned short iMarker_CfgFile;
  for (iMarker_CfgFile = 0; iMarker_CfgFile < nMarker_CfgFile; iMarker_CfgFile++)
    if (Marker_CfgFile_TagBound[iMarker_CfgFile] == val_marker) break;
  return Marker_CfgFile_DV[iMarker_CfgFile];
}

unsigned short CConfig::GetMarker_CfgFile_Moving(string val_marker) {
  unsigned short iMarker_CfgFile;
  for (iMarker_CfgFile = 0; iMarker_CfgFile < nMarker_CfgFile; iMarker_CfgFile++)
    if (Marker_CfgFile_TagBound[iMarker_CfgFile] == val_marker) break;
  return Marker_CfgFile_Moving[iMarker_CfgFile];
}

unsigned short CConfig::GetMarker_CfgFile_PerBound(string val_marker) {
  unsigned short iMarker_CfgFile;
  for (iMarker_CfgFile = 0; iMarker_CfgFile < nMarker_CfgFile; iMarker_CfgFile++)
    if (Marker_CfgFile_TagBound[iMarker_CfgFile] == val_marker) break;
  return Marker_CfgFile_PerBound[iMarker_CfgFile];
}

int CConfig::GetMarker_FSIinterface(string val_marker) {	
	  unsigned short iMarker_CfgFile;
	  for (iMarker_CfgFile = 0; iMarker_CfgFile < nMarker_CfgFile; iMarker_CfgFile++)
    
		  if (Marker_CfgFile_TagBound[iMarker_CfgFile] == val_marker)
				return  Marker_CfgFile_FSIinterface[iMarker_CfgFile];
    return 0;
}


CConfig::~CConfig(void) {
	
  unsigned long iDV, iMarker, iPeriodic, iFFD;

  /*--- Delete all of the option objects in the global option map ---*/
    
  for(map<string, COptionBase*>::iterator itr = option_map.begin(); itr != option_map.end(); itr++) {
    delete itr->second;
  }
 
  if (TimeDOFsADER_DG           != NULL) delete [] TimeDOFsADER_DG;
  if (TimeIntegrationADER_DG    != NULL) delete [] TimeIntegrationADER_DG;
  if (WeightsIntegrationADER_DG != NULL) delete [] WeightsIntegrationADER_DG;
  if (RK_Alpha_Step             != NULL) delete [] RK_Alpha_Step;
  if (MG_PreSmooth              != NULL) delete [] MG_PreSmooth;
  if (MG_PostSmooth             != NULL) delete [] MG_PostSmooth;
  
  /*--- Free memory for Aeroelastic problems. ---*/

  if (Grid_Movement && Aeroelastic_Simulation) {
    if (Aeroelastic_pitch  != NULL) delete[] Aeroelastic_pitch;
    if (Aeroelastic_plunge != NULL) delete[] Aeroelastic_plunge;
  }

  /*--- Free memory for unspecified grid motion parameters ---*/

 if (Kind_GridMovement != NULL) delete [] Kind_GridMovement;

 /*--- Free memory for airfoil sections ---*/

 if (LocationStations   != NULL) delete [] LocationStations;

  /*--- motion origin: ---*/
  
  if (Motion_Origin_X   != NULL) delete [] Motion_Origin_X;
  if (Motion_Origin_Y   != NULL) delete [] Motion_Origin_Y;
  if (Motion_Origin_Z   != NULL) delete [] Motion_Origin_Z;
  if (MoveMotion_Origin != NULL) delete [] MoveMotion_Origin;

  /*--- translation: ---*/

  if (Translation_Rate_X != NULL) delete [] Translation_Rate_X;
  if (Translation_Rate_Y != NULL) delete [] Translation_Rate_Y;
  if (Translation_Rate_Z != NULL) delete [] Translation_Rate_Z;

  /*--- rotation: ---*/
  
  if (Rotation_Rate_X != NULL) delete [] Rotation_Rate_X;
  if (Rotation_Rate_Y != NULL) delete [] Rotation_Rate_Y;
  if (Rotation_Rate_Z != NULL) delete [] Rotation_Rate_Z;

  /*--- pitching: ---*/
  
  if (Pitching_Omega_X != NULL) delete [] Pitching_Omega_X;
  if (Pitching_Omega_Y != NULL) delete [] Pitching_Omega_Y;
  if (Pitching_Omega_Z != NULL) delete [] Pitching_Omega_Z;

  /*--- pitching amplitude: ---*/
  
  if (Pitching_Ampl_X != NULL) delete [] Pitching_Ampl_X;
  if (Pitching_Ampl_Y != NULL) delete [] Pitching_Ampl_Y;
  if (Pitching_Ampl_Z != NULL) delete [] Pitching_Ampl_Z;

  /*--- pitching phase: ---*/
  
  if (Pitching_Phase_X != NULL) delete [] Pitching_Phase_X;
  if (Pitching_Phase_Y != NULL) delete [] Pitching_Phase_Y;
  if (Pitching_Phase_Z != NULL) delete [] Pitching_Phase_Z;

  /*--- plunging: ---*/
  
  if (Plunging_Omega_X != NULL) delete [] Plunging_Omega_X;
  if (Plunging_Omega_Y != NULL) delete [] Plunging_Omega_Y;
  if (Plunging_Omega_Z != NULL) delete [] Plunging_Omega_Z;

  /*--- plunging amplitude: ---*/
  
  if (Plunging_Ampl_X != NULL) delete [] Plunging_Ampl_X;
  if (Plunging_Ampl_Y != NULL) delete [] Plunging_Ampl_Y;
  if (Plunging_Ampl_Z != NULL) delete [] Plunging_Ampl_Z;

  /*--- reference origin for moments ---*/
  
  if (RefOriginMoment   != NULL) delete [] RefOriginMoment;
  if (RefOriginMoment_X != NULL) delete [] RefOriginMoment_X;
  if (RefOriginMoment_Y != NULL) delete [] RefOriginMoment_Y;
  if (RefOriginMoment_Z != NULL) delete [] RefOriginMoment_Z;

  /*--- Free memory for Harmonic Blance Frequency  pointer ---*/
    
  if (Omega_HB != NULL) delete [] Omega_HB;
    
  /*--- Marker pointers ---*/
  
  if (Marker_CfgFile_Out_1D != NULL) delete[] Marker_CfgFile_Out_1D;
  if (Marker_All_Out_1D     != NULL) delete[] Marker_All_Out_1D;
  
  if (Marker_CfgFile_GeoEval != NULL) delete[] Marker_CfgFile_GeoEval;
  if (Marker_All_GeoEval     != NULL) delete[] Marker_All_GeoEval;
  
  if (Marker_CfgFile_TagBound != NULL) delete[] Marker_CfgFile_TagBound;
  if (Marker_All_TagBound     != NULL) delete[] Marker_All_TagBound;
  
  if (Marker_CfgFile_KindBC != NULL) delete[] Marker_CfgFile_KindBC;
  if (Marker_All_KindBC     != NULL) delete[] Marker_All_KindBC;
  
  if (Marker_CfgFile_Monitoring != NULL) delete[] Marker_CfgFile_Monitoring;
  if (Marker_All_Monitoring     != NULL) delete[] Marker_All_Monitoring;
  
  if (Marker_CfgFile_Designing != NULL) delete[] Marker_CfgFile_Designing;
  if (Marker_All_Designing     != NULL) delete[] Marker_All_Designing;
  
  if (Marker_CfgFile_Plotting != NULL) delete[] Marker_CfgFile_Plotting;
  if (Marker_All_Plotting     != NULL) delete[] Marker_All_Plotting;
  
  if (Marker_CfgFile_Analyze != NULL) delete[] Marker_CfgFile_Analyze;
  if (Marker_All_Analyze  != NULL) delete[] Marker_All_Analyze;

  if (Marker_CfgFile_FSIinterface != NULL) delete[] Marker_CfgFile_FSIinterface;
  if (Marker_All_FSIinterface     != NULL) delete[] Marker_All_FSIinterface;
  
  if (Marker_CfgFile_DV != NULL) delete[] Marker_CfgFile_DV;
  if (Marker_All_DV     != NULL) delete[] Marker_All_DV;
  
  if (Marker_CfgFile_Moving != NULL) delete[] Marker_CfgFile_Moving;
  if (Marker_All_Moving     != NULL) delete[] Marker_All_Moving;
  
  if (Marker_CfgFile_PerBound != NULL) delete[] Marker_CfgFile_PerBound;
  if (Marker_All_PerBound     != NULL) delete[] Marker_All_PerBound;

  if (Marker_DV!= NULL)               delete[] Marker_DV;
  if (Marker_Moving != NULL)           delete[] Marker_Moving;
  if (Marker_Monitoring != NULL)      delete[] Marker_Monitoring;
  if (Marker_Designing != NULL)       delete[] Marker_Designing;
  if (Marker_GeoEval != NULL)         delete[] Marker_GeoEval;
  if (Marker_Plotting != NULL)        delete[] Marker_Plotting;
  if (Marker_Analyze != NULL)        delete[] Marker_Analyze;
  if (Marker_FSIinterface != NULL)        delete[] Marker_FSIinterface;
  if (Marker_All_SendRecv != NULL)    delete[] Marker_All_SendRecv;

  if (Kind_ObjFunc != NULL)      delete[] Kind_ObjFunc;
  if (Weight_ObjFunc != NULL)      delete[] Weight_ObjFunc;

  if (DV_Value != NULL) {
    for (iDV = 0; iDV < nDV; iDV++) delete[] DV_Value[iDV];
    delete [] DV_Value;
  }
  
  if (ParamDV != NULL) {
    for (iDV = 0; iDV < nDV; iDV++) delete[] ParamDV[iDV];
    delete [] ParamDV;
  }
  
  if (CoordFFDBox != NULL) {
    for (iFFD = 0; iFFD < nFFDBox; iFFD++) delete[] CoordFFDBox[iFFD];
    delete [] CoordFFDBox;
  }
  
  if (DegreeFFDBox != NULL) {
    for (iFFD = 0; iFFD < nFFDBox; iFFD++) delete[] DegreeFFDBox[iFFD];
    delete [] DegreeFFDBox;
  }
  
  if (Design_Variable != NULL)    delete[] Design_Variable;
  if (Dirichlet_Value != NULL)    delete[] Dirichlet_Value;
  
  if (Exhaust_Temperature_Target != NULL)    delete[]  Exhaust_Temperature_Target;
  if (Exhaust_Pressure_Target != NULL)    delete[]  Exhaust_Pressure_Target;
  if (Exhaust_Pressure != NULL)    delete[] Exhaust_Pressure;
  if (Exhaust_Temperature != NULL)    delete[] Exhaust_Temperature;
  if (Exhaust_MassFlow != NULL)    delete[] Exhaust_MassFlow;
  if (Exhaust_TotalPressure != NULL)    delete[] Exhaust_TotalPressure;
  if (Exhaust_TotalTemperature != NULL)    delete[] Exhaust_TotalTemperature;
  if (Exhaust_GrossThrust != NULL)    delete[] Exhaust_GrossThrust;
  if (Exhaust_Force != NULL)    delete[] Exhaust_Force;
  if (Exhaust_Power != NULL)    delete[] Exhaust_Power;

  if (Inflow_Mach != NULL)    delete[]  Inflow_Mach;
  if (Inflow_Pressure != NULL)    delete[] Inflow_Pressure;
  if (Inflow_MassFlow != NULL)    delete[] Inflow_MassFlow;
  if (Inflow_ReverseMassFlow != NULL)    delete[] Inflow_ReverseMassFlow;
  if (Inflow_TotalPressure != NULL)    delete[] Inflow_TotalPressure;
  if (Inflow_Temperature != NULL)    delete[] Inflow_Temperature;
  if (Inflow_TotalTemperature != NULL)    delete[] Inflow_TotalTemperature;
  if (Inflow_RamDrag != NULL)    delete[] Inflow_RamDrag;
  if (Inflow_Force != NULL)    delete[]  Inflow_Force;
  if (Inflow_Power != NULL)    delete[] Inflow_Power;

  if (Engine_Power != NULL)    delete[]  Engine_Power;
  if (Engine_Mach != NULL)    delete[]  Engine_Mach;
  if (Engine_Force != NULL)    delete[]  Engine_Force;
  if (Engine_NetThrust != NULL)    delete[]  Engine_NetThrust;
  if (Engine_GrossThrust != NULL)    delete[]  Engine_GrossThrust;
  if (Engine_Area != NULL)    delete[]  Engine_Area;
  if (EngineInflow_Target != NULL)    delete[] EngineInflow_Target;

  if (ActDiskInlet_MassFlow != NULL)    delete[]  ActDiskInlet_MassFlow;
  if (ActDiskInlet_Temperature != NULL)    delete[]  ActDiskInlet_Temperature;
  if (ActDiskInlet_TotalTemperature != NULL)    delete[]  ActDiskInlet_TotalTemperature;
  if (ActDiskInlet_Pressure != NULL)    delete[]  ActDiskInlet_Pressure;
  if (ActDiskInlet_TotalPressure != NULL)    delete[]  ActDiskInlet_TotalPressure;
  if (ActDiskInlet_RamDrag != NULL)    delete[]  ActDiskInlet_RamDrag;
  if (ActDiskInlet_Force != NULL)    delete[]  ActDiskInlet_Force;
  if (ActDiskInlet_Power != NULL)    delete[]  ActDiskInlet_Power;

  if (ActDiskOutlet_MassFlow != NULL)    delete[]  ActDiskOutlet_MassFlow;
  if (ActDiskOutlet_Temperature != NULL)    delete[]  ActDiskOutlet_Temperature;
  if (ActDiskOutlet_TotalTemperature != NULL)    delete[]  ActDiskOutlet_TotalTemperature;
  if (ActDiskOutlet_Pressure != NULL)    delete[]  ActDiskOutlet_Pressure;
  if (ActDiskOutlet_TotalPressure != NULL)    delete[]  ActDiskOutlet_TotalPressure;
  if (ActDiskOutlet_GrossThrust != NULL)    delete[]  ActDiskOutlet_GrossThrust;
  if (ActDiskOutlet_Force != NULL)    delete[]  ActDiskOutlet_Force;
  if (ActDiskOutlet_Power != NULL)    delete[]  ActDiskOutlet_Power;

  if (ActDisk_DeltaPress != NULL)    delete[]  ActDisk_DeltaPress;
  if (ActDisk_DeltaTemp != NULL)    delete[]  ActDisk_DeltaTemp;
  if (ActDisk_TotalPressRatio != NULL)    delete[]  ActDisk_TotalPressRatio;
  if (ActDisk_TotalTempRatio != NULL)    delete[]  ActDisk_TotalTempRatio;
  if (ActDisk_StaticPressRatio != NULL)    delete[]  ActDisk_StaticPressRatio;
  if (ActDisk_StaticTempRatio != NULL)    delete[]  ActDisk_StaticTempRatio;
  if (ActDisk_Power != NULL)    delete[]  ActDisk_Power;
  if (ActDisk_MassFlow != NULL)    delete[]  ActDisk_MassFlow;
  if (ActDisk_Mach != NULL)    delete[]  ActDisk_Mach;
  if (ActDisk_Force != NULL)    delete[]  ActDisk_Force;
  if (ActDisk_NetThrust != NULL)    delete[]  ActDisk_NetThrust;
  if (ActDisk_BCThrust != NULL)    delete[]  ActDisk_BCThrust;
  if (ActDisk_BCThrust_Old != NULL)    delete[]  ActDisk_BCThrust_Old;
  if (ActDisk_GrossThrust != NULL)    delete[]  ActDisk_GrossThrust;
  if (ActDisk_Area != NULL)    delete[]  ActDisk_Area;
  if (ActDisk_ReverseMassFlow != NULL)    delete[]  ActDisk_ReverseMassFlow;
  
  if (Surface_MassFlow != NULL)    delete[]  Surface_MassFlow;
  if (Surface_DC60 != NULL)    delete[]  Surface_DC60;
  if (Surface_IDC != NULL)    delete[]  Surface_IDC;
  if (Surface_IDC_Mach != NULL)    delete[]  Surface_IDC_Mach;
  if (Surface_IDR != NULL)    delete[]  Surface_IDR;

  if (Inlet_Ttotal != NULL) delete[]  Inlet_Ttotal;
  if (Inlet_Ptotal != NULL) delete[]  Inlet_Ptotal;
  if (Inlet_FlowDir != NULL) {
    for (iMarker = 0; iMarker < nMarker_Inlet; iMarker++)
      delete [] Inlet_FlowDir[iMarker];
    delete [] Inlet_FlowDir;
  }
  
  if (Inlet_Velocity != NULL) {
    for (iMarker = 0; iMarker < nMarker_Supersonic_Inlet; iMarker++)
      delete [] Inlet_Velocity[iMarker];
    delete [] Inlet_Velocity;
  }
  
  if (Riemann_FlowDir != NULL) {
    for (iMarker = 0; iMarker < nMarker_Riemann; iMarker++)
      delete [] Riemann_FlowDir[iMarker];
    delete [] Riemann_FlowDir;
  }
  
  if (NRBC_FlowDir != NULL) {
    for (iMarker = 0; iMarker < nMarker_NRBC; iMarker++)
      delete [] NRBC_FlowDir[iMarker];
    delete [] NRBC_FlowDir;
  }
  
  if (Load_Sine_Dir != NULL) {
    for (iMarker = 0; iMarker < nMarker_Load_Sine; iMarker++)
      delete [] Load_Sine_Dir[iMarker];
    delete [] Load_Sine_Dir;
  }
  
  if (Load_Dir != NULL) {
    for (iMarker = 0; iMarker < nMarker_Load_Dir; iMarker++)
      delete [] Load_Dir[iMarker];
    delete [] Load_Dir;
  }
  
  if (Inlet_Temperature != NULL)    delete[] Inlet_Temperature;
  if (Inlet_Pressure != NULL)    delete[] Inlet_Pressure;
  if (Outlet_Pressure != NULL)    delete[] Outlet_Pressure;
  if (Isothermal_Temperature != NULL)    delete[] Isothermal_Temperature;
  if (Heat_Flux != NULL)    delete[] Heat_Flux;
  if (Displ_Value != NULL)    delete[] Displ_Value;
  if (Load_Value != NULL)    delete[] Load_Value;
  if (Load_Dir_Multiplier != NULL)    delete[] Load_Dir_Multiplier;
  if (Load_Dir_Value != NULL)    delete[] Load_Dir_Value;
  if (Load_Sine_Amplitude != NULL)    delete[] Load_Sine_Amplitude;
  if (Load_Sine_Frequency != NULL)    delete[] Load_Sine_Frequency;
  if (FlowLoad_Value != NULL)    delete[] FlowLoad_Value;

  /*--- related to periodic boundary conditions ---*/
  
  for (iMarker = 0; iMarker < nMarker_PerBound; iMarker++) {
    if (Periodic_RotCenter   != NULL) delete [] Periodic_RotCenter[iMarker];
    if (Periodic_RotAngles   != NULL) delete [] Periodic_RotAngles[iMarker];
    if (Periodic_Translation != NULL) delete [] Periodic_Translation[iMarker];
  }
  if (Periodic_RotCenter   != NULL) delete[] Periodic_RotCenter;
  if (Periodic_RotAngles   != NULL) delete[] Periodic_RotAngles;
  if (Periodic_Translation != NULL) delete[] Periodic_Translation;

  for (iPeriodic = 0; iPeriodic < nPeriodic_Index; iPeriodic++) {
    if (Periodic_Center    != NULL) delete [] Periodic_Center[iPeriodic];
    if (Periodic_Rotation  != NULL) delete [] Periodic_Rotation[iPeriodic];
    if (Periodic_Translate != NULL) delete [] Periodic_Translate[iPeriodic];
  }
  if (Periodic_Center      != NULL) delete[] Periodic_Center;
  if (Periodic_Rotation    != NULL) delete[] Periodic_Rotation;
  if (Periodic_Translate   != NULL) delete[] Periodic_Translate;
  
  if (MG_CorrecSmooth != NULL) delete[] MG_CorrecSmooth;
  if (PlaneTag != NULL)        delete[] PlaneTag;
  if (CFL != NULL)             delete[] CFL;

  /*--- String markers ---*/
  
  if (Marker_Euler != NULL )              delete[] Marker_Euler;
  if (Marker_FarField != NULL )           delete[] Marker_FarField;
  if (Marker_Custom != NULL )             delete[] Marker_Custom;
  if (Marker_SymWall != NULL )            delete[] Marker_SymWall;
  if (Marker_Pressure != NULL )           delete[] Marker_Pressure;
  if (Marker_PerBound != NULL )           delete[] Marker_PerBound;
  if (Marker_PerDonor != NULL )           delete[] Marker_PerDonor;
  if (Marker_NearFieldBound != NULL )     delete[] Marker_NearFieldBound;
  if (Marker_InterfaceBound != NULL )     delete[] Marker_InterfaceBound;
  if (Marker_Fluid_InterfaceBound != NULL )     delete[] Marker_Fluid_InterfaceBound;
  if (Marker_Dirichlet != NULL )          delete[] Marker_Dirichlet;
  if (Marker_Inlet != NULL )              delete[] Marker_Inlet;
  if (Marker_Supersonic_Inlet != NULL )   delete[] Marker_Supersonic_Inlet;
  if (Marker_Supersonic_Outlet != NULL )   delete[] Marker_Supersonic_Outlet;
  if (Marker_Outlet != NULL )             delete[] Marker_Outlet;
  if (Marker_Out_1D != NULL )             delete[] Marker_Out_1D;
  if (Marker_Isothermal != NULL )         delete[] Marker_Isothermal;
  if (Marker_EngineInflow != NULL )      delete[] Marker_EngineInflow;
  if (Marker_EngineExhaust != NULL )     delete[] Marker_EngineExhaust;
  if (Marker_Displacement != NULL )       delete[] Marker_Displacement;
  if (Marker_Load != NULL )               delete[] Marker_Load;
  if (Marker_Load_Dir != NULL )               delete[] Marker_Load_Dir;
  if (Marker_Load_Sine != NULL )               delete[] Marker_Load_Sine;
  if (Marker_FlowLoad != NULL )           delete[] Marker_FlowLoad;
  if (Marker_Neumann != NULL )            delete[] Marker_Neumann;
  if (Marker_Internal != NULL )            delete[] Marker_Internal;
  if (Marker_HeatFlux != NULL )               delete[] Marker_HeatFlux;

  if (Int_Coeffs != NULL) delete [] Int_Coeffs;
  
  /*--- Delete some arrays needed just for initializing options. ---*/
  
  if (default_vel_inf       != NULL) delete [] default_vel_inf;
  if (default_ffd_axis      != NULL) delete [] default_ffd_axis;
  if (default_eng_cyl       != NULL) delete [] default_eng_cyl;
  if (default_eng_val       != NULL) delete [] default_eng_val;
  if (default_cfl_adapt     != NULL) delete [] default_cfl_adapt;
  if (default_ad_coeff_flow != NULL) delete [] default_ad_coeff_flow;
  if (default_ad_coeff_adj  != NULL) delete [] default_ad_coeff_adj;
  if (default_obj_coeff     != NULL) delete [] default_obj_coeff;
  if (default_geo_loc       != NULL) delete [] default_geo_loc;
  if (default_distortion    != NULL) delete [] default_distortion;
  if (default_ea_lim        != NULL) delete [] default_ea_lim;
  if (default_grid_fix      != NULL) delete [] default_grid_fix;
  if (default_inc_crit      != NULL) delete [] default_inc_crit;
  if (default_htp_axis      != NULL) delete [] default_htp_axis;
  if (default_body_force    != NULL) delete [] default_body_force;

  if (FFDTag != NULL) delete [] FFDTag;
  if (nDV_Value != NULL) delete [] nDV_Value;
  if (TagFFDBox != NULL) delete [] TagFFDBox;
  
  if (Kind_Data_Riemann != NULL) delete [] Kind_Data_Riemann;
  if (Riemann_Var1 != NULL) delete [] Riemann_Var1;
  if (Riemann_Var2 != NULL) delete [] Riemann_Var2;
  if (Kind_Data_NRBC != NULL) delete [] Kind_Data_NRBC;
  if (NRBC_Var1 != NULL) delete [] NRBC_Var1;
  if (NRBC_Var2 != NULL) delete [] NRBC_Var2;
  if (Marker_TurboBoundIn != NULL) delete [] Marker_TurboBoundIn;
  if (Marker_TurboBoundOut != NULL) delete [] Marker_TurboBoundOut;
  if (Kind_TurboPerformance != NULL) delete [] Kind_TurboPerformance;
  if (Marker_Riemann != NULL) delete [] Marker_Riemann;
  if (Marker_NRBC != NULL) delete [] Marker_NRBC;
 
}

string CConfig::GetUnsteady_FileName(string val_filename, int val_iter) {

  string UnstExt, UnstFilename = val_filename;
  char buffer[50];

  /*--- Check that a positive value iteration is requested (for now). ---*/
  
  if (val_iter < 0) {
    cout << "Requesting a negative iteration number for the restart file!!" << endl;
    exit(EXIT_FAILURE);
  }

  /*--- Append iteration number for unsteady cases ---*/

  if ((Wrt_Unsteady) || (Wrt_Dynamic)) {
    unsigned short lastindex = UnstFilename.find_last_of(".");
    UnstFilename = UnstFilename.substr(0, lastindex);
    if ((val_iter >= 0)    && (val_iter < 10))    SPRINTF (buffer, "_0000%d.dat", val_iter);
    if ((val_iter >= 10)   && (val_iter < 100))   SPRINTF (buffer, "_000%d.dat",  val_iter);
    if ((val_iter >= 100)  && (val_iter < 1000))  SPRINTF (buffer, "_00%d.dat",   val_iter);
    if ((val_iter >= 1000) && (val_iter < 10000)) SPRINTF (buffer, "_0%d.dat",    val_iter);
    if (val_iter >= 10000) SPRINTF (buffer, "_%d.dat", val_iter);
    string UnstExt = string(buffer);
    UnstFilename.append(UnstExt);
  }

  return UnstFilename;
}

string CConfig::GetMultizone_FileName(string val_filename, int val_iZone) {

    string multizone_filename = val_filename;
    char buffer[50];
    
    if (GetnZone() > 1 ) {
        unsigned short lastindex = multizone_filename.find_last_of(".");
        multizone_filename = multizone_filename.substr(0, lastindex);
        SPRINTF (buffer, "_%d.dat", SU2_TYPE::Int(val_iZone));
        multizone_filename.append(string(buffer));
    }
    
    return multizone_filename;
}

string CConfig::GetObjFunc_Extension(string val_filename) {

  string AdjExt, Filename = val_filename;

  if (ContinuousAdjoint || DiscreteAdjoint) {

    /*--- Remove filename extension (.dat) ---*/
    unsigned short lastindex = Filename.find_last_of(".");
    Filename = Filename.substr(0, lastindex);
    if (nObj==1) {
      switch (Kind_ObjFunc[0]) {
      case DRAG_COEFFICIENT:        AdjExt = "_cd";       break;
      case LIFT_COEFFICIENT:        AdjExt = "_cl";       break;
      case SIDEFORCE_COEFFICIENT:   AdjExt = "_csf";      break;
      case INVERSE_DESIGN_PRESSURE: AdjExt = "_invpress"; break;
      case INVERSE_DESIGN_HEATFLUX: AdjExt = "_invheat";  break;
      case MOMENT_X_COEFFICIENT:    AdjExt = "_cmx";      break;
      case MOMENT_Y_COEFFICIENT:    AdjExt = "_cmy";      break;
      case MOMENT_Z_COEFFICIENT:    AdjExt = "_cmz";      break;
      case EFFICIENCY:              AdjExt = "_eff";      break;
      case EQUIVALENT_AREA:         AdjExt = "_ea";       break;
      case NEARFIELD_PRESSURE:      AdjExt = "_nfp";      break;
      case FORCE_X_COEFFICIENT:     AdjExt = "_cfx";      break;
      case FORCE_Y_COEFFICIENT:     AdjExt = "_cfy";      break;
      case FORCE_Z_COEFFICIENT:     AdjExt = "_cfz";      break;
      case THRUST_COEFFICIENT:      AdjExt = "_ct";       break;
      case TORQUE_COEFFICIENT:      AdjExt = "_cq";       break;
      case TOTAL_HEATFLUX:          AdjExt = "_totheat";  break;
      case MAXIMUM_HEATFLUX:        AdjExt = "_maxheat";  break;
      case FIGURE_OF_MERIT:         AdjExt = "_merit";    break;
      case AVG_TOTAL_PRESSURE:      AdjExt = "_pt";       break;
      case AVG_OUTLET_PRESSURE:     AdjExt = "_pe";       break;
      case MASS_FLOW_RATE:          AdjExt = "_mfr";      break;
      case OUTFLOW_GENERALIZED:     AdjExt = "_chn";      break;
      case AERO_DRAG_COEFFICIENT:   AdjExt = "_acd";       break;
      case RADIAL_DISTORTION:           AdjExt = "_rdis";      break;
      case CIRCUMFERENTIAL_DISTORTION:  AdjExt = "_cdis";      break;
      }
    }
    else{
      AdjExt = "_combo";
    }
    Filename.append(AdjExt);

    /*--- Lastly, add the .dat extension ---*/
    Filename.append(".dat");

  }

  return Filename;
}

unsigned short CConfig::GetContainerPosition(unsigned short val_eqsystem) {

  switch (val_eqsystem) {
    case RUNTIME_FLOW_SYS:      return FLOW_SOL;
    case RUNTIME_TURB_SYS:      return TURB_SOL;
    case RUNTIME_TRANS_SYS:     return TRANS_SOL;
    case RUNTIME_POISSON_SYS:   return POISSON_SOL;
    case RUNTIME_WAVE_SYS:      return WAVE_SOL;
    case RUNTIME_HEAT_SYS:      return HEAT_SOL;
    case RUNTIME_FEA_SYS:       return FEA_SOL;
    case RUNTIME_ADJPOT_SYS:    return ADJFLOW_SOL;
    case RUNTIME_ADJFLOW_SYS:   return ADJFLOW_SOL;
    case RUNTIME_ADJTURB_SYS:   return ADJTURB_SOL;
    case RUNTIME_MULTIGRID_SYS: return 0;
  }
  return 0;
}

void CConfig::SetKind_ConvNumScheme(unsigned short val_kind_convnumscheme,
                                    unsigned short val_kind_centered, unsigned short val_kind_upwind,
                                    unsigned short val_kind_slopelimit, unsigned short val_order_spatial_int,
                                    unsigned short val_kind_fem) {

  Kind_ConvNumScheme = val_kind_convnumscheme;
  Kind_Centered = val_kind_centered;
  Kind_Upwind = val_kind_upwind;
  Kind_FEM = val_kind_fem;
  Kind_SlopeLimit = val_kind_slopelimit;
  SpatialOrder = val_order_spatial_int;

}

void CConfig::SetGlobalParam(unsigned short val_solver,
                             unsigned short val_system,
                             unsigned long val_extiter) {

  /*--- Set the simulation global time ---*/
  Current_UnstTime = static_cast<su2double>(val_extiter)*Delta_UnstTime;
  Current_UnstTimeND = static_cast<su2double>(val_extiter)*Delta_UnstTimeND;

  /*--- Set the solver methods ---*/
  switch (val_solver) {
    case EULER:
      if (val_system == RUNTIME_FLOW_SYS) {
        SetKind_ConvNumScheme(Kind_ConvNumScheme_Flow, Kind_Centered_Flow,
                              Kind_Upwind_Flow, Kind_SlopeLimit_Flow,
                              SpatialOrder_Flow, NONE);
        SetKind_TimeIntScheme(Kind_TimeIntScheme_Flow);
      }
      break;
    case NAVIER_STOKES:
      if (val_system == RUNTIME_FLOW_SYS) {
        SetKind_ConvNumScheme(Kind_ConvNumScheme_Flow, Kind_Centered_Flow,
                              Kind_Upwind_Flow, Kind_SlopeLimit_Flow,
                              SpatialOrder_Flow, NONE);
        SetKind_TimeIntScheme(Kind_TimeIntScheme_Flow);
      }
      break;
    case RANS:
      if (val_system == RUNTIME_FLOW_SYS) {
        SetKind_ConvNumScheme(Kind_ConvNumScheme_Flow, Kind_Centered_Flow,
                              Kind_Upwind_Flow, Kind_SlopeLimit_Flow,
                              SpatialOrder_Flow, NONE);
        SetKind_TimeIntScheme(Kind_TimeIntScheme_Flow);
      }
      if (val_system == RUNTIME_TURB_SYS) {
        SetKind_ConvNumScheme(Kind_ConvNumScheme_Turb, Kind_Centered_Turb,
                              Kind_Upwind_Turb, Kind_SlopeLimit_Turb,
                              SpatialOrder_Turb, NONE);
        SetKind_TimeIntScheme(Kind_TimeIntScheme_Turb);
      }
      if (val_system == RUNTIME_TRANS_SYS) {
        SetKind_ConvNumScheme(Kind_ConvNumScheme_Turb, Kind_Centered_Turb,
                              Kind_Upwind_Turb, Kind_SlopeLimit_Turb,
                              SpatialOrder_Turb, NONE);
        SetKind_TimeIntScheme(Kind_TimeIntScheme_Turb);
      }
      break;
    case FEM_EULER:
      if (val_system == RUNTIME_FLOW_SYS) {
        SetKind_ConvNumScheme(Kind_ConvNumScheme_FEM_Flow, Kind_Centered_Flow,
                              Kind_Upwind_Flow, Kind_SlopeLimit_Flow,
                              SpatialOrder_Flow, Kind_FEM_Flow);
        SetKind_TimeIntScheme(Kind_TimeIntScheme_FEM_Flow);
      }
      break;
    case FEM_NAVIER_STOKES:
      if (val_system == RUNTIME_FLOW_SYS) {
        SetKind_ConvNumScheme(Kind_ConvNumScheme_Flow, Kind_Centered_Flow,
                              Kind_Upwind_Flow, Kind_SlopeLimit_Flow,
                              SpatialOrder_Flow, Kind_FEM_Flow);
        SetKind_TimeIntScheme(Kind_TimeIntScheme_FEM_Flow);
      }
      break;
    case FEM_LES:
      if (val_system == RUNTIME_FLOW_SYS) {
        SetKind_ConvNumScheme(Kind_ConvNumScheme_Flow, Kind_Centered_Flow,
                              Kind_Upwind_Flow, Kind_SlopeLimit_Flow,
                              SpatialOrder_Flow, Kind_FEM_Flow);
        SetKind_TimeIntScheme(Kind_TimeIntScheme_FEM_Flow);
      }
      break;
    case ADJ_EULER:
      if (val_system == RUNTIME_FLOW_SYS) {
        SetKind_ConvNumScheme(Kind_ConvNumScheme_Flow, Kind_Centered_Flow,
                              Kind_Upwind_Flow, Kind_SlopeLimit_Flow,
                              SpatialOrder_Flow, NONE);
        SetKind_TimeIntScheme(Kind_TimeIntScheme_Flow);
      }
      if (val_system == RUNTIME_ADJFLOW_SYS) {
        SetKind_ConvNumScheme(Kind_ConvNumScheme_AdjFlow, Kind_Centered_AdjFlow,
                              Kind_Upwind_AdjFlow, Kind_SlopeLimit_AdjFlow,
                              SpatialOrder_AdjFlow, NONE);
        SetKind_TimeIntScheme(Kind_TimeIntScheme_AdjFlow);
      }
      break;
    case ADJ_NAVIER_STOKES:
      if (val_system == RUNTIME_FLOW_SYS) {
        SetKind_ConvNumScheme(Kind_ConvNumScheme_Flow, Kind_Centered_Flow,
                              Kind_Upwind_Flow, Kind_SlopeLimit_Flow,
                              SpatialOrder_Flow, NONE);
        SetKind_TimeIntScheme(Kind_TimeIntScheme_Flow);
      }
      if (val_system == RUNTIME_ADJFLOW_SYS) {
        SetKind_ConvNumScheme(Kind_ConvNumScheme_AdjFlow, Kind_Centered_AdjFlow,
                              Kind_Upwind_AdjFlow, Kind_SlopeLimit_AdjFlow,
                              SpatialOrder_AdjFlow, NONE);
        SetKind_TimeIntScheme(Kind_TimeIntScheme_AdjFlow);
      }
      break;
    case ADJ_RANS:
      if (val_system == RUNTIME_FLOW_SYS) {
        SetKind_ConvNumScheme(Kind_ConvNumScheme_Flow, Kind_Centered_Flow,
                              Kind_Upwind_Flow, Kind_SlopeLimit_Flow,
                              SpatialOrder_Flow, NONE);
        SetKind_TimeIntScheme(Kind_TimeIntScheme_Flow);
      }
      if (val_system == RUNTIME_ADJFLOW_SYS) {
        SetKind_ConvNumScheme(Kind_ConvNumScheme_AdjFlow, Kind_Centered_AdjFlow,
                              Kind_Upwind_AdjFlow, Kind_SlopeLimit_AdjFlow,
                              SpatialOrder_AdjFlow, NONE);
        SetKind_TimeIntScheme(Kind_TimeIntScheme_AdjFlow);
      }
      if (val_system == RUNTIME_TURB_SYS) {
        SetKind_ConvNumScheme(Kind_ConvNumScheme_Turb, Kind_Centered_Turb,
                              Kind_Upwind_Turb, Kind_SlopeLimit_Turb,
                              SpatialOrder_Turb, NONE);
        SetKind_TimeIntScheme(Kind_TimeIntScheme_Turb);
      }
      if (val_system == RUNTIME_ADJTURB_SYS) {
        SetKind_ConvNumScheme(Kind_ConvNumScheme_AdjTurb, Kind_Centered_AdjTurb,
                              Kind_Upwind_AdjTurb, Kind_SlopeLimit_AdjTurb,
                              SpatialOrder_AdjTurb, NONE);
        SetKind_TimeIntScheme(Kind_TimeIntScheme_AdjTurb);
      }
      break;
    case POISSON_EQUATION:
      if (val_system == RUNTIME_POISSON_SYS) {
        SetKind_ConvNumScheme(NONE, NONE, NONE, NONE, NONE, NONE);
        SetKind_TimeIntScheme(Kind_TimeIntScheme_Poisson);
      }
      break;
    case WAVE_EQUATION:
      if (val_system == RUNTIME_WAVE_SYS) {
        SetKind_ConvNumScheme(NONE, NONE, NONE, NONE, NONE, NONE);
        SetKind_TimeIntScheme(Kind_TimeIntScheme_Wave);
      }
      break;
    case HEAT_EQUATION:
      if (val_system == RUNTIME_HEAT_SYS) {
        SetKind_ConvNumScheme(NONE, NONE, NONE, NONE, NONE, NONE);
        SetKind_TimeIntScheme(Kind_TimeIntScheme_Heat);
      }
      break;
    case FEM_ELASTICITY:

      Current_DynTime = static_cast<su2double>(val_extiter)*Delta_DynTime;

      if (val_system == RUNTIME_FEA_SYS) {
        SetKind_ConvNumScheme(NONE, NONE, NONE, NONE, NONE, NONE);
        SetKind_TimeIntScheme(Kind_TimeIntScheme_FEA);
      }
      break;
  }
}

su2double* CConfig::GetPeriodicRotCenter(string val_marker) {
  unsigned short iMarker_PerBound;
  for (iMarker_PerBound = 0; iMarker_PerBound < nMarker_PerBound; iMarker_PerBound++)
    if (Marker_PerBound[iMarker_PerBound] == val_marker) break;
  return Periodic_RotCenter[iMarker_PerBound];
}

su2double* CConfig::GetPeriodicRotAngles(string val_marker) {
  unsigned short iMarker_PerBound;
  for (iMarker_PerBound = 0; iMarker_PerBound < nMarker_PerBound; iMarker_PerBound++)
    if (Marker_PerBound[iMarker_PerBound] == val_marker) break;
  return Periodic_RotAngles[iMarker_PerBound];
}

su2double* CConfig::GetPeriodicTranslation(string val_marker) {
  unsigned short iMarker_PerBound;
  for (iMarker_PerBound = 0; iMarker_PerBound < nMarker_PerBound; iMarker_PerBound++)
    if (Marker_PerBound[iMarker_PerBound] == val_marker) break;
  return Periodic_Translation[iMarker_PerBound];
}

unsigned short CConfig::GetMarker_Periodic_Donor(string val_marker) {
  unsigned short iMarker_PerBound, jMarker_PerBound, kMarker_All;

  /*--- Find the marker for this periodic boundary. ---*/
  for (iMarker_PerBound = 0; iMarker_PerBound < nMarker_PerBound; iMarker_PerBound++)
    if (Marker_PerBound[iMarker_PerBound] == val_marker) break;

  /*--- Find corresponding donor. ---*/
  for (jMarker_PerBound = 0; jMarker_PerBound < nMarker_PerBound; jMarker_PerBound++)
    if (Marker_PerBound[jMarker_PerBound] == Marker_PerDonor[iMarker_PerBound]) break;

  /*--- Find and return global marker index for donor boundary. ---*/
  for (kMarker_All = 0; kMarker_All < nMarker_CfgFile; kMarker_All++)
    if (Marker_PerBound[jMarker_PerBound] == Marker_All_TagBound[kMarker_All]) break;

  return kMarker_All;
}

su2double CConfig::GetActDisk_NetThrust(string val_marker) {
  unsigned short iMarker_ActDisk;
  for (iMarker_ActDisk = 0; iMarker_ActDisk < nMarker_ActDiskInlet; iMarker_ActDisk++)
    if ((Marker_ActDiskInlet[iMarker_ActDisk] == val_marker) ||
        (Marker_ActDiskOutlet[iMarker_ActDisk] == val_marker)) break;
  return ActDisk_NetThrust[iMarker_ActDisk];
}

su2double CConfig::GetActDisk_Power(string val_marker) {
  unsigned short iMarker_ActDisk;
  for (iMarker_ActDisk = 0; iMarker_ActDisk < nMarker_ActDiskInlet; iMarker_ActDisk++)
    if ((Marker_ActDiskInlet[iMarker_ActDisk] == val_marker) ||
        (Marker_ActDiskOutlet[iMarker_ActDisk] == val_marker)) break;
  return ActDisk_Power[iMarker_ActDisk];
}

su2double CConfig::GetActDisk_MassFlow(string val_marker) {
  unsigned short iMarker_ActDisk;
  for (iMarker_ActDisk = 0; iMarker_ActDisk < nMarker_ActDiskInlet; iMarker_ActDisk++)
    if ((Marker_ActDiskInlet[iMarker_ActDisk] == val_marker) ||
        (Marker_ActDiskOutlet[iMarker_ActDisk] == val_marker)) break;
  return ActDisk_MassFlow[iMarker_ActDisk];
}

su2double CConfig::GetActDisk_Mach(string val_marker) {
  unsigned short iMarker_ActDisk;
  for (iMarker_ActDisk = 0; iMarker_ActDisk < nMarker_ActDiskInlet; iMarker_ActDisk++)
    if ((Marker_ActDiskInlet[iMarker_ActDisk] == val_marker) ||
        (Marker_ActDiskOutlet[iMarker_ActDisk] == val_marker)) break;
  return ActDisk_Mach[iMarker_ActDisk];
}

su2double CConfig::GetActDisk_Force(string val_marker) {
  unsigned short iMarker_ActDisk;
  for (iMarker_ActDisk = 0; iMarker_ActDisk < nMarker_ActDiskInlet; iMarker_ActDisk++)
    if ((Marker_ActDiskInlet[iMarker_ActDisk] == val_marker) ||
        (Marker_ActDiskOutlet[iMarker_ActDisk] == val_marker)) break;
  return ActDisk_Force[iMarker_ActDisk];
}

su2double CConfig::GetActDisk_BCThrust(string val_marker) {
  unsigned short iMarker_ActDisk;
  for (iMarker_ActDisk = 0; iMarker_ActDisk < nMarker_ActDiskInlet; iMarker_ActDisk++)
    if ((Marker_ActDiskInlet[iMarker_ActDisk] == val_marker) ||
        (Marker_ActDiskOutlet[iMarker_ActDisk] == val_marker)) break;
  return ActDisk_BCThrust[iMarker_ActDisk];
}

su2double CConfig::GetActDisk_BCThrust_Old(string val_marker) {
  unsigned short iMarker_ActDisk;
  for (iMarker_ActDisk = 0; iMarker_ActDisk < nMarker_ActDiskInlet; iMarker_ActDisk++)
    if ((Marker_ActDiskInlet[iMarker_ActDisk] == val_marker) ||
        (Marker_ActDiskOutlet[iMarker_ActDisk] == val_marker)) break;
  return ActDisk_BCThrust_Old[iMarker_ActDisk];
}

void CConfig::SetActDisk_BCThrust(string val_marker, su2double val_actdisk_bcthrust) {
  unsigned short iMarker_ActDisk;
  for (iMarker_ActDisk = 0; iMarker_ActDisk < nMarker_ActDiskInlet; iMarker_ActDisk++)
    if ((Marker_ActDiskInlet[iMarker_ActDisk] == val_marker) ||
        (Marker_ActDiskOutlet[iMarker_ActDisk] == val_marker)) break;
  ActDisk_BCThrust[iMarker_ActDisk] = val_actdisk_bcthrust;
}

void CConfig::SetActDisk_BCThrust_Old(string val_marker, su2double val_actdisk_bcthrust_old) {
  unsigned short iMarker_ActDisk;
  for (iMarker_ActDisk = 0; iMarker_ActDisk < nMarker_ActDiskInlet; iMarker_ActDisk++)
    if ((Marker_ActDiskInlet[iMarker_ActDisk] == val_marker) ||
        (Marker_ActDiskOutlet[iMarker_ActDisk] == val_marker)) break;
  ActDisk_BCThrust_Old[iMarker_ActDisk] = val_actdisk_bcthrust_old;
}

su2double CConfig::GetActDisk_Area(string val_marker) {
  unsigned short iMarker_ActDisk;
  for (iMarker_ActDisk = 0; iMarker_ActDisk < nMarker_ActDiskInlet; iMarker_ActDisk++)
    if ((Marker_ActDiskInlet[iMarker_ActDisk] == val_marker) ||
        (Marker_ActDiskOutlet[iMarker_ActDisk] == val_marker)) break;
  return ActDisk_Area[iMarker_ActDisk];
}

su2double CConfig::GetActDisk_ReverseMassFlow(string val_marker) {
  unsigned short iMarker_ActDisk;
  for (iMarker_ActDisk = 0; iMarker_ActDisk < nMarker_ActDiskInlet; iMarker_ActDisk++)
    if ((Marker_ActDiskInlet[iMarker_ActDisk] == val_marker) ||
        (Marker_ActDiskOutlet[iMarker_ActDisk] == val_marker)) break;
  return ActDisk_ReverseMassFlow[iMarker_ActDisk];
}

su2double CConfig::GetActDisk_PressJump(string val_marker, unsigned short val_value) {
  unsigned short iMarker_ActDisk;
  for (iMarker_ActDisk = 0; iMarker_ActDisk < nMarker_ActDiskInlet; iMarker_ActDisk++)
    if ((Marker_ActDiskInlet[iMarker_ActDisk] == val_marker) ||
        (Marker_ActDiskOutlet[iMarker_ActDisk] == val_marker)) break;
  return ActDisk_PressJump[iMarker_ActDisk][val_value];
}

su2double CConfig::GetActDisk_TempJump(string val_marker, unsigned short val_value) {
  unsigned short iMarker_ActDisk;
  for (iMarker_ActDisk = 0; iMarker_ActDisk < nMarker_ActDiskInlet; iMarker_ActDisk++)
    if ((Marker_ActDiskInlet[iMarker_ActDisk] == val_marker) ||
        (Marker_ActDiskOutlet[iMarker_ActDisk] == val_marker)) break;
  return ActDisk_TempJump[iMarker_ActDisk][val_value];;
}

su2double CConfig::GetActDisk_Omega(string val_marker, unsigned short val_value) {
  unsigned short iMarker_ActDisk;
  for (iMarker_ActDisk = 0; iMarker_ActDisk < nMarker_ActDiskInlet; iMarker_ActDisk++)
    if ((Marker_ActDiskInlet[iMarker_ActDisk] == val_marker) ||
        (Marker_ActDiskOutlet[iMarker_ActDisk] == val_marker)) break;
  return ActDisk_Omega[iMarker_ActDisk][val_value];;
}

unsigned short CConfig::GetMarker_CfgFile_ActDiskOutlet(string val_marker) {
  unsigned short iMarker_ActDisk, kMarker_All;
  
  /*--- Find the marker for this actuator disk inlet. ---*/
  
  for (iMarker_ActDisk = 0; iMarker_ActDisk < nMarker_ActDiskInlet; iMarker_ActDisk++)
    if (Marker_ActDiskInlet[iMarker_ActDisk] == val_marker) break;
  
  /*--- Find and return global marker index for the actuator disk outlet. ---*/
  
  for (kMarker_All = 0; kMarker_All < nMarker_CfgFile; kMarker_All++)
    if (Marker_ActDiskOutlet[iMarker_ActDisk] == Marker_CfgFile_TagBound[kMarker_All]) break;
  
  return kMarker_All;
}

unsigned short CConfig::GetMarker_CfgFile_EngineExhaust(string val_marker) {
  unsigned short iMarker_Engine, kMarker_All;
  
  /*--- Find the marker for this engine inflow. ---*/
  
  for (iMarker_Engine = 0; iMarker_Engine < nMarker_EngineInflow; iMarker_Engine++)
    if (Marker_EngineInflow[iMarker_Engine] == val_marker) break;
  
  /*--- Find and return global marker index for the engine exhaust. ---*/
  
  for (kMarker_All = 0; kMarker_All < nMarker_CfgFile; kMarker_All++)
    if (Marker_EngineExhaust[iMarker_Engine] == Marker_CfgFile_TagBound[kMarker_All]) break;
  
  return kMarker_All;
}

void CConfig::SetnPeriodicIndex(unsigned short val_index) {

  /*--- Store total number of transformations. ---*/
  nPeriodic_Index = val_index;

  /*--- Allocate memory for centers, angles, translations. ---*/
  Periodic_Center    = new su2double*[nPeriodic_Index];
  Periodic_Rotation  = new su2double*[nPeriodic_Index];
  Periodic_Translate = new su2double*[nPeriodic_Index];
  
  for (unsigned long i = 0; i < nPeriodic_Index; i++) {
    Periodic_Center[i]    = new su2double[3];
    Periodic_Rotation[i]  = new su2double[3];
    Periodic_Translate[i] = new su2double[3];
  }
  
}

unsigned short CConfig::GetMarker_Moving(string val_marker) {
  unsigned short iMarker_Moving;

  /*--- Find the marker for this moving boundary. ---*/
  for (iMarker_Moving = 0; iMarker_Moving < nMarker_Moving; iMarker_Moving++)
    if (Marker_Moving[iMarker_Moving] == val_marker) break;

  return iMarker_Moving;
}

su2double CConfig::GetDirichlet_Value(string val_marker) {
  unsigned short iMarker_Dirichlet;
  for (iMarker_Dirichlet = 0; iMarker_Dirichlet < nMarker_Dirichlet; iMarker_Dirichlet++)
    if (Marker_Dirichlet[iMarker_Dirichlet] == val_marker) break;
  return Dirichlet_Value[iMarker_Dirichlet];
}

bool CConfig::GetDirichlet_Boundary(string val_marker) {
  unsigned short iMarker_Dirichlet;
  bool Dirichlet = false;
  for (iMarker_Dirichlet = 0; iMarker_Dirichlet < nMarker_Dirichlet; iMarker_Dirichlet++)
    if (Marker_Dirichlet[iMarker_Dirichlet] == val_marker) {
      Dirichlet = true;
      break;
    }
  return Dirichlet;
}

su2double CConfig::GetExhaust_Temperature_Target(string val_marker) {
  unsigned short iMarker_EngineExhaust;
  for (iMarker_EngineExhaust = 0; iMarker_EngineExhaust < nMarker_EngineExhaust; iMarker_EngineExhaust++)
    if (Marker_EngineExhaust[iMarker_EngineExhaust] == val_marker) break;
  return Exhaust_Temperature_Target[iMarker_EngineExhaust];
}

su2double CConfig::GetExhaust_Pressure_Target(string val_marker) {
  unsigned short iMarker_EngineExhaust;
  for (iMarker_EngineExhaust = 0; iMarker_EngineExhaust < nMarker_EngineExhaust; iMarker_EngineExhaust++)
    if (Marker_EngineExhaust[iMarker_EngineExhaust] == val_marker) break;
  return Exhaust_Pressure_Target[iMarker_EngineExhaust];
}

su2double CConfig::GetInlet_Ttotal(string val_marker) {
  unsigned short iMarker_Inlet;
  for (iMarker_Inlet = 0; iMarker_Inlet < nMarker_Inlet; iMarker_Inlet++)
    if (Marker_Inlet[iMarker_Inlet] == val_marker) break;
  return Inlet_Ttotal[iMarker_Inlet];
}

su2double CConfig::GetInlet_Ptotal(string val_marker) {
  unsigned short iMarker_Inlet;
  for (iMarker_Inlet = 0; iMarker_Inlet < nMarker_Inlet; iMarker_Inlet++)
    if (Marker_Inlet[iMarker_Inlet] == val_marker) break;
  return Inlet_Ptotal[iMarker_Inlet];
}

su2double* CConfig::GetInlet_FlowDir(string val_marker) {
  unsigned short iMarker_Inlet;
  for (iMarker_Inlet = 0; iMarker_Inlet < nMarker_Inlet; iMarker_Inlet++)
    if (Marker_Inlet[iMarker_Inlet] == val_marker) break;
  return Inlet_FlowDir[iMarker_Inlet];
}

su2double CConfig::GetInlet_Temperature(string val_marker) {
  unsigned short iMarker_Supersonic_Inlet;
  for (iMarker_Supersonic_Inlet = 0; iMarker_Supersonic_Inlet < nMarker_Supersonic_Inlet; iMarker_Supersonic_Inlet++)
    if (Marker_Supersonic_Inlet[iMarker_Supersonic_Inlet] == val_marker) break;
  return Inlet_Temperature[iMarker_Supersonic_Inlet];
}

su2double CConfig::GetInlet_Pressure(string val_marker) {
  unsigned short iMarker_Supersonic_Inlet;
  for (iMarker_Supersonic_Inlet = 0; iMarker_Supersonic_Inlet < nMarker_Supersonic_Inlet; iMarker_Supersonic_Inlet++)
    if (Marker_Supersonic_Inlet[iMarker_Supersonic_Inlet] == val_marker) break;
  return Inlet_Pressure[iMarker_Supersonic_Inlet];
}

su2double* CConfig::GetInlet_Velocity(string val_marker) {
  unsigned short iMarker_Supersonic_Inlet;
  for (iMarker_Supersonic_Inlet = 0; iMarker_Supersonic_Inlet < nMarker_Supersonic_Inlet; iMarker_Supersonic_Inlet++)
    if (Marker_Supersonic_Inlet[iMarker_Supersonic_Inlet] == val_marker) break;
  return Inlet_Velocity[iMarker_Supersonic_Inlet];
}

su2double CConfig::GetOutlet_Pressure(string val_marker) {
  unsigned short iMarker_Outlet;
  for (iMarker_Outlet = 0; iMarker_Outlet < nMarker_Outlet; iMarker_Outlet++)
    if (Marker_Outlet[iMarker_Outlet] == val_marker) break;
  return Outlet_Pressure[iMarker_Outlet];
}

su2double CConfig::GetRiemann_Var1(string val_marker) {
  unsigned short iMarker_Riemann;
  for (iMarker_Riemann = 0; iMarker_Riemann < nMarker_Riemann; iMarker_Riemann++)
    if (Marker_Riemann[iMarker_Riemann] == val_marker) break;
  return Riemann_Var1[iMarker_Riemann];
}

su2double CConfig::GetRiemann_Var2(string val_marker) {
  unsigned short iMarker_Riemann;
  for (iMarker_Riemann = 0; iMarker_Riemann < nMarker_Riemann; iMarker_Riemann++)
    if (Marker_Riemann[iMarker_Riemann] == val_marker) break;
  return Riemann_Var2[iMarker_Riemann];
}

su2double* CConfig::GetRiemann_FlowDir(string val_marker) {
  unsigned short iMarker_Riemann;
  for (iMarker_Riemann = 0; iMarker_Riemann < nMarker_Riemann; iMarker_Riemann++)
    if (Marker_Riemann[iMarker_Riemann] == val_marker) break;
  return Riemann_FlowDir[iMarker_Riemann];
}

unsigned short CConfig::GetKind_Data_Riemann(string val_marker) {
  unsigned short iMarker_Riemann;
  for (iMarker_Riemann = 0; iMarker_Riemann < nMarker_Riemann; iMarker_Riemann++)
    if (Marker_Riemann[iMarker_Riemann] == val_marker) break;
  return Kind_Data_Riemann[iMarker_Riemann];
}


su2double CConfig::GetNRBC_Var1(string val_marker) {
  unsigned short iMarker_NRBC;
  for (iMarker_NRBC = 0; iMarker_NRBC < nMarker_NRBC; iMarker_NRBC++)
    if (Marker_NRBC[iMarker_NRBC] == val_marker) break;
  return NRBC_Var1[iMarker_NRBC];
}

su2double CConfig::GetNRBC_Var2(string val_marker) {
  unsigned short iMarker_NRBC;
  for (iMarker_NRBC = 0; iMarker_NRBC < nMarker_NRBC; iMarker_NRBC++)
    if (Marker_NRBC[iMarker_NRBC] == val_marker) break;
  return NRBC_Var2[iMarker_NRBC];
}

su2double* CConfig::GetNRBC_FlowDir(string val_marker) {
  unsigned short iMarker_NRBC;
  for (iMarker_NRBC = 0; iMarker_NRBC < nMarker_NRBC; iMarker_NRBC++)
    if (Marker_NRBC[iMarker_NRBC] == val_marker) break;
  return NRBC_FlowDir[iMarker_NRBC];
}

unsigned short CConfig::GetKind_Data_NRBC(string val_marker) {
  unsigned short iMarker_NRBC;
  for (iMarker_NRBC = 0; iMarker_NRBC < nMarker_NRBC; iMarker_NRBC++)
    if (Marker_NRBC[iMarker_NRBC] == val_marker) break;
  return Kind_Data_NRBC[iMarker_NRBC];
}


su2double CConfig::GetIsothermal_Temperature(string val_marker) {

  unsigned short iMarker_Isothermal = 0;

  if (nMarker_Isothermal > 0) {
    for (iMarker_Isothermal = 0; iMarker_Isothermal < nMarker_Isothermal; iMarker_Isothermal++)
      if (Marker_Isothermal[iMarker_Isothermal] == val_marker) break;
  }

  return Isothermal_Temperature[iMarker_Isothermal];
}

su2double CConfig::GetWall_HeatFlux(string val_marker) {
  unsigned short iMarker_HeatFlux = 0;

  if (nMarker_HeatFlux > 0) {
  for (iMarker_HeatFlux = 0; iMarker_HeatFlux < nMarker_HeatFlux; iMarker_HeatFlux++)
    if (Marker_HeatFlux[iMarker_HeatFlux] == val_marker) break;
  }

  return Heat_Flux[iMarker_HeatFlux];
}

su2double CConfig::GetEngineInflow_Target(string val_marker) {
  unsigned short iMarker_EngineInflow;
  for (iMarker_EngineInflow = 0; iMarker_EngineInflow < nMarker_EngineInflow; iMarker_EngineInflow++)
    if (Marker_EngineInflow[iMarker_EngineInflow] == val_marker) break;
  return EngineInflow_Target[iMarker_EngineInflow];
}

su2double CConfig::GetInflow_Pressure(string val_marker) {
  unsigned short iMarker_EngineInflow;
  for (iMarker_EngineInflow = 0; iMarker_EngineInflow < nMarker_EngineInflow; iMarker_EngineInflow++)
    if (Marker_EngineInflow[iMarker_EngineInflow] == val_marker) break;
  return Inflow_Pressure[iMarker_EngineInflow];
}

su2double CConfig::GetInflow_MassFlow(string val_marker) {
  unsigned short iMarker_EngineInflow;
  for (iMarker_EngineInflow = 0; iMarker_EngineInflow < nMarker_EngineInflow; iMarker_EngineInflow++)
    if (Marker_EngineInflow[iMarker_EngineInflow] == val_marker) break;
  return Inflow_MassFlow[iMarker_EngineInflow];
}

su2double CConfig::GetInflow_ReverseMassFlow(string val_marker) {
  unsigned short iMarker_EngineInflow;
  for (iMarker_EngineInflow = 0; iMarker_EngineInflow < nMarker_EngineInflow; iMarker_EngineInflow++)
    if (Marker_EngineInflow[iMarker_EngineInflow] == val_marker) break;
  return Inflow_ReverseMassFlow[iMarker_EngineInflow];
}

su2double CConfig::GetInflow_TotalPressure(string val_marker) {
  unsigned short iMarker_EngineInflow;
  for (iMarker_EngineInflow = 0; iMarker_EngineInflow < nMarker_EngineInflow; iMarker_EngineInflow++)
    if (Marker_EngineInflow[iMarker_EngineInflow] == val_marker) break;
  return Inflow_TotalPressure[iMarker_EngineInflow];
}

su2double CConfig::GetInflow_Temperature(string val_marker) {
  unsigned short iMarker_EngineInflow;
  for (iMarker_EngineInflow = 0; iMarker_EngineInflow < nMarker_EngineInflow; iMarker_EngineInflow++)
    if (Marker_EngineInflow[iMarker_EngineInflow] == val_marker) break;
  return Inflow_Temperature[iMarker_EngineInflow];
}

su2double CConfig::GetInflow_TotalTemperature(string val_marker) {
  unsigned short iMarker_EngineInflow;
  for (iMarker_EngineInflow = 0; iMarker_EngineInflow < nMarker_EngineInflow; iMarker_EngineInflow++)
    if (Marker_EngineInflow[iMarker_EngineInflow] == val_marker) break;
  return Inflow_TotalTemperature[iMarker_EngineInflow];
}

su2double CConfig::GetInflow_RamDrag(string val_marker) {
  unsigned short iMarker_EngineInflow;
  for (iMarker_EngineInflow = 0; iMarker_EngineInflow < nMarker_EngineInflow; iMarker_EngineInflow++)
    if (Marker_EngineInflow[iMarker_EngineInflow] == val_marker) break;
  return Inflow_RamDrag[iMarker_EngineInflow];
}

su2double CConfig::GetInflow_Force(string val_marker) {
  unsigned short iMarker_EngineInflow;
  for (iMarker_EngineInflow = 0; iMarker_EngineInflow < nMarker_EngineInflow; iMarker_EngineInflow++)
    if (Marker_EngineInflow[iMarker_EngineInflow] == val_marker) break;
  return Inflow_Force[iMarker_EngineInflow];
}

su2double CConfig::GetInflow_Power(string val_marker) {
  unsigned short iMarker_EngineInflow;
  for (iMarker_EngineInflow = 0; iMarker_EngineInflow < nMarker_EngineInflow; iMarker_EngineInflow++)
    if (Marker_EngineInflow[iMarker_EngineInflow] == val_marker) break;
  return Inflow_Power[iMarker_EngineInflow];
}

su2double CConfig::GetInflow_Mach(string val_marker) {
  unsigned short iMarker_EngineInflow;
  for (iMarker_EngineInflow = 0; iMarker_EngineInflow < nMarker_EngineInflow; iMarker_EngineInflow++)
    if (Marker_EngineInflow[iMarker_EngineInflow] == val_marker) break;
  return Inflow_Mach[iMarker_EngineInflow];
}

su2double CConfig::GetExhaust_Pressure(string val_marker) {
  unsigned short iMarker_EngineExhaust;
  for (iMarker_EngineExhaust = 0; iMarker_EngineExhaust < nMarker_EngineExhaust; iMarker_EngineExhaust++)
    if (Marker_EngineExhaust[iMarker_EngineExhaust] == val_marker) break;
  return Exhaust_Pressure[iMarker_EngineExhaust];
}

su2double CConfig::GetExhaust_Temperature(string val_marker) {
  unsigned short iMarker_EngineExhaust;
  for (iMarker_EngineExhaust = 0; iMarker_EngineExhaust < nMarker_EngineExhaust; iMarker_EngineExhaust++)
    if (Marker_EngineExhaust[iMarker_EngineExhaust] == val_marker) break;
  return Exhaust_Temperature[iMarker_EngineExhaust];
}

su2double CConfig::GetExhaust_MassFlow(string val_marker) {
  unsigned short iMarker_EngineExhaust;
  for (iMarker_EngineExhaust = 0; iMarker_EngineExhaust < nMarker_EngineExhaust; iMarker_EngineExhaust++)
    if (Marker_EngineExhaust[iMarker_EngineExhaust] == val_marker) break;
  return Exhaust_MassFlow[iMarker_EngineExhaust];
}

su2double CConfig::GetExhaust_TotalPressure(string val_marker) {
  unsigned short iMarker_EngineExhaust;
  for (iMarker_EngineExhaust = 0; iMarker_EngineExhaust < nMarker_EngineExhaust; iMarker_EngineExhaust++)
    if (Marker_EngineExhaust[iMarker_EngineExhaust] == val_marker) break;
  return Exhaust_TotalPressure[iMarker_EngineExhaust];
}

su2double CConfig::GetExhaust_TotalTemperature(string val_marker) {
  unsigned short iMarker_EngineExhaust;
  for (iMarker_EngineExhaust = 0; iMarker_EngineExhaust < nMarker_EngineExhaust; iMarker_EngineExhaust++)
    if (Marker_EngineExhaust[iMarker_EngineExhaust] == val_marker) break;
  return Exhaust_TotalTemperature[iMarker_EngineExhaust];
}

su2double CConfig::GetExhaust_GrossThrust(string val_marker) {
  unsigned short iMarker_EngineExhaust;
  for (iMarker_EngineExhaust = 0; iMarker_EngineExhaust < nMarker_EngineExhaust; iMarker_EngineExhaust++)
    if (Marker_EngineExhaust[iMarker_EngineExhaust] == val_marker) break;
  return Exhaust_GrossThrust[iMarker_EngineExhaust];
}

su2double CConfig::GetExhaust_Force(string val_marker) {
  unsigned short iMarker_EngineExhaust;
  for (iMarker_EngineExhaust = 0; iMarker_EngineExhaust < nMarker_EngineExhaust; iMarker_EngineExhaust++)
    if (Marker_EngineExhaust[iMarker_EngineExhaust] == val_marker) break;
  return Exhaust_Force[iMarker_EngineExhaust];
}

su2double CConfig::GetExhaust_Power(string val_marker) {
  unsigned short iMarker_EngineExhaust;
  for (iMarker_EngineExhaust = 0; iMarker_EngineExhaust < nMarker_EngineExhaust; iMarker_EngineExhaust++)
    if (Marker_EngineExhaust[iMarker_EngineExhaust] == val_marker) break;
  return Exhaust_Power[iMarker_EngineExhaust];
}

su2double CConfig::GetActDiskInlet_Pressure(string val_marker) {
  unsigned short iMarker_ActDiskInlet;
  for (iMarker_ActDiskInlet = 0; iMarker_ActDiskInlet < nMarker_ActDiskInlet; iMarker_ActDiskInlet++)
    if (Marker_ActDiskInlet[iMarker_ActDiskInlet] == val_marker) break;
  return ActDiskInlet_Pressure[iMarker_ActDiskInlet];
}

su2double CConfig::GetActDiskInlet_TotalPressure(string val_marker) {
  unsigned short iMarker_ActDiskInlet;
  for (iMarker_ActDiskInlet = 0; iMarker_ActDiskInlet < nMarker_ActDiskInlet; iMarker_ActDiskInlet++)
    if (Marker_ActDiskInlet[iMarker_ActDiskInlet] == val_marker) break;
  return ActDiskInlet_TotalPressure[iMarker_ActDiskInlet];
}

su2double CConfig::GetActDiskInlet_RamDrag(string val_marker) {
  unsigned short iMarker_ActDiskInlet;
  for (iMarker_ActDiskInlet = 0; iMarker_ActDiskInlet < nMarker_ActDiskInlet; iMarker_ActDiskInlet++)
    if (Marker_ActDiskInlet[iMarker_ActDiskInlet] == val_marker) break;
  return ActDiskInlet_RamDrag[iMarker_ActDiskInlet];
}

su2double CConfig::GetActDiskInlet_Force(string val_marker) {
  unsigned short iMarker_ActDiskInlet;
  for (iMarker_ActDiskInlet = 0; iMarker_ActDiskInlet < nMarker_ActDiskInlet; iMarker_ActDiskInlet++)
    if (Marker_ActDiskInlet[iMarker_ActDiskInlet] == val_marker) break;
  return ActDiskInlet_Force[iMarker_ActDiskInlet];
}

su2double CConfig::GetActDiskInlet_Power(string val_marker) {
  unsigned short iMarker_ActDiskInlet;
  for (iMarker_ActDiskInlet = 0; iMarker_ActDiskInlet < nMarker_ActDiskInlet; iMarker_ActDiskInlet++)
    if (Marker_ActDiskInlet[iMarker_ActDiskInlet] == val_marker) break;
  return ActDiskInlet_Power[iMarker_ActDiskInlet];
}

su2double CConfig::GetActDiskOutlet_Pressure(string val_marker) {
  unsigned short iMarker_ActDiskOutlet;
  for (iMarker_ActDiskOutlet = 0; iMarker_ActDiskOutlet < nMarker_ActDiskOutlet; iMarker_ActDiskOutlet++)
    if (Marker_ActDiskOutlet[iMarker_ActDiskOutlet] == val_marker) break;
  return ActDiskOutlet_Pressure[iMarker_ActDiskOutlet];
}

su2double CConfig::GetActDiskOutlet_TotalPressure(string val_marker) {
  unsigned short iMarker_ActDiskOutlet;
  for (iMarker_ActDiskOutlet = 0; iMarker_ActDiskOutlet < nMarker_ActDiskOutlet; iMarker_ActDiskOutlet++)
    if (Marker_ActDiskOutlet[iMarker_ActDiskOutlet] == val_marker) break;
  return ActDiskOutlet_TotalPressure[iMarker_ActDiskOutlet];
}

su2double CConfig::GetActDiskOutlet_GrossThrust(string val_marker) {
  unsigned short iMarker_ActDiskOutlet;
  for (iMarker_ActDiskOutlet = 0; iMarker_ActDiskOutlet < nMarker_ActDiskOutlet; iMarker_ActDiskOutlet++)
    if (Marker_ActDiskOutlet[iMarker_ActDiskOutlet] == val_marker) break;
  return ActDiskOutlet_GrossThrust[iMarker_ActDiskOutlet];
}

su2double CConfig::GetActDiskOutlet_Force(string val_marker) {
  unsigned short iMarker_ActDiskOutlet;
  for (iMarker_ActDiskOutlet = 0; iMarker_ActDiskOutlet < nMarker_ActDiskOutlet; iMarker_ActDiskOutlet++)
    if (Marker_ActDiskOutlet[iMarker_ActDiskOutlet] == val_marker) break;
  return ActDiskOutlet_Force[iMarker_ActDiskOutlet];
}

su2double CConfig::GetActDiskOutlet_Power(string val_marker) {
  unsigned short iMarker_ActDiskOutlet;
  for (iMarker_ActDiskOutlet = 0; iMarker_ActDiskOutlet < nMarker_ActDiskOutlet; iMarker_ActDiskOutlet++)
    if (Marker_ActDiskOutlet[iMarker_ActDiskOutlet] == val_marker) break;
  return ActDiskOutlet_Power[iMarker_ActDiskOutlet];
}

su2double CConfig::GetActDiskInlet_Temperature(string val_marker) {
  unsigned short iMarker_ActDiskInlet;
  for (iMarker_ActDiskInlet = 0; iMarker_ActDiskInlet < nMarker_ActDiskInlet; iMarker_ActDiskInlet++)
    if (Marker_ActDiskInlet[iMarker_ActDiskInlet] == val_marker) break;
  return ActDiskInlet_Temperature[iMarker_ActDiskInlet];
}

su2double CConfig::GetActDiskInlet_TotalTemperature(string val_marker) {
  unsigned short iMarker_ActDiskInlet;
  for (iMarker_ActDiskInlet = 0; iMarker_ActDiskInlet < nMarker_ActDiskInlet; iMarker_ActDiskInlet++)
    if (Marker_ActDiskInlet[iMarker_ActDiskInlet] == val_marker) break;
  return ActDiskInlet_TotalTemperature[iMarker_ActDiskInlet];
}

su2double CConfig::GetActDiskOutlet_Temperature(string val_marker) {
  unsigned short iMarker_ActDiskOutlet;
  for (iMarker_ActDiskOutlet = 0; iMarker_ActDiskOutlet < nMarker_ActDiskOutlet; iMarker_ActDiskOutlet++)
    if (Marker_ActDiskOutlet[iMarker_ActDiskOutlet] == val_marker) break;
  return ActDiskOutlet_Temperature[iMarker_ActDiskOutlet];
}

su2double CConfig::GetActDiskOutlet_TotalTemperature(string val_marker) {
  unsigned short iMarker_ActDiskOutlet;
  for (iMarker_ActDiskOutlet = 0; iMarker_ActDiskOutlet < nMarker_ActDiskOutlet; iMarker_ActDiskOutlet++)
    if (Marker_ActDiskOutlet[iMarker_ActDiskOutlet] == val_marker) break;
  return ActDiskOutlet_TotalTemperature[iMarker_ActDiskOutlet];
}

su2double CConfig::GetActDiskInlet_MassFlow(string val_marker) {
  unsigned short iMarker_ActDiskInlet;
  for (iMarker_ActDiskInlet = 0; iMarker_ActDiskInlet < nMarker_ActDiskInlet; iMarker_ActDiskInlet++)
    if (Marker_ActDiskInlet[iMarker_ActDiskInlet] == val_marker) break;
  return ActDiskInlet_MassFlow[iMarker_ActDiskInlet];
}

su2double CConfig::GetActDiskOutlet_MassFlow(string val_marker) {
  unsigned short iMarker_ActDiskOutlet;
  for (iMarker_ActDiskOutlet = 0; iMarker_ActDiskOutlet < nMarker_ActDiskOutlet; iMarker_ActDiskOutlet++)
    if (Marker_ActDiskOutlet[iMarker_ActDiskOutlet] == val_marker) break;
  return ActDiskOutlet_MassFlow[iMarker_ActDiskOutlet];
}

su2double CConfig::GetDispl_Value(string val_marker) {
  unsigned short iMarker_Displacement;
  for (iMarker_Displacement = 0; iMarker_Displacement < nMarker_Displacement; iMarker_Displacement++)
    if (Marker_Displacement[iMarker_Displacement] == val_marker) break;
  return Displ_Value[iMarker_Displacement];
}

su2double CConfig::GetLoad_Value(string val_marker) {
  unsigned short iMarker_Load;
  for (iMarker_Load = 0; iMarker_Load < nMarker_Load; iMarker_Load++)
    if (Marker_Load[iMarker_Load] == val_marker) break;
  return Load_Value[iMarker_Load];
}

su2double CConfig::GetLoad_Dir_Value(string val_marker) {
  unsigned short iMarker_Load_Dir;
  for (iMarker_Load_Dir = 0; iMarker_Load_Dir < nMarker_Load_Dir; iMarker_Load_Dir++)
    if (Marker_Load_Dir[iMarker_Load_Dir] == val_marker) break;
  return Load_Dir_Value[iMarker_Load_Dir];
}

su2double CConfig::GetLoad_Dir_Multiplier(string val_marker) {
  unsigned short iMarker_Load_Dir;
  for (iMarker_Load_Dir = 0; iMarker_Load_Dir < nMarker_Load_Dir; iMarker_Load_Dir++)
    if (Marker_Load_Dir[iMarker_Load_Dir] == val_marker) break;
  return Load_Dir_Multiplier[iMarker_Load_Dir];
}

su2double* CConfig::GetLoad_Dir(string val_marker) {
  unsigned short iMarker_Load_Dir;
  for (iMarker_Load_Dir = 0; iMarker_Load_Dir < nMarker_Load_Dir; iMarker_Load_Dir++)
    if (Marker_Load_Dir[iMarker_Load_Dir] == val_marker) break;
  return Load_Dir[iMarker_Load_Dir];
}


su2double CConfig::GetLoad_Sine_Amplitude(string val_marker) {
  unsigned short iMarker_Load_Sine;
  for (iMarker_Load_Sine = 0; iMarker_Load_Sine < nMarker_Load_Sine; iMarker_Load_Sine++)
    if (Marker_Load_Sine[iMarker_Load_Sine] == val_marker) break;
  return Load_Sine_Amplitude[iMarker_Load_Sine];
}

su2double CConfig::GetLoad_Sine_Frequency(string val_marker) {
  unsigned short iMarker_Load_Sine;
  for (iMarker_Load_Sine = 0; iMarker_Load_Sine < nMarker_Load_Sine; iMarker_Load_Sine++)
    if (Marker_Load_Sine[iMarker_Load_Sine] == val_marker) break;
  return Load_Sine_Frequency[iMarker_Load_Sine];
}

su2double* CConfig::GetLoad_Sine_Dir(string val_marker) {
  unsigned short iMarker_Load_Sine;
  for (iMarker_Load_Sine = 0; iMarker_Load_Sine < nMarker_Load_Sine; iMarker_Load_Sine++)
    if (Marker_Load_Sine[iMarker_Load_Sine] == val_marker) break;
  return Load_Sine_Dir[iMarker_Load_Sine];
}

su2double CConfig::GetFlowLoad_Value(string val_marker) {
  unsigned short iMarker_FlowLoad;
  for (iMarker_FlowLoad = 0; iMarker_FlowLoad < nMarker_FlowLoad; iMarker_FlowLoad++)
    if (Marker_FlowLoad[iMarker_FlowLoad] == val_marker) break;
  return FlowLoad_Value[iMarker_FlowLoad];
}

void CConfig::SetSpline(vector<su2double> &x, vector<su2double> &y, unsigned long n, su2double yp1, su2double ypn, vector<su2double> &y2) {
  unsigned long i, k;
  su2double p, qn, sig, un, *u;

  u = new su2double [n];

  if (yp1 > 0.99e30)			// The lower boundary condition is set either to be "nat
    y2[0]=u[0]=0.0;			  // -ural"
  else {									// or else to have a specified first derivative.
    y2[0] = -0.5;
    u[0]=(3.0/(x[1]-x[0]))*((y[1]-y[0])/(x[1]-x[0])-yp1);
  }

  for (i=2; i<=n-1; i++) {									//  This is the decomposition loop of the tridiagonal al-
    sig=(x[i-1]-x[i-2])/(x[i]-x[i-2]);		//	gorithm. y2 and u are used for tem-
    p=sig*y2[i-2]+2.0;										//	porary storage of the decomposed
    y2[i-1]=(sig-1.0)/p;										//	factors.
    u[i-1]=(y[i]-y[i-1])/(x[i]-x[i-1]) - (y[i-1]-y[i-2])/(x[i-1]-x[i-2]);
    u[i-1]=(6.0*u[i-1]/(x[i]-x[i-2])-sig*u[i-2])/p;
  }

  if (ypn > 0.99e30)						// The upper boundary condition is set either to be
    qn=un=0.0;									// "natural"
  else {												// or else to have a specified first derivative.
    qn=0.5;
    un=(3.0/(x[n-1]-x[n-2]))*(ypn-(y[n-1]-y[n-2])/(x[n-1]-x[n-2]));
  }
  y2[n-1]=(un-qn*u[n-2])/(qn*y2[n-2]+1.0);
  for (k=n-1; k>=1; k--)					// This is the backsubstitution loop of the tridiagonal
    y2[k-1]=y2[k-1]*y2[k]+u[k-1];	  // algorithm.

  delete[] u;

}

su2double CConfig::GetSpline(vector<su2double>&xa, vector<su2double>&ya, vector<su2double>&y2a, unsigned long n, su2double x) {
  unsigned long klo, khi, k;
  su2double h, b, a, y;

  klo=1;										// We will find the right place in the table by means of
  khi=n;										// bisection. This is optimal if sequential calls to this
  while (khi-klo > 1) {			// routine are at random values of x. If sequential calls
    k=(khi+klo) >> 1;				// are in order, and closely spaced, one would do better
    if (xa[k-1] > x) khi=k;		// to store previous values of klo and khi and test if
    else klo=k;							// they remain appropriate on the next call.
  }								// klo and khi now bracket the input value of x
  h=xa[khi-1]-xa[klo-1];
  if (h == 0.0) cout << "Bad xa input to routine splint" << endl;	// The xa’s must be dis-
  a=(xa[khi-1]-x)/h;																					      // tinct.
  b=(x-xa[klo-1])/h;				// Cubic spline polynomial is now evaluated.
  y=a*ya[klo-1]+b*ya[khi-1]+((a*a*a-a)*y2a[klo-1]+(b*b*b-b)*y2a[khi-1])*(h*h)/6.0;

  return y;
}

void CConfig::Tick(double *val_start_time) {
  
#ifdef PROFILE
#ifndef HAVE_MPI
  *val_start_time = double(clock())/double(CLOCKS_PER_SEC);
#else
  *val_start_time = MPI_Wtime();
#endif
  
#endif
  
}

void CConfig::Tock(double val_start_time, string val_function_name, int val_group_id) {
  
#ifdef PROFILE
  
  double val_stop_time = 0.0, val_elapsed_time = 0.0;
  
#ifndef HAVE_MPI
  val_stop_time = double(clock())/double(CLOCKS_PER_SEC);
#else
  val_stop_time = MPI_Wtime();
#endif
  
  /*--- Compute the elapsed time for this subroutine ---*/
  val_elapsed_time = val_stop_time - val_start_time;
  
  /*--- Store the subroutine name and the elapsed time ---*/
  Profile_Function_tp.push_back(val_function_name);
  Profile_Time_tp.push_back(val_elapsed_time);
  Profile_ID_tp.push_back(val_group_id);
  
#endif
  
}

void CConfig::SetProfilingCSV(void) {
  
#ifdef PROFILE
  
  int rank = MASTER_NODE;
  int size = SINGLE_NODE;
#ifdef HAVE_MPI
  MPI_Comm_rank(MPI_COMM_WORLD, &rank);
  MPI_Comm_size(MPI_COMM_WORLD, &size);
#endif
  
  /*--- Each rank has the same stack trace, so the they have the same
   function calls and ordering in the vectors. We're going to reduce
   the timings from each rank and extract the avg, min, and max timings. ---*/
  
  /*--- First, create a local mapping, so that we can extract the
   min and max values for each function. ---*/
  
  for (unsigned int i = 0; i < Profile_Function_tp.size(); i++) {
    
    /*--- Add the function and initialize if not already stored (the ID
     only needs to be stored the first time).---*/
    if (Profile_Map_tp.find(Profile_Function_tp[i]) == Profile_Map_tp.end()) {
      
      vector<int> profile; profile.push_back(i);
      Profile_Map_tp.insert(pair<string,vector<int> >(Profile_Function_tp[i],profile));
      
    } else {
      
      /*--- This function has already been added, so simply increment the
       number of calls and total time for this function. ---*/
      
      Profile_Map_tp[Profile_Function_tp[i]].push_back(i);
      
    }
  }
  
  /*--- We now have everything gathered by function name, so we can loop over
   each function and store the min/max times. ---*/
  
  int map_size = 0;
  for (map<string,vector<int> >::iterator it=Profile_Map_tp.begin(); it!=Profile_Map_tp.end(); ++it) {
    map_size++;
  }
  
  /*--- Allocate and initialize memory ---*/
  
  double *l_min_red, *l_max_red, *l_tot_red, *l_avg_red;
  int *n_calls_red;
  double* l_min = new double[map_size];
  double* l_max = new double[map_size];
  double* l_tot = new double[map_size];
  double* l_avg = new double[map_size];
  int* n_calls  = new int[map_size];
  for (int i = 0; i < map_size; i++)
  {
    l_min[i]   = 1e10;
    l_max[i]   = 0.0;
    l_tot[i]   = 0.0;
    l_avg[i]   = 0.0;
    n_calls[i] = 0;
  }
  
  /*--- Collect the info for each function from the current rank ---*/
  
  int func_counter = 0;
  for (map<string,vector<int> >::iterator it=Profile_Map_tp.begin(); it!=Profile_Map_tp.end(); ++it) {
    
    for (unsigned int i = 0; i < (it->second).size(); i++) {
      n_calls[func_counter]++;
      l_tot[func_counter] += Profile_Time_tp[(it->second)[i]];
      if (Profile_Time_tp[(it->second)[i]] < l_min[func_counter])
        l_min[func_counter] = Profile_Time_tp[(it->second)[i]];
      if (Profile_Time_tp[(it->second)[i]] > l_max[func_counter])
        l_max[func_counter] = Profile_Time_tp[(it->second)[i]];
      
    }
    l_avg[func_counter] = l_tot[func_counter]/((double)n_calls[func_counter]);
    func_counter++;
  }
  
  /*--- Now reduce the data ---*/
  
  if (rank == MASTER_NODE) {
    l_min_red = new double[map_size];
    l_max_red = new double[map_size];
    l_tot_red = new double[map_size];
    l_avg_red = new double[map_size];
    n_calls_red  = new int[map_size];
  }
  MPI_Reduce(n_calls, n_calls_red, map_size, MPI_INT, MPI_SUM, MASTER_NODE, MPI_COMM_WORLD);
  MPI_Reduce(l_tot, l_tot_red, map_size, MPI_DOUBLE, MPI_SUM, MASTER_NODE, MPI_COMM_WORLD);
  MPI_Reduce(l_avg, l_avg_red, map_size, MPI_DOUBLE, MPI_SUM, MASTER_NODE, MPI_COMM_WORLD);
  MPI_Reduce(l_min, l_min_red, map_size, MPI_DOUBLE, MPI_MIN, MASTER_NODE, MPI_COMM_WORLD);
  MPI_Reduce(l_max, l_max_red, map_size, MPI_DOUBLE, MPI_MAX, MASTER_NODE, MPI_COMM_WORLD);
  
  /*--- The master rank will write the file ---*/
  
  if (rank == MASTER_NODE) {
    
    /*--- Take averages over all ranks on the master ---*/
    
    for (int i = 0; i < map_size; i++) {
      l_tot_red[i]   = l_tot_red[i]/(double)size;
      l_avg_red[i]   = l_avg_red[i]/(double)size;
      n_calls_red[i] = n_calls_red[i]/size;
    }
    
    /*--- Now write a CSV file with the processed results ---*/
    
    char cstr[200];
    ofstream Profile_File;
    strcpy (cstr, "profiling.csv");
    
    /*--- Prepare and open the file ---*/
    
    Profile_File.precision(15);
    Profile_File.open(cstr, ios::out);
    
    /*--- Create the CSV header ---*/
    
    Profile_File << "\"Function_Name\", \"N_Calls\", \"Avg_Total_Time\", \"Avg_Time\", \"Min_Time\", \"Max_Time\", \"Function_ID\"" << endl;
    
    /*--- Loop through the map and write the results to the file ---*/
    
    func_counter = 0;
    for (map<string,vector<int> >::iterator it=Profile_Map_tp.begin(); it!=Profile_Map_tp.end(); ++it) {
      
      Profile_File << scientific << it->first << ", " << n_calls_red[func_counter] << ", " << l_tot_red[func_counter] << ", " << l_avg_red[func_counter] << ", " << l_min_red[func_counter] << ", " << l_max_red[func_counter] << ", " << (int)Profile_ID_tp[(it->second)[0]] << endl;
      func_counter++;
    }
    
    Profile_File.close();
    
  }
  
  delete [] l_min;
  delete [] l_max;
  delete [] l_avg;
  delete [] l_tot;
  delete [] n_calls;
  if (rank == MASTER_NODE) {
    delete [] l_min_red;
    delete [] l_max_red;
    delete [] l_avg_red;
    delete [] l_tot_red;
    delete [] n_calls_red;
  }
  
#endif
  
}

void CConfig::GEMM_Tick(double *val_start_time) {
  
#ifdef PROFILE
#ifndef HAVE_MPI
  *val_start_time = double(clock())/double(CLOCKS_PER_SEC);
#else
  *val_start_time = MPI_Wtime();
#endif
  
#endif
  
}

void CConfig::GEMM_Tock(double val_start_time, string val_function_name, int M, int N, int K) {
  
#ifdef PROFILE
  
  double val_stop_time = 0.0, val_elapsed_time = 0.0;
  
#ifndef HAVE_MPI
  val_stop_time = double(clock())/double(CLOCKS_PER_SEC);
#else
  val_stop_time = MPI_Wtime();
#endif
  
  string desc = val_function_name + "_" + to_string(M)+"_"+ to_string(N)+"_"+ to_string(K);

  /*--- Compute the elapsed time for this subroutine ---*/
  val_elapsed_time = val_stop_time - val_start_time;
  
  /*--- Store the subroutine name and the elapsed time ---*/
  GEMM_Profile_Function.push_back(desc);
  GEMM_Profile_Time.push_back(val_elapsed_time);
  GEMM_Profile_M.push_back(M);
  GEMM_Profile_N.push_back(N);
  GEMM_Profile_K.push_back(K);

#endif
  
}

void CConfig::GEMMProfilingCSV(void) {
  
#ifdef PROFILE
  
  int rank = MASTER_NODE;
  int size = SINGLE_NODE;
#ifdef HAVE_MPI
  MPI_Comm_rank(MPI_COMM_WORLD, &rank);
  MPI_Comm_size(MPI_COMM_WORLD, &size);
#endif
  
  /*--- Each rank has the same stack trace, so the they have the same
   function calls and ordering in the vectors. We're going to reduce
   the timings from each rank and extract the avg, min, and max timings. ---*/
  
  /*--- First, create a local mapping, so that we can extract the
   min and max values for each function. ---*/
  
  for (unsigned int i = 0; i < GEMM_Profile_Function.size(); i++) {
    
    /*--- Add the function and initialize if not already stored (the ID
     only needs to be stored the first time).---*/
    
    if (GEMM_Profile_Map.find(GEMM_Profile_Function[i]) == GEMM_Profile_Map.end()) {
      
      vector<int> profile; profile.push_back(i);
      GEMM_Profile_Map.insert(pair<string,vector<int> >(GEMM_Profile_Function[i],profile));
      
    } else {
      
      /*--- This function has already been added, so simply increment the
       number of calls and total time for this function. ---*/
      
      GEMM_Profile_Map[GEMM_Profile_Function[i]].push_back(i);
      
    }
  }
  
  /*--- We now have everything gathered by function name, so we can loop over
   each function and store the min/max times. ---*/
  
  int map_size = 0;
  for (map<string,vector<int> >::iterator it=GEMM_Profile_Map.begin(); it!=GEMM_Profile_Map.end(); ++it) {
    map_size++;
  }
  
  /*--- Allocate and initialize memory ---*/
  
  double *l_min_red, *l_max_red, *l_tot_red, *l_avg_red;
  int *n_calls_red;
  double* l_min = new double[map_size];
  double* l_max = new double[map_size];
  double* l_tot = new double[map_size];
  double* l_avg = new double[map_size];
  int* n_calls  = new int[map_size];
  for (int i = 0; i < map_size; i++)
  {
    l_min[i]   = 1e10;
    l_max[i]   = 0.0;
    l_tot[i]   = 0.0;
    l_avg[i]   = 0.0;
    n_calls[i] = 0;
  }
  
  /*--- Collect the info for each function from the current rank ---*/
  
  int func_counter = 0;
  for (map<string,vector<int> >::iterator it=GEMM_Profile_Map.begin(); it!=GEMM_Profile_Map.end(); ++it) {
    
    for (unsigned int i = 0; i < (it->second).size(); i++) {
      n_calls[func_counter]++;
      l_tot[func_counter] += GEMM_Profile_Time[(it->second)[i]];
      if (Profile_Time_tp[(it->second)[i]] < l_min[func_counter])
        l_min[func_counter] = GEMM_Profile_Time[(it->second)[i]];
      if (Profile_Time_tp[(it->second)[i]] > l_max[func_counter])
        l_max[func_counter] = GEMM_Profile_Time[(it->second)[i]];
      
    }
    l_avg[func_counter] = l_tot[func_counter]/((double)n_calls[func_counter]);
    func_counter++;
  }
  
  /*--- Now reduce the data ---*/
  
  if (rank == MASTER_NODE) {
    l_min_red = new double[map_size];
    l_max_red = new double[map_size];
    l_tot_red = new double[map_size];
    l_avg_red = new double[map_size];
    n_calls_red  = new int[map_size];
  }
  MPI_Reduce(n_calls, n_calls_red, map_size, MPI_INT, MPI_SUM, MASTER_NODE, MPI_COMM_WORLD);
  MPI_Reduce(l_tot, l_tot_red, map_size, MPI_DOUBLE, MPI_SUM, MASTER_NODE, MPI_COMM_WORLD);
  MPI_Reduce(l_avg, l_avg_red, map_size, MPI_DOUBLE, MPI_SUM, MASTER_NODE, MPI_COMM_WORLD);
  MPI_Reduce(l_min, l_min_red, map_size, MPI_DOUBLE, MPI_MIN, MASTER_NODE, MPI_COMM_WORLD);
  MPI_Reduce(l_max, l_max_red, map_size, MPI_DOUBLE, MPI_MAX, MASTER_NODE, MPI_COMM_WORLD);
  
  /*--- The master rank will write the file ---*/
  
  if (rank == MASTER_NODE) {
    
    /*--- Take averages over all ranks on the master ---*/
    
    for (int i = 0; i < map_size; i++) {
      l_tot_red[i]   = l_tot_red[i]/(double)size;
      l_avg_red[i]   = l_avg_red[i]/(double)size;
      n_calls_red[i] = n_calls_red[i]/size;
    }
    
    /*--- Now write a CSV file with the processed results ---*/
    
    char cstr[200];
    ofstream Profile_File;
    strcpy (cstr, "gemm_profiling.csv");
    
    /*--- Prepare and open the file ---*/
    
    Profile_File.precision(15);
    Profile_File.open(cstr, ios::out);
    
    /*--- Create the CSV header ---*/
    
    Profile_File << "\"Function_Name\", \"N_Calls\", \"Avg_Total_Time\", \"Avg_Time\", \"Min_Time\", \"Max_Time\", \"M\", \"N\", \"K\"" << endl;
    
    /*--- Loop through the map and write the results to the file ---*/
    
    func_counter = 0;
    for (map<string,vector<int> >::iterator it=GEMM_Profile_Map.begin(); it!=GEMM_Profile_Map.end(); ++it) {
      
      Profile_File << scientific << it->first << ", " << n_calls_red[func_counter] << ", " << l_tot_red[func_counter] << ", " << l_avg_red[func_counter] << ", " << l_min_red[func_counter] << ", " << l_max_red[func_counter] << ", " << (int)GEMM_Profile_M[(it->second)[0]] << ", " << (int)GEMM_Profile_N[(it->second)[0]] << ", " << (int)GEMM_Profile_K[(it->second)[0]] << endl;
      func_counter++;
    }
    
    Profile_File.close();
    
  }
  
  delete [] l_min;
  delete [] l_max;
  delete [] l_avg;
  delete [] l_tot;
  delete [] n_calls;
  if (rank == MASTER_NODE) {
    delete [] l_min_red;
    delete [] l_max_red;
    delete [] l_avg_red;
    delete [] l_tot_red;
    delete [] n_calls_red;
  }
  
#endif
  
}<|MERGE_RESOLUTION|>--- conflicted
+++ resolved
@@ -1548,16 +1548,9 @@
   addDoubleOption("QUADRATURE_FACTOR_TIME_ADER_DG", Quadrature_Factor_Time_ADER_DG, 2.0);
   /* DESCRIPTION: Factor for the symmetrizing terms in the DG FEM discretization (1.0 by default) */
   addDoubleOption("THETA_INTERIOR_PENALTY_DG_FEM", Theta_Interior_Penalty_DGFEM, 1.0);
-<<<<<<< HEAD
   /* DESCRIPTION: Store the Cartesian gradients of the DGFEM basis functions (NO, YES) */
   addBoolOption("STORE_CARTESIAN_GRADIENTS_BASIS_DGFEM", Store_Cart_Grad_BasisFunctions_DGFEM, false);
   /* DESCRIPTION: Apply a body force as a source term (NO, YES) */
-  addBoolOption("BODY_FORCE", Body_Force, false);
-  default_body_force[0] = 0.0; default_body_force[1] = 0.0; default_body_force[2] = 0.0;
-  /* DESCRIPTION: Vector of body force values (BodyForce_X, BodyForce_Y, BodyForce_Z) */
-  addDoubleArrayOption("BODY_FORCE_VECTOR", 3, Body_Force_Vector, default_body_force);
-=======
->>>>>>> d0158702
 
   /*!\par CONFIG_CATEGORY: FEA solver \ingroup Config*/
   /*--- Options related to the FEA solver ---*/
