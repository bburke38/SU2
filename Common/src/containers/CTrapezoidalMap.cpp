/*!
 * \file CTrapezoidalMap.cpp
 * \brief Implementation of the trapezoidal map for tabulation and lookup of fluid properties
 * \author D. Mayer, T. Economon, N. Beishuizen
 * \version 7.4.0 "Blackbird"
 *
 * SU2 Project Website: https://su2code.github.io
 *
 * The SU2 Project is maintained by the SU2 Foundation
 * (http://su2foundation.org)
 *
 * Copyright 2012-2022, SU2 Contributors (cf. AUTHORS.md)
 *
 * SU2 is free software; you can redistribute it and/or
 * modify it under the terms of the GNU Lesser General Public
 * License as published by the Free Software Foundation; either
 * version 2.1 of the License, or (at your option) any later version.
 *
 * SU2 is distributed in the hope that it will be useful,
 * but WITHOUT ANY WARRANTY; without even the implied warranty of
 * MERCHANTABILITY or FITNESS FOR A PARTICULAR PURPOSE. See the GNU
 * Lesser General Public License for more details.
 *
 * You should have received a copy of the GNU Lesser General Public
 * License along with SU2. If not, see <http://www.gnu.org/licenses/>.
 */

#include <array>

#include "../../Common/include/option_structure.hpp"
#include "../../Common/include/containers/CTrapezoidalMap.hpp"

using namespace std;

/* Trapezoidal map implementation. Reference: 
 * M. de Berg, O. Cheong M. van Kreveld, M. Overmars, 
 * Computational Geometry, Algorithms and Applications pp. 121-146 (2008)
 * NOTE: the current implementation is actually the simpler 'slab' approach.
 */
CTrapezoidalMap::CTrapezoidalMap(const su2double* samples_x, const su2double* samples_y, const unsigned long size,
                                 vector<su2vector<unsigned long> > const& edges,
                                 su2vector<vector<unsigned long> > const& val_edge_to_triangle) {
<<<<<<< HEAD
  int rank = SU2_MPI::GetRank();
  su2double startTime = SU2_MPI::Wtime();

=======
>>>>>>> 3637d167
  edge_to_triangle = su2vector<vector<unsigned long> >(val_edge_to_triangle);

  unique_bands_x.assign(samples_x,samples_x+size);

  /* sort x_bands and make them unique */
  sort(unique_bands_x.begin(), unique_bands_x.end());

  auto iter = unique(unique_bands_x.begin(), unique_bands_x.end());

  unique_bands_x.resize(distance(unique_bands_x.begin(), iter));

  edge_limits_x.resize(edges.size(), 2);
  edge_limits_y.resize(edges.size(), 2);

  /* store x and y values of each edge in a vector for a slight speed up
   * as it prevents some uncoalesced accesses */
  for (unsigned long j = 0; j < edges.size(); j++) {
    edge_limits_x[j][0] = samples_x[edges[j][0]];
    edge_limits_x[j][1] = samples_x[edges[j][1]];
    edge_limits_y[j][0] = samples_y[edges[j][0]];
    edge_limits_y[j][1] = samples_y[edges[j][1]];
  }

  /* number of bands */
  unsigned long n_bands_x = unique_bands_x.size() - 1;
  /* band index */
  unsigned long i_band = 0;
  /* number of edges */
  unsigned long n_edges = edges.size();
  /* edge index */
  unsigned long i_edge = 0;
  /* counter for edges intersects */
  unsigned long n_intersects = 0;
  /* lower and upper x value of each band */
  su2double band_lower_x = 0;
  su2double band_upper_x = 0;

  su2double x_0;
  su2double y_0;
  su2double dy_edge;
  su2double dx_edge;
  su2double x_band_mid;

  /* y values of all intersecting edges for every band */
  y_edge_at_band_mid.resize(unique_bands_x.size() - 1);

  /* loop over bands */
  while (i_band < n_bands_x) {
    band_lower_x = unique_bands_x[i_band];
    band_upper_x = unique_bands_x[i_band + 1];
    i_edge = 0;
    n_intersects = 0;

    /* loop over edges and determine which edges appear in current band */
    while (i_edge < n_edges) {
      /* check if edge intersects the band
       * (vertical edges are automatically discarded) */
      if (((edge_limits_x[i_edge][0] <= band_lower_x) and (edge_limits_x[i_edge][1] >= band_upper_x)) or
          ((edge_limits_x[i_edge][1] <= band_lower_x) and (edge_limits_x[i_edge][0] >= band_upper_x))) {
        y_edge_at_band_mid[i_band].push_back(make_pair(0.0, 0));

        x_0 = edge_limits_x[i_edge][0];
        y_0 = edge_limits_y[i_edge][0];

        dy_edge = edge_limits_y[i_edge][1] - edge_limits_y[i_edge][0];
        dx_edge = edge_limits_x[i_edge][1] - edge_limits_x[i_edge][0];
        x_band_mid = (band_lower_x + band_upper_x) / 2.0;

        y_edge_at_band_mid[i_band][n_intersects].first = y_0 + dy_edge / dx_edge * (x_band_mid - x_0);

        /* save edge index so it can later be recalled when searching */
        y_edge_at_band_mid[i_band][n_intersects].second = i_edge;

        n_intersects++;
      }
      i_edge++;
    }

    /* sort edges by their y values.
     * note that these y values are unique (i.e. edges cannot
     * intersect in a band) */
    sort(y_edge_at_band_mid[i_band].begin(), y_edge_at_band_mid[i_band].end());

    i_band++;
  }
}


unsigned long CTrapezoidalMap::GetTriangle(su2double val_x, su2double val_y) {
//unsigned long CTrapezoidalMap::GetTriangle(su2double val_x, su2double val_y) const {
  /* find x band in which val_x sits */
  pair<unsigned long, unsigned long> band = GetBand(val_x);

  /* within that band, find edges which enclose the (val_x, val_y) point */
  pair<unsigned long, unsigned long> edges = GetEdges(band, val_x, val_y);

  /* identify the triangle using the two edges */
  std::array<unsigned long, 2> triangles_edge_low;
  
  for (int i=0;i<2;i++)
   triangles_edge_low[i] = edge_to_triangle[edges.first][i];
   
  std::array<unsigned long, 2> triangles_edge_up;
  for (int i=0;i<2;i++)
   triangles_edge_up[i] = edge_to_triangle[edges.second][i];

  sort(triangles_edge_low.begin(), triangles_edge_low.end());
  sort(triangles_edge_up.begin(), triangles_edge_up.end());

  // The intersection of the faces to which upper or lower belongs is
  // the face that both belong to.
  vector<unsigned long> triangle(1);
  set_intersection(triangles_edge_up.begin(), triangles_edge_up.end(), triangles_edge_low.begin(),
                   triangles_edge_low.end(), triangle.begin());

  return triangle[0];
}

pair<unsigned long, unsigned long> CTrapezoidalMap::GetBand(su2double val_x) {
  unsigned long i_low = 0;
  unsigned long i_up = 0;

  /* check if val_x is in x-bounds of the table, if not then project val_x to either x-min or x-max */
  if (val_x < unique_bands_x.front()) val_x = unique_bands_x.front();
  if (val_x > unique_bands_x.back()) val_x = unique_bands_x.back();

  std::pair<std::vector<su2double>::iterator,std::vector<su2double>::iterator> bounds;
  bounds = std::equal_range (unique_bands_x.begin(), unique_bands_x.end(), val_x);

  /*--- if upper bound = 0, then use the range [0,1] ---*/
  i_up =  max<unsigned long>(1, bounds.first - unique_bands_x.begin());
  i_low = i_up-1;

  return make_pair(i_low, i_up);
}

pair<unsigned long, unsigned long> CTrapezoidalMap::GetEdges(pair<unsigned long, unsigned long> val_band,
                                                             su2double val_x, su2double val_y) const{
  su2double next_y;
  su2double y_edge_low;
  su2double y_edge_up;
  su2double x_edge_low;
  su2double x_edge_up;

  unsigned long i_band_low = val_band.first;

  unsigned long next_edge;

  unsigned long j_low = 0;
  unsigned long j_mid = 0;
  unsigned long j_up = 0;

  j_up = y_edge_at_band_mid[i_band_low].size() - 1;
  j_low = 0;

  while (j_up - j_low > 1) {
    j_mid = (j_up + j_low) / 2;

    // Select the edge associated with the x band (i_band_low)
    // Search for the RunEdge in the y direction (second value is index of
    // edge)
    next_edge = y_edge_at_band_mid[i_band_low][j_mid].second;

    y_edge_low = edge_limits_y[next_edge][0];
    y_edge_up = edge_limits_y[next_edge][1];
    x_edge_low = edge_limits_x[next_edge][0];
    x_edge_up = edge_limits_x[next_edge][1];

    // The search variable in j should be interpolated in i as well
    next_y = y_edge_low + (y_edge_up - y_edge_low) / (x_edge_up - x_edge_low) * (val_x - x_edge_low);

    if (next_y > val_y) {
      j_up = j_mid;

    } else if (next_y < val_y) {
      j_low = j_mid;

    } else if (next_y == val_y) {
      j_low = j_mid;
      j_up = j_low + 1;
      break;
    }
  }

  unsigned long edge_low = y_edge_at_band_mid[i_band_low][j_low].second;
  unsigned long edge_up = y_edge_at_band_mid[i_band_low][j_up].second;

  return make_pair(edge_low, edge_up);
}<|MERGE_RESOLUTION|>--- conflicted
+++ resolved
@@ -40,12 +40,6 @@
 CTrapezoidalMap::CTrapezoidalMap(const su2double* samples_x, const su2double* samples_y, const unsigned long size,
                                  vector<su2vector<unsigned long> > const& edges,
                                  su2vector<vector<unsigned long> > const& val_edge_to_triangle) {
-<<<<<<< HEAD
-  int rank = SU2_MPI::GetRank();
-  su2double startTime = SU2_MPI::Wtime();
-
-=======
->>>>>>> 3637d167
   edge_to_triangle = su2vector<vector<unsigned long> >(val_edge_to_triangle);
 
   unique_bands_x.assign(samples_x,samples_x+size);
