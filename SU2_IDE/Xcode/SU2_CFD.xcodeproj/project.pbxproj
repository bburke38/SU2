--- conflicted
+++ resolved
@@ -1496,11 +1496,7 @@
 		08FB7793FE84155DC02AAC07 /* Project object */ = {
 			isa = PBXProject;
 			attributes = {
-<<<<<<< HEAD
-				LastUpgradeCheck = 0810;
-=======
 				LastUpgradeCheck = 0800;
->>>>>>> 2e5b9f49
 			};
 			buildConfigurationList = 1DEB923508733DC60010E9CD /* Build configuration list for PBXProject "SU2_CFD" */;
 			compatibilityVersion = "Xcode 3.2";
